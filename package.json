--- conflicted
+++ resolved
@@ -1,7 +1,6 @@
 {
-<<<<<<< HEAD
     "name": "lightdash",
-    "version": "0.275.0",
+    "version": "0.287.4",
     "main": "index.js",
     "license": "MIT",
     "private": true,
@@ -122,88 +121,4 @@
             "yarn workspace @lightdash/warehouses fix-format"
         ]
     }
-=======
-  "name": "lightdash",
-  "version": "0.287.4",
-  "main": "index.js",
-  "license": "MIT",
-  "private": true,
-  "workspaces": {
-    "packages": [
-      "packages/*"
-    ]
-  },
-  "dependencies": {
-    "npm-run-all": "^4.1.5"
-  },
-  "devDependencies": {
-    "dotenv-cli": "^6.0.0",
-    "husky": "^7.0.0",
-    "lint-staged": "^12.1.2"
-  },
-  "scripts": {
-    "common-build": "yarn workspace @lightdash/common build",
-    "common-lint": "yarn workspace @lightdash/common lint",
-    "common-format": "yarn workspace @lightdash/common format",
-    "common-test": "yarn workspace @lightdash/common test",
-    "backend-dev": "yarn workspace backend dev",
-    "backend-build": "yarn workspace backend build",
-    "backend-start": "yarn workspace backend start",
-    "backend-lint": "yarn workspace backend lint",
-    "backend-format": "yarn workspace backend format",
-    "backend-test": "yarn workspace backend test",
-    "frontend-dev": "yarn workspace frontend start",
-    "frontend-build": "yarn workspace frontend build",
-    "frontend-lint": "yarn workspace frontend lint",
-    "frontend-format": "yarn workspace frontend format",
-    "frontend-test": "yarn workspace frontend test",
-    "e2e-open": "yarn workspace e2e cypress:open",
-    "e2e-run": "yarn workspace e2e cypress:run",
-    "e2e-lint": "yarn workspace e2e lint",
-    "e2e-format": "yarn workspace e2e format",
-    "cli-test": "yarn workspace @lightdash/cli test",
-    "cli-lint": "yarn workspace @lightdash/cli lint",
-    "cli-format": "yarn workspace @lightdash/cli format",
-    "cli-build": "yarn workspace @lightdash/cli build",
-    "warehouses-lint": "yarn workspace @lightdash/warehouses lint",
-    "warehouses-format": "yarn workspace @lightdash/warehouses format",
-    "warehouses-test": "yarn workspace @lightdash/warehouses test",
-    "warehouses-build": "yarn workspace @lightdash/warehouses build",
-    "lint": "run-s common-lint backend-lint frontend-lint e2e-lint cli-lint",
-    "format": "run-s common-format backend-format frontend-format e2e-format cli-format",
-    "test": "run-s common-test warehouses-test cli-test backend-test frontend-test",
-    "dev": "npm-run-all common-build warehouses-build --parallel backend-dev frontend-dev",
-    "build": "run-s common-build warehouses-build frontend-build backend-build",
-    "build-published-packages": "run-s common-build warehouses-build cli-build",
-    "start": "run-p backend-start",
-    "prepare": "husky install",
-    "load:env": "dotenv -c -e .env"
-  },
-  "lint-staged": {
-    "packages/frontend/src/**/*.(ts|tsx|json|css)": [
-      "yarn workspace frontend prettier --write --ignore-unknown",
-      "yarn workspace frontend eslint --fix"
-    ],
-    "packages/backend/src/**/*.(ts|tsx|json)": [
-      "yarn workspace backend prettier --write --ignore-unknown",
-      "yarn workspace backend eslint --fix"
-    ],
-    "packages/common/src/**/*.(ts|tsx|json)": [
-      "yarn workspace @lightdash/common prettier --write --ignore-unknown",
-      "yarn workspace @lightdash/common eslint --fix"
-    ],
-    "packages/e2e/cypress/**/*.(ts|json)": [
-      "yarn workspace e2e prettier --write --ignore-unknown",
-      "yarn workspace e2e eslint --fix"
-    ],
-    "packages/cli/src/**/*.(ts|tsx|json)": [
-      "yarn workspace @lightdash/cli prettier --write --ignore-unknown",
-      "yarn workspace @lightdash/cli eslint --fix"
-    ],
-    "packages/warehouses/src/**/*.(ts|tsx|json)": [
-      "yarn workspace @lightdash/warehouses prettier --write --ignore-unknown",
-      "yarn workspace @lightdash/warehouses eslint --fix"
-    ]
-  }
->>>>>>> b5919264
 }