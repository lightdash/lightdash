--- conflicted
+++ resolved
@@ -1,10 +1,6 @@
 {
     "name": "lightdash",
-<<<<<<< HEAD
-    "version": "0.1266.0",
-=======
     "version": "0.1266.1",
->>>>>>> 8e0386e3
     "main": "index.js",
     "license": "MIT",
     "private": true,
