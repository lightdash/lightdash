--- conflicted
+++ resolved
@@ -16,16 +16,13 @@
     },
     "overrides": {
         "@mantine/core@8.0.0>@mantine/hooks": "$@mantine-8/hooks",
-<<<<<<< HEAD
-        "axios": "^1.12.0"
+        "axios": "^1.12.0",
+        "linkifyjs": "^4.3.2"
     },
     "pnpm": {
         "overrides": {
             "trino-client>axios": "^1.12.0"
         }
-=======
-        "linkifyjs": "^4.3.2"
->>>>>>> 6b2aab68
     },
     "dependencies": {
         "tslib": "^2.8.1"
