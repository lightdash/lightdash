--- conflicted
+++ resolved
@@ -29,7 +29,6 @@
 import { createContext, useContextSelector } from 'use-context-selector';
 import { FieldsWithSuggestions } from '../components/common/Filters/FiltersProvider';
 import { isFilterConfigRevertButtonEnabled as hasSavedFilterValueChanged } from '../components/DashboardFilter/FilterConfiguration/utils';
-import { DATE_ZOOM_OPTIONS } from '../features/dateZoom';
 import {
     useDashboardQuery,
     useDashboardsAvailableFilters,
@@ -89,15 +88,10 @@
     hasChartTiles: boolean;
     chartSort: Record<string, SortField[]>;
     setChartSort: (sort: Record<string, SortField[]>) => void;
-<<<<<<< HEAD
-    dateGranularity: DateGranularity | undefined;
-    setDateGranularity: (DateGranularity: DateGranularity | undefined) => void;
-=======
-    dateZoomGranularity: typeof DATE_ZOOM_OPTIONS[0] | undefined;
+    dateZoomGranularity: DateGranularity | undefined;
     setDateZoomGranularity: Dispatch<
-        SetStateAction<typeof DATE_ZOOM_OPTIONS[0] | undefined>
+        SetStateAction<DateGranularity | undefined>
     >;
->>>>>>> 058921b7
 };
 
 const Context = createContext<DashboardContext | undefined>(undefined);
@@ -151,12 +145,9 @@
     const [invalidateCache, setInvalidateCache] = useState<boolean>(false);
 
     const [chartSort, setChartSort] = useState<Record<string, SortField[]>>({});
-    const [dateGranularity, setDateGranularity] = useState<
+
+    const [dateZoomGranularity, setDateZoomGranularity] = useState<
         DateGranularity | undefined
-    >();
-
-    const [dateZoomGranularity, setDateZoomGranularity] = useState<
-        typeof DATE_ZOOM_OPTIONS[0] | undefined
     >(undefined);
 
     const {
@@ -539,13 +530,8 @@
         hasChartTiles,
         chartSort,
         setChartSort,
-<<<<<<< HEAD
-        dateGranularity,
-        setDateGranularity,
-=======
         dateZoomGranularity,
         setDateZoomGranularity,
->>>>>>> 058921b7
     };
     return <Context.Provider value={value}>{children}</Context.Provider>;
 };
