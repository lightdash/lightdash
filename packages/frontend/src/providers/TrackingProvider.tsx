--- conflicted
+++ resolved
@@ -49,11 +49,8 @@
         | EventName.TRY_DEMO_CLICKED
         | EventName.GO_TO_LINK_CLICKED
         | EventName.USAGE_ANALYTICS_CLICKED
-<<<<<<< HEAD
-        | EventName.VIEW_UNDERLYING_DATA_CLICKED;
-=======
+        | EventName.VIEW_UNDERLYING_DATA_CLICKED
         | EventName.DRILL_BY_CLICKED;
->>>>>>> 044c6bfc
     properties?: {};
 };
 
@@ -134,13 +131,17 @@
     };
 };
 
-<<<<<<< HEAD
 export type ViewUnderlyingDataClickedEvent = {
     name: EventName.VIEW_UNDERLYING_DATA_CLICKED;
-=======
+    properties: {
+        organizationId: string;
+        userId: string;
+        projectId: string;
+    };
+ };
+
 export type DrillByClickedEvent = {
     name: EventName.DRILL_BY_CLICKED;
->>>>>>> 044c6bfc
     properties: {
         organizationId: string;
         userId: string;
@@ -158,11 +159,8 @@
     | GlobalSearchClosedEvent
     | OnboardingStepClickedEvent
     | CrossFilterDashboardAppliedEvent
-<<<<<<< HEAD
-    | ViewUnderlyingDataClickedEvent;
-=======
+    | ViewUnderlyingDataClickedEvent
     | DrillByClickedEvent;
->>>>>>> 044c6bfc
 
 type IdentifyData = {
     id: string;
