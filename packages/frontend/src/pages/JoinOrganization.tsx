--- conflicted
+++ resolved
@@ -2,10 +2,6 @@
 import {
     Anchor,
     Avatar,
-<<<<<<< HEAD
-=======
-    Box,
->>>>>>> b6ae1a6d
     Button,
     Card,
     Group,
@@ -94,13 +90,9 @@
                         </Title>
                         <Text color="gray.6" ta="center">
                             The workspaces below are open to anyone with a{' '}
-<<<<<<< HEAD
-                            <b>@{getEmailDomain(user.data?.email || '')}</b>{' '}
-=======
                             <Text span fw={600}>
                                 @{emailDomain}:
                             </Text>{' '}
->>>>>>> b6ae1a6d
                             domain
                         </Text>
                         {allowedOrgs?.map((org) => (
@@ -136,32 +128,6 @@
                         ))}
                     </Stack>
                 </Card>
-<<<<<<< HEAD
-                <Text ta="center" px="xs">
-                    <Anchor
-                        color={disabled ? 'gray.6' : ''}
-                        onClick={() =>
-                            !disabled ? createOrg({ name: '' }) : null
-                        }
-                        sx={(theme) =>
-                            disabled
-                                ? {
-                                      '&:hover': {
-                                          textDecoration: 'none',
-                                          color: theme.colors.gray[6],
-                                      },
-                                  }
-                                : {
-                                      '&:hover': {
-                                          color: theme.colors.blue[6],
-                                      },
-                                  }
-                        }
-                    >
-                        Create a new workspace
-                    </Anchor>
-                </Text>
-=======
                 <Anchor
                     component="button"
                     onClick={() => createOrg({ name: '' })}
@@ -182,7 +148,6 @@
                 >
                     Create a new workspace
                 </Anchor>
->>>>>>> b6ae1a6d
             </Stack>
         </Page>
     );
