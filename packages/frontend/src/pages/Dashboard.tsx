--- conflicted
+++ resolved
@@ -1,20 +1,11 @@
 import {
     assertUnreachable,
-<<<<<<< HEAD
-=======
-    Dashboard as IDashboard,
-    DashboardTab,
-    DashboardTile,
->>>>>>> 07cb956e
     DashboardTileTypes,
     isDashboardChartTileType,
     type Dashboard as IDashboard,
+    type DashboardTab,
     type DashboardTile,
 } from '@lightdash/common';
-<<<<<<< HEAD
-import { Box, Button, Group, Modal, Stack, Text } from '@mantine/core';
-import { useDisclosure } from '@mantine/hooks';
-=======
 import {
     ActionIcon,
     Box,
@@ -27,7 +18,7 @@
     TextInput,
     Tooltip,
 } from '@mantine/core';
->>>>>>> 07cb956e
+import { useDisclosure } from '@mantine/hooks';
 import { captureException, useProfiler } from '@sentry/react';
 import {
     IconAlertCircle,
@@ -116,16 +107,13 @@
     Pick<
         React.ComponentProps<typeof TileBase>,
         'tile' | 'onEdit' | 'onDelete' | 'isEditMode'
-<<<<<<< HEAD
     > & {
         isLazyLoadEnabled: boolean;
         index: number;
+        tabs?: DashboardTab[];
         onAddTiles: (tiles: IDashboard['tiles'][number][]) => Promise<void>;
         locked: boolean;
     }
-=======
-    > & { isLazyLoadEnabled: boolean; index: number; tabs?: DashboardTab[] }
->>>>>>> 07cb956e
 > = memo((props) => {
     const { tile, isLazyLoadEnabled, index } = props;
     useProfiler(`Dashboard-${tile.type}`);
@@ -741,49 +729,6 @@
                     )}
                     {hasDashboardTiles && <DateZoom isEditMode={isEditMode} />}
                 </Group>
-<<<<<<< HEAD
-                <ResponsiveGridLayout
-                    {...getResponsiveGridLayoutProps()}
-                    className={`react-grid-layout-dashboard ${
-                        hasRequiredDashboardFiltersToSet ? 'locked' : ''
-                    }`}
-                    onDragStop={handleUpdateTiles}
-                    onResizeStop={handleUpdateTiles}
-                    onWidthChange={(cw) => setGridWidth(cw)}
-                    layouts={layouts}
-                >
-                    {sortedTiles?.map((tile, idx) => (
-                        <div key={tile.uuid}>
-                            <TrackSection name={SectionName.DASHBOARD_TILE}>
-                                <GridTile
-                                    locked={hasRequiredDashboardFiltersToSet}
-                                    isLazyLoadEnabled={
-                                        isLazyLoadEnabled ?? true
-                                    }
-                                    index={idx}
-                                    isEditMode={isEditMode}
-                                    tile={tile}
-                                    onDelete={handleDeleteTile}
-                                    onEdit={handleEditTiles}
-                                    onAddTiles={handleAddTiles}
-                                />
-                            </TrackSection>
-                        </div>
-                    ))}
-                </ResponsiveGridLayout>
-
-                <LockedDashboardModal
-                    opened={
-                        hasRequiredDashboardFiltersToSet && !!hasDashboardTiles
-                    }
-                />
-                {!hasDashboardTiles && (
-                    <EmptyStateNoTiles
-                        onAddTiles={handleAddTiles}
-                        isEditMode={isEditMode}
-                    />
-                )}
-=======
 
                 <Tabs
                     value={activeTab?.uuid}
@@ -937,7 +882,9 @@
                     </Group>
                     <ResponsiveGridLayout
                         {...getResponsiveGridLayoutProps()}
-                        className="react-grid-layout-dashboard"
+                        className={`react-grid-layout-dashboard ${
+                            hasRequiredDashboardFiltersToSet ? 'locked' : ''
+                        }`}
                         onDragStop={handleUpdateTiles}
                         onResizeStop={handleUpdateTiles}
                         onWidthChange={(cw) => setGridWidth(cw)}
@@ -960,6 +907,9 @@
                                             name={SectionName.DASHBOARD_TILE}
                                         >
                                             <GridTile
+                                                locked={
+                                                    hasRequiredDashboardFiltersToSet
+                                                }
                                                 isLazyLoadEnabled={
                                                     isLazyLoadEnabled ?? true
                                                 }
@@ -969,6 +919,7 @@
                                                 onDelete={handleDeleteTile}
                                                 onEdit={handleEditTiles}
                                                 tabs={tabs}
+                                                onAddTiles={handleAddTiles}
                                             />
                                         </TrackSection>
                                     </div>
@@ -976,6 +927,13 @@
                             }
                         })}
                     </ResponsiveGridLayout>
+
+                    <LockedDashboardModal
+                        opened={
+                            hasRequiredDashboardFiltersToSet &&
+                            !!hasDashboardTiles
+                        }
+                    />
                     {(!hasDashboardTiles || !currentTabHasTiles) && (
                         <EmptyStateNoTiles
                             onAddTiles={handleAddTiles}
@@ -986,7 +944,6 @@
                         />
                     )}
                 </Tabs>
->>>>>>> 07cb956e
                 {isDeleteModalOpen && (
                     <DashboardDeleteModal
                         opened
