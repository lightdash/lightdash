import {
    assertUnreachable,
    DashboardTileTypes,
    FeatureFlags,
    isDashboardChartTileType,
    type Dashboard as IDashboard,
    type DashboardTab,
    type DashboardTile,
} from '@lightdash/common';
import {
    ActionIcon,
    Box,
    Button,
    Group,
    Modal,
    Stack,
    Tabs,
    Text,
    TextInput,
    Tooltip,
} from '@mantine/core';
import { useDisclosure } from '@mantine/hooks';
import { captureException, useProfiler } from '@sentry/react';
<<<<<<< HEAD
import {
    IconAlertCircle,
    IconCheck,
    IconEdit,
    IconPlus,
    IconX,
} from '@tabler/icons-react';
import { useFeatureFlagEnabled } from 'posthog-js/react';
=======
import { IconAlertCircle } from '@tabler/icons-react';
>>>>>>> ad2d8f7a
import React, {
    memo,
    useCallback,
    useEffect,
    useMemo,
    useRef,
    useState,
    type FC,
} from 'react';
import { Responsive, WidthProvider, type Layout } from 'react-grid-layout';
import { useHistory, useParams } from 'react-router-dom';
import { useIntersection } from 'react-use';
import { v4 as uuid4 } from 'uuid';
import DashboardHeader from '../components/common/Dashboard/DashboardHeader';
import ErrorState from '../components/common/ErrorState';
import MantineIcon from '../components/common/MantineIcon';
import DashboardDeleteModal from '../components/common/modal/DashboardDeleteModal';
import DashboardDuplicateModal from '../components/common/modal/DashboardDuplicateModal';
import { DashboardExportModal } from '../components/common/modal/DashboardExportModal';
import { LockedDashboardModal } from '../components/common/modal/LockedDashboardModal';
import Page from '../components/common/Page/Page';
import SuboptimalState from '../components/common/SuboptimalState/SuboptimalState';
import DashboardFilter from '../components/DashboardFilter';
import ChartTile from '../components/DashboardTiles/DashboardChartTile';
import LoomTile from '../components/DashboardTiles/DashboardLoomTile';
import MarkdownTile from '../components/DashboardTiles/DashboardMarkdownTile';
import EmptyStateNoTiles from '../components/DashboardTiles/EmptyStateNoTiles';
import TileBase from '../components/DashboardTiles/TileBase/index';
import { useDashboardCommentsCheck } from '../features/comments';
import { DateZoom } from '../features/dateZoom';
import {
    appendNewTilesToBottom,
    useMoveDashboardMutation,
    useUpdateDashboard,
} from '../hooks/dashboard/useDashboard';
import useDashboardStorage from '../hooks/dashboard/useDashboardStorage';
import { useOrganization } from '../hooks/organization/useOrganization';
import useToaster from '../hooks/toaster/useToaster';
import { useFeatureFlagEnabled } from '../hooks/useFeatureFlagEnabled';
import { deleteSavedQuery } from '../hooks/useSavedQuery';
import { useSpaceSummaries } from '../hooks/useSpaces';
import { useApp } from '../providers/AppProvider';
import {
    DashboardProvider,
    useDashboardContext,
} from '../providers/DashboardProvider';
import { TrackSection } from '../providers/TrackingProvider';
import '../styles/react-grid.css';
import { SectionName } from '../types/Events';

export const getReactGridLayoutConfig = (
    tile: DashboardTile,
    isEditMode = false,
): Layout => ({
    minH: 1,
    minW: 6,
    x: tile.x,
    y: tile.y,
    w: tile.w,
    h: tile.h,
    i: tile.uuid,
    isDraggable: isEditMode,
    isResizable: isEditMode,
});

export const getResponsiveGridLayoutProps = ({
    enableAnimation = false,
    stackVerticallyOnSmallestBreakpoint = false,
}: {
    enableAnimation?: boolean;

    /**
     * If enabled, we effectively disable horizontal stacking and switch to
     * a simple vertical stack on the smallest breakpoint -- this means each
     * tile is basically shown on a vertical list on mobile.
     */
    stackVerticallyOnSmallestBreakpoint?: boolean;
} = {}) => ({
    draggableCancel: '.non-draggable',
    useCSSTransforms: enableAnimation,
    measureBeforeMount: !enableAnimation,
    breakpoints: { lg: 1200, md: 996, sm: 768 },
    cols: { lg: 36, md: 30, sm: stackVerticallyOnSmallestBreakpoint ? 1 : 18 },
    rowHeight: 50,
});

const ResponsiveGridLayout = WidthProvider(Responsive);

const GridTile: FC<
    Pick<
        React.ComponentProps<typeof TileBase>,
        'tile' | 'onEdit' | 'onDelete' | 'isEditMode'
    > & {
        isLazyLoadEnabled: boolean;
        index: number;
        tabs?: DashboardTab[];
        onAddTiles: (tiles: IDashboard['tiles'][number][]) => Promise<void>;
        locked: boolean;
    }
> = memo((props) => {
    const { tile, isLazyLoadEnabled, index } = props;
    useProfiler(`Dashboard-${tile.type}`);
    const [isTiledViewed, setIsTiledViewed] = useState(false);
    const ref = useRef(null);
    const intersection = useIntersection(ref, {
        root: null,
        threshold: 0.3,
    });
    useEffect(() => {
        if (intersection?.isIntersecting) {
            setIsTiledViewed(true);
        }
    }, [intersection]);

    if (isLazyLoadEnabled && !isTiledViewed) {
        setTimeout(() => {
            setIsTiledViewed(true);
            // Prefetch tile sequentially, even if it's not in view
        }, index * 1000);
        return (
            <Box ref={ref} h="100%">
                <TileBase isLoading {...props} title={''} />
            </Box>
        );
    }

    if (props.locked) {
        return (
            <Box ref={ref} h="100%">
                <TileBase isLoading={false} title={''} {...props} />
            </Box>
        );
    }

    switch (tile.type) {
        case DashboardTileTypes.SAVED_CHART:
            return <ChartTile {...props} tile={tile} />;
        case DashboardTileTypes.MARKDOWN:
            return <MarkdownTile {...props} tile={tile} />;
        case DashboardTileTypes.LOOM:
            return <LoomTile {...props} tile={tile} />;
        default: {
            return assertUnreachable(
                tile,
                `Dashboard tile type "${props.tile.type}" not recognised`,
            );
        }
    }
});

const Dashboard: FC = () => {
    const isLazyLoadFeatureFlagEnabled = useFeatureFlagEnabled(
        FeatureFlags.LazyLoadDashboardTiles,
    );
    const isLazyLoadEnabled =
        !!isLazyLoadFeatureFlagEnabled && !(window as any).Cypress; // disable lazy load for e2e test
    const history = useHistory();
    const { projectUuid, dashboardUuid, mode } = useParams<{
        projectUuid: string;
        dashboardUuid: string;
        mode?: string;
    }>();
    const { data: spaces } = useSpaceSummaries(projectUuid);

    const { clearIsEditingDashboardChart } = useDashboardStorage();

    const isDashboardLoading = useDashboardContext((c) => c.isDashboardLoading);
    const dashboard = useDashboardContext((c) => c.dashboard);
    const dashboardError = useDashboardContext((c) => c.dashboardError);
    const dashboardFilters = useDashboardContext((c) => c.dashboardFilters);
    const dashboardTemporaryFilters = useDashboardContext(
        (c) => c.dashboardTemporaryFilters,
    );
    const requiredDashboardFilters = useDashboardContext(
        (c) => c.requiredDashboardFilters,
    );
    const hasRequiredDashboardFiltersToSet =
        requiredDashboardFilters.length > 0;
    const haveFiltersChanged = useDashboardContext((c) => c.haveFiltersChanged);
    const setHaveFiltersChanged = useDashboardContext(
        (c) => c.setHaveFiltersChanged,
    );
    const dashboardTiles = useDashboardContext((c) => c.dashboardTiles);
    const setDashboardTiles = useDashboardContext((c) => c.setDashboardTiles);
    const haveTilesChanged = useDashboardContext((c) => c.haveTilesChanged);
    const setHaveTilesChanged = useDashboardContext(
        (c) => c.setHaveTilesChanged,
    );
    const haveTabsChanged = useDashboardContext((c) => c.haveTabsChanged);
    const setHaveTabsChanged = useDashboardContext((c) => c.setHaveTabsChanged);
    const tabs = useDashboardContext((c) => c.tabs);
    const setTabs = useDashboardContext((c) => c.setTabs);
    const setDashboardFilters = useDashboardContext(
        (c) => c.setDashboardFilters,
    );
    const setDashboardTemporaryFilters = useDashboardContext(
        (c) => c.setDashboardTemporaryFilters,
    );
    const oldestCacheTime = useDashboardContext((c) => c.oldestCacheTime);

    const { isFullscreen, toggleFullscreen } = useApp();
    const { showToastError } = useToaster();

    const { data: organization } = useOrganization();
    const hasTemporaryFilters = useMemo(
        () =>
            dashboardTemporaryFilters.dimensions.length > 0 ||
            dashboardTemporaryFilters.metrics.length > 0,
        [dashboardTemporaryFilters],
    );
    const isEditMode = useMemo(() => mode === 'edit', [mode]);
    const {
        mutate,
        isSuccess,
        reset,
        isLoading: isSaving,
    } = useUpdateDashboard(dashboardUuid);
    const { mutate: moveDashboardToSpace } = useMoveDashboardMutation();

    const [isDeleteModalOpen, deleteModalHandlers] = useDisclosure();
    const [isDuplicateModalOpen, duplicateModalHandlers] = useDisclosure();
    const [isExportDashboardModalOpen, exportDashboardModalHandlers] =
        useDisclosure();
    const [isSaveWarningModalOpen, saveWarningModalHandlers] = useDisclosure();

    // tabs state
    const [addingTab, setAddingTab] = useState<boolean>(false);
    const [isEditingTabs, setEditingTabs] = useState<boolean>(false);
    const [activeTab, setActiveTab] = useState<DashboardTab>();

    const defaultTabUuid = useMemo(() => {
        if (tabs && tabs.length > 0) {
            return tabs[0].uuid;
        }
        return undefined;
    }, [tabs]);

    const layouts = useMemo(
        () => ({
            lg:
                dashboardTiles?.map<Layout>((tile) =>
                    getReactGridLayoutConfig(tile, isEditMode),
                ) ?? [],
        }),
        [dashboardTiles, isEditMode],
    );

    useEffect(() => {
        if (isDashboardLoading) return;
        if (dashboardTiles) return;

        setDashboardTiles(dashboard?.tiles ?? []);
        setTabs(dashboard?.tabs ?? []);
    }, [
        isDashboardLoading,
        dashboard,
        dashboardTiles,
        setDashboardTiles,
        setTabs,
    ]);

    useEffect(() => {
        if (isDashboardLoading) return;
        if (dashboardTiles === undefined) return;

        clearIsEditingDashboardChart();

        const unsavedDashboardTilesRaw = sessionStorage.getItem(
            'unsavedDashboardTiles',
        );
        if (!unsavedDashboardTilesRaw) return;

        sessionStorage.removeItem('unsavedDashboardTiles');

        try {
            const unsavedDashboardTiles = JSON.parse(unsavedDashboardTilesRaw);
            // If there are unsaved tiles, add them to the dashboard
            setDashboardTiles(unsavedDashboardTiles);

            setHaveTilesChanged(!!unsavedDashboardTiles);
        } catch {
            showToastError({
                title: 'Error parsing chart',
                subtitle: 'Unable to save chart in dashboard',
            });
            captureException(
                `Error parsing chart in dashboard. Attempted to parse: ${unsavedDashboardTilesRaw} `,
            );
        }
    }, [
        isDashboardLoading,
        dashboardTiles,
        setHaveTilesChanged,
        setDashboardTiles,
        clearIsEditingDashboardChart,
        showToastError,
    ]);

    const [gridWidth, setGridWidth] = useState(0);

    useEffect(() => {
        if (isSuccess) {
            setHaveTilesChanged(false);
            setHaveFiltersChanged(false);
            setDashboardTemporaryFilters({
                dimensions: [],
                metrics: [],
                tableCalculations: [],
            });
            reset();
            history.replace(
                `/projects/${projectUuid}/dashboards/${dashboardUuid}/view`,
            );
        }
    }, [
        dashboardUuid,
        history,
        isSuccess,
        projectUuid,
        reset,
        setDashboardTemporaryFilters,
        setHaveFiltersChanged,
        setHaveTilesChanged,
    ]);

    const handleToggleFullscreen = useCallback(async () => {
        const willBeFullscreen = !isFullscreen;

        if (document.fullscreenElement && !willBeFullscreen) {
            await document.exitFullscreen();
        } else if (
            document.fullscreenEnabled &&
            !document.fullscreenElement &&
            willBeFullscreen
        ) {
            await document.documentElement.requestFullscreen();
        }

        toggleFullscreen();
    }, [isFullscreen, toggleFullscreen]);

    useEffect(() => {
        const onFullscreenChange = () => {
            if (isFullscreen && !document.fullscreenElement) {
                toggleFullscreen(false);
            } else if (!isFullscreen && document.fullscreenElement) {
                toggleFullscreen(true);
            }
        };

        document.addEventListener('fullscreenchange', onFullscreenChange);

        return () =>
            document.removeEventListener(
                'fullscreenchange',
                onFullscreenChange,
            );
    });

    const handleUpdateTiles = useCallback(
        async (layout: Layout[]) => {
            setDashboardTiles((currentDashboardTiles) =>
                currentDashboardTiles?.map((tile) => {
                    const layoutTile = layout.find(({ i }) => i === tile.uuid);
                    if (
                        layoutTile &&
                        (tile.x !== layoutTile.x ||
                            tile.y !== layoutTile.y ||
                            tile.h !== layoutTile.h ||
                            tile.w !== layoutTile.w)
                    ) {
                        return {
                            ...tile,
                            x: layoutTile.x,
                            y: layoutTile.y,
                            h: layoutTile.h,
                            w: layoutTile.w,
                        };
                    }
                    return tile;
                }),
            );

            setHaveTilesChanged(true);
        },
        [setDashboardTiles, setHaveTilesChanged],
    );

    const handleAddTiles = useCallback(
        async (tiles: IDashboard['tiles'][number][]) => {
            let newTiles = tiles;
            if (activeTab?.uuid) {
                newTiles = tiles.map((tile: DashboardTile) => ({
                    ...tile,
                    tabUuid: activeTab?.uuid,
                }));
                setHaveTabsChanged(true);
            }
            setDashboardTiles((currentDashboardTiles) =>
                appendNewTilesToBottom(currentDashboardTiles, newTiles),
            );

            setHaveTilesChanged(true);
        },
        [activeTab, setDashboardTiles, setHaveTilesChanged, setHaveTabsChanged],
    );

    const handleDeleteTile = useCallback(
        async (tile: IDashboard['tiles'][number]) => {
            setDashboardTiles((currentDashboardTiles) =>
                currentDashboardTiles?.filter(
                    (filteredTile) => filteredTile.uuid !== tile.uuid,
                ),
            );

            setHaveTilesChanged(true);
        },
        [setDashboardTiles, setHaveTilesChanged],
    );

    const handleEditTiles = useCallback(
        (updatedTile: IDashboard['tiles'][number]) => {
            setDashboardTiles((currentDashboardTiles) =>
                currentDashboardTiles?.map((tile) =>
                    tile.uuid === updatedTile.uuid ? updatedTile : tile,
                ),
            );
            setHaveTilesChanged(true);
        },
        [setDashboardTiles, setHaveTilesChanged],
    );

    const handleCancel = useCallback(() => {
        sessionStorage.clear();

        // Delete charts that were created in edit mode
        dashboardTiles?.forEach((tile) => {
            if (
                isDashboardChartTileType(tile) &&
                tile.properties.belongsToDashboard &&
                tile.properties.savedChartUuid
            ) {
                const isChartNew =
                    (dashboard?.tiles || []).find(
                        (t) =>
                            isDashboardChartTileType(t) &&
                            t.properties.savedChartUuid ===
                                tile.properties.savedChartUuid,
                    ) === undefined;

                if (isChartNew) {
                    deleteSavedQuery(tile.properties.savedChartUuid).catch(
                        () => {
                            //ignore error
                        },
                    );
                }
            }
        });

        setDashboardTiles(dashboard?.tiles || []);
        setHaveTilesChanged(false);
        if (dashboard) setDashboardFilters(dashboard.filters);
        setHaveFiltersChanged(false);
        setHaveTabsChanged(false);
        setTabs(dashboard?.tabs || []);
        history.replace(
            `/projects/${projectUuid}/dashboards/${dashboardUuid}/view`,
        );
    }, [
        dashboard,
        dashboardUuid,
        history,
        projectUuid,
        dashboardTiles,
        setDashboardTiles,
        setHaveFiltersChanged,
        setDashboardFilters,
        setHaveTilesChanged,
        setHaveTabsChanged,
        setTabs,
    ]);

    const handleMoveDashboardToSpace = useCallback(
        (spaceUuid: string) => {
            if (!dashboard) return;

            moveDashboardToSpace({
                uuid: dashboard.uuid,
                name: dashboard.name,
                spaceUuid,
            });
        },
        [dashboard, moveDashboardToSpace],
    );

    const [blockedNavigationLocation, setBlockedNavigationLocation] =
        useState<string>();

    useEffect(() => {
        const checkReload = (event: BeforeUnloadEvent) => {
            if (isEditMode && (haveTilesChanged || haveFiltersChanged)) {
                const message =
                    'You have unsaved changes to your dashboard! Are you sure you want to leave without saving?';
                event.returnValue = message;
                return message;
            }
        };
        window.addEventListener('beforeunload', checkReload);
        return () => window.removeEventListener('beforeunload', checkReload);
    }, [haveTilesChanged, haveFiltersChanged, isEditMode]);

    useEffect(() => {
        // Check if in edit mode and changes have been made
        if (
            isEditMode &&
            (haveTilesChanged || haveFiltersChanged || haveTabsChanged)
        ) {
            // Define the navigation block function
            const navigationBlockFunction = (prompt: { pathname: string }) => {
                // Check if the user is navigating away from the current dashboard
                if (
                    !prompt.pathname.includes(
                        `/projects/${projectUuid}/dashboards/${dashboardUuid}`,
                    ) &&
                    // Allow user to add a new table
                    !sessionStorage.getItem('unsavedDashboardTiles')
                ) {
                    // Set the blocked navigation location to navigate on confirming from user
                    setBlockedNavigationLocation(prompt.pathname);
                    // Open a warning modal before blocking navigation
                    saveWarningModalHandlers.open();
                    // Return false to block history navigation
                    return false;
                }
                // Allow history navigation
                return undefined;
            };

            // Set up navigation blocking
            const unblockNavigation = history.block(navigationBlockFunction);

            // Clean up navigation blocking when the component unmounts
            return () => {
                unblockNavigation();
            };
        }
    }, [
        isEditMode,
        history,
        haveTilesChanged,
        saveWarningModalHandlers,
        haveFiltersChanged,
        projectUuid,
        dashboardUuid,
        haveTabsChanged,
    ]);

    if (dashboardError) {
        return <ErrorState error={dashboardError.error} />;
    }
    if (dashboard === undefined) {
        return (
            <Box mt="md">
                <SuboptimalState title="Loading..." loading />
            </Box>
        );
    }
    const dashboardChartTiles = dashboardTiles?.filter(
        (tile) => tile.type === DashboardTileTypes.SAVED_CHART,
    );

    const sortedTiles = dashboardTiles?.sort((a, b) => {
        if (a.y === b.y) {
            // If 'y' is the same, sort by 'x'
            return a.x - b.x;
        } else {
            // Otherwise, sort by 'y'
            return a.y - b.y;
        }
    });

    const hasDashboardTiles = dashboardTiles && dashboardTiles.length > 0;

    const currentTabHasTiles = sortedTiles?.some((tile) => {
        return (
            tile.tabUuid === activeTab?.uuid ||
            (!tile.tabUuid && activeTab?.uuid === defaultTabUuid) ||
            (tile.tabUuid && !tabs.find((t) => t.uuid === tile.tabUuid))
        );
    });

    const handleAddTab = (name: string) => {
        if (name) {
            const newTab = { uuid: uuid4(), name: name };
            setTabs((currentTabs) => [...currentTabs, newTab]);
            setActiveTab(newTab);
            setHaveTabsChanged(true);
        }
        setAddingTab(false);
    };

    const handleEditTab = (name: string, changedTabUuid: string) => {
        if (name && changedTabUuid) {
            setTabs((currentTabs) => {
                const newTabs: DashboardTab[] = currentTabs.map((tab) => {
                    if (tab.uuid === changedTabUuid) {
                        return { ...tab, name };
                    }
                    return tab;
                });
                return newTabs;
            });
            setHaveTabsChanged(true);
        }
    };

    const handleDeleteTab = (tabUuid: string) => {
        setTabs((currentTabs) => {
            const newTabs: DashboardTab[] = currentTabs.filter(
                (tab) => tab.uuid !== tabUuid,
            );
            return newTabs;
        });
        setActiveTab(tabs[0]);
        setHaveTabsChanged(true);
    };

    return (
        <>
            <Modal
                opened={isSaveWarningModalOpen}
                onClose={saveWarningModalHandlers.close}
                title={null}
                withCloseButton={false}
                closeOnClickOutside={false}
            >
                <Stack>
                    <Group noWrap spacing="xs">
                        <MantineIcon
                            icon={IconAlertCircle}
                            color="red"
                            size={50}
                        />
                        <Text fw={500}>
                            You have unsaved changes to your dashboard! Are you
                            sure you want to leave without saving?
                        </Text>
                    </Group>

                    <Group position="right">
                        <Button onClick={saveWarningModalHandlers.close}>
                            Stay
                        </Button>
                        <Button
                            color="red"
                            onClick={() => {
                                history.block(() => {});
                                if (blockedNavigationLocation)
                                    history.push(blockedNavigationLocation);
                            }}
                        >
                            Leave
                        </Button>
                    </Group>
                </Stack>
            </Modal>

            <Page
                withPaddedContent
                title={dashboard.name}
                header={
                    <DashboardHeader
                        spaces={spaces}
                        dashboard={dashboard}
                        organizationUuid={organization?.organizationUuid}
                        isEditMode={isEditMode}
                        isSaving={isSaving}
                        oldestCacheTime={oldestCacheTime}
                        isFullscreen={isFullscreen}
                        onToggleFullscreen={handleToggleFullscreen}
                        hasDashboardChanged={
                            haveTilesChanged ||
                            haveFiltersChanged ||
                            hasTemporaryFilters ||
                            haveTabsChanged
                        }
                        onAddTiles={handleAddTiles}
                        onSaveDashboard={() =>
                            mutate({
                                tiles: dashboardTiles,
                                filters: {
                                    dimensions: [
                                        ...dashboardFilters.dimensions,
                                        ...dashboardTemporaryFilters.dimensions,
                                    ],
                                    metrics: [
                                        ...dashboardFilters.metrics,
                                        ...dashboardTemporaryFilters.metrics,
                                    ],
                                    tableCalculations: [
                                        ...dashboardFilters.tableCalculations,
                                        ...dashboardTemporaryFilters.tableCalculations,
                                    ],
                                },
                                name: dashboard.name,
                                tabs: tabs,
                            })
                        }
                        onCancel={handleCancel}
                        onMoveToSpace={handleMoveDashboardToSpace}
                        onDuplicate={duplicateModalHandlers.open}
                        onDelete={deleteModalHandlers.open}
                        onExport={exportDashboardModalHandlers.open}
                    />
                }
            >
                <Group position="apart" align="flex-start" noWrap>
                    {dashboardChartTiles && dashboardChartTiles.length > 0 && (
                        <DashboardFilter isEditMode={isEditMode} />
                    )}
                    {hasDashboardTiles && <DateZoom isEditMode={isEditMode} />}
                </Group>
<<<<<<< HEAD

                <Tabs
                    value={activeTab?.uuid}
                    onTabChange={(e) => {
                        const tab = tabs.find((t) => t.uuid === e);
                        setActiveTab(tab);
                    }}
=======
                <ResponsiveGridLayout
                    {...getResponsiveGridLayoutProps({
                        enableAnimation: true,

                        /**
                         * We never enable this on non-minimal view, to avoid breaking things for users
                         * on smaller devices or placing Lightdash in a corner of their display.
                         */
                        stackVerticallyOnSmallestBreakpoint: false,
                    })}
                    className={`react-grid-layout-dashboard ${
                        hasRequiredDashboardFiltersToSet ? 'locked' : ''
                    }`}
                    onDragStop={handleUpdateTiles}
                    onResizeStop={handleUpdateTiles}
                    onWidthChange={(cw) => setGridWidth(cw)}
                    layouts={layouts}
>>>>>>> ad2d8f7a
                >
                    <Group
                        w="100%"
                        noWrap
                        position="apart"
                        spacing="xs"
                        style={
                            (tabs && tabs.length > 0) || isEditMode
                                ? {
                                      background: 'white',
                                      padding: 5,
                                      borderRadius: 3,
                                  }
                                : undefined
                        }
                    >
                        <Group>
                            {tabs && tabs.length > 0 && (
                                <Group spacing="xs">
                                    {isEditingTabs && isEditMode ? (
                                        <>
                                            {tabs.map((tab, idx) => {
                                                return (
                                                    <Group
                                                        key={idx}
                                                        spacing="xxs"
                                                    >
                                                        <TextInput
                                                            key={idx}
                                                            size="xs"
                                                            defaultValue={
                                                                tab.name
                                                            }
                                                            onBlur={(e) =>
                                                                handleEditTab(
                                                                    e.target
                                                                        .value,
                                                                    tab.uuid,
                                                                )
                                                            }
                                                        />
                                                        <Tooltip
                                                            label="Delete tab - Contents will move to the first tab"
                                                            multiline
                                                        >
                                                            <ActionIcon
                                                                variant="subtle"
                                                                onClick={() =>
                                                                    handleDeleteTab(
                                                                        tab.uuid,
                                                                    )
                                                                }
                                                            >
                                                                <MantineIcon
                                                                    icon={IconX}
                                                                />
                                                            </ActionIcon>
                                                        </Tooltip>
                                                    </Group>
                                                );
                                            })}
                                        </>
                                    ) : (
                                        <Tabs.List>
                                            {tabs.map((tab, idx) => {
                                                return (
                                                    <Tabs.Tab
                                                        key={idx}
                                                        value={tab.uuid}
                                                        mx="md"
                                                    >
                                                        {tab.name}
                                                    </Tabs.Tab>
                                                );
                                            })}
                                        </Tabs.List>
                                    )}
                                </Group>
                            )}
                            {isEditMode && (
                                <Group>
                                    {addingTab && (
                                        <TextInput
                                            autoFocus
                                            size="xs"
                                            placeholder="Tab name"
                                            onBlur={(e) =>
                                                handleAddTab(e.target.value)
                                            }
                                        />
                                    )}
                                    {tabs.length === 0 ? (
                                        <Button
                                            compact
                                            variant="light"
                                            disabled={addingTab}
                                            leftIcon={
                                                <MantineIcon icon={IconPlus} />
                                            }
                                            onClick={() => setAddingTab(true)}
                                        >
                                            Add tab
                                        </Button>
                                    ) : (
                                        <ActionIcon
                                            onClick={() => setAddingTab(true)}
                                            color="blue"
                                            variant="subtle"
                                            disabled={addingTab}
                                        >
                                            <MantineIcon icon={IconPlus} />
                                        </ActionIcon>
                                    )}
                                </Group>
                            )}
                        </Group>
                        {tabs && tabs.length > 0 && isEditMode && (
                            <Button
                                compact
                                variant="subtle"
                                disabled={addingTab}
                                leftIcon={
                                    <MantineIcon
                                        icon={
                                            isEditingTabs ? IconCheck : IconEdit
                                        }
                                    />
                                }
                                onClick={() => setEditingTabs((old) => !old)}
                                sx={{ justifySelf: 'end' }}
                            >
                                {isEditingTabs ? 'Done editing' : `Edit tabs`}
                            </Button>
                        )}
                    </Group>
                    <ResponsiveGridLayout
                        {...getResponsiveGridLayoutProps()}
                        className={`react-grid-layout-dashboard ${
                            hasRequiredDashboardFiltersToSet ? 'locked' : ''
                        }`}
                        onDragStop={handleUpdateTiles}
                        onResizeStop={handleUpdateTiles}
                        onWidthChange={(cw) => setGridWidth(cw)}
                        layouts={layouts}
                        key={activeTab?.uuid ?? defaultTabUuid}
                    >
                        {sortedTiles?.map((tile, idx) => {
                            // TODO: refactor this
                            if (
                                !activeTab || // If no active tab
                                tile.tabUuid === activeTab?.uuid || // Or the tile uuid matches the active tab
                                (!tile.tabUuid && // Or the tile has no tab and the active tab is the default tab
                                    activeTab?.uuid === defaultTabUuid) ||
                                (tile.tabUuid && // Or the tile has an ID that doesn't exist
                                    !tabs.find((t) => t.uuid === tile.tabUuid))
                            ) {
                                return (
                                    <div key={tile.uuid}>
                                        <TrackSection
                                            name={SectionName.DASHBOARD_TILE}
                                        >
                                            <GridTile
                                                locked={
                                                    hasRequiredDashboardFiltersToSet
                                                }
                                                isLazyLoadEnabled={
                                                    isLazyLoadEnabled ?? true
                                                }
                                                index={idx}
                                                isEditMode={isEditMode}
                                                tile={tile}
                                                onDelete={handleDeleteTile}
                                                onEdit={handleEditTiles}
                                                tabs={tabs}
                                                onAddTiles={handleAddTiles}
                                            />
                                        </TrackSection>
                                    </div>
                                );
                            }
                        })}
                    </ResponsiveGridLayout>

                    <LockedDashboardModal
                        opened={
                            hasRequiredDashboardFiltersToSet &&
                            !!hasDashboardTiles
                        }
                    />
                    {(!hasDashboardTiles || !currentTabHasTiles) && (
                        <EmptyStateNoTiles
                            onAddTiles={handleAddTiles}
                            emptyContainerType={
                                tabs && tabs.length ? 'tab' : 'dashboard'
                            }
                            isEditMode={isEditMode}
                        />
                    )}
                </Tabs>
                {isDeleteModalOpen && (
                    <DashboardDeleteModal
                        opened
                        uuid={dashboard.uuid}
                        onClose={deleteModalHandlers.close}
                        onConfirm={() => {
                            history.replace(
                                `/projects/${projectUuid}/dashboards`,
                            );
                        }}
                    />
                )}
                {isExportDashboardModalOpen && (
                    <DashboardExportModal
                        opened={isExportDashboardModalOpen}
                        onClose={exportDashboardModalHandlers.close}
                        dashboard={dashboard}
                        gridWidth={gridWidth}
                    />
                )}
                {isDuplicateModalOpen && (
                    <DashboardDuplicateModal
                        opened={isDuplicateModalOpen}
                        uuid={dashboard.uuid}
                        onClose={duplicateModalHandlers.close}
                        onConfirm={duplicateModalHandlers.close}
                    />
                )}
            </Page>
        </>
    );
};

const DashboardPage: FC = () => {
    const { projectUuid } = useParams<{ projectUuid: string }>();
    const { user } = useApp();
    const dashboardCommentsCheck = useDashboardCommentsCheck(user?.data);

    useProfiler('Dashboard');
    return (
        <DashboardProvider
            projectUuid={projectUuid}
            dashboardCommentsCheck={dashboardCommentsCheck}
        >
            <Dashboard />
        </DashboardProvider>
    );
};

export default DashboardPage;<|MERGE_RESOLUTION|>--- conflicted
+++ resolved
@@ -21,7 +21,6 @@
 } from '@mantine/core';
 import { useDisclosure } from '@mantine/hooks';
 import { captureException, useProfiler } from '@sentry/react';
-<<<<<<< HEAD
 import {
     IconAlertCircle,
     IconCheck,
@@ -30,9 +29,6 @@
     IconX,
 } from '@tabler/icons-react';
 import { useFeatureFlagEnabled } from 'posthog-js/react';
-=======
-import { IconAlertCircle } from '@tabler/icons-react';
->>>>>>> ad2d8f7a
 import React, {
     memo,
     useCallback,
@@ -756,33 +752,12 @@
                     )}
                     {hasDashboardTiles && <DateZoom isEditMode={isEditMode} />}
                 </Group>
-<<<<<<< HEAD
-
                 <Tabs
                     value={activeTab?.uuid}
                     onTabChange={(e) => {
                         const tab = tabs.find((t) => t.uuid === e);
                         setActiveTab(tab);
                     }}
-=======
-                <ResponsiveGridLayout
-                    {...getResponsiveGridLayoutProps({
-                        enableAnimation: true,
-
-                        /**
-                         * We never enable this on non-minimal view, to avoid breaking things for users
-                         * on smaller devices or placing Lightdash in a corner of their display.
-                         */
-                        stackVerticallyOnSmallestBreakpoint: false,
-                    })}
-                    className={`react-grid-layout-dashboard ${
-                        hasRequiredDashboardFiltersToSet ? 'locked' : ''
-                    }`}
-                    onDragStop={handleUpdateTiles}
-                    onResizeStop={handleUpdateTiles}
-                    onWidthChange={(cw) => setGridWidth(cw)}
-                    layouts={layouts}
->>>>>>> ad2d8f7a
                 >
                     <Group
                         w="100%"
