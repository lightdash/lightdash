import { Colors, Divider, H1 } from '@blueprintjs/core';
import React, { FC } from 'react';
import { useQueryClient } from 'react-query';
import { useHistory, useParams } from 'react-router-dom';
import Page from '../components/common/Page/Page';
import PageSpinner from '../components/PageSpinner';
import ProjectTablesConfiguration from '../components/ProjectTablesConfiguration/ProjectTablesConfiguration';
import { useApp } from '../providers/AppProvider';

const CreateProjectSettings: FC = () => {
    const { projectUuid } = useParams<{ projectUuid: string }>();
    const queryClient = useQueryClient();
    const history = useHistory();
    const { health } = useApp();
    if (health.isLoading) {
        return <PageSpinner />;
    }

    const onSuccess = async () => {
        await queryClient.invalidateQueries(['health']);
        history.push({
<<<<<<< HEAD
            pathname: `/home/${projectUuid}`,
=======
            pathname: `/projects/${projectUuid}/home`,
>>>>>>> 1301123e
        });
    };

    return (
        <Page>
            <div
                style={{
                    display: 'flex',
                    flexDirection: 'column',
                    width: '800px',
                    paddingTop: 60,
                }}
            >
                <H1 style={{ margin: 0, flex: 1 }}>Configure your tables</H1>
                <Divider style={{ margin: '20px 0' }} />
                <p style={{ marginBottom: 0, color: Colors.GRAY1 }}>
                    Pick the dbt models you want to appear as tables in
                    Lightdash
                </p>
                <p style={{ marginBottom: 20, color: Colors.GRAY1 }}>
                    Can&apos;t decide? Don&apos;t worry, you can adjust this in
                    your project settings later.
                </p>
                <ProjectTablesConfiguration
                    projectUuid={projectUuid}
                    onSuccess={onSuccess}
                />
            </div>
        </Page>
    );
};

export default CreateProjectSettings;<|MERGE_RESOLUTION|>--- conflicted
+++ resolved
@@ -19,11 +19,7 @@
     const onSuccess = async () => {
         await queryClient.invalidateQueries(['health']);
         history.push({
-<<<<<<< HEAD
-            pathname: `/home/${projectUuid}`,
-=======
             pathname: `/projects/${projectUuid}/home`,
->>>>>>> 1301123e
         });
     };
 
