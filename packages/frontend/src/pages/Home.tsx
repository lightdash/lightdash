import { NonIdealState, Spinner } from '@blueprintjs/core';
<<<<<<< HEAD
import React, { FC, useEffect } from 'react';
import { useHistory, useParams } from 'react-router-dom';
=======
import React, { FC } from 'react';
import { useParams } from 'react-router-dom';
>>>>>>> 1301123e
import { useUnmount } from 'react-use';
import { OpenChatButton } from '../components/common/ChatBubble/OpenChatButton';
import Page from '../components/common/Page/Page';
import LandingPanel from '../components/Home/LandingPanel';
import OnboardingPanel from '../components/Home/OnboardingPanel/index';
import { useOnboardingStatus } from '../hooks/useOnboardingStatus';
import { useProject } from '../hooks/useProject';
<<<<<<< HEAD
import { useDefaultProject } from '../hooks/useProjects';
import { useApp } from '../providers/AppProvider';

const Home: FC = () => {
    const params = useParams<{ projectUuid: string | undefined }>();
    const { data } = useDefaultProject();
=======
import { useApp } from '../providers/AppProvider';

const Home: FC = () => {
    const params = useParams<{ projectUuid: string }>();
>>>>>>> 1301123e
    const selectedProjectUuid = params.projectUuid;
    const project = useProject(selectedProjectUuid);
    const onboarding = useOnboardingStatus();
    const isLoading = onboarding.isLoading || project.isLoading;
    const error = onboarding.error || project.error;
    const { user } = useApp();
    const history = useHistory();
    useUnmount(() => onboarding.remove());

    useEffect(() => {
        if (!params.projectUuid && data) {
            history.push(`/home/${data.projectUuid}`);
        }
    }, [history, params, data]);

    if (isLoading) {
        return (
            <div style={{ marginTop: '20px' }}>
                <NonIdealState title="Loading..." icon={<Spinner />} />
            </div>
        );
    }
    if (error) {
        return (
            <div style={{ marginTop: '20px' }}>
                <NonIdealState
                    title="Unexpected error"
                    description={error.error.message}
                />
            </div>
        );
    }
    if (!project.data || !onboarding.data) {
        return (
            <div style={{ marginTop: '20px' }}>
                <NonIdealState
                    title="Unexpected error"
                    description="Please contact support"
                />
            </div>
        );
    }

    return (
        <Page>
            {!onboarding.data.isComplete && !onboarding.data.ranQuery ? (
                <OnboardingPanel
                    projectUuid={project.data.projectUuid}
                    userName={user.data?.firstName}
                />
            ) : (
                <LandingPanel
                    hasSavedChart={
                        onboarding.data.isComplete || onboarding.data.savedChart
                    }
                    userName={user.data?.firstName}
                    projectUuid={project.data.projectUuid}
                />
            )}
            <OpenChatButton />
        </Page>
    );
};

export default Home;<|MERGE_RESOLUTION|>--- conflicted
+++ resolved
@@ -1,11 +1,6 @@
 import { NonIdealState, Spinner } from '@blueprintjs/core';
-<<<<<<< HEAD
-import React, { FC, useEffect } from 'react';
-import { useHistory, useParams } from 'react-router-dom';
-=======
 import React, { FC } from 'react';
 import { useParams } from 'react-router-dom';
->>>>>>> 1301123e
 import { useUnmount } from 'react-use';
 import { OpenChatButton } from '../components/common/ChatBubble/OpenChatButton';
 import Page from '../components/common/Page/Page';
@@ -13,33 +8,17 @@
 import OnboardingPanel from '../components/Home/OnboardingPanel/index';
 import { useOnboardingStatus } from '../hooks/useOnboardingStatus';
 import { useProject } from '../hooks/useProject';
-<<<<<<< HEAD
-import { useDefaultProject } from '../hooks/useProjects';
-import { useApp } from '../providers/AppProvider';
-
-const Home: FC = () => {
-    const params = useParams<{ projectUuid: string | undefined }>();
-    const { data } = useDefaultProject();
-=======
 import { useApp } from '../providers/AppProvider';
 
 const Home: FC = () => {
     const params = useParams<{ projectUuid: string }>();
->>>>>>> 1301123e
     const selectedProjectUuid = params.projectUuid;
     const project = useProject(selectedProjectUuid);
     const onboarding = useOnboardingStatus();
     const isLoading = onboarding.isLoading || project.isLoading;
     const error = onboarding.error || project.error;
     const { user } = useApp();
-    const history = useHistory();
     useUnmount(() => onboarding.remove());
-
-    useEffect(() => {
-        if (!params.projectUuid && data) {
-            history.push(`/home/${data.projectUuid}`);
-        }
-    }, [history, params, data]);
 
     if (isLoading) {
         return (
