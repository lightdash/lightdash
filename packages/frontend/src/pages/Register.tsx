--- conflicted
+++ resolved
@@ -6,7 +6,7 @@
 import { lightdashApi } from '../api';
 import { GoogleLoginButton } from '../components/common/GoogleLoginButton';
 import Page from '../components/common/Page/Page';
-import CreateInitialUserForm from '../components/CreateInitialUserForm';
+import CreateUserForm from '../components/CreateUserForm';
 import PageSpinner from '../components/PageSpinner';
 import { useApp } from '../providers/AppProvider';
 import { useTracking } from '../providers/TrackingProvider';
@@ -84,15 +84,9 @@
                             </span>
                         </>
                     )}
-<<<<<<< HEAD
                     <CreateUserForm
                         isLoading={isLoading}
-                        onCreate={(data: CreateUserArgs) => {
-=======
-                    <CreateInitialUserForm
-                        isLoading={isLoading}
-                        onSubmit={(data: CreateInitialUserArgs) => {
->>>>>>> a07985b8
+                        onSubmit={(data: CreateUserArgs) => {
                             mutate(data);
                         }}
                     />
