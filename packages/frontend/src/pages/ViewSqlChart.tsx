import { ChartKind } from '@lightdash/common';
import { Loader, Paper, Stack, Tabs } from '@mantine/core';
import { Prism } from '@mantine/prism';
import { useEffect, useState } from 'react';
import { Provider } from 'react-redux';
import { useParams } from 'react-router-dom';
import { useUnmount } from 'react-use';
import ErrorState from '../components/common/ErrorState';
import Page from '../components/common/Page/Page';
import { Header } from '../features/sqlRunner/components/Header';
<<<<<<< HEAD
import SqlRunnerChart from '../features/sqlRunner/components/visualizations/SqlRunnerChart';
=======
import BarChart from '../features/sqlRunner/components/visualizations/BarChart';
import PieChart from '../features/sqlRunner/components/visualizations/PieChart';
>>>>>>> db1cccad
import { Table } from '../features/sqlRunner/components/visualizations/Table';
import { useSavedSqlChart } from '../features/sqlRunner/hooks/useSavedSqlCharts';
import { useSqlChartAndResults } from '../features/sqlRunner/hooks/useSqlChartAndResults';
import { store } from '../features/sqlRunner/store';
import {
    useAppDispatch,
    useAppSelector,
} from '../features/sqlRunner/store/hooks';
import {
    resetState,
    setProjectUuid,
    setSavedChartData,
} from '../features/sqlRunner/store/sqlRunnerSlice';

enum TabOption {
    CHART = 'chart',
    RESULTS = 'results',
    SQL = 'sql',
}

const ViewSqlChart = () => {
    const dispatch = useAppDispatch();
    const params = useParams<{ projectUuid: string; slug?: string }>();
    const [activeTab, setActiveTab] = useState<TabOption>(TabOption.CHART);
    const projectUuid = useAppSelector((state) => state.sqlRunner.projectUuid);
    const savedSqlUuid = useAppSelector(
        (state) => state.sqlRunner.savedSqlChart?.savedSqlUuid,
    );
    const selectedChartType = useAppSelector(
        (state) => state.sqlRunner.selectedChartType,
    );
    const resultsTableConfig = useAppSelector(
        (state) => state.sqlRunner.resultsTableConfig,
    );
    const tableVisConfig = useAppSelector(
        (state) => state.tableVisConfig.config,
    );
    const barChartConfig = useAppSelector(
        (state) => state.barChartConfig.config,
    );
    const pieChartConfig = useAppSelector(
        (state) => state.pieChartConfig.config,
    );
    const sql = useAppSelector((state) => state.sqlRunner.sql);

    useUnmount(() => {
        dispatch(resetState());
    });

    useEffect(() => {
        if (!projectUuid && params.projectUuid) {
            dispatch(setProjectUuid(params.projectUuid));
        }
    }, [dispatch, params.projectUuid, projectUuid]);

    const { error: chartError, data: sqlChart } = useSavedSqlChart({
        projectUuid,
        slug: params.slug,
    });

    useEffect(() => {
        if (sqlChart) {
            dispatch(setSavedChartData(sqlChart));
        }
    }, [dispatch, sqlChart]);

    const {
        data,
        isLoading,
        error: chartAndResultsError,
    } = useSqlChartAndResults({
        projectUuid,
        savedSqlUuid: savedSqlUuid ?? null,
    });

    if (!projectUuid) {
        return null;
    }

    if (chartError) {
        return <ErrorState error={chartError.error} />;
    }
    if (chartAndResultsError) {
        return <ErrorState error={chartAndResultsError.error} />;
    }

    return (
        <Page
            title="SQL chart"
            noContentPadding
            withFullHeight
            header={<Header mode="view" />}
        >
            <Stack h="100%" spacing={0}>
                <Paper
                    shadow="none"
                    radius={0}
                    px="md"
                    pb={0}
                    pt="sm"
                    sx={{
                        flex: 1,
                    }}
                >
                    <Tabs
                        value={activeTab}
                        onTabChange={(val: TabOption) => setActiveTab(val)}
                    >
                        <Tabs.List>
                            <Tabs.Tab value={TabOption.CHART}>Chart</Tabs.Tab>
                            <Tabs.Tab
                                value={TabOption.RESULTS}
                                disabled={isLoading}
                            >
                                Results
                            </Tabs.Tab>
                            <Tabs.Tab
                                value={TabOption.SQL}
                                disabled={isLoading}
                            >
                                SQL
                            </Tabs.Tab>
                            {isLoading && <Loader mt="xs" size="xs" />}
                        </Tabs.List>
                    </Tabs>

                    {data?.results && !isLoading && (
                        <Paper shadow="none" radius={0} px={0} py="sm">
                            {activeTab === TabOption.CHART && (
                                <>
                                    {selectedChartType === ChartKind.TABLE && (
                                        <Table
                                            data={data.results}
                                            config={tableVisConfig}
                                        />
                                    )}
                                    {selectedChartType ===
                                        ChartKind.VERTICAL_BAR &&
                                        barChartConfig &&
                                        data && (
                                            <SqlRunnerChart
                                                isLoading={isLoading}
                                                data={{
                                                    results: data.results,
                                                    columns: [],
                                                }}
                                                config={barChartConfig}
                                            />
                                        )}
                                    {selectedChartType === ChartKind.PIE &&
                                        pieChartConfig &&
                                        data && (
                                            <PieChart
                                                isLoading={isLoading}
                                                data={{
                                                    results: data.results,
                                                    columns: [],
                                                }}
                                                config={pieChartConfig}
                                            />
                                        )}
                                </>
                            )}
                            {activeTab === TabOption.RESULTS && (
                                <Table
                                    data={data.results}
                                    config={resultsTableConfig}
                                />
                            )}
                            {activeTab === TabOption.SQL && (
                                <Prism language="sql" withLineNumbers>
                                    {sql || ''}
                                </Prism>
                            )}
                        </Paper>
                    )}
                </Paper>
            </Stack>
        </Page>
    );
};

const ViewSqlChartPage = () => {
    return (
        <Provider store={store}>
            <ViewSqlChart />
        </Provider>
    );
};
export default ViewSqlChartPage;<|MERGE_RESOLUTION|>--- conflicted
+++ resolved
@@ -1,4 +1,8 @@
-import { ChartKind } from '@lightdash/common';
+import {
+    isBarChartSQLConfig,
+    isPieChartSQLConfig,
+    isTableChartSQLConfig,
+} from '@lightdash/common';
 import { Loader, Paper, Stack, Tabs } from '@mantine/core';
 import { Prism } from '@mantine/prism';
 import { useEffect, useState } from 'react';
@@ -8,12 +12,7 @@
 import ErrorState from '../components/common/ErrorState';
 import Page from '../components/common/Page/Page';
 import { Header } from '../features/sqlRunner/components/Header';
-<<<<<<< HEAD
 import SqlRunnerChart from '../features/sqlRunner/components/visualizations/SqlRunnerChart';
-=======
-import BarChart from '../features/sqlRunner/components/visualizations/BarChart';
-import PieChart from '../features/sqlRunner/components/visualizations/PieChart';
->>>>>>> db1cccad
 import { Table } from '../features/sqlRunner/components/visualizations/Table';
 import { useSavedSqlChart } from '../features/sqlRunner/hooks/useSavedSqlCharts';
 import { useSqlChartAndResults } from '../features/sqlRunner/hooks/useSqlChartAndResults';
@@ -22,6 +21,7 @@
     useAppDispatch,
     useAppSelector,
 } from '../features/sqlRunner/store/hooks';
+import { selectCurrentChartConfig } from '../features/sqlRunner/store/selectors';
 import {
     resetState,
     setProjectUuid,
@@ -42,20 +42,12 @@
     const savedSqlUuid = useAppSelector(
         (state) => state.sqlRunner.savedSqlChart?.savedSqlUuid,
     );
-    const selectedChartType = useAppSelector(
-        (state) => state.sqlRunner.selectedChartType,
-    );
     const resultsTableConfig = useAppSelector(
         (state) => state.sqlRunner.resultsTableConfig,
     );
-    const tableVisConfig = useAppSelector(
-        (state) => state.tableVisConfig.config,
-    );
-    const barChartConfig = useAppSelector(
-        (state) => state.barChartConfig.config,
-    );
-    const pieChartConfig = useAppSelector(
-        (state) => state.pieChartConfig.config,
+
+    const currentVisConfig = useAppSelector((state) =>
+        selectCurrentChartConfig(state),
     );
     const sql = useAppSelector((state) => state.sqlRunner.sql);
 
@@ -142,17 +134,20 @@
 
                     {data?.results && !isLoading && (
                         <Paper shadow="none" radius={0} px={0} py="sm">
-                            {activeTab === TabOption.CHART && (
+                            {activeTab === TabOption.CHART && currentVisConfig && (
                                 <>
-                                    {selectedChartType === ChartKind.TABLE && (
+                                    {isTableChartSQLConfig(
+                                        currentVisConfig,
+                                    ) && (
                                         <Table
                                             data={data.results}
-                                            config={tableVisConfig}
+                                            config={currentVisConfig}
                                         />
                                     )}
-                                    {selectedChartType ===
-                                        ChartKind.VERTICAL_BAR &&
-                                        barChartConfig &&
+                                    {(isBarChartSQLConfig(currentVisConfig) ||
+                                        isPieChartSQLConfig(
+                                            currentVisConfig,
+                                        )) &&
                                         data && (
                                             <SqlRunnerChart
                                                 isLoading={isLoading}
@@ -160,19 +155,7 @@
                                                     results: data.results,
                                                     columns: [],
                                                 }}
-                                                config={barChartConfig}
-                                            />
-                                        )}
-                                    {selectedChartType === ChartKind.PIE &&
-                                        pieChartConfig &&
-                                        data && (
-                                            <PieChart
-                                                isLoading={isLoading}
-                                                data={{
-                                                    results: data.results,
-                                                    columns: [],
-                                                }}
-                                                config={pieChartConfig}
+                                                config={currentVisConfig}
                                             />
                                         )}
                                 </>
