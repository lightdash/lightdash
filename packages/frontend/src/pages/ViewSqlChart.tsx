import { isVizTableConfig, type RawResultRow } from '@lightdash/common';
import {
    ActionIcon,
    Box,
    Group,
    Paper,
    SegmentedControl,
    Stack,
    Text,
} from '@mantine/core';
import {
    IconChartHistogram,
    IconDownload,
    IconTable,
} from '@tabler/icons-react';
import { useEffect, useMemo, useState } from 'react';
import { Provider } from 'react-redux';
import { useParams } from 'react-router-dom';
import { useUnmount } from 'react-use';
import { ConditionalVisibility } from '../components/common/ConditionalVisibility';
import ErrorState from '../components/common/ErrorState';
import MantineIcon from '../components/common/MantineIcon';
import Page from '../components/common/Page/Page';
import { useChartViz } from '../components/DataViz/hooks/useChartViz';
import { setChartConfig } from '../components/DataViz/store/actions/commonChartActions';
import { selectChartConfigByKind } from '../components/DataViz/store/selectors';
import ChartView from '../components/DataViz/visualizations/ChartView';
import { Table } from '../components/DataViz/visualizations/Table';
import { Header } from '../features/sqlRunner/components/Header';
import { useSavedSqlChart } from '../features/sqlRunner/hooks/useSavedSqlCharts';
import { useSqlChartResults } from '../features/sqlRunner/hooks/useSqlChartResults';
import { SqlRunnerResultsRunner } from '../features/sqlRunner/runners/SqlRunnerResultsRunner';
import { store } from '../features/sqlRunner/store';
import {
    useAppDispatch,
    useAppSelector,
} from '../features/sqlRunner/store/hooks';
import {
    resetState,
    setDataUrl,
    setProjectUuid,
    setSavedChartData,
    setSqlRunnerResults,
} from '../features/sqlRunner/store/sqlRunnerSlice';
import { getResultsFromStream } from '../utils/request';

enum TabOption {
    CHART = 'chart',
    RESULTS = 'results',
    SQL = 'sql',
}

const ViewSqlChart = () => {
    const dispatch = useAppDispatch();
    const params = useParams<{ projectUuid: string; slug?: string }>();
    const [activeTab, setActiveTab] = useState<TabOption>(TabOption.CHART);
    const projectUuid = useAppSelector((state) => state.sqlRunner.projectUuid);
    const resultsTableConfig = useAppSelector(
        (state) => state.sqlRunner.resultsTableConfig,
    );
    const selectedChartType = useAppSelector(
        (state) => state.sqlRunner.selectedChartType,
    );
    const sql = useAppSelector((state) => state.sqlRunner.sql);

    const currentVisConfig = useAppSelector((state) =>
        selectChartConfigByKind(state, selectedChartType),
    );
    const { error: chartError, data: sqlChart } = useSavedSqlChart({
        projectUuid,
        slug: params.slug,
    });
    const {
        data,
        isLoading,
        error: resultsError,
    } = useSqlChartResults(projectUuid, params.slug);

    useUnmount(() => {
        dispatch(resetState());
    });

    useEffect(() => {
        if (!projectUuid && params.projectUuid) {
            dispatch(setProjectUuid(params.projectUuid));
        }
    }, [dispatch, params.projectUuid, projectUuid]);

    useEffect(() => {
        if (sqlChart) {
            dispatch(setSavedChartData(sqlChart));
            dispatch(setChartConfig(sqlChart.config));
        }
    }, [dispatch, sqlChart]);

    const resultsRunner = useMemo(
        () =>
            new SqlRunnerResultsRunner({
                rows: data?.results ?? [],
                columns: data?.columns ?? [],
            }),
        [data],
    );

    useEffect(() => {
        if (!data) return;
        dispatch(setSqlRunnerResults(data));
    }, [data, dispatch]);

    const [chartVizQuery, chartSpec] = useChartViz({
        resultsRunner,
        config: currentVisConfig,
        uuid: sqlChart?.savedSqlUuid,
        sql,
        projectUuid,
        slug: params.slug,
        limit: sqlChart?.limit,
    });

<<<<<<< HEAD
    useEffect(() => {
        if (!chartVizQuery?.data?.url) return;
        dispatch(setDataUrl(chartVizQuery.data.url));
    }, [chartVizQuery, dispatch]);

    const dataUrl = chartVizQuery?.data?.url || data?.url;
=======
    const chartVizResultsRunner = useMemo(() => {
        if (!chartVizQuery.data) return;

        return new SqlRunnerResultsRunner({
            rows: chartVizQuery.data.results,
            columns: chartVizQuery.data.columns,
        });
    }, [chartVizQuery.data]);
>>>>>>> 1992c690

    return (
        <Page
            title="SQL chart"
            noContentPadding
            withFullHeight
            header={<Header mode="view" />}
        >
            <Paper
                shadow="none"
                radius={0}
                px="md"
                pb={0}
                pt="sm"
                sx={{
                    flex: 1,
                }}
            >
                <Stack h="100%">
                    <Group position="apart">
                        <Group position="apart">
                            <SegmentedControl
                                color="dark"
                                size="sm"
                                radius="sm"
                                disabled={isLoading}
                                data={[
                                    {
                                        value: TabOption.CHART,
                                        label: (
                                            <Group spacing="xs" noWrap>
                                                <MantineIcon
                                                    icon={IconChartHistogram}
                                                />
                                                <Text>Chart</Text>
                                            </Group>
                                        ),
                                    },
                                    {
                                        value: TabOption.RESULTS,
                                        label: (
                                            <Group spacing="xs" noWrap>
                                                <MantineIcon icon={IconTable} />
                                                <Text>Results</Text>
                                            </Group>
                                        ),
                                    },
                                ]}
                                value={activeTab}
                                onChange={(val: TabOption) => setActiveTab(val)}
                            />
                        </Group>
                        <ActionIcon
                            variant="default"
                            disabled={!dataUrl}
                            onClick={() => {
                                if (dataUrl) {
                                    void getResultsFromStream<RawResultRow>(
                                        dataUrl,
                                    ).then((results) => {
                                        const columns =
                                            chartVizQuery.data?.columns ||
                                            data?.columns ||
                                            [];
                                        const columnReferences = columns.map(
                                            (col) => col.reference,
                                        );
                                        const csvContent = [
                                            columnReferences?.join(','),
                                            ...results.map((row) =>
                                                Object.values(row).join(','),
                                            ),
                                        ].join('\n');

                                        const blob = new Blob([csvContent], {
                                            type: 'text/csv;charset=utf-8;',
                                        });
                                        const url = URL.createObjectURL(blob);
                                        const link =
                                            document.createElement('a');
                                        link.href = url;
                                        link.setAttribute(
                                            'download',
                                            `${
                                                sqlChart?.name || 'sql_results'
                                            }.csv`,
                                        );
                                        document.body.appendChild(link);
                                        link.click();
                                        document.body.removeChild(link);
                                    });
                                }
                            }}
                        >
                            <MantineIcon icon={IconDownload} />
                        </ActionIcon>
                    </Group>

                    {chartError && <ErrorState error={chartError.error} />}
                    {resultsError && <ErrorState error={resultsError.error} />}

                    {data && !isLoading && (
                        <Box
                            h="100%"
                            sx={{
                                position: 'relative',
                                flex: 1,
                            }}
                        >
                            <ConditionalVisibility
                                isVisible={activeTab === TabOption.CHART}
                            >
                                {currentVisConfig && (
                                    <>
                                        {isVizTableConfig(currentVisConfig) &&
                                            resultsTableConfig && (
                                                <Table
                                                    resultsRunner={
                                                        resultsRunner
                                                    }
                                                    columnsConfig={
                                                        // TODO: this is a temporary fix to handle the case where the columns config is not set
                                                        // TODO: ensure columns config is sent and processed in the backend correctly
                                                        Object.keys(
                                                            currentVisConfig.columns,
                                                        ).length > 0
                                                            ? currentVisConfig.columns
                                                            : resultsTableConfig.columns
                                                    }
                                                    flexProps={{
                                                        mah: 'calc(100vh - 250px)',
                                                    }}
                                                />
                                            )}
                                        {!isVizTableConfig(currentVisConfig) &&
                                            data &&
                                            params.slug &&
                                            sql && (
                                                <ChartView
                                                    config={currentVisConfig}
                                                    spec={chartSpec}
                                                    isLoading={
                                                        isLoading ||
                                                        chartVizQuery.isLoading
                                                    }
                                                    error={chartVizQuery.error}
                                                    style={{ height: '100%' }}
                                                />
                                            )}
                                    </>
                                )}
                            </ConditionalVisibility>
                            <ConditionalVisibility
                                isVisible={activeTab === TabOption.RESULTS}
                            >
                                {!isVizTableConfig(currentVisConfig) &&
                                    chartVizQuery.data &&
                                    chartVizResultsRunner && (
                                        <Table
                                            resultsRunner={
                                                chartVizResultsRunner
                                            }
                                            columnsConfig={Object.fromEntries(
                                                chartVizQuery.data.columns.map(
                                                    (field) => [
                                                        field.reference,
                                                        {
                                                            visible: true,
                                                            reference:
                                                                field.reference,
                                                            label: field.reference,
                                                            frozen: false,
                                                            // TODO: add aggregation
                                                            // aggregation?: VizAggregationOptions;
                                                        },
                                                    ],
                                                ),
                                            )}
                                            flexProps={{
                                                mah: 'calc(100vh - 250px)',
                                            }}
                                        />
                                    )}

                                {isVizTableConfig(currentVisConfig) &&
                                    resultsTableConfig && (
                                        <Table
                                            resultsRunner={resultsRunner}
                                            columnsConfig={
                                                resultsTableConfig?.columns
                                            }
                                            flexProps={{
                                                mah: 'calc(100vh - 250px)',
                                            }}
                                        />
                                    )}
                            </ConditionalVisibility>
                        </Box>
                    )}
                </Stack>
            </Paper>
        </Page>
    );
};

const ViewSqlChartPage = () => {
    return (
        <Provider store={store}>
            <ViewSqlChart />
        </Provider>
    );
};
export default ViewSqlChartPage;<|MERGE_RESOLUTION|>--- conflicted
+++ resolved
@@ -117,14 +117,12 @@
         limit: sqlChart?.limit,
     });
 
-<<<<<<< HEAD
     useEffect(() => {
         if (!chartVizQuery?.data?.url) return;
         dispatch(setDataUrl(chartVizQuery.data.url));
     }, [chartVizQuery, dispatch]);
 
     const dataUrl = chartVizQuery?.data?.url || data?.url;
-=======
     const chartVizResultsRunner = useMemo(() => {
         if (!chartVizQuery.data) return;
 
@@ -133,7 +131,6 @@
             columns: chartVizQuery.data.columns,
         });
     }, [chartVizQuery.data]);
->>>>>>> 1992c690
 
     return (
         <Page
