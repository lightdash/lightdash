--- conflicted
+++ resolved
@@ -197,7 +197,6 @@
                             <ConditionalVisibility
                                 isVisible={activeTab === TabOption.RESULTS}
                             >
-<<<<<<< HEAD
                                 <Paper withBorder shadow="none" radius={0}>
                                     <Table
                                         resultsRunner={resultsRunner}
@@ -207,14 +206,6 @@
                                         }}
                                     />
                                 </Paper>
-=======
-                                <Table
-                                    resultsRunner={resultsRunner}
-                                    columnsConfig={
-                                        resultsTableConfig?.columns ?? {}
-                                    }
-                                />
->>>>>>> 56d9db77
                             </ConditionalVisibility>
                         </Box>
                     )}
