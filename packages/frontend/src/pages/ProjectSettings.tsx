<<<<<<< HEAD
import { Divider, H1, NonIdealState, Spinner } from '@blueprintjs/core';
import React, { FC } from 'react';
import { useParams } from 'react-router-dom';
import { UpdateProjectConnection } from '../components/ProjectConnection';
import { useProject } from '../hooks/useProject';
=======
import React, { FC, useMemo } from 'react';
import {
    Menu,
    MenuDivider,
    NonIdealState,
    Spinner,
    Divider,
    H3,
    Colors,
} from '@blueprintjs/core';
import { Redirect, Route, Switch, useParams } from 'react-router-dom';
import { useProject } from '../hooks/useProject';
import { UpdateProjectConnection } from '../components/ProjectConnection';
import PageBase from '../components/common/Page/PageBase';
import Sidebar from '../components/common/Page/Sidebar';
import Content from '../components/common/Page/Content';
import RouterMenuItem from '../components/common/RouterMenuItem';
import ProjectTablesConfiguration from '../components/ProjectTablesConfiguration/ProjectTablesConfiguration';
>>>>>>> 2b69c485

const ProjectSettings: FC = () => {
    const { projectUuid } = useParams<{ projectUuid: string }>();
    const { isLoading, data, error } = useProject(projectUuid);

    const basePath = useMemo(
        () => `/projects/${projectUuid}/settings`,
        [projectUuid],
    );

    if (error) {
        return (
            <div style={{ marginTop: '20px' }}>
                <NonIdealState
                    title="Error loading project"
                    description={error.error.message}
                />
            </div>
        );
    }

    if (isLoading || !data) {
        return (
            <div style={{ marginTop: '20px' }}>
                <NonIdealState title="Loading project" icon={<Spinner />} />
            </div>
        );
    }
    return (
        <PageBase>
            <Sidebar title="Project settings">
                <Menu>
                    <RouterMenuItem
                        text="Project connections"
                        exact
                        to={basePath}
                    />
                    <MenuDivider />
                    <RouterMenuItem
                        text="Tables configuration"
                        exact
                        to={`${basePath}/tablesConfiguration`}
                    />
                </Menu>
            </Sidebar>
            <Content>
                <Switch>
                    <Route
                        exact
                        path="/projects/:projectUuid/settings/tablesConfiguration"
                    >
                        <H3 style={{ marginTop: 10, marginBottom: 0 }}>
                            Configure you tables
                        </H3>
                        <Divider style={{ margin: '20px 0' }} />
                        <p style={{ marginBottom: 20, color: Colors.GRAY1 }}>
                            Pick the dbt models you want to appear as tables in
                            Lightdash
                        </p>
                        <ProjectTablesConfiguration projectUuid={projectUuid} />
                    </Route>
                    <Route exact path="/projects/:projectUuid/settings">
                        <H3 style={{ marginTop: 10, marginBottom: 0 }}>
                            Edit your project connections
                        </H3>
                        <Divider style={{ margin: '20px 0' }} />
                        <UpdateProjectConnection projectUuid={projectUuid} />
                    </Route>
                    <Redirect to={basePath} />
                </Switch>
            </Content>
        </PageBase>
    );
};

export default ProjectSettings;<|MERGE_RESOLUTION|>--- conflicted
+++ resolved
@@ -1,29 +1,21 @@
-<<<<<<< HEAD
-import { Divider, H1, NonIdealState, Spinner } from '@blueprintjs/core';
-import React, { FC } from 'react';
-import { useParams } from 'react-router-dom';
-import { UpdateProjectConnection } from '../components/ProjectConnection';
-import { useProject } from '../hooks/useProject';
-=======
-import React, { FC, useMemo } from 'react';
 import {
+    Colors,
+    Divider,
+    H3,
     Menu,
     MenuDivider,
     NonIdealState,
     Spinner,
-    Divider,
-    H3,
-    Colors,
 } from '@blueprintjs/core';
+import React, { FC, useMemo } from 'react';
 import { Redirect, Route, Switch, useParams } from 'react-router-dom';
-import { useProject } from '../hooks/useProject';
-import { UpdateProjectConnection } from '../components/ProjectConnection';
+import Content from '../components/common/Page/Content';
 import PageBase from '../components/common/Page/PageBase';
 import Sidebar from '../components/common/Page/Sidebar';
-import Content from '../components/common/Page/Content';
 import RouterMenuItem from '../components/common/RouterMenuItem';
+import { UpdateProjectConnection } from '../components/ProjectConnection';
 import ProjectTablesConfiguration from '../components/ProjectTablesConfiguration/ProjectTablesConfiguration';
->>>>>>> 2b69c485
+import { useProject } from '../hooks/useProject';
 
 const ProjectSettings: FC = () => {
     const { projectUuid } = useParams<{ projectUuid: string }>();
