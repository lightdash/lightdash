--- conflicted
+++ resolved
@@ -1,13 +1,8 @@
-<<<<<<< HEAD
 import {
     assertUnreachable,
     ChartKind,
     isVizTableConfig,
 } from '@lightdash/common';
-import { Box, Group, SegmentedControl, Text } from '@mantine/core';
-import { IconChartHistogram, IconTable } from '@tabler/icons-react';
-=======
-import { assertUnreachable, ChartKind } from '@lightdash/common';
 import {
     Box,
     Center,
@@ -21,19 +16,14 @@
     IconChartHistogram,
     IconTable,
 } from '@tabler/icons-react';
->>>>>>> 6d38fb11
 import { useMemo, useState } from 'react';
 import { useParams } from 'react-router-dom';
 import { useAsync } from 'react-use';
 import MantineIcon from '../components/common/MantineIcon';
 import Page from '../components/common/Page/Page';
-<<<<<<< HEAD
+import SuboptimalState from '../components/common/SuboptimalState/SuboptimalState';
 import getChartDataModel from '../components/DataViz/transformers/getChartDataModel';
 import { ChartDataTable } from '../components/DataViz/visualizations/ChartDataTable';
-=======
-import SuboptimalState from '../components/common/SuboptimalState/SuboptimalState';
-import { useChartViz } from '../components/DataViz/hooks/useChartViz';
->>>>>>> 6d38fb11
 import ChartView from '../components/DataViz/visualizations/ChartView';
 import { Table } from '../components/DataViz/visualizations/Table';
 import {
@@ -142,37 +132,13 @@
         [vizDataModel, chartQuery.data?.config.display, chartLoading],
     );
 
-<<<<<<< HEAD
-    // TODO: add error state
-    if (
-        !vizDataModel ||
-        chartQuery.isError ||
-        fieldsQuery.isError ||
-        chartError
-    ) {
-        return null;
-    }
-
-    // TODO: add loading state
-    if (chartQuery.isLoading || fieldsQuery.isLoading) {
-        return null;
-    }
-
-    const chartType = chartQuery.data.config.type;
-
-    // TODO: add loading state
-    if (chartType !== ChartKind.TABLE && chartLoading) {
-        return null;
-    }
-=======
     const hasError =
         chartQuery.isError ||
         fieldsQuery.isError ||
-        chartVizQuery.isError ||
+        chartError ||
         chartResultsQuery.isError;
     const isLoading = fieldsQuery.isLoading || chartQuery.isLoading;
     const chartType = chartQuery.data?.config.type;
->>>>>>> 6d38fb11
 
     return (
         <Page
@@ -194,7 +160,7 @@
                     title={
                         chartQuery.error?.error?.message ??
                         fieldsQuery.error?.error?.message ??
-                        chartVizQuery.error?.message ??
+                        chartError?.message ??
                         chartResultsQuery.error?.error?.message
                     }
                 />
@@ -249,29 +215,6 @@
                         </Box>
                     )}
 
-<<<<<<< HEAD
-            {activeViewerTab === ViewerTabs.VIZ ? (
-                chartType === ChartKind.VERTICAL_BAR ||
-                chartType === ChartKind.LINE ||
-                chartType === ChartKind.PIE ? (
-                    <Box h="100%" w="100%" mih="inherit" pos="relative">
-                        <ChartView
-                            config={chartQuery.data.config}
-                            spec={spec}
-                            isLoading={chartLoading}
-                            error={chartError}
-                            style={{
-                                minHeight: 'inherit',
-                                height: 'inherit',
-                                width: 'inherit',
-                            }}
-                        />
-                    </Box>
-                ) : chartType === ChartKind.TABLE ? (
-                    resultsRunner ? (
-                        <Box w="100%" h="100%" sx={{ overflow: 'auto' }}>
-                            {/* So that the Table tile isn't cropped by the overflow */}
-=======
                     {activeViewerTab === ViewerTabs.VIZ ? (
                         chartType === ChartKind.VERTICAL_BAR ||
                         chartType === ChartKind.LINE ||
@@ -279,9 +222,9 @@
                             <Box h="100%" w="100%" mih="inherit" pos="relative">
                                 <ChartView
                                     config={chartQuery.data.config}
-                                    spec={chartSpec}
-                                    isLoading={chartVizQuery.isLoading}
-                                    error={chartVizQuery.error}
+                                    spec={spec}
+                                    isLoading={chartLoading}
+                                    error={chartError}
                                     style={{
                                         minHeight: 'inherit',
                                         height: 'inherit',
@@ -312,48 +255,12 @@
                             )
                         )
                     ) : activeViewerTab === ViewerTabs.RESULTS ? (
-                        pivotResultsRunner ? (
->>>>>>> 6d38fb11
-                            <Table
-                                resultsRunner={pivotResultsRunner}
-                                columnsConfig={Object.fromEntries(
-                                    chartVizQuery.data?.columns.map((field) => [
-                                        field.reference,
-                                        {
-                                            visible: true,
-                                            reference: field.reference,
-                                            label: field.reference,
-                                            frozen: false,
-                                            // TODO: add aggregation
-                                            // aggregation?: VizAggregationOptions;
-                                        },
-                                    ]) ?? [],
-                                )}
-                            />
-<<<<<<< HEAD
-                        </Box>
-                    ) : null
-                ) : (
-                    assertUnreachable(
-                        chartType,
-                        `Unknown chart type ${chartType}`,
-                    )
-                )
-            ) : activeViewerTab === ViewerTabs.RESULTS ? (
-                <ChartDataTable
-                    columnNames={tableData?.columns ?? []}
-                    rows={tableData?.rows ?? []}
-                />
-=======
-                        ) : null
-                    ) : (
-                        assertUnreachable(
-                            activeViewerTab,
-                            `Unknown tab ${activeViewerTab}`,
-                        )
-                    )}
+                        <ChartDataTable
+                            columnNames={tableData?.columns ?? []}
+                            rows={tableData?.rows ?? []}
+                        />
+                    ) : null}
                 </>
->>>>>>> 6d38fb11
             ) : null}
         </Page>
     );
