import { subject } from '@casl/ability';
import { Box, Stack, Title } from '@mantine/core';
import {
    IconBuildingSkyscraper,
    IconCalendarStats,
    IconChecklist,
    IconCloudSearch,
    IconDatabase,
    IconDatabaseCog,
    IconKey,
    IconLock,
    IconPalette,
    IconPlug,
    IconReportAnalytics,
    IconTableOptions,
    IconUserCircle,
    IconUserPlus,
    IconUsers,
    IconUserShield,
} from '@tabler/icons-react';
import { FC } from 'react';
import { Redirect, Route, Switch } from 'react-router-dom';
import { Can } from '../components/common/Authorization';
import ErrorState from '../components/common/ErrorState';
import MantineIcon from '../components/common/MantineIcon';
import Page from '../components/common/Page/Page';
import PageBreadcrumbs from '../components/common/PageBreadcrumbs';
import RouterNavLink from '../components/common/RouterNavLink';
import { SettingsGridCard } from '../components/common/Settings/SettingsCard';
import PageSpinner from '../components/PageSpinner';
import AccessTokensPanel from '../components/UserSettings/AccessTokensPanel';
import AllowedDomainsPanel from '../components/UserSettings/AllowedDomainsPanel';
import AppearancePanel from '../components/UserSettings/AppearancePanel';
import DefaultProjectPanel from '../components/UserSettings/DefaultProjectPanel';
import { DeleteOrganizationPanel } from '../components/UserSettings/DeleteOrganizationPanel';
import { Description } from '../components/UserSettings/DeleteOrganizationPanel/DeleteOrganizationPanel.styles';
import OrganizationPanel from '../components/UserSettings/OrganizationPanel';
import PasswordPanel from '../components/UserSettings/PasswordPanel';
import ProfilePanel from '../components/UserSettings/ProfilePanel';
import ProjectManagementPanel from '../components/UserSettings/ProjectManagementPanel';
import SlackSettingsPanel from '../components/UserSettings/SlackSettingsPanel';
import SocialLoginsPanel from '../components/UserSettings/SocialLoginsPanel';
import UserAttributesPanel from '../components/UserSettings/UserAttributesPanel';
import UserManagementPanel from '../components/UserSettings/UserManagementPanel';
import { useOrganization } from '../hooks/organization/useOrganization';
import { useActiveProjectUuid } from '../hooks/useActiveProject';
import { useProject } from '../hooks/useProject';
import { useApp } from '../providers/AppProvider';
import { TrackPage, useTracking } from '../providers/TrackingProvider';
import { EventName, PageName } from '../types/Events';
import ProjectSettings from './ProjectSettings';

const Settings: FC = () => {
    const {
        health: {
            data: health,
            isLoading: isHealthLoading,
            error: healthError,
        },
        user: { data: user, isLoading: isUserLoading, error: userError },
    } = useApp();
    const { track } = useTracking();
    const {
        data: organization,
        isLoading: isOrganizationLoading,
        error: organizationError,
    } = useOrganization();
    const { activeProjectUuid, isLoading: isActiveProjectUuidLoading } =
        useActiveProjectUuid();
    const {
        data: project,
        isLoading: isProjectLoading,
        error: projectError,
    } = useProject(activeProjectUuid);

    if (
        isHealthLoading ||
        isUserLoading ||
        isOrganizationLoading ||
        isActiveProjectUuidLoading ||
        isProjectLoading
    ) {
        return <PageSpinner />;
    }

    if (userError || healthError || organizationError || projectError) {
        return (
            <ErrorState
                error={
                    userError?.error ||
                    healthError?.error ||
                    organizationError?.error ||
                    projectError?.error
                }
            />
        );
    }

    if (!health || !user || !organization) return null;

    const allowPasswordAuthentication =
        !health.auth.disablePasswordAuthentication;

    const hasSocialLogin =
        health.auth.google.oauth2ClientId ||
        health.auth.okta.enabled ||
        health.auth.oneLogin.enabled;

    return (
        <Page
            withFullHeight
            withSidebarFooter
            withFixedContent
            withPaddedContent
            title="Settings"
            sidebar={
                <Stack sx={{ flexGrow: 1, overflow: 'hidden' }}>
                    <PageBreadcrumbs
                        items={[{ title: 'Settings', active: true }]}
                    />

                    <Stack spacing="lg" sx={{ flexGrow: 1, overflow: 'auto' }}>
                        <Box>
                            <Title order={6} fw={600} mb="xs">
                                Your settings
                            </Title>

                            <RouterNavLink
                                exact
                                to="/generalSettings"
                                label="Profile"
                                icon={<MantineIcon icon={IconUserCircle} />}
                            />

                            {allowPasswordAuthentication && (
                                <RouterNavLink
                                    label={
                                        hasSocialLogin
                                            ? 'Password & Social Logins'
                                            : 'Password'
                                    }
                                    exact
                                    to="/generalSettings/password"
                                    icon={<MantineIcon icon={IconLock} />}
                                />
                            )}

                            <RouterNavLink
                                label="Personal access tokens"
                                exact
                                to="/generalSettings/personalAccessTokens"
                                icon={<MantineIcon icon={IconKey} />}
                            />
                        </Box>

                        <Can
                            I="create"
                            this={subject('Project', {
                                organizationUuid: organization.organizationUuid,
                            })}
                        >
                            <Box>
                                <Title order={6} fw={600} mb="xs">
                                    Organization settings
                                </Title>

                                {user.ability.can('manage', 'Organization') && (
                                    <RouterNavLink
                                        label="General"
                                        to="/generalSettings/organization"
                                        exact
                                        icon={
                                            <MantineIcon
                                                icon={IconBuildingSkyscraper}
                                            />
                                        }
                                    />
                                )}

                                {user.ability.can(
                                    'update',
                                    'OrganizationMemberProfile',
                                ) && (
                                    <RouterNavLink
                                        label="User management"
                                        to="/generalSettings/userManagement"
                                        exact
                                        icon={
                                            <MantineIcon icon={IconUserPlus} />
                                        }
                                    />
                                )}
<<<<<<< HEAD
                                {localStorage.getItem('USER_ATTRIBUTES') &&
                                    user.ability.can(
                                        'manage',
                                        subject('Organization', {
                                            organizationUuid:
                                                organization.organizationUuid,
                                        }),
                                    ) && (
                                        <RouterNavLink
                                            label="User attributes"
                                            to="/generalSettings/userAttributes"
                                            exact
                                            icon={
                                                <MantineIcon
                                                    icon={IconUserShield}
                                                />
                                            }
                                        />
                                    )}
                                <RouterNavLink
                                    label="Appearance"
                                    exact
                                    to="/generalSettings/appearance"
                                    icon={<MantineIcon icon={IconPalette} />}
                                />
=======

                                {user.ability.can('update', 'Organization') && (
                                    <RouterNavLink
                                        label="Appearance"
                                        exact
                                        to="/generalSettings/appearance"
                                        icon={
                                            <MantineIcon icon={IconPalette} />
                                        }
                                    />
                                )}
>>>>>>> e06a4543

                                {health.hasSlack &&
                                    user.ability.can(
                                        'manage',
                                        'Organization',
                                    ) && (
                                        <RouterNavLink
                                            label="Integrations"
                                            exact
                                            to="/generalSettings/integrations/slack"
                                            icon={
                                                <MantineIcon icon={IconPlug} />
                                            }
                                        />
                                    )}

                                {organization &&
                                    !organization.needsProject &&
                                    user.ability.can('view', 'Project') && (
                                        <RouterNavLink
                                            label="All projects"
                                            to="/generalSettings/projectManagement"
                                            exact
                                            icon={
                                                <MantineIcon
                                                    icon={IconDatabase}
                                                />
                                            }
                                        />
                                    )}
                            </Box>
                        </Can>

                        {organization &&
                        !organization.needsProject &&
                        project &&
                        user.ability.can(
                            'update',
                            subject('Project', {
                                organizationUuid: organization.organizationUuid,
                                projectUuid: project.projectUuid,
                            }),
                        ) ? (
                            <Box>
                                <Title order={6} fw={600} mb="xs">
                                    Current project ({project?.name})
                                </Title>

                                <RouterNavLink
                                    label="Connection settings"
                                    exact
                                    to={`/generalSettings/projectManagement/${project.projectUuid}/settings`}
                                    icon={
                                        <MantineIcon icon={IconDatabaseCog} />
                                    }
                                />

                                <RouterNavLink
                                    label="Tables configuration"
                                    exact
                                    to={`/generalSettings/projectManagement/${project.projectUuid}/tablesConfiguration`}
                                    icon={
                                        <MantineIcon icon={IconTableOptions} />
                                    }
                                />

                                <RouterNavLink
                                    label="Project access"
                                    exact
                                    to={`/generalSettings/projectManagement/${project.projectUuid}/projectAccess`}
                                    icon={<MantineIcon icon={IconUsers} />}
                                />
                                {user.ability?.can(
                                    'manage',
                                    subject('Project', {
                                        organizationUuid:
                                            project.organizationUuid,
                                        projectUuid: project.projectUuid,
                                    }),
                                ) ? (
                                    <RouterNavLink
                                        label="dbt Cloud"
                                        exact
                                        to={`/generalSettings/projectManagement/${project.projectUuid}/integrations/dbtCloud`}
                                        icon={
                                            <MantineIcon
                                                icon={IconCloudSearch}
                                            />
                                        }
                                    />
                                ) : null}

                                {user.ability.can(
                                    'view',
                                    subject('Analytics', {
                                        organizationUuid:
                                            organization.organizationUuid,
                                        projectUuid: project.projectUuid,
                                    }),
                                ) ? (
                                    <RouterNavLink
                                        label="Usage analytics"
                                        exact
                                        to={`/generalSettings/projectManagement/${project.projectUuid}/usageAnalytics`}
                                        onClick={() => {
                                            track({
                                                name: EventName.USAGE_ANALYTICS_CLICKED,
                                            });
                                        }}
                                        icon={
                                            <MantineIcon
                                                icon={IconReportAnalytics}
                                            />
                                        }
                                    />
                                ) : null}

                                <RouterNavLink
                                    label="Scheduled deliveries"
                                    exact
                                    to={`/generalSettings/projectManagement/${project.projectUuid}/scheduledDeliveries`}
                                    icon={
                                        <MantineIcon icon={IconCalendarStats} />
                                    }
                                />

                                {user.ability?.can(
                                    'manage',
                                    subject('Validation', {
                                        organizationUuid:
                                            project.organizationUuid,
                                        projectUuid: project.projectUuid,
                                    }),
                                ) ? (
                                    <RouterNavLink
                                        label="Validator"
                                        exact
                                        to={`/generalSettings/projectManagement/${project.projectUuid}/validator`}
                                        icon={
                                            <MantineIcon icon={IconChecklist} />
                                        }
                                    />
                                ) : null}
                            </Box>
                        ) : null}
                    </Stack>
                </Stack>
            }
        >
            <Switch>
                {allowPasswordAuthentication && (
                    <Route exact path="/generalSettings/password">
                        <Stack spacing="xl">
                            <SettingsGridCard>
                                <Title order={4}>Password settings</Title>
                                <PasswordPanel />
                            </SettingsGridCard>

                            {hasSocialLogin && (
                                <SettingsGridCard>
                                    <Title order={4}>Social logins</Title>
                                    <SocialLoginsPanel />
                                </SettingsGridCard>
                            )}
                        </Stack>
                    </Route>
                )}

                {user.ability.can('manage', 'Organization') && (
                    <Route exact path="/generalSettings/organization">
                        <Stack spacing="xl">
                            <SettingsGridCard>
                                <Title order={4}>General</Title>
                                <OrganizationPanel />
                            </SettingsGridCard>

                            <SettingsGridCard>
                                <div>
                                    <Title order={4}>
                                        Allowed email domains
                                    </Title>
                                    <Description>
                                        Anyone with email addresses at these
                                        domains can automatically join the
                                        organization.
                                    </Description>
                                </div>
                                <AllowedDomainsPanel />
                            </SettingsGridCard>

                            <SettingsGridCard>
                                <div>
                                    <Title order={4}>Default Project</Title>
                                    <Description>
                                        This is the project users will see when
                                        they log in for the first time or from a
                                        new device. If a user does not have
                                        access, they will see their next
                                        accessible project.
                                    </Description>
                                </div>
                                <DefaultProjectPanel />
                            </SettingsGridCard>

                            {user.ability?.can('delete', 'Organization') && (
                                <SettingsGridCard>
                                    <div>
                                        <Title order={4}>Danger zone </Title>
                                        <Description>
                                            This action deletes the whole
                                            workspace and all its content,
                                            including users. This action is not
                                            reversible.
                                        </Description>
                                    </div>
                                    <DeleteOrganizationPanel />
                                </SettingsGridCard>
                            )}
                        </Stack>
                    </Route>
                )}

                {user.ability.can('view', 'OrganizationMemberProfile') && (
                    <Route path="/generalSettings/userManagement">
                        <UserManagementPanel />
                    </Route>
                )}

                {user.ability.can(
                    'manage',
                    subject('Organization', {
                        organizationUuid: organization.organizationUuid,
                    }),
                ) && (
                    <Route path="/generalSettings/userAttributes">
                        <UserAttributesPanel />
                    </Route>
                )}

                {organization &&
                    !organization.needsProject &&
                    user.ability.can('view', 'Project') && (
                        <Route exact path="/generalSettings/projectManagement">
                            <ProjectManagementPanel />
                        </Route>
                    )}

                {project &&
                    organization &&
                    !organization.needsProject &&
                    user.ability.can(
                        'view',
                        subject('Project', {
                            organizationUuid: organization.organizationUuid,
                            projectUuid: project.projectUuid,
                        }),
                    ) && (
                        <Route
                            path={[
                                '/generalSettings/projectManagement/:projectUuid/:tab?',
                                '/generalSettings/projectManagement/:projectUuid/integrations/:tab',
                            ]}
                            exact
                        >
                            <TrackPage name={PageName.PROJECT_SETTINGS}>
                                <ProjectSettings />
                            </TrackPage>
                        </Route>
                    )}

                <Route exact path="/generalSettings/appearance">
                    <SettingsGridCard>
                        <Title order={4}>Appearance settings</Title>
                        <AppearancePanel />
                    </SettingsGridCard>
                </Route>

                <Route exact path="/generalSettings/personalAccessTokens">
                    <AccessTokensPanel />
                </Route>

                {health.hasSlack && user.ability.can('manage', 'Organization') && (
                    <Route exact path="/generalSettings/integrations/slack">
                        <SlackSettingsPanel />
                    </Route>
                )}

                <Route exact path="/generalSettings">
                    <SettingsGridCard>
                        <Title order={4}>Profile settings</Title>
                        <ProfilePanel />
                    </SettingsGridCard>
                </Route>

                <Redirect to="/generalSettings" />
            </Switch>
        </Page>
    );
};

export default Settings;<|MERGE_RESOLUTION|>--- conflicted
+++ resolved
@@ -190,7 +190,6 @@
                                         }
                                     />
                                 )}
-<<<<<<< HEAD
                                 {localStorage.getItem('USER_ATTRIBUTES') &&
                                     user.ability.can(
                                         'manage',
@@ -216,7 +215,6 @@
                                     to="/generalSettings/appearance"
                                     icon={<MantineIcon icon={IconPalette} />}
                                 />
-=======
 
                                 {user.ability.can('update', 'Organization') && (
                                     <RouterNavLink
@@ -228,7 +226,6 @@
                                         }
                                     />
                                 )}
->>>>>>> e06a4543
 
                                 {health.hasSlack &&
                                     user.ability.can(
