--- conflicted
+++ resolved
@@ -1,16 +1,8 @@
-<<<<<<< HEAD
-import { useEffect, useState } from 'react';
-import { useInterval } from 'react-use';
-import dayjs from 'dayjs';
-import relativeTime from 'dayjs/plugin/relativeTime';
-dayjs.extend(relativeTime)
-=======
 import dayjs from 'dayjs';
 import relativeTime from 'dayjs/plugin/relativeTime';
 import { useEffect, useState } from 'react';
 import { useInterval } from 'react-use';
 dayjs.extend(relativeTime);
->>>>>>> aa77bd88
 
 export const useTimeAgo = (timeStamp: Date, interval: number = 10000) => {
     const [timeAgo, setTimeAgo] = useState<string>(dayjs(timeStamp).fromNow());
