--- conflicted
+++ resolved
@@ -223,13 +223,9 @@
             let expectedSeriesMap: Record<string, Series>;
             if (pivotKey) {
                 const uniquePivotValues: string[] = Array.from(
-<<<<<<< HEAD
                     new Set(
                         resultsData?.rows.map((row) => row[pivotKey].value.raw),
                     ),
-=======
-                    new Set(resultsData.rows.map((row) => row[pivotKey].value?.raw)),
->>>>>>> c6685f9a
                 );
                 expectedSeriesMap = (dirtyLayout.yField || []).reduce<
                     Record<string, Series>
