--- conflicted
+++ resolved
@@ -475,13 +475,12 @@
         );
     };
 
-<<<<<<< HEAD
     const showGridX = !!validCartesianConfig.layout.showGridX;
     const showGridY =
         validCartesianConfig.layout.showGridY !== undefined
             ? validCartesianConfig.layout.showGridY
             : true;
-=======
+
     const rightAxisId = validCartesianConfig.layout?.yField?.[1];
     const longestValueYAxisLeft =
         yAxisItemId &&
@@ -497,7 +496,6 @@
             .reduce((acc, p) => (p && acc.length > p.length ? acc : p));
     const rightYaxisGap = calculateWidthText(longestValueYAxisRight);
 
->>>>>>> 23bd0287
     return {
         xAxis: [
             {
