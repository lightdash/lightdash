--- conflicted
+++ resolved
@@ -49,16 +49,8 @@
         totalTimeMs?: number;
     }
 > => {
-<<<<<<< HEAD
     const startTime = new Date();
 
-    const firstPage = await lightdashApi<ApiExecuteAsyncQueryResults>({
-        url: `/projects/${projectUuid}/query`,
-        version: 'v2',
-        method: 'POST',
-        body: JSON.stringify(data),
-    });
-=======
     const executeQueryResponse =
         await lightdashApi<ApiExecuteAsyncQueryResults>({
             url: `/projects/${projectUuid}/query`,
@@ -66,7 +58,6 @@
             method: 'POST',
             body: JSON.stringify(data),
         });
->>>>>>> e4432bea
 
     // Get all page rows in sequence
     let allRows: ResultRow[] = [];
@@ -149,16 +140,12 @@
         cacheMetadata: executeQueryResponse.cacheMetadata,
         rows: allRows,
         fields: currentPage.fields,
-<<<<<<< HEAD
-        appliedDashboardFilters: firstPage.appliedDashboardFilters,
         warehouseExecutionTimeMs:
             currentPage.status === QueryHistoryStatus.READY
                 ? currentPage.initialQueryExecutionMs
                 : undefined,
         totalTimeMs: totalTime,
-=======
         appliedDashboardFilters: executeQueryResponse.appliedDashboardFilters,
->>>>>>> e4432bea
     };
 };
 
