--- conflicted
+++ resolved
@@ -8,13 +8,8 @@
     type MetricQuery,
     type SortField,
 } from '@lightdash/common';
-<<<<<<< HEAD
-import { useMutation, useQuery, useQueryClient } from '@tanstack/react-query';
-import { useCallback, useMemo, useRef } from 'react';
-=======
 import { useQuery, useQueryClient } from '@tanstack/react-query';
 import { useCallback, useEffect, useMemo } from 'react';
->>>>>>> fe8e72ff
 import { useParams } from 'react-router';
 import { lightdashApi } from '../api';
 import useDashboardContext from '../providers/Dashboard/useDashboardContext';
@@ -114,150 +109,6 @@
     });
 };
 
-<<<<<<< HEAD
-export const useQueryResults = (props?: {
-    chartUuid?: string;
-    isViewOnly?: boolean;
-    dateZoomGranularity?: DateGranularity;
-    context?: string;
-}) => {
-    const { projectUuid } = useParams<{ projectUuid: string }>();
-    const setErrorResponse = useQueryError({
-        forceToastOnForbidden: true,
-        forbiddenToastTitle: 'Error running query',
-    });
-
-    // Need to maintain the same controller instance across renders
-    const controllerRef = useRef<AbortController | null>(null);
-    const lastSuccessfulDataRef = useRef<ApiQueryResults | null>(null);
-
-    const getController = useCallback(() => {
-        // Create a new controller for this request
-        controllerRef.current = new AbortController();
-        return controllerRef.current;
-    }, []);
-
-    const fetchQuery = async (queryProps: QueryResultsProps) => {
-        // Get a fresh controller for this specific query
-        const controller = getController();
-
-        try {
-            let result;
-            if (props?.isViewOnly === true) {
-                result = await getChartResults({
-                    ...queryProps,
-                });
-            } else {
-                result = await getQueryResults({
-                    ...queryProps,
-                    signal: controller.signal,
-                });
-            }
-
-            lastSuccessfulDataRef.current = result;
-            return result;
-        } catch (error) {
-            // If this is an abort error and we have previous data, return that instead
-            if (
-                (error as ApiError).error?.data?.name === 'AbortError' &&
-                lastSuccessfulDataRef.current
-            ) {
-                console.log('Request aborted, using previous successful data');
-                return lastSuccessfulDataRef.current;
-            }
-            throw error;
-        }
-    };
-
-    const mutation = useMutation<ApiQueryResults, ApiError, QueryResultsProps>(
-        fetchQuery,
-        {
-            mutationKey: ['queryResults'],
-            onError: (error) => {
-                if (error.error?.data?.name !== 'AbortError') {
-                    setErrorResponse(error);
-                }
-            },
-            onMutate: () => {
-                // Keep track of the current state (before mutation)
-                return { previousData: lastSuccessfulDataRef.current };
-            },
-        },
-    );
-
-    const cancelQuery = useCallback(() => {
-        console.log(
-            'Cancelling query: ',
-            mutation.isLoading,
-            mutation.status,
-            controllerRef.current?.signal.aborted,
-        );
-
-        if (mutation.isLoading && controllerRef.current) {
-            controllerRef.current.abort();
-            console.log(
-                'Query cancelled: ',
-                mutation,
-                controllerRef.current.signal.aborted,
-            );
-        }
-    }, [mutation]);
-
-    const { mutateAsync } = mutation;
-
-    const mutateAsyncOverride = useCallback(
-        async (tableName: string, metricQuery: MetricQuery) => {
-            const fields = new Set([
-                ...metricQuery.dimensions,
-                ...metricQuery.metrics,
-                ...metricQuery.tableCalculations.map(({ name }) => name),
-            ]);
-            const isValidQuery = fields.size > 0;
-            if (!!tableName && isValidQuery && projectUuid) {
-                try {
-                    return await mutateAsync({
-                        projectUuid,
-                        tableId: tableName,
-                        query: metricQuery,
-                        chartUuid: props?.chartUuid,
-                        dateZoomGranularity: props?.dateZoomGranularity,
-                        context: props?.context,
-                    });
-                } catch (error) {
-                    // If it's an abort error, don't reject - this was intentional
-                    if ((error as ApiError).error?.data?.name == 'AbortError') {
-                        console.log('Handling aborted request gracefully');
-                        return lastSuccessfulDataRef.current;
-                    }
-                    return Promise.reject(error);
-                }
-            } else {
-                console.warn(
-                    `Can't make SQL request, invalid state`,
-                    tableName,
-                    isValidQuery,
-                    metricQuery,
-                );
-                return Promise.reject();
-            }
-        },
-        [
-            mutateAsync,
-            projectUuid,
-            props?.chartUuid,
-            props?.dateZoomGranularity,
-            props?.context,
-        ],
-    );
-
-    return useMemo(
-        () => ({ ...mutation, cancelQuery, mutateAsync: mutateAsyncOverride }),
-        [mutation, mutateAsyncOverride, cancelQuery],
-    );
-};
-
-=======
->>>>>>> fe8e72ff
 const getUnderlyingDataResults = async ({
     projectUuid,
     tableId,
@@ -410,10 +261,11 @@
         forceToastOnForbidden: true,
         forbiddenToastTitle: 'Error running query',
     });
+
     const result = useQuery<ApiQueryResults, ApiError>({
         enabled: !!data,
         queryKey: ['query-all-results', data],
-        queryFn: () => {
+        queryFn: ({ signal }) => {
             if (data?.chartUuid && data?.chartVersionUuid) {
                 return getChartVersionResults(
                     data.chartUuid,
@@ -422,7 +274,7 @@
             } else if (data?.chartUuid) {
                 return getChartResults(data);
             } else if (data) {
-                return getQueryResults(data);
+                return getQueryResults({ ...data, signal });
             }
 
             return Promise.reject(
