import {
    DimensionType,
    formatItemValue,
    getErrorMessage,
    getItemId,
    getItemMap,
    isCustomDimension,
    isDimension,
    isField,
    isNumericItem,
    isResultValue,
    itemsInMetricQuery,
    renderTemplatedUrl,
    type AdditionalMetric,
    type CustomDimension,
    type Dimension,
    type Field,
    type ItemsMap,
    type ParametersValuesMap,
    type RawResultRow,
    type ResultRow,
    type ResultValue,
    type TableCalculation,
} from '@lightdash/common';
import { Group, Tooltip } from '@mantine/core';
import { IconExclamationCircle } from '@tabler/icons-react';
import { type CellContext } from '@tanstack/react-table';
import omit from 'lodash/omit';
import { useMemo } from 'react';
import { formatRowValueFromWarehouse } from '../components/DataViz/formatters/formatRowValueFromWarehouse';
import MantineIcon from '../components/common/MantineIcon';
import {
    BrokenImageCell,
    ImageCell,
} from '../components/common/Table/ImageCell';
import {
    TableHeaderBoldLabel,
    TableHeaderLabelContainer,
    TableHeaderRegularLabel,
} from '../components/common/Table/Table.styles';
import {
    columnHelper,
    type TableColumn,
} from '../components/common/Table/types';
import useEmbed from '../ee/providers/Embed/useEmbed';
import {
    selectAdditionalMetrics,
    selectCustomDimensions,
    selectMetricOverrides,
    selectParameters,
    selectPeriodOverPeriod,
    selectSorts,
    selectTableCalculations,
    selectTableName,
    useExplorerSelector,
} from '../features/explorer/store';
import { getFieldColors } from '../utils/fieldColors';
import { TableCellBar } from './TableCellBar';
import { useCalculateTotal } from './useCalculateTotal';
import { useExplore } from './useExplore';
import { useExplorerQuery } from './useExplorerQuery';

export const formatCellContent = (
    data?: { value: ResultValue },
    item?: Field | AdditionalMetric | TableCalculation | CustomDimension,
    parameters?: ParametersValuesMap,
) => {
    if (!data) return '-';

    // Only re-format on frontend when there are parameters and the format uses them
    // Otherwise, use the pre-formatted value from backend
    const hasParameterFormat =
        item &&
        'format' in item &&
        typeof item.format === 'string' &&
        (item.format.includes('${ld.parameters') ||
            item.format.includes('${lightdash.parameters'));

    if (hasParameterFormat && parameters) {
        return formatItemValue(item, data.value.raw, false, parameters);
    }

    // Use backend-formatted value by default
    return data.value.formatted ?? '-';
};

const isBarDisplay = (
    info:
        | CellContext<ResultRow, { value: ResultValue }>
        | CellContext<RawResultRow, string>,
) => {
    const minMaxMap = info.table?.options.meta?.minMaxMap;
    const columnProperties = info.table?.options.meta?.columnProperties;

    // For pivot tables, get the base field ID from the item in meta
    // This is needed because pivoted columns have different IDs than the base field
    const item = info.column.columnDef.meta?.item;
    const baseFieldId = item ? getItemId(item) : info.column.id;
    const displayStyle = columnProperties?.[baseFieldId]?.displayStyle;

    return minMaxMap && displayStyle === 'bar';
};

const formatBarDisplayCell = (
    info:
        | CellContext<ResultRow, { value: ResultValue }>
        | CellContext<RawResultRow, string>,
    parameters?: ParametersValuesMap,
) => {
    const cellValue = info.getValue();
    const columnId = info.column.id;
    const columnProperties = info.table?.options.meta?.columnProperties;
    const minMaxMap = info.table?.options.meta?.minMaxMap;
    const color = columnProperties?.[columnId]?.color;

    // For pivot tables, get the base field ID from the item in meta
    // This is needed because pivoted columns have different IDs than the base field
    const item = info.column.columnDef.meta?.item;
    const baseFieldId = item ? getItemId(item) : columnId;

    let formatted, value: number;

    if (isResultValue(cellValue)) {
        // Parse value - numeric metrics may return strings from the database (e.g., "1" for count_distinct)
        const rawValue = cellValue.value.raw;
        value = typeof rawValue === 'number' ? rawValue : Number(rawValue);
        formatted = cellValue.value.formatted;

        // Only render bar if value is a valid number
        if (Number.isNaN(value)) {
            return formatCellContent(cellValue, item, parameters);
        }
    } else {
        value = Number(cellValue);
        formatted = formatRowValueFromWarehouse(cellValue);
    }

    // Get min/max from minMaxMap (same as conditional formatting)
    // For pivot tables, try baseFieldId first so all pivoted versions share the same scale
    // Fall back to columnId for individual column scales
    const minMax = minMaxMap[baseFieldId] ?? minMaxMap[columnId];
    const min = minMax?.min ?? 0;
    const max = minMax?.max ?? 100;

    return (
        <TableCellBar
            value={value}
            formatted={formatted}
            min={min}
            max={max}
            color={color}
        />
    );
};

const formatImageCell = (
    item: Dimension,
    info:
        | CellContext<ResultRow, { value: ResultValue }>
        | CellContext<RawResultRow, string>,
) => {
    // Extract value from cell
    const cellValue = info.getValue();
    const value: ResultValue = isResultValue(cellValue)
        ? cellValue.value
        : { raw: cellValue, formatted: String(cellValue) };

    const urlTemplate = item.image?.url || '';

    // Only extract row data if template references other fields
    // Skip expensive getAllCells() for simple templates like "${value.raw}"
    const needsRowContext =
        urlTemplate.includes('${') &&
        !urlTemplate.match(/^\$\{value\.(raw|formatted)\}$/);

    // TODO optimization opportunity:
    // extract row at a row level (not per cell) , not at a cell level, if the row contains at least 1 image.
    // this will optimize rows with more than 2 images
    // we'll have to refactor the existing code to pass this parsed row info

    // Build row data similar to UrlMenuItem (only when needed)
    const row = needsRowContext
        ? info.row
              .getAllCells()
              .reduce<Record<string, Record<string, ResultValue>>>(
                  (acc, rowCell) => {
                      const cellItem = rowCell.column.columnDef.meta?.item;
                      const rowCellValue = rowCell.getValue();

                      // Handle both ResultRow and RawResultRow formats
                      const cellResultValue = isResultValue(rowCellValue)
                          ? (rowCellValue as { value: ResultValue }).value
                          : {
                                raw: rowCellValue,
                                formatted: String(rowCellValue),
                            };

                      if (cellItem && isField(cellItem) && cellResultValue) {
                          acc[cellItem.table] = acc[cellItem.table] || {};
                          acc[cellItem.table][cellItem.name] = cellResultValue;
                      }
                      return acc;
                  },
                  {},
              )
        : {};

    try {
        // Render the templated URL with row context
        // eslint-disable-next-line testing-library/render-result-naming-convention
        const processedUrl = renderTemplatedUrl(
            item.image?.url || '',
            value,
            row,
        );
        // Validate image url
        const imageUrl = new URL(processedUrl);
        if (!['http:', 'https:'].includes(imageUrl.protocol)) {
            console.error(`Invalid image protocol "${processedUrl}"`);
            return (
                <BrokenImageCell
                    imageUrl={processedUrl}
                    error={`Invalid image protocol`}
                />
            );
        }

        return <ImageCell item={item} imageUrl={imageUrl.href} />;
    } catch (error) {
        console.error(
            `Invalid image URL template "${item.image?.url}": ${error}`,
        );
        return (
            <BrokenImageCell
                imageUrl={item.image?.url || (value.raw as string)}
                error={getErrorMessage(error) as string}
            />
        );
    }
};

export const getFormattedValueCell = (
    info: CellContext<ResultRow, { value: ResultValue }>,
    parameters?: ParametersValuesMap,
) => {
    const cellValue = info.getValue();
    const item = info.column.columnDef.meta?.item;

    try {
        if (isBarDisplay(info)) return formatBarDisplayCell(info, parameters);
    } catch (error) {
        console.error(`Unable to format value for bar display cell ${error}`);
    }

    // Check if this is an image dimension
    if (item && isDimension(item) && item.image?.url && cellValue) {
        return formatImageCell(item, info);
    }

    return formatCellContent(cellValue, item, parameters);
};

export const getValueCell = (
    info: CellContext<RawResultRow, string>,
    parameters?: ParametersValuesMap,
) => {
    const value = info.getValue();

    try {
        if (isBarDisplay(info)) return formatBarDisplayCell(info, parameters);
    } catch (error) {
        console.error(`Unable to get value for bar display cell ${error}`);
    }

    // Check if this is an image dimension
    const item = info.column.columnDef.meta?.item;
    if (item && isDimension(item) && item.image?.url) {
        return formatImageCell(item, info);
    }

    // Default text rendering
    const formatted = formatRowValueFromWarehouse(value);
    return <span>{formatted}</span>;
};

export const useColumns = (): TableColumn[] => {
    const tableName = useExplorerSelector(selectTableName);
    const tableCalculations = useExplorerSelector(selectTableCalculations);
    const customDimensions = useExplorerSelector(selectCustomDimensions);
    const additionalMetrics = useExplorerSelector(selectAdditionalMetrics);
    const sorts = useExplorerSelector(selectSorts);
    const metricOverrides = useExplorerSelector(selectMetricOverrides);
    const periodOverPeriod = useExplorerSelector(selectPeriodOverPeriod);

    const { activeFields, query, queryResults } = useExplorerQuery();
    const resultsMetricQuery = query.data?.metricQuery;
    const resultsFields = query.data?.fields;
    const resultsColumns = queryResults.columns;

    const parameters = useExplorerSelector(selectParameters);

    const { data: exploreData } = useExplore(tableName, {
        refetchOnMount: false,
    });

    const { embedToken } = useEmbed();

    const hasNoActiveFields = activeFields.size === 0;

    // Split itemsMap into base map (rarely changes) and override layer (frequently changes)
    // This prevents full recalculation when only metricOverrides change
    const baseItemsMap = useMemo<ItemsMap | undefined>(() => {
        if (!exploreData || hasNoActiveFields) return;

        const baseFields = getItemMap(
            exploreData,
            additionalMetrics,
            tableCalculations,
            customDimensions,
        );

        return {
            ...baseFields,
            ...(resultsFields || {}),
        };
    }, [
        hasNoActiveFields,
        resultsFields,
        exploreData,
        additionalMetrics,
        tableCalculations,
        customDimensions,
    ]);

    // Apply metric overrides as a separate layer
    const itemsMap = useMemo<ItemsMap | undefined>(() => {
        if (!baseItemsMap) return;

        // If no overrides, return base map directly
        if (!metricOverrides || Object.keys(metricOverrides).length === 0) {
            return baseItemsMap;
        }

        // Only apply overrides to items that have them
        return Object.fromEntries(
            Object.entries(baseItemsMap).map(([key, value]) => {
                const isFromResults = resultsFields && key in resultsFields;
                if (isFromResults) {
                    return [key, value];
                }

                if (!metricOverrides[key]) return [key, value];

                const itemWithoutLegacyFormat = omit(value, [
                    'format',
                    'round',
                ]);
                return [
                    key,
                    {
                        ...itemWithoutLegacyFormat,
                        ...metricOverrides[key],
                    },
                ];
            }),
        );
    }, [baseItemsMap, metricOverrides, resultsFields]);

    const { activeItemsMap, invalidActiveItems } = useMemo<{
        activeItemsMap: ItemsMap;
        invalidActiveItems: string[];
    }>(() => {
        if (!itemsMap) {
            return { activeItemsMap: {}, invalidActiveItems: [] };
        }

        const result: {
            activeItemsMap: ItemsMap;
            invalidActiveItems: string[];
        } = {
            activeItemsMap: {},
            invalidActiveItems: [],
        };

        // Filter itemsMap to only include active fields
        // This is more efficient than spreading objects in a reduce
        for (const key of activeFields) {
            const item = itemsMap[key];
            if (item) {
                result.activeItemsMap[key] = item;
            } else {
                result.invalidActiveItems.push(key);
            }
        }

        return result;
    }, [itemsMap, activeFields]);

    // Find period-over-period fields from resultsColumns using popMetadata
    // This uses backend-provided metadata instead of string matching
    const popPreviousFields = useMemo<
        Map<string, { fieldId: string; item: ItemsMap[string] }>
    >(() => {
        if (!periodOverPeriod || !resultsColumns || !itemsMap) return new Map();

        const previousFieldsMap = new Map<
            string,
            { fieldId: string; item: ItemsMap[string] }
        >();

        // Find PoP fields using popMetadata from API response
        for (const [fieldId, column] of Object.entries(resultsColumns)) {
            if (column.popMetadata) {
                const { baseFieldId } = column.popMetadata;
                const baseItem = itemsMap[baseFieldId];
                if (baseItem) {
                    // Use the base item's metadata for formatting
                    previousFieldsMap.set(baseFieldId, {
                        fieldId,
                        item: baseItem,
                    });
                }
            }
        }

        return previousFieldsMap;
    }, [periodOverPeriod, resultsColumns, itemsMap]);

    const { data: totals } = useCalculateTotal({
        metricQuery: resultsMetricQuery,
        explore: exploreData?.baseTable,
        fieldIds: resultsMetricQuery
            ? itemsInMetricQuery(resultsMetricQuery)
            : undefined,
        itemsMap: activeItemsMap,
        embedToken,
        parameters,
    });

    return useMemo(() => {
        if (hasNoActiveFields) {
            return [];
        }

        const hasJoins = (exploreData?.joinedTables || []).length > 0;

        const validColumns = Object.entries(activeItemsMap).reduce<
            TableColumn[]
        >((acc, [fieldId, item]) => {
            const sortIndex = sorts.findIndex((sf) => fieldId === sf.fieldId);
            const isFieldSorted = sortIndex !== -1;
            const fieldColors = getFieldColors(item);
            const column: TableColumn = columnHelper.accessor(
                (row) => row[fieldId],
                {
                    id: fieldId,
                    header: () => (
                        <TableHeaderLabelContainer
                            color={fieldColors.columnHeaderColor}
                        >
                            {isField(item) ? (
                                <>
                                    {hasJoins && (
                                        <TableHeaderRegularLabel>
                                            {item.tableLabel}{' '}
                                        </TableHeaderRegularLabel>
                                    )}

                                    <TableHeaderBoldLabel>
                                        {item.label}
                                    </TableHeaderBoldLabel>
                                </>
                            ) : isCustomDimension(item) ? (
                                <TableHeaderBoldLabel>
                                    {item.name}
                                </TableHeaderBoldLabel>
                            ) : (
                                <TableHeaderBoldLabel>
                                    {item && 'displayName' in item
                                        ? item.displayName
                                        : 'Undefined'}
                                </TableHeaderBoldLabel>
                            )}
                        </TableHeaderLabelContainer>
                    ),
                    cell: (
                        info: CellContext<ResultRow, { value: ResultValue }>,
                    ) => {
                        const cellValue = info.getValue();
                        if (!cellValue) return '-';
                        // Use item from meta to ensure we get the latest version with overrides
                        const currentItem = info.column.columnDef.meta?.item;

                        // For DATE and TIMESTAMP types, use the pre-formatted value from backend
                        // to avoid timezone issues when re-parsing UTC date strings on the frontend
                        if (
                            isField(currentItem) &&
                            (currentItem.type === DimensionType.DATE ||
                                currentItem.type === DimensionType.TIMESTAMP)
                        ) {
                            return cellValue.value.formatted;
                        }

                        // For everything else (metrics, numbers, etc.), format on frontend
                        // to support metric overrides and other client-side formatting
                        return formatItemValue(
                            currentItem,
                            cellValue.value.raw,
                            false,
                            parameters,
                        );
                    },
                    footer: () =>
                        totals?.[fieldId]
                            ? formatItemValue(
                                  item,
                                  totals[fieldId],
                                  false,
                                  parameters,
                              )
                            : null,
                    meta: {
                        item,
                        draggable: true,
                        frozen: false,
                        bgColor: fieldColors.bg,
                        sort: isFieldSorted
                            ? {
                                  sortIndex,
                                  sort: sorts[sortIndex],
                                  isMultiSort: sorts.length > 1,
                                  isNumeric: isNumericItem(item),
                              }
                            : undefined,
                    },
                },
            );

            // Add main column
            const result = [...acc, column];

            // If this field has a corresponding _previous or _rolling PoP column, add it right after
            const popField = popPreviousFields.get(fieldId);
            if (popField) {
                const { fieldId: popFieldId, item: popItem } = popField;

                // Use the base item's label with appropriate suffix based on period type
                const baseLabel = isField(popItem) ? popItem.label : popFieldId;
<<<<<<< HEAD
                const isRolling = periodOverPeriod?.type === 'rollingPeriod';
                const periodSuffix = isRolling
                    ? `${periodOverPeriod?.windowSize ?? ''}-${
                          periodOverPeriod?.granularity?.toLowerCase() ?? ''
                      } rolling average`
                    : 'previous period';
                const popLabel = `${baseLabel} (${periodSuffix})`;

=======
                const popLabel = `${baseLabel} (previous period)`;
                const popColors = getFieldColors(popItem);
>>>>>>> 5bbddc8d
                const popColumn: TableColumn = columnHelper.accessor(
                    (row) => row[popFieldId],
                    {
                        id: popFieldId,
                        header: () => (
                            <TableHeaderLabelContainer
                                color={popColors.columnHeaderColor}
                            >
                                {isField(popItem) && hasJoins && (
                                    <TableHeaderRegularLabel>
                                        {popItem.tableLabel}{' '}
                                    </TableHeaderRegularLabel>
                                )}
                                <TableHeaderBoldLabel>
                                    {popLabel}
                                </TableHeaderBoldLabel>
                            </TableHeaderLabelContainer>
                        ),
                        cell: (
                            info: CellContext<
                                ResultRow,
                                { value: ResultValue }
                            >,
                        ) => {
                            const cellValue = info.getValue();
                            if (!cellValue) return '-';

                            // Use the PoP item's formatting (inherits from base metric)
                            return formatItemValue(
                                popItem,
                                cellValue.value.raw,
                                false,
                                parameters,
                            );
                        },
                        footer: () => null, // No totals for PoP columns
                        meta: {
                            item: popItem,
                            draggable: false,
                            frozen: false,
                            bgColor: popColors.bg,
                            isReadOnly: true, // Computed column, not editable
                        },
                    },
                );
                result.push(popColumn);
            }

            return result;
        }, []);

        const invalidColumns = invalidActiveItems.reduce<TableColumn[]>(
            (acc, fieldId) => {
                const column: TableColumn = columnHelper.accessor(
                    (row) => row[fieldId],
                    {
                        id: fieldId,
                        header: () => (
                            <Group spacing="two">
                                <Tooltip
                                    withinPortal
                                    label="This field was not found in the dbt project."
                                    position="top"
                                >
                                    <MantineIcon
                                        display="inline"
                                        icon={IconExclamationCircle}
                                        color="yellow"
                                    />
                                </Tooltip>

                                <TableHeaderBoldLabel
                                    style={{ marginLeft: 10 }}
                                >
                                    {fieldId}
                                </TableHeaderBoldLabel>
                            </Group>
                        ),
                        cell: getFormattedValueCell,
                        meta: {
                            isInvalidItem: true,
                        },
                    },
                );
                return [...acc, column];
            },
            [],
        );

        return [...validColumns, ...invalidColumns];
    }, [
        hasNoActiveFields,
        activeItemsMap,
        invalidActiveItems,
        sorts,
        totals,
        exploreData,
        parameters,
        popPreviousFields,
<<<<<<< HEAD
        periodOverPeriod,
        theme,
=======
>>>>>>> 5bbddc8d
    ]);
};<|MERGE_RESOLUTION|>--- conflicted
+++ resolved
@@ -546,7 +546,6 @@
 
                 // Use the base item's label with appropriate suffix based on period type
                 const baseLabel = isField(popItem) ? popItem.label : popFieldId;
-<<<<<<< HEAD
                 const isRolling = periodOverPeriod?.type === 'rollingPeriod';
                 const periodSuffix = isRolling
                     ? `${periodOverPeriod?.windowSize ?? ''}-${
@@ -554,11 +553,7 @@
                       } rolling average`
                     : 'previous period';
                 const popLabel = `${baseLabel} (${periodSuffix})`;
-
-=======
-                const popLabel = `${baseLabel} (previous period)`;
                 const popColors = getFieldColors(popItem);
->>>>>>> 5bbddc8d
                 const popColumn: TableColumn = columnHelper.accessor(
                     (row) => row[popFieldId],
                     {
@@ -658,10 +653,6 @@
         exploreData,
         parameters,
         popPreviousFields,
-<<<<<<< HEAD
         periodOverPeriod,
-        theme,
-=======
->>>>>>> 5bbddc8d
     ]);
 };