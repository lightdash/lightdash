--- conflicted
+++ resolved
@@ -11,30 +11,24 @@
 import { convertDateFilters } from '../utils/dateFilter';
 import useQueryError from './useQueryError';
 
-<<<<<<< HEAD
 type QueryResultsProps = {
-=======
+    projectUuid: string;
+    tableId: string;
+    query: MetricQuery;
+    csvLimit?: number | null; //giving null returns all results (no limit)
+};
+
 export const getDashboardTileQueryResults = async ({
     projectUuid,
     tableId,
     query,
-    csvLimit,
-}: {
->>>>>>> f6cffb4e
-    projectUuid: string;
-    tableId: string;
-    query: MetricQuery;
-    csvLimit?: number | null; //giving null returns all results (no limit)
-<<<<<<< HEAD
-=======
-}) => {
+}: QueryResultsProps) => {
     const timezoneFixQuery = convertDateFilters(query);
     return lightdashApi<ApiQueryResults>({
         url: `/projects/${projectUuid}/explores/${tableId}/runDashboardTileQuery`,
         method: 'POST',
-        body: JSON.stringify({ ...timezoneFixQuery, csvLimit }),
+        body: JSON.stringify({ ...timezoneFixQuery }),
     });
->>>>>>> f6cffb4e
 };
 
 export const getQueryResults = async ({
