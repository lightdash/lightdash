import {
    AdditionalMetric,
    ApiQueryResults,
    ColumnProperties,
    Explore,
    Field,
    friendlyName,
    getAdditionalMetricLabel,
    getItemLabel,
    getItemMap,
    isAdditionalMetric,
    isField,
    TableCalculation,
    TableChart,
} from '@lightdash/common';
<<<<<<< HEAD
import { useMemo, useState } from 'react';
=======
import { useEffect, useMemo, useState } from 'react';
>>>>>>> dfa285c0

const useTableConfig = (
    tableChartConfig: TableChart | undefined,
    resultsData: ApiQueryResults | undefined,
    explore: Explore | undefined,
    columnOrder: string[],
) => {
    const [showTableNames, setShowTableName] = useState<boolean>(
        tableChartConfig?.showTableNames === undefined
            ? true
            : tableChartConfig.showTableNames,
    );

    const [columnProperties, setColumnProperties] = useState<
        Record<string, ColumnProperties>
    >(tableChartConfig?.columns === undefined ? {} : tableChartConfig?.columns);

    const itemMap = useMemo<
        Record<string, Field | AdditionalMetric | TableCalculation>
    >(() => {
        if (explore && resultsData) {
            return getItemMap(
                explore,
                resultsData.metricQuery.additionalMetrics,
                resultsData.metricQuery.tableCalculations,
            );
        }
        return {};
    }, [explore, resultsData]);

    const getColumnHeader = (fieldId: string) => {
        const field = itemMap && itemMap[fieldId];
        if (isAdditionalMetric(field)) {
            // AdditionalMetric
            return getAdditionalMetricLabel(field);
        } else if (isField(field)) {
            // Field
            return showTableNames ? getItemLabel(field) : field.label;
        } else {
            //TableCalculation
            return friendlyName(fieldId);
        }
    };

    const isFilterVisible = (fieldId: string) =>
        columnProperties[fieldId]?.visible ?? true;

<<<<<<< HEAD
    const getHeader = (fieldId: string) => {
        const properties = columnProperties[fieldId];
        return properties?.name || getColumnHeader(fieldId);
    };
=======
    const headers = columnOrder.filter(isFilterVisible).map(getColumnHeader);

    // Remove columProperties from map if the column has been removed from results
    useEffect(() => {
        const columnsRemoved = Object.keys(columnProperties).filter(
            (field) => !columnOrder.includes(field),
        );
        columnsRemoved.forEach((field) => delete columnProperties[field]);

        setColumnProperties(columnProperties);
    }, [columnOrder, columnProperties]);
>>>>>>> dfa285c0

    const updateColumnProperty = (
        field: string,
        properties: Partial<ColumnProperties>,
    ) => {
        const newProperties =
            field in columnProperties
                ? { ...columnProperties[field], ...properties }
                : {
                      ...properties,
                  };
        setColumnProperties({
            ...columnProperties,
            [field]: newProperties,
        });
    };

    const validTableConfig: TableChart = useMemo(
        () => ({
            showTableNames,
            columns: columnProperties,
        }),
        [showTableNames, columnProperties],
    );

    return {
        columnOrder,
        validTableConfig,
        showTableNames,
        setShowTableName,
        itemMap,
<<<<<<< HEAD
        columnProperties,
        setColumnProperties,
        updateColumnProperty,
        getHeader,
=======
        headers,
        columnProperties,
        setColumnProperties,
        updateColumnProperty,
        getColumnHeader,
>>>>>>> dfa285c0
        isFilterVisible,
    };
};

export default useTableConfig;<|MERGE_RESOLUTION|>--- conflicted
+++ resolved
@@ -13,11 +13,8 @@
     TableCalculation,
     TableChart,
 } from '@lightdash/common';
-<<<<<<< HEAD
-import { useMemo, useState } from 'react';
-=======
+
 import { useEffect, useMemo, useState } from 'react';
->>>>>>> dfa285c0
 
 const useTableConfig = (
     tableChartConfig: TableChart | undefined,
@@ -65,13 +62,10 @@
     const isFilterVisible = (fieldId: string) =>
         columnProperties[fieldId]?.visible ?? true;
 
-<<<<<<< HEAD
     const getHeader = (fieldId: string) => {
         const properties = columnProperties[fieldId];
         return properties?.name || getColumnHeader(fieldId);
     };
-=======
-    const headers = columnOrder.filter(isFilterVisible).map(getColumnHeader);
 
     // Remove columProperties from map if the column has been removed from results
     useEffect(() => {
@@ -82,7 +76,6 @@
 
         setColumnProperties(columnProperties);
     }, [columnOrder, columnProperties]);
->>>>>>> dfa285c0
 
     const updateColumnProperty = (
         field: string,
@@ -114,18 +107,10 @@
         showTableNames,
         setShowTableName,
         itemMap,
-<<<<<<< HEAD
         columnProperties,
         setColumnProperties,
         updateColumnProperty,
         getHeader,
-=======
-        headers,
-        columnProperties,
-        setColumnProperties,
-        updateColumnProperty,
-        getColumnHeader,
->>>>>>> dfa285c0
         isFilterVisible,
     };
 };
