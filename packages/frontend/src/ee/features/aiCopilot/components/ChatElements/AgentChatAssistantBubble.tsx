import {
    ChartKind,
    parseVizConfig,
    type AiAgentMessageAssistant,
} from '@lightdash/common';
import {
    ActionIcon,
    Alert,
    Anchor,
    Button,
    CopyButton,
    Divider,
    Group,
    Loader,
    Paper,
    Stack,
    Text,
    Tooltip,
} from '@mantine-8/core';
import { useDisclosure } from '@mantine-8/hooks';
import {
    IconArrowRight,
    IconBug,
    IconCheck,
    IconCopy,
    IconExclamationCircle,
    IconLayoutDashboard,
    IconRefresh,
    IconTestPipe,
    IconThumbDown,
    IconThumbDownFilled,
    IconThumbUp,
    IconThumbUpFilled,
} from '@tabler/icons-react';
import MDEditor from '@uiw/react-md-editor';
import { memo, useCallback, useMemo, type FC } from 'react';
import MantineIcon from '../../../../../components/common/MantineIcon';
import { getChartIcon } from '../../../../../components/common/ResourceIcon/utils';
import useHealth from '../../../../../hooks/health/useHealth';
import { useAiAgentArtifact } from '../../hooks/useAiAgentArtifacts';
import {
    useAiAgentArtifactVizQuery,
    useUpdatePromptFeedbackMutation,
} from '../../hooks/useProjectAiAgents';
import { setArtifact } from '../../store/aiArtifactSlice';
import {
    useAiAgentStoreDispatch,
    useAiAgentStoreSelector,
} from '../../store/hooks';
import { useAiAgentThreadStreamMutation } from '../../streaming/useAiAgentThreadStreamMutation';
import {
    useAiAgentThreadMessageStreaming,
    useAiAgentThreadStreamQuery,
} from '../../streaming/useAiAgentThreadStreamQuery';
import { getChartConfigFromAiAgentVizConfig } from '../../utils/echarts';
import styles from './AgentChatAssistantBubble.module.css';
import AgentChatDebugDrawer from './AgentChatDebugDrawer';
import { AiArtifactButton } from './ArtifactButton/AiArtifactButton';
import { rehypeAiAgentContentLinks } from './rehypeContentLinks';
import { AiChartToolCalls } from './ToolCalls/AiChartToolCalls';

const AssistantBubbleContent: FC<{
    message: AiAgentMessageAssistant;
    projectUuid: string;
    agentUuid: string;
}> = ({ message, projectUuid, agentUuid }) => {
    const streamingState = useAiAgentThreadStreamQuery(message.threadUuid);
    const isStreaming = useAiAgentThreadMessageStreaming(
        message.threadUuid,
        message.uuid,
    );
    const { streamMessage } = useAiAgentThreadStreamMutation();

    const hasStreamingError =
        streamingState?.error && streamingState?.messageUuid === message.uuid;
    const messageContent =
        isStreaming && streamingState
            ? streamingState.content
            : message.message ?? 'No response...';

    const handleRetry = useCallback(() => {
        void streamMessage({
            projectUuid,
            agentUuid,
            threadUuid: message.threadUuid,
            messageUuid: message.uuid,
        });
    }, [
        streamMessage,
        agentUuid,
        message.threadUuid,
        message.uuid,
        projectUuid,
    ]);

    return (
        <>
            {hasStreamingError && (
                <Paper
                    withBorder
                    radius="md"
                    pr="md"
                    shadow="none"
                    bg="gray.0"
                    style={{
                        borderStyle: 'dashed',
                    }}
                >
                    <Group gap="xs" align="center" justify="space-between">
                        <Alert
                            icon={
                                <MantineIcon
                                    icon={IconExclamationCircle}
                                    color="gray"
                                    size="md"
                                />
                            }
                            color="gray.0"
                            variant="outline"
                        >
                            <Stack gap={4}>
                                <Text size="sm" fw={500} c="dimmed">
                                    Something went wrong
                                </Text>
                                <Text size="xs" c="dimmed">
                                    Failed to generate response. Please try
                                    again.
                                </Text>
                            </Stack>
                        </Alert>
                        <Button
                            size="xs"
                            variant="default"
                            color="dark.5"
                            leftSection={
                                <MantineIcon
                                    icon={IconRefresh}
                                    size="sm"
                                    color="gray.7"
                                />
                            }
                            onClick={handleRetry}
                        >
                            Try again
                        </Button>
                    </Group>
                </Paper>
            )}

            {isStreaming && (
                <AiChartToolCalls
                    toolCalls={streamingState?.toolCalls}
                    type="streaming"
                />
            )}

            {!isStreaming && message.toolCalls.length > 0 && (
                <AiChartToolCalls
                    toolCalls={message.toolCalls}
                    type="persisted"
                />
            )}
            {messageContent.length > 0 ? (
                <MDEditor.Markdown
                    source={messageContent}
                    style={{ padding: `0.5rem 0`, fontSize: '0.875rem' }}
                    rehypePlugins={[rehypeAiAgentContentLinks]}
                    components={{
                        hr: () => <Divider color="gray.4" my="sm" />,
                        a: ({ node, children, ...props }) => {
                            const contentType =
                                'data-content-type' in props &&
                                typeof props['data-content-type'] === 'string'
                                    ? props['data-content-type']
                                    : undefined;
                            const chartType =
                                'data-chart-type' in props &&
                                typeof props['data-chart-type'] === 'string'
                                    ? props['data-chart-type']
                                    : undefined;

                            if (contentType === 'dashboard-link') {
                                return (
                                    <Anchor
                                        {...props}
                                        target="_blank"
                                        fz="sm"
                                        fw={500}
                                        bg="gray.0"
                                        c="gray.7"
                                        td="none"
                                        classNames={{
                                            root: styles.contentLink,
                                        }}
                                    >
                                        <MantineIcon
                                            icon={IconLayoutDashboard}
                                            size="md"
                                            color="green.7"
                                            fill="green.6"
                                            fillOpacity={0.2}
                                            strokeWidth={1.9}
                                        />

                                        {/* margin is added by md package */}
                                        <Text fz="sm" fw={500} m={0}>
                                            {children}
                                        </Text>

                                        <MantineIcon
                                            icon={IconArrowRight}
                                            color="gray.7"
                                            size="sm"
                                            strokeWidth={2.0}
                                        />
                                    </Anchor>
                                );
                            } else if (contentType === 'chart-link') {
                                const chartTypeKind =
                                    chartType &&
                                    Object.values(ChartKind).includes(
                                        chartType as ChartKind,
                                    )
                                        ? (chartType as ChartKind)
                                        : undefined;
                                return (
                                    <Anchor
                                        {...props}
                                        target="_blank"
                                        fz="sm"
                                        fw={500}
                                        bg="gray.0"
                                        c="gray.7"
                                        td="none"
                                        classNames={{
                                            root: styles.contentLink,
                                        }}
                                    >
                                        {chartTypeKind && (
                                            <MantineIcon
                                                icon={getChartIcon(
                                                    chartTypeKind,
                                                )}
                                                size="md"
                                                color="blue.7"
                                                fill="blue.4"
                                                fillOpacity={0.2}
                                                strokeWidth={1.9}
                                            />
                                        )}

                                        {/* margin is added by md package */}
                                        <Text fz="sm" fw={500} m={0}>
                                            {children}
                                        </Text>

                                        <MantineIcon
                                            icon={IconArrowRight}
                                            color="gray.7"
                                            size="sm"
                                            strokeWidth={2.0}
                                        />
                                    </Anchor>
                                );
                            }

                            return <a {...props}>{children}</a>;
                        },
                    }}
                />
            ) : null}
            {isStreaming ? <Loader type="dots" color="gray" /> : null}
        </>
    );
};

type Props = {
    message: AiAgentMessageAssistant;
    isActive?: boolean;
    debug?: boolean;
    projectUuid: string;
    agentUuid: string;
    showAddToEvalsButton?: boolean;
    onAddToEvals?: (promptUuid: string) => void;
};

export const AssistantBubble: FC<Props> = memo(
    ({
        message,
        isActive = false,
        debug = false,
        projectUuid,
        agentUuid,
        showAddToEvalsButton,
        onAddToEvals,
    }) => {
        const artifact = useAiAgentStoreSelector(
            (state) => state.aiArtifact.artifact,
        );
        const dispatch = useAiAgentStoreDispatch();

        if (!projectUuid) throw new Error(`Project Uuid not found`);
        if (!agentUuid) throw new Error(`Agent Uuid not found`);

        const isArtifactAvailable = !!(
            message.artifacts && message.artifacts.length > 0
        );

        const [isDrawerOpen, { open: openDrawer, close: closeDrawer }] =
            useDisclosure(debug);

        const updateFeedbackMutation = useUpdatePromptFeedbackMutation(
            projectUuid,
            agentUuid,
            message.threadUuid,
        );

        const upVoted = message.humanScore === 1;
        const downVoted = message.humanScore === -1;
        const hasRating = upVoted || downVoted;

        const handleUpvote = useCallback(() => {
            if (hasRating) return;
            updateFeedbackMutation.mutate({
                messageUuid: message.uuid,
                humanScore: 1,
            });
        }, [hasRating, updateFeedbackMutation, message.uuid]);

        const handleDownvote = useCallback(() => {
            if (hasRating) return;
            updateFeedbackMutation.mutate({
                messageUuid: message.uuid,
                humanScore: -1,
            });
        }, [hasRating, updateFeedbackMutation, message.uuid]);

        const isLoading = useAiAgentThreadMessageStreaming(
            message.threadUuid,
            message.uuid,
        );

        const { data: artifactData } = useAiAgentArtifact({
            projectUuid,
            agentUuid,
            artifactUuid: message.artifact?.uuid,
            versionUuid: message.artifact?.versionUuid,
            options: {
                enabled: !!message.artifact?.uuid,
            },
        });

        const { data: vizQueryData } = useAiAgentArtifactVizQuery(
            {
                projectUuid,
                agentUuid,
                artifactUuid: message.artifact?.uuid ?? '',
                versionUuid: message.artifact?.versionUuid ?? '',
            },
            {
                enabled:
                    !!message.artifact?.uuid && !!artifactData?.chartConfig,
            },
        );

        const { data: health } = useHealth();

        const echartsConfig = useMemo(() => {
            if (!artifactData?.chartConfig || !vizQueryData?.query) return null;

            try {
                const parsedVizConfig = parseVizConfig(
                    artifactData.chartConfig,
                );
                if (!parsedVizConfig) return null;

                const { echartsConfig: config } =
                    getChartConfigFromAiAgentVizConfig({
                        vizConfig: parsedVizConfig,
                        metricQuery: vizQueryData.query.metricQuery,
                        rows: [],
                        maxQueryLimit: health?.query.maxLimit,
                        fieldsMap: vizQueryData.query.fields,
                    });

                return config;
            } catch (error) {
                console.error(
                    'Error generating ECharts config for debug panel:',
                    error,
                );
                return null;
            }
        }, [artifactData?.chartConfig, vizQueryData, health?.query.maxLimit]);

        return (
            <Stack
                pos="relative"
                w="100%"
                gap="xs"
                bg={isActive ? 'gray.0' : 'transparent'}
                style={{
                    overflow: 'unset',
                    borderStartStartRadius: '0px',
                }}
            >
                <AssistantBubbleContent
                    message={message}
                    projectUuid={projectUuid}
                    agentUuid={agentUuid}
                />

                {isArtifactAvailable && projectUuid && agentUuid && (
                    <Stack gap="xs">
                        {message.artifacts!.map((messageArtifact) => (
                            <AiArtifactButton
                                key={`${messageArtifact.artifactUuid}-${messageArtifact.versionUuid}`}
                                onClick={() => {
                                    if (
                                        artifact?.artifactUuid ===
                                            messageArtifact.artifactUuid &&
                                        artifact?.versionUuid ===
                                            messageArtifact.versionUuid
                                    ) {
                                        return;
                                    }
                                    dispatch(
                                        setArtifact({
                                            artifactUuid:
                                                messageArtifact.artifactUuid,
                                            versionUuid:
                                                messageArtifact.versionUuid,
                                            message: message,
                                            projectUuid: projectUuid,
                                            agentUuid: agentUuid,
                                        }),
                                    );
                                }}
                                isArtifactOpen={
                                    artifact?.artifactUuid ===
                                        messageArtifact.artifactUuid &&
                                    artifact?.versionUuid ===
                                        messageArtifact.versionUuid
                                }
                                artifact={messageArtifact}
                            />
                        ))}
                    </Stack>
                )}
                <Group gap={0}>
                    <CopyButton value={message.message ?? ''}>
                        {({ copied, copy }) => (
                            <ActionIcon
                                variant="subtle"
                                color="gray"
                                aria-label="copy"
                                onClick={copy}
                                style={{
                                    display: isLoading ? 'none' : 'block',
                                }}
                            >
                                <MantineIcon
                                    icon={copied ? IconCheck : IconCopy}
                                />
                            </ActionIcon>
                        )}
                    </CopyButton>

                    {(!hasRating || upVoted) && (
                        <ActionIcon
                            variant="subtle"
                            color="gray"
                            aria-label="upvote"
                            onClick={handleUpvote}
                            display={isLoading ? 'none' : 'block'}
                        >
                            <Tooltip
                                label="Feedback sent"
                                position="top"
                                withinPortal
                                withArrow
                                // Hack to only render tooltip (on hover) when `hasRating` is false
                                opened={hasRating ? undefined : false}
                            >
                                <MantineIcon
                                    icon={
                                        upVoted
                                            ? IconThumbUpFilled
                                            : IconThumbUp
                                    }
                                />
                            </Tooltip>
                        </ActionIcon>
                    )}

                    {(!hasRating || downVoted) && (
                        <ActionIcon
                            variant="subtle"
                            color="gray"
                            aria-label="downvote"
                            onClick={handleDownvote}
                            display={isLoading ? 'none' : 'block'}
                        >
                            <MantineIcon
                                icon={
                                    downVoted
                                        ? IconThumbDownFilled
                                        : IconThumbDown
                                }
                            />
                        </ActionIcon>
                    )}

                    {showAddToEvalsButton && onAddToEvals && (
                        <Tooltip label="Add this response to evals">
                            <ActionIcon
                                variant="subtle"
                                color="gray"
                                aria-label="Add to evaluation set"
                                onClick={() => onAddToEvals(message.uuid)}
                                display={isLoading ? 'none' : 'block'}
                            >
                                <MantineIcon icon={IconTestPipe} color="gray" />
                            </ActionIcon>
                        </Tooltip>
                    )}

                    {isArtifactAvailable && (
                        <ActionIcon
                            variant="subtle"
                            color="gray"
                            aria-label="Debug information"
                            onClick={openDrawer}
                        >
                            <MantineIcon icon={IconBug} color="gray" />
                        </ActionIcon>
                    )}
                </Group>

                <AgentChatDebugDrawer
                    agentUuid={agentUuid}
                    projectUuid={projectUuid}
                    artifacts={message.artifacts}
                    toolCalls={message.toolCalls}
                    isVisualizationAvailable={isArtifactAvailable}
                    isDrawerOpen={isDrawerOpen}
<<<<<<< HEAD
                    closeDrawer={closeDrawer}
                    toolCalls={message.toolCalls}
                    _artifactData={artifactData ?? null}
                    vizQueryData={vizQueryData ?? null}
                    echartsConfig={echartsConfig}
=======
                    onClose={closeDrawer}
>>>>>>> 73444bbd
                />
            </Stack>
        );
    },
);<|MERGE_RESOLUTION|>--- conflicted
+++ resolved
@@ -544,15 +544,7 @@
                     toolCalls={message.toolCalls}
                     isVisualizationAvailable={isArtifactAvailable}
                     isDrawerOpen={isDrawerOpen}
-<<<<<<< HEAD
-                    closeDrawer={closeDrawer}
-                    toolCalls={message.toolCalls}
-                    _artifactData={artifactData ?? null}
-                    vizQueryData={vizQueryData ?? null}
-                    echartsConfig={echartsConfig}
-=======
-                    onClose={closeDrawer}
->>>>>>> 73444bbd
+
                 />
             </Stack>
         );
