--- conflicted
+++ resolved
@@ -1,12 +1,4 @@
-<<<<<<< HEAD
-import type {
-    AiArtifact,
-    ApiAiAgentThreadMessageVizQuery,
-=======
-import {
-    type AiAgentMessageAssistantArtifact,
-    type AiAgentToolCall,
->>>>>>> 73444bbd
+
 } from '@lightdash/common';
 import { Accordion, Drawer, Text } from '@mantine-8/core';
 import { Prism } from '@mantine/prism';
@@ -17,33 +9,13 @@
 type Props = {
     isVisualizationAvailable: boolean;
     isDrawerOpen: boolean;
-<<<<<<< HEAD
-    closeDrawer: () => void;
-    _artifactData: AiArtifact | null;
-    vizQueryData: ApiAiAgentThreadMessageVizQuery | null;
-    echartsConfig: object | null;
-    toolCalls: object | null;
-=======
-    onClose: () => void;
-    artifacts: AiAgentMessageAssistantArtifact[] | null;
-    toolCalls: AiAgentToolCall[] | null;
-    agentUuid: string;
-    projectUuid: string;
->>>>>>> 73444bbd
+
 };
 
 const AgentChatDebugDrawer: React.FC<Props> = ({
     isVisualizationAvailable,
     isDrawerOpen,
-<<<<<<< HEAD
-    closeDrawer,
-    _artifactData,
-    vizQueryData,
-    echartsConfig,
-=======
-    onClose,
-    artifacts,
->>>>>>> 73444bbd
+
     toolCalls,
     agentUuid,
     projectUuid,
@@ -65,52 +37,12 @@
             size="xl"
         >
             <Accordion variant="contained" chevronPosition="right">
-<<<<<<< HEAD
-                <Accordion.Item value="metric-query">
-                    <Accordion.Control
-                        icon={
-                            <MantineIcon icon={IconMathFunction} color="gray" />
-                        }
-                    >
-                        <Text fw={500}>Metric Query</Text>
-                    </Accordion.Control>
-                    <Accordion.Panel>
-                        <Prism language="json" withLineNumbers>
-                            {JSON.stringify(
-                                vizQueryData?.query.metricQuery ?? null,
-                                null,
-                                2,
-                            )}
-                        </Prism>
-                    </Accordion.Panel>
-                </Accordion.Item>
 
-=======
->>>>>>> 73444bbd
                 <Accordion.Item value="visualization">
                     <Accordion.Control
                         icon={<MantineIcon icon={IconChartBar} color="gray" />}
                     >
-<<<<<<< HEAD
-                        <Text fw={500}>ECharts Configuration</Text>
-                    </Accordion.Control>
-                    <Accordion.Panel>
-                        <Prism language="json" withLineNumbers>
-                            {JSON.stringify(echartsConfig, null, 2)}
-=======
-                        <Text fw={500}>
-                            Configuration for {artifactData?.artifactType}
-                        </Text>
-                    </Accordion.Control>
-                    <Accordion.Panel>
-                        <Prism language="json" withLineNumbers>
-                            {JSON.stringify(
-                                artifactData?.chartConfig ??
-                                    artifactData?.dashboardConfig,
-                                null,
-                                2,
-                            )}
->>>>>>> 73444bbd
+
                         </Prism>
                     </Accordion.Panel>
                 </Accordion.Item>
