--- conflicted
+++ resolved
@@ -202,18 +202,15 @@
             dimensions: dimensionFields,
             filters: allFilters,
         };
-<<<<<<< HEAD
     }, [
         config,
         filters,
         tableName,
         allFields,
         allDimensions,
+        joinedTables,
         showUnderlyingValues,
     ]);
-=======
-    }, [config, filters, tableName, allFields, allDimensions, joinedTables]);
->>>>>>> e01e7417
 
     const fieldsMap: Record<string, Field> = useMemo(() => {
         const selectedDimensions = metricQuery.dimensions;
