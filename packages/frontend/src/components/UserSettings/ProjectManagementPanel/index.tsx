import { Button, ButtonGroup, Classes, Intent } from '@blueprintjs/core';
import { subject } from '@casl/ability';
import { OrganizationProject, ProjectType } from '@lightdash/common';
import { Stack } from '@mantine/core';
import { FC, useState } from 'react';
import { Redirect, useHistory } from 'react-router-dom';
<<<<<<< HEAD
import { useActiveProject } from '../../../hooks/useActiveProject';
import { useProjects } from '../../../hooks/useProjects';
=======
import {
    useActiveProject,
    useDeleteActiveProjectMutation,
    useUpdateActiveProjectMutation,
} from '../../../hooks/useActiveProject';
import {
    useDeleteProjectMutation,
    useProjects,
} from '../../../hooks/useProjects';
>>>>>>> 2f5387a9
import { useApp } from '../../../providers/AppProvider';
import { Can } from '../../common/Authorization';
import LinkButton from '../../common/LinkButton';
import { SettingsCard } from '../../common/Settings/SettingsCard';
import { ProjectDeleteModal } from '../DeleteProjectPanel/DeleteProjectModal';
import {
    HeaderActions,
    ItemContent,
    PanelTitle,
    ProjectInfo,
    ProjectManagementPanelWrapper,
    ProjectName,
    ProjectTag,
} from './ProjectManagementPanel.styles';

const ProjectListItem: FC<{
    isCurrentProject: boolean;
    project: OrganizationProject;
}> = ({ isCurrentProject, project: { projectUuid, name, type } }) => {
    const { user } = useApp();
    const [isDeleteDialogOpen, setIsDeleteDialogOpen] = useState(false);
<<<<<<< HEAD
=======
    const { mutate: deleteProjectMutation, isLoading: isDeleting } =
        useDeleteProjectMutation();
    const { mutate: deleteLastProjectMutation } =
        useDeleteActiveProjectMutation();
    const { mutate: setLastProjectMutation } = useUpdateActiveProjectMutation();
>>>>>>> 2f5387a9

    return (
        <SettingsCard shadow="sm">
            <ItemContent>
                <ProjectInfo>
                    <ProjectName
                        className={Classes.TEXT_OVERFLOW_ELLIPSIS}
                        title={name}
                    >
                        {name}
                    </ProjectName>
                    {isCurrentProject && (
                        <ProjectTag minimal>Current Project</ProjectTag>
                    )}
                    {type === ProjectType.PREVIEW && (
                        <ProjectTag minimal intent="warning">
                            Preview
                        </ProjectTag>
                    )}
                </ProjectInfo>

                <ButtonGroup>
                    <LinkButton
                        icon="cog"
                        outlined
                        text="Settings"
                        onClick={() => {
                            setLastProjectMutation(projectUuid);
                        }}
                        href={`/generalSettings/projectManagement/${projectUuid}`}
                    />
                    <Can
                        I="delete"
                        this={subject('Project', {
                            organizationUuid: user.data?.organizationUuid,
                            projectUuid,
                        })}
                    >
                        <Button
                            icon="trash"
                            outlined
                            text="Delete"
                            intent={Intent.DANGER}
                            style={{ marginLeft: 10 }}
                            onClick={() => setIsDeleteDialogOpen(true)}
                        />
                    </Can>
                </ButtonGroup>
            </ItemContent>

            <ProjectDeleteModal
                opened={isDeleteDialogOpen}
                onClose={() => setIsDeleteDialogOpen(false)}
                isCurrentProject={isCurrentProject}
                projectUuid={projectUuid}
            />
        </SettingsCard>
    );
};

const ProjectManagementPanel: FC = () => {
    const history = useHistory();
    const { data: projects = [], isLoading: isLoadingProjects } = useProjects();
    const { data: lastProjectUuid, isLoading: isLoadingLastProject } =
        useActiveProject();

    if (isLoadingProjects || isLoadingLastProject) return null;

    if (projects.length === 0) {
        return <Redirect to="/createProject" />;
    }

    const lastProject = projects.find(
        (project) => project.projectUuid === lastProjectUuid,
    );

    return (
        <ProjectManagementPanelWrapper>
            <HeaderActions>
                <PanelTitle>Project management settings</PanelTitle>
                <Can I="create" a="Project">
                    <Button
                        intent="primary"
                        onClick={() => history.push(`/createProject`)}
                        text="Create new"
                    />
                </Can>
            </HeaderActions>

            <Stack>
                {projects.map((project) => (
                    <ProjectListItem
                        key={project.projectUuid}
                        isCurrentProject={
                            lastProject?.projectUuid === project.projectUuid
                        }
                        project={project}
                    />
                ))}
            </Stack>
        </ProjectManagementPanelWrapper>
    );
};

export default ProjectManagementPanel;<|MERGE_RESOLUTION|>--- conflicted
+++ resolved
@@ -4,20 +4,11 @@
 import { Stack } from '@mantine/core';
 import { FC, useState } from 'react';
 import { Redirect, useHistory } from 'react-router-dom';
-<<<<<<< HEAD
-import { useActiveProject } from '../../../hooks/useActiveProject';
-import { useProjects } from '../../../hooks/useProjects';
-=======
 import {
     useActiveProject,
-    useDeleteActiveProjectMutation,
     useUpdateActiveProjectMutation,
 } from '../../../hooks/useActiveProject';
-import {
-    useDeleteProjectMutation,
-    useProjects,
-} from '../../../hooks/useProjects';
->>>>>>> 2f5387a9
+import { useProjects } from '../../../hooks/useProjects';
 import { useApp } from '../../../providers/AppProvider';
 import { Can } from '../../common/Authorization';
 import LinkButton from '../../common/LinkButton';
@@ -39,14 +30,8 @@
 }> = ({ isCurrentProject, project: { projectUuid, name, type } }) => {
     const { user } = useApp();
     const [isDeleteDialogOpen, setIsDeleteDialogOpen] = useState(false);
-<<<<<<< HEAD
-=======
-    const { mutate: deleteProjectMutation, isLoading: isDeleting } =
-        useDeleteProjectMutation();
-    const { mutate: deleteLastProjectMutation } =
-        useDeleteActiveProjectMutation();
+
     const { mutate: setLastProjectMutation } = useUpdateActiveProjectMutation();
->>>>>>> 2f5387a9
 
     return (
         <SettingsCard shadow="sm">
