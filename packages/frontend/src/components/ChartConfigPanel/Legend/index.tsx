--- conflicted
+++ resolved
@@ -8,12 +8,8 @@
 } from '@lightdash/common';
 import startCase from 'lodash-es/startCase';
 import React, { FC } from 'react';
-<<<<<<< HEAD
 import { Field, useForm } from 'react-hook-form';
 import { useParams } from 'react-router-dom';
-=======
-import { useForm } from 'react-hook-form';
->>>>>>> 7cc565af
 import { useVisualizationContext } from '../../LightdashVisualization/VisualizationProvider';
 import Checkbox from '../../ReactHookForm/Checkbox';
 import Form from '../../ReactHookForm/Form';
