import { Button, Checkbox, Collapse, Label } from '@blueprintjs/core';
import {
    CompiledDimension,
    Field,
    fieldId as getFieldId,
    isField,
    Series,
    TableCalculation,
    WeekDay,
} from '@lightdash/common';
<<<<<<< HEAD
import { FC, useCallback, useMemo } from 'react';
import { v4 as uuidv4 } from 'uuid';
import { useProject } from '../../../hooks/useProject';
import { ReferenceLineField } from '../../common/ReferenceLine';
=======
import { FC, useCallback } from 'react';
import { v4 as uuidv4 } from 'uuid';
import {
    getMarkLineAxis,
    ReferenceLineField,
} from '../../common/ReferenceLine';
>>>>>>> 3ad90f3e
import { useVisualizationContext } from '../../LightdashVisualization/VisualizationProvider';
import { SectionTitle } from '../ChartConfigPanel.styles';
import { ReferenceLine } from './ReferenceLine';

type Props = {
    items: (Field | TableCalculation | CompiledDimension)[];
    projectUuid: string;
};

export const ReferenceLines: FC<Props> = ({ items, projectUuid }) => {
    const {
        cartesianConfig: {
            dirtyLayout,
            dirtyEchartsConfig,
            updateSeries,
            updateSingleSeries,
            referenceLines,
            setReferenceLines,
        },
    } = useVisualizationContext();

<<<<<<< HEAD
    const project = useProject(projectUuid);
    const startOfWeek = useMemo(
        () => project.data?.warehouseConnection?.startOfWeek,
        [project],
    );
=======
>>>>>>> 3ad90f3e
    const updateReferenceLine = useCallback(
        (
            updateValue: string,
            updateField: Field | TableCalculation | CompiledDimension,
            updateLabel: string | undefined,
            updateColor: string,
            lineId: string,
        ) => {
            if (updateValue && updateField) {
                const fieldId = isField(updateField)
                    ? getFieldId(updateField)
                    : updateField.name;

                if (dirtyEchartsConfig?.series) {
                    const selectedSeries = dirtyEchartsConfig?.series.find(
                        (serie: Series) =>
                            (dirtyLayout?.xField === fieldId
                                ? serie.encode.xRef
                                : serie.encode.yRef
                            ).field === fieldId,
                    );
                    if (selectedSeries === undefined) return;

                    const dataWithAxis = {
                        name: lineId,
                        lineStyle: { color: updateColor },
                        label: updateLabel ? { formatter: updateLabel } : {},
                        xAxis: undefined,
                        yAxis: undefined,
                        [dirtyLayout?.xField === fieldId ? 'xAxis' : 'yAxis']:
                            updateValue,
                    };

                    const updatedReferenceLines: ReferenceLineField[] =
                        referenceLines.map((line) => {
                            if (line.data.name === lineId)
                                return { fieldId: fieldId, data: dataWithAxis };
                            else return line;
                        });

                    setReferenceLines(updatedReferenceLines);
                }
            }
        },
        [
            updateSingleSeries,
            dirtyEchartsConfig?.series,
            dirtyLayout?.xField,
            referenceLines,
        ],
    );

    const addReferenceLine = useCallback(() => {
        const newReferenceLine: ReferenceLineField = {
            data: {
                name: uuidv4(),
            },
        };
        setReferenceLines([...referenceLines, newReferenceLine]);
    }, [referenceLines]);

    const removeReferenceLine = useCallback(
        (markLineId) => {
            if (!dirtyEchartsConfig?.series) return;
            const series = dirtyEchartsConfig?.series.map((serie) => {
                return {
                    ...serie,
                    markLine: {
                        ...serie.markLine,
                        data:
                            serie.markLine?.data.filter(
                                (data) => data.name !== markLineId,
                            ) || [],
                    },
                };
            });

            updateSeries(series);

            setReferenceLines(
                referenceLines.filter((line) => line.data.name !== markLineId),
            );
        },
        [updateSeries, dirtyEchartsConfig?.series, referenceLines],
    );

    return (
        <>
            <SectionTitle>Reference lines</SectionTitle>
            {referenceLines &&
                referenceLines.map((line, index) => {
                    return (
                        <ReferenceLine
                            key={line.data.name}
                            index={index + 1}
                            isDefaultOpen={referenceLines.length <= 1}
                            items={items}
                            startOfWeek={startOfWeek}
                            referenceLine={line}
                            updateReferenceLine={updateReferenceLine}
                            removeReferenceLine={removeReferenceLine}
                        />
                    );
                })}
            <Button minimal intent="primary" onClick={addReferenceLine}>
                + Add
            </Button>
        </>
    );
};<|MERGE_RESOLUTION|>--- conflicted
+++ resolved
@@ -1,4 +1,4 @@
-import { Button, Checkbox, Collapse, Label } from '@blueprintjs/core';
+import { Button } from '@blueprintjs/core';
 import {
     CompiledDimension,
     Field,
@@ -6,21 +6,11 @@
     isField,
     Series,
     TableCalculation,
-    WeekDay,
 } from '@lightdash/common';
-<<<<<<< HEAD
 import { FC, useCallback, useMemo } from 'react';
 import { v4 as uuidv4 } from 'uuid';
 import { useProject } from '../../../hooks/useProject';
 import { ReferenceLineField } from '../../common/ReferenceLine';
-=======
-import { FC, useCallback } from 'react';
-import { v4 as uuidv4 } from 'uuid';
-import {
-    getMarkLineAxis,
-    ReferenceLineField,
-} from '../../common/ReferenceLine';
->>>>>>> 3ad90f3e
 import { useVisualizationContext } from '../../LightdashVisualization/VisualizationProvider';
 import { SectionTitle } from '../ChartConfigPanel.styles';
 import { ReferenceLine } from './ReferenceLine';
@@ -42,14 +32,11 @@
         },
     } = useVisualizationContext();
 
-<<<<<<< HEAD
     const project = useProject(projectUuid);
     const startOfWeek = useMemo(
         () => project.data?.warehouseConnection?.startOfWeek,
         [project],
     );
-=======
->>>>>>> 3ad90f3e
     const updateReferenceLine = useCallback(
         (
             updateValue: string,
