--- conflicted
+++ resolved
@@ -24,13 +24,8 @@
     getVisibleFields,
     isFilterableField,
 } from 'common';
-<<<<<<< HEAD
 import { FC, useEffect, useState } from 'react';
-import { useLocation, useParams } from 'react-router-dom';
-=======
-import React, { FC, useEffect, useState } from 'react';
 import { useHistory, useLocation, useParams } from 'react-router-dom';
->>>>>>> afe72848
 import { v4 as uuid4 } from 'uuid';
 import { useExplore } from '../hooks/useExplore';
 import { useQueryResults } from '../hooks/useQueryResults';
