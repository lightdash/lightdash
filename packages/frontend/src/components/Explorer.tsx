import {
    Button,
    ButtonGroup,
    Card,
    Classes,
    Collapse,
    Dialog,
    H5,
    Menu,
    MenuItem,
    Tag,
} from '@blueprintjs/core';
import { Popover2 } from '@blueprintjs/popover2';
import {
    ChartConfig,
    ChartType,
    countTotalFilterRules,
    CreateSavedChartVersion,
    DashboardBasicDetails,
    DimensionType,
    fieldId,
    getResultValues,
    getVisibleFields,
    isFilterableField,
    SavedChart,
} from 'common';
import { FC, useEffect, useState } from 'react';
import { Link, useHistory, useLocation, useParams } from 'react-router-dom';
import { getDashboards } from '../hooks/dashboard/useDashboards';
import { useExplore } from '../hooks/useExplore';
import { useQueryResults } from '../hooks/useQueryResults';
import {
    useAddVersionMutation,
    useDeleteMutation,
    useSavedQuery,
    useUpdateMutation,
} from '../hooks/useSavedQuery';
import { useExplorer } from '../providers/ExplorerProvider';
import { TrackSection } from '../providers/TrackingProvider';
import { SectionName } from '../types/Events';
import AddColumnButton from './AddColumnButton';
import BigNumberConfigPanel from './BigNumberConfig';
import ChartConfigPanel from './ChartConfigPanel';
import { ChartDownloadMenu } from './ChartDownload';
import { BigButton } from './common/BigButton';
import EditableHeader from './common/EditableHeader';
import FiltersForm from './common/Filters';
import {
    FieldsWithSuggestions,
    FiltersProvider,
} from './common/Filters/FiltersProvider';
import DownloadCsvButton from './DownloadCsvButton';
import { ExplorerResults } from './Explorer/ExplorerResults';
import VisualizationCardOptions from './Explorer/VisualizationCardOptions';
import LightdashVisualization from './LightdashVisualization';
import VisualizationProvider from './LightdashVisualization/VisualizationProvider';
import LimitButton from './LimitButton';
import { RefreshButton } from './RefreshButton';
import { RefreshServerButton } from './RefreshServerButton';
import { RenderedSql } from './RenderedSql';
import AddTilesToDashboardModal from './SavedDashboards/AddTilesToDashboardModal';
<<<<<<< HEAD
import CreateSavedDashboardModal from './SavedDashboards/CreateSavedDashboardModal';
=======
>>>>>>> a1b5d6b1
import CreateSavedQueryModal from './SavedQueries/CreateSavedQueryModal';

interface Props {
    savedQueryUuid?: string;
}

export const Explorer: FC<Props> = ({ savedQueryUuid }) => {
    const { projectUuid } = useParams<{ projectUuid: string }>();
    const updateSavedChart = useUpdateMutation(savedQueryUuid);
    const { mutate: deleteData, isLoading: isDeleting } = useDeleteMutation();
    const [isQueryModalOpen, setIsQueryModalOpen] = useState<boolean>(false);
    const [isAddToDashboardModalOpen, setIsAddToDashboardModalOpen] =
        useState<boolean>(false);
    const location = useLocation<{ fromExplorer?: boolean } | undefined>();
    const {
        state: {
            chartName,
            tableName,
            dimensions,
            metrics,
            sorts,
            limit,
            filters,
            columnOrder,
            tableCalculations,
            selectedTableCalculations,
        },
        actions: { setRowLimit, setFilters },
    } = useExplorer();
    const explore = useExplore(tableName);
    const queryResults = useQueryResults();
    const { data } = useSavedQuery({ id: savedQueryUuid });
    const [validChartConfig, setValidChartConfig] =
        useState<ChartConfig['config']>();

    const update = useAddVersionMutation();
    const history = useHistory();
    const [filterIsOpen, setFilterIsOpen] = useState<boolean>(false);
    const [resultsIsOpen, setResultsIsOpen] = useState<boolean>(true);
    const [sqlIsOpen, setSqlIsOpen] = useState<boolean>(false);
    const [vizIsOpen, setVizisOpen] = useState<boolean>(
        !!savedQueryUuid && location.state?.fromExplorer !== undefined,
    );
    const totalActiveFilters: number = countTotalFilterRules(filters);
    const [activeVizTab, setActiveVizTab] = useState<ChartType>(
        ChartType.CARTESIAN,
    );

    const [pivotDimensions, setPivotDimensions] = useState<string[]>();

    const validConfig = () => {
        switch (activeVizTab) {
            case ChartType.TABLE:
                return undefined;
            case ChartType.BIG_NUMBER:
                return validChartConfig;
            default:
                return validChartConfig || { series: [] };
        }
    };
    const queryData: CreateSavedChartVersion | undefined = tableName
        ? ({
              tableName,
              metricQuery: {
                  // order of fields is important for the hasUnsavedChanges method
                  dimensions,
                  metrics,
                  filters,
                  sorts,
                  limit,
                  tableCalculations: tableCalculations.filter((t) =>
                      selectedTableCalculations.includes(t.name),
                  ),
              },
              pivotConfig: pivotDimensions
                  ? { columns: pivotDimensions }
                  : undefined,
              chartConfig: {
                  type: activeVizTab,
                  config: validConfig(),
              },
              tableConfig: {
                  columnOrder,
              },
          } as CreateSavedChartVersion)
        : undefined;
    const [isDeleteDialogOpen, setIsDeleteDialogOpen] =
        useState<boolean>(false);
    const [relatedDashboards, setRelatedDashboards] = useState<
        DashboardBasicDetails[]
    >([]);

    const [fieldsWithSuggestions, setFieldsWithSuggestions] =
        useState<FieldsWithSuggestions>({});
    useEffect(() => {
        if (explore.data) {
            setFieldsWithSuggestions((prev) => {
                return getVisibleFields(explore.data).reduce((sum, field) => {
                    if (isFilterableField(field)) {
                        let suggestions: string[] = [];
                        if (field.type === DimensionType.STRING) {
                            const currentSuggestions =
                                prev[fieldId(field)]?.suggestions || [];
                            const newSuggestions: string[] =
                                (queryResults.data &&
                                    getResultValues(
                                        queryResults.data.rows,
                                        true,
                                    ).reduce<string[]>((acc, row) => {
                                        const value = row[fieldId(field)];
                                        if (typeof value === 'string') {
                                            return [...acc, value];
                                        }
                                        return acc;
                                    }, [])) ||
                                [];
                            suggestions = Array.from(
                                new Set([
                                    ...currentSuggestions,
                                    ...newSuggestions,
                                ]),
                            ).sort((a, b) => a.localeCompare(b));
                        }
                        return {
                            ...sum,
                            [fieldId(field)]: {
                                ...field,
                                suggestions,
                            },
                        };
                    }
                    return sum;
                }, {});
            });
        }
    }, [explore.data, queryResults.data]);

    const handleSavedQueryUpdate = () => {
        if (savedQueryUuid && queryData) {
            update.mutate({
                uuid: savedQueryUuid,
                payload: queryData,
            });
        }
    };

    useEffect(() => {
        if (data) {
            setActiveVizTab(data.chartConfig.type);
        }
    }, [data]);

    const hasUnsavedChanges = (): boolean => {
        const filterData = (
            d: SavedChart | CreateSavedChartVersion | undefined,
        ) => {
            return {
                chartConfig: d?.chartConfig,
                metricQuery: d?.metricQuery,
                tableConfig: d?.tableConfig,
            };
        };

        return (
            JSON.stringify(filterData(data)) ===
            JSON.stringify(filterData(queryData))
        );
    };
    return (
        <>
            <TrackSection name={SectionName.EXPLORER_TOP_BUTTONS}>
                <div
                    style={{
                        display: 'flex',
                        flexDirection: 'row',
                        justifyContent: 'flex-end',
                        alignItems: 'center',
                    }}
                >
                    <div
                        style={{
                            flex: 1,
                            justifyContent: 'flex-start',
                            display: 'flex',
                            alignItems: 'center',
                            overflow: 'hidden',
                            marginRight: 10,
                        }}
                    >
                        {chartName && (
                            <EditableHeader
                                value={chartName}
                                isDisabled={updateSavedChart.isLoading}
                                onChange={(newName) =>
                                    updateSavedChart.mutate({ name: newName })
                                }
                            />
                        )}
                    </div>
                    <RefreshButton />
                    <RefreshServerButton />
                    <Popover2
                        content={
                            <Menu>
                                <MenuItem
                                    icon="cog"
                                    text="Project settings"
                                    href={`/projects/${projectUuid}/settings`}
                                />
                            </Menu>
                        }
                        placement="bottom"
                        disabled={!tableName}
                    >
                        <BigButton
                            icon="more"
                            disabled={!tableName}
                            style={{
                                height: 40,
                                width: 40,
                                marginLeft: '10px',
                            }}
                        />
                    </Popover2>
                </div>
            </TrackSection>
            <div style={{ paddingTop: '10px' }} />
            <Card style={{ padding: 5 }} elevation={1}>
                <div
                    style={{
                        display: 'flex',
                        flexDirection: 'row',
                        alignItems: 'center',
                    }}
                >
                    <Button
                        icon={filterIsOpen ? 'chevron-down' : 'chevron-right'}
                        minimal
                        onClick={() => setFilterIsOpen((f) => !f)}
                    />
                    <H5 style={{ margin: 0, padding: 0 }}>Filters</H5>
                    {totalActiveFilters > 0 && !filterIsOpen ? (
                        <Tag style={{ marginLeft: '10px' }}>
                            {totalActiveFilters} active filters
                        </Tag>
                    ) : null}
                </div>
                <Collapse isOpen={filterIsOpen}>
                    <FiltersProvider fieldsMap={fieldsWithSuggestions}>
                        <FiltersForm
                            filters={filters}
                            setFilters={setFilters}
                        />
                    </FiltersProvider>
                </Collapse>
            </Card>
            <div style={{ paddingTop: '10px' }} />

            <Card style={{ padding: 5, overflowY: 'scroll' }} elevation={1}>
                <VisualizationProvider
                    chartConfigs={data?.chartConfig}
                    chartType={activeVizTab}
                    pivotDimensions={data?.pivotConfig?.columns}
                    tableName={tableName}
                    resultsData={queryResults.data}
                    isLoading={queryResults.isLoading}
                    onChartConfigChange={setValidChartConfig}
                    onBigNumberLabelChange={setValidChartConfig}
                    onChartTypeChange={setActiveVizTab}
                    onPivotDimensionsChange={setPivotDimensions}
                >
                    <div
                        style={{
                            display: 'flex',
                            flexDirection: 'row',
                            justifyContent: 'space-between',
                        }}
                    >
                        <div
                            style={{
                                display: 'flex',
                                flexDirection: 'row',
                                alignItems: 'center',
                            }}
                        >
                            <Button
                                icon={
                                    vizIsOpen ? 'chevron-down' : 'chevron-right'
                                }
                                minimal
                                onClick={() => setVizisOpen((f) => !f)}
                            />
                            <H5 style={{ margin: 0, padding: 0 }}>Charts</H5>
                        </div>
                        {vizIsOpen && (
                            <div
                                style={{
                                    display: 'inline-flex',
                                    flexWrap: 'wrap',
                                    gap: '10px',
                                    marginRight: '10px',
                                }}
                            >
                                <VisualizationCardOptions />
                                {activeVizTab === ChartType.BIG_NUMBER ? (
                                    <BigNumberConfigPanel />
                                ) : (
                                    <ChartConfigPanel />
                                )}
                                <ChartDownloadMenu />
                                <ButtonGroup>
                                    <Button
                                        text={
                                            savedQueryUuid
                                                ? 'Save changes'
                                                : 'Save chart'
                                        }
                                        disabled={
                                            !tableName || hasUnsavedChanges()
                                        }
                                        onClick={
                                            savedQueryUuid
                                                ? handleSavedQueryUpdate
                                                : () =>
                                                      setIsQueryModalOpen(true)
                                        }
                                    />
                                    {savedQueryUuid && (
                                        <Popover2
                                            placement="bottom"
                                            disabled={!tableName}
                                            content={
                                                <Menu>
                                                    <MenuItem
                                                        icon="add"
                                                        text="Save chart as"
                                                        onClick={() =>
                                                            setIsQueryModalOpen(
                                                                true,
                                                            )
                                                        }
                                                    />
                                                    <MenuItem
                                                        icon="control"
                                                        text="Add to dashboard"
                                                        onClick={() =>
                                                            setIsAddToDashboardModalOpen(
                                                                true,
                                                            )
                                                        }
                                                    />

                                                    <MenuItem
                                                        icon="delete"
                                                        text="Delete chart"
                                                        intent="danger"
                                                        onClick={() => {
                                                            getDashboards(
                                                                projectUuid,
                                                                savedQueryUuid,
                                                            ).then(
                                                                (
                                                                    dashboards,
                                                                ) => {
                                                                    setRelatedDashboards(
                                                                        dashboards,
                                                                    );

                                                                    setIsDeleteDialogOpen(
                                                                        true,
                                                                    );
                                                                },
                                                            );
                                                        }}
                                                    />
                                                </Menu>
                                            }
                                        >
                                            <Button
                                                icon="more"
                                                disabled={!tableName}
                                            />
                                        </Popover2>
                                    )}
                                </ButtonGroup>
                            </div>
                        )}
                    </div>

                    <Collapse className="explorer-chart" isOpen={vizIsOpen}>
                        <div
                            style={{ height: '300px' }}
                            className="cohere-block"
                        >
                            <LightdashVisualization />
                        </div>
                    </Collapse>
                </VisualizationProvider>
            </Card>
            <div style={{ paddingTop: '10px' }} />

            <Card style={{ padding: 5 }} elevation={1}>
                <div
                    style={{
                        display: 'flex',
                        flexDirection: 'row',
                        justifyContent: 'space-between',
                    }}
                >
                    <div
                        style={{
                            display: 'flex',
                            flexDirection: 'row',
                            alignItems: 'center',
                        }}
                    >
                        <Button
                            icon={
                                resultsIsOpen ? 'chevron-down' : 'chevron-right'
                            }
                            minimal
                            onClick={() => setResultsIsOpen((f) => !f)}
                        />
                        <H5 style={{ margin: 0, padding: 0, marginRight: 10 }}>
                            Results
                        </H5>
                        {resultsIsOpen && (
                            <LimitButton
                                limit={limit}
                                onLimitChange={setRowLimit}
                            />
                        )}
                    </div>
                    {resultsIsOpen && (
                        <div
                            style={{
                                display: 'flex',
                                alignItems: 'center',
                                marginRight: 10,
                                gap: 10,
                            }}
                        >
                            <AddColumnButton />
                            <DownloadCsvButton
                                fileName={tableName}
                                rows={
                                    queryResults.data &&
                                    getResultValues(queryResults.data.rows)
                                }
                            />
                        </div>
                    )}
                </div>
                <Collapse isOpen={resultsIsOpen}>
                    <ExplorerResults />
                </Collapse>
            </Card>
            <div style={{ paddingTop: '10px' }} />
            <Card
                style={{ padding: 5, height: sqlIsOpen ? '100%' : 'auto' }}
                elevation={1}
            >
                <div
                    style={{
                        display: 'flex',
                        flexDirection: 'row',
                        alignItems: 'center',
                    }}
                >
                    <Button
                        icon={sqlIsOpen ? 'chevron-down' : 'chevron-right'}
                        minimal
                        onClick={() => setSqlIsOpen((f) => !f)}
                    />
                    <H5 style={{ margin: 0, padding: 0 }}>SQL</H5>
                </div>
                <Collapse isOpen={sqlIsOpen}>
                    <RenderedSql />
                </Collapse>
            </Card>
            {queryData && (
                <CreateSavedQueryModal
                    isOpen={isQueryModalOpen}
                    savedData={queryData}
                    onClose={() => setIsQueryModalOpen(false)}
                />
            )}

            {data && (
<<<<<<< HEAD
                <CreateSavedDashboardModal
                    isOpen={isAddToNewDashboardModalOpen}
                    tiles={[
                        {
                            uuid: uuid4(),
                            type: DashboardTileTypes.SAVED_CHART,
                            properties: {
                                savedChartUuid: data.uuid,
                            },
                            ...getDefaultChartTileSize(activeVizTab),
                        },
                    ]}
                    showRedirectButton
                    onClose={() => setIsAddToNewDashboardModalOpen(false)}
                />
            )}
            {data && isAddToDashboardModalOpen && (
=======
>>>>>>> a1b5d6b1
                <AddTilesToDashboardModal
                    isOpen={isAddToDashboardModalOpen}
                    savedChart={data}
                    onClose={() => setIsAddToDashboardModalOpen(false)}
                />
            )}
            <Dialog
                isOpen={isDeleteDialogOpen}
                icon="delete"
                onClose={() =>
                    !isDeleting ? setIsDeleteDialogOpen(false) : undefined
                }
                title={'Delete chart'}
            >
                <div className={Classes.DIALOG_BODY}>
                    <p>
                        Are you sure you want to delete the chart{' '}
                        <b>"{chartName}"</b> ?
                    </p>

                    {relatedDashboards && relatedDashboards.length > 0 && (
                        <>
                            <b>
                                This action will remove a chart tile from{' '}
                                {relatedDashboards.length} dashboard
                                {relatedDashboards.length > 1 ? 's' : ''}:
                            </b>
                            <ul>
                                {relatedDashboards.map((dashboard) => {
                                    return (
                                        <li>
                                            <Link
                                                target="_blank"
                                                to={`/projects/${projectUuid}/dashboards/${dashboard.uuid}`}
                                            >
                                                {dashboard.name}
                                            </Link>
                                        </li>
                                    );
                                })}
                            </ul>
                        </>
                    )}
                </div>
                <div className={Classes.DIALOG_FOOTER}>
                    <div className={Classes.DIALOG_FOOTER_ACTIONS}>
                        <Button
                            disabled={isDeleting}
                            onClick={() => setIsDeleteDialogOpen(false)}
                        >
                            Cancel
                        </Button>
                        <Button
                            disabled={isDeleting}
                            intent="danger"
                            onClick={() => {
                                /*
                                Check the location of `goBack` after deleting a chart
                                if we land on an unsaved chart, 
                                we go back further into an empty explore
                                */
                                history.listen((loc, action) => {
                                    if (action === 'POP') {
                                        if (loc.pathname.includes('/tables/')) {
                                            history.push(
                                                `/projects/${projectUuid}/tables`,
                                            );
                                        }
                                    }
                                });

                                if (savedQueryUuid) {
                                    deleteData(savedQueryUuid);
                                    history.goBack();
                                }

                                setIsDeleteDialogOpen(false);
                            }}
                        >
                            Delete
                        </Button>
                    </div>
                </div>
            </Dialog>
        </>
    );
};<|MERGE_RESOLUTION|>--- conflicted
+++ resolved
@@ -59,10 +59,6 @@
 import { RefreshServerButton } from './RefreshServerButton';
 import { RenderedSql } from './RenderedSql';
 import AddTilesToDashboardModal from './SavedDashboards/AddTilesToDashboardModal';
-<<<<<<< HEAD
-import CreateSavedDashboardModal from './SavedDashboards/CreateSavedDashboardModal';
-=======
->>>>>>> a1b5d6b1
 import CreateSavedQueryModal from './SavedQueries/CreateSavedQueryModal';
 
 interface Props {
@@ -552,26 +548,6 @@
             )}
 
             {data && (
-<<<<<<< HEAD
-                <CreateSavedDashboardModal
-                    isOpen={isAddToNewDashboardModalOpen}
-                    tiles={[
-                        {
-                            uuid: uuid4(),
-                            type: DashboardTileTypes.SAVED_CHART,
-                            properties: {
-                                savedChartUuid: data.uuid,
-                            },
-                            ...getDefaultChartTileSize(activeVizTab),
-                        },
-                    ]}
-                    showRedirectButton
-                    onClose={() => setIsAddToNewDashboardModalOpen(false)}
-                />
-            )}
-            {data && isAddToDashboardModalOpen && (
-=======
->>>>>>> a1b5d6b1
                 <AddTilesToDashboardModal
                     isOpen={isAddToDashboardModalOpen}
                     savedChart={data}
