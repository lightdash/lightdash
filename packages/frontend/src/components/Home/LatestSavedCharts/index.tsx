--- conflicted
+++ resolved
@@ -1,30 +1,20 @@
 import { AnchorButton } from '@blueprintjs/core';
-<<<<<<< HEAD
-import { SessionUser } from 'common';
-=======
-import { SpaceQuery } from 'common';
->>>>>>> 55ecc3c3
+import { SessionUser, SpaceQuery } from 'common';
 import React, { FC } from 'react';
 import {
     useDeleteMutation,
     useUpdateMutation,
 } from '../../../hooks/useSavedQuery';
 import { useSavedCharts } from '../../../hooks/useSpaces';
-<<<<<<< HEAD
 import { useTimeAgo } from '../../../hooks/useTimeAgo';
+import ActionCardList from '../../common/ActionCardList';
+import SavedQueryForm from '../../SavedQueries/SavedQueryForm';
 import LatestCard from '../LatestCard';
 import {
-    ChartName,
     CreateChartButton,
     UpdatedLabel,
     ViewAllButton,
 } from './LatestSavedCharts.style';
-=======
-import ActionCardList from '../../common/ActionCardList';
-import SavedQueryForm from '../../SavedQueries/SavedQueryForm';
-import LatestCard from '../LatestCard';
-import { CreateChartButton, ViewAllButton } from './LatestSavedCharts.style';
->>>>>>> 55ecc3c3
 
 export const UpdatedInfo: FC<{
     updatedAt: Date;
@@ -82,29 +72,6 @@
                 )
             }
         >
-<<<<<<< HEAD
-            {savedCharts
-                .sort(
-                    (a, b) =>
-                        new Date(b.updatedAt).getTime() -
-                        new Date(a.updatedAt).getTime(),
-                )
-                .slice(0, 5)
-                .map(({ uuid, name, updatedAt, updatedByUser }) => (
-                    <ChartName
-                        key={uuid}
-                        minimal
-                        href={`/projects/${projectUuid}/saved/${uuid}`}
-                        alignText="left"
-                    >
-                        {name}
-                        <UpdatedInfo
-                            updatedAt={updatedAt}
-                            user={updatedByUser}
-                        />
-                    </ChartName>
-                ))}
-=======
             <ActionCardList
                 title="Saved charts"
                 useUpdate={useUpdateMutation}
@@ -119,7 +86,6 @@
                 isChart
             />
 
->>>>>>> 55ecc3c3
             {savedCharts.length === 0 && (
                 <CreateChartButton
                     minimal
