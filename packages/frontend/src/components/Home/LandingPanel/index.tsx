--- conflicted
+++ resolved
@@ -41,14 +41,9 @@
                     Run a query
                 </LinkButton>
             </LandingHeaderWrapper>
-<<<<<<< HEAD
-            <SpaceBrowser projectUuid={projectUuid} />
-=======
             {localStorage.getItem('spaceFeature') && (
                 <SpaceBrowser projectUuid={projectUuid} />
             )}
->>>>>>> 1ea9bfa1
-
             {hasSavedChart && <LatestDashboards projectUuid={projectUuid} />}
             <LatestSavedCharts projectUuid={projectUuid} />
         </LandingPanelWrapper>
