import { subject } from '@casl/ability';
import { type Dashboard } from '@lightdash/common';
import {
    IconChartBarOff,
    IconLayoutDashboard,
    IconPlayerPlay,
} from '@tabler/icons-react';
import { type FC } from 'react';
import { useParams } from 'react-router-dom';
import { useChartSummaries } from '../../../hooks/useChartSummaries';
import useCreateInAnySpaceAccess from '../../../hooks/user/useCreateInAnySpaceAccess';
import { useApp } from '../../../providers/AppProvider';
import { TrackSection } from '../../../providers/TrackingProvider';
import { SectionName } from '../../../types/Events';
import { Can } from '../../common/Authorization';
import MantineIcon from '../../common/MantineIcon';
import MantineLinkButton from '../../common/MantineLinkButton';
import SuboptimalState from '../../common/SuboptimalState/SuboptimalState';
import AddTileButton from '../AddTileButton';

interface SavedChartsAvailableProps {
    onAddTiles: (tiles: Dashboard['tiles'][number][]) => void;
    emptyContainerType?: 'dashboard' | 'tab';
    isEditMode: boolean;
}

const EmptyStateNoTiles: FC<SavedChartsAvailableProps> = ({
    onAddTiles,
    emptyContainerType = 'dashboard',
    isEditMode,
}) => {
    const { projectUuid } = useParams<{ projectUuid: string }>();
    const { user } = useApp();
    const savedChartsRequest = useChartSummaries(projectUuid);

    const savedCharts = savedChartsRequest.data || [];
    const hasSavedCharts = savedCharts.length > 0;

    const userCanCreateDashboard = useCreateInAnySpaceAccess(
        projectUuid,
        'Dashboard',
    );

    return (
        <TrackSection name={SectionName.EMPTY_RESULTS_TABLE}>
            <div style={{ padding: '50px 0' }}>
                {hasSavedCharts ? (
                    <SuboptimalState
                        icon={IconLayoutDashboard}
                        title={
<<<<<<< HEAD
                            userCanCreateDashboard
                                ? 'Start building your dashboard!'
                                : 'Dashboard is empty.'
=======
                            userCanManageDashboard
                                ? emptyContainerType === 'dashboard'
                                    ? 'Start building your dashboard!'
                                    : 'Add tiles to this tab'
                                : emptyContainerType === 'dashboard'
                                ? 'Dashboard is empty.'
                                : 'Tab is empty'
>>>>>>> 07cb956e
                        }
                        action={
                            userCanCreateDashboard && isEditMode ? (
                                <AddTileButton onAddTiles={onAddTiles} />
                            ) : undefined
                        }
                    />
                ) : (
                    <SuboptimalState
                        icon={IconChartBarOff}
                        title="You haven’t saved any charts yet."
                        action={
                            <Can
                                I="manage"
                                this={subject('Explore', {
                                    organizationUuid:
                                        user.data?.organizationUuid,
                                    projectUuid: projectUuid,
                                })}
                            >
                                <MantineLinkButton
                                    size="xs"
                                    leftIcon={
                                        <MantineIcon icon={IconPlayerPlay} />
                                    }
                                    href={`/projects/${projectUuid}/tables`}
                                >
                                    Run a query
                                </MantineLinkButton>
                            </Can>
                        }
                    />
                )}
            </div>
        </TrackSection>
    );
};

export default EmptyStateNoTiles;<|MERGE_RESOLUTION|>--- conflicted
+++ resolved
@@ -48,11 +48,6 @@
                     <SuboptimalState
                         icon={IconLayoutDashboard}
                         title={
-<<<<<<< HEAD
-                            userCanCreateDashboard
-                                ? 'Start building your dashboard!'
-                                : 'Dashboard is empty.'
-=======
                             userCanManageDashboard
                                 ? emptyContainerType === 'dashboard'
                                     ? 'Start building your dashboard!'
@@ -60,7 +55,6 @@
                                 : emptyContainerType === 'dashboard'
                                 ? 'Dashboard is empty.'
                                 : 'Tab is empty'
->>>>>>> 07cb956e
                         }
                         action={
                             userCanCreateDashboard && isEditMode ? (
