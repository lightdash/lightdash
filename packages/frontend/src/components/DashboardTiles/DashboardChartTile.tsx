<<<<<<< HEAD
import { Tag } from '@blueprintjs/core';
import { MenuItem2 } from '@blueprintjs/popover2';
=======
import { Menu, NonIdealState, Tag } from '@blueprintjs/core';
import {
    MenuItem2,
    Popover2,
    Popover2TargetProps,
} from '@blueprintjs/popover2';
>>>>>>> e0975eff
import { subject } from '@casl/ability';
import {
    ApiChartAndResults,
    ChartType,
    DashboardChartTile as IDashboardChartTile,
    DashboardFilterRule,
    Field,
    fieldId,
    FilterOperator,
    friendlyName,
    getCustomLabelsFromTableConfig,
    getDimensions,
    getFields,
    getHiddenTableFields,
    getItemMap,
    getVisibleFields,
    hasCustomDimension,
    isChartTile,
    isFilterableField,
    isTableChartConfig,
    ItemsMap,
    PivotReference,
    ResultValue,
    SavedChart,
} from '@lightdash/common';
<<<<<<< HEAD
import { Box, Menu, Portal, Text, Tooltip } from '@mantine/core';
import { useClipboard } from '@mantine/hooks';
import {
    IconAlertCircle,
    IconChevronRight,
    IconCopy,
    IconFilter,
    IconFolders,
    IconStack,
} from '@tabler/icons-react';
import { FC, useCallback, useEffect, useMemo, useState } from 'react';
=======
import { Box, Portal, Text, Tooltip } from '@mantine/core';
import { IconFilter, IconFolders } from '@tabler/icons-react';
import React, { FC, useCallback, useEffect, useMemo, useState } from 'react';
import CopyToClipboard from 'react-copy-to-clipboard';
>>>>>>> e0975eff
import { useParams } from 'react-router-dom';
import { v4 as uuidv4 } from 'uuid';
import { downloadCsv } from '../../api/csv';
import { DateZoomInfoOnTile } from '../../features/dateZoom';
import { ExportToGoogleSheet } from '../../features/export';
import useDashboardChart from '../../hooks/dashboard/useDashboardChart';
import useDashboardFiltersForTile from '../../hooks/dashboard/useDashboardFiltersForTile';
import { EChartSeries } from '../../hooks/echarts/useEchartsCartesianConfig';
import { uploadGsheet } from '../../hooks/gdrive/useGdrive';
import useToaster from '../../hooks/toaster/useToaster';
import { getExplorerUrlFromCreateSavedChartVersion } from '../../hooks/useExplorerRoute';
import { useApp } from '../../providers/AppProvider';
import { useDashboardContext } from '../../providers/DashboardProvider';
import { useTracking } from '../../providers/TrackingProvider';
import { EventName } from '../../types/Events';
import { Can } from '../common/Authorization';
import { getConditionalRuleLabel } from '../common/Filters/FilterInputs';
import LinkMenuItem from '../common/LinkMenuItem';
import MantineIcon from '../common/MantineIcon';
import MoveChartThatBelongsToDashboardModal from '../common/modal/MoveChartThatBelongsToDashboardModal';
import SuboptimalState from '../common/SuboptimalState/SuboptimalState';
import ExportCSVModal from '../ExportCSV/ExportCSVModal';
import LightdashVisualization from '../LightdashVisualization';
import VisualizationProvider from '../LightdashVisualization/VisualizationProvider';
import DrillDownMenuItem from '../MetricQueryData/DrillDownMenuItem';
import DrillDownModal from '../MetricQueryData/DrillDownModal';
import MetricQueryDataProvider, {
    getDataFromChartClick,
    useMetricQueryDataContext,
} from '../MetricQueryData/MetricQueryDataProvider';
import UnderlyingDataModal from '../MetricQueryData/UnderlyingDataModal';
import { EchartSeriesClickEvent } from '../SimpleChart';
import EditChartMenuItem from './EditChartMenuItem';
import TileBase from './TileBase/index';
import {
    FilterLabel,
    FilterWrapper,
    GlobalTileStyles,
} from './TileBase/TileBase.styles';

interface ExportResultAsCSVModalProps {
    projectUuid: string;
    savedChart: SavedChart;
    rows: ApiChartAndResults['rows'];
    onClose: () => void;
    onConfirm: () => void;
}

const ExportResultAsCSVModal: FC<ExportResultAsCSVModalProps> = ({
    savedChart,
    rows,
    onClose,
    onConfirm,
}) => {
    const getCsvLink = async (limit: number | null, onlyRaw: boolean) => {
        return downloadCsv({
            projectUuid: savedChart.projectUuid,
            tableId: savedChart.tableName,
            query: savedChart.metricQuery,
            csvLimit: limit,
            onlyRaw: onlyRaw,
            columnOrder: savedChart.tableConfig.columnOrder,
            showTableNames: isTableChartConfig(savedChart.chartConfig.config)
                ? savedChart.chartConfig.config.showTableNames ?? false
                : true,
            customLabels: getCustomLabelsFromTableConfig(
                savedChart.chartConfig.config,
            ),
            hiddenFields: getHiddenTableFields(savedChart.chartConfig),
        });
    };

    return (
        <ExportCSVModal
            opened
            rows={rows}
            getCsvLink={getCsvLink}
            onClose={onClose}
            onConfirm={onConfirm}
        />
    );
};

const ExportGoogleSheet: FC<{ savedChart: SavedChart; disabled?: boolean }> = ({
    savedChart,
    disabled,
}) => {
    const getGsheetLink = async () => {
        return uploadGsheet({
            projectUuid: savedChart.projectUuid,
            exploreId: savedChart.tableName,
            metricQuery: savedChart.metricQuery,
            columnOrder: savedChart.tableConfig.columnOrder,
            showTableNames: isTableChartConfig(savedChart.chartConfig.config)
                ? savedChart.chartConfig.config.showTableNames ?? false
                : true,
            customLabels: getCustomLabelsFromTableConfig(
                savedChart.chartConfig.config,
            ),
            hiddenFields: getHiddenTableFields(savedChart.chartConfig),
        });
    };

    return (
        <ExportToGoogleSheet
            getGsheetLink={getGsheetLink}
            asMenuItem={true}
            disabled={disabled}
        />
    );
};

const ValidDashboardChartTile: FC<{
    tileUuid: string;
    chartAndResults: ApiChartAndResults;
    isTitleHidden?: boolean;
    project: string;
    onSeriesContextMenu?: (
        e: EchartSeriesClickEvent,
        series: EChartSeries[],
    ) => void;
}> = ({
    tileUuid,
    isTitleHidden = false,
    chartAndResults: { chart, metricQuery, rows, cacheMetadata, fields },
    onSeriesContextMenu,
}) => {
    const addResultsCacheTime = useDashboardContext(
        (c) => c.addResultsCacheTime,
    );

    const dashboardFilters = useDashboardFiltersForTile(tileUuid);
    const invalidateCache = useDashboardContext((c) => c.invalidateCache);

    const { health } = useApp();

    useEffect(() => {
        addResultsCacheTime(cacheMetadata);
    }, [cacheMetadata, addResultsCacheTime]);

    const resultData = useMemo(
        () => ({
            rows,
            metricQuery,
            cacheMetadata,
            fields,
        }),
        [rows, metricQuery, cacheMetadata, fields],
    );

    if (health.isLoading || !health.data) {
        return null;
    }

    return (
        <VisualizationProvider
            chartConfig={chart.chartConfig}
            initialPivotDimensions={chart.pivotConfig?.columns}
            resultsData={resultData}
            isLoading={false}
            onSeriesContextMenu={onSeriesContextMenu}
            columnOrder={chart.tableConfig.columnOrder}
            pivotTableMaxColumnLimit={health.data.pivotTable.maxColumnLimit}
            savedChartUuid={chart.uuid}
            dashboardFilters={dashboardFilters}
            invalidateCache={invalidateCache}
        >
            <LightdashVisualization
                isDashboard
                tileUuid={tileUuid}
                isTitleHidden={isTitleHidden}
            />
        </VisualizationProvider>
    );
};

const ValidDashboardChartTileMinimal: FC<{
    tileUuid: string;
    isTitleHidden?: boolean;
    title: string;
    chartAndResults: ApiChartAndResults;
}> = ({
    tileUuid,
    chartAndResults: { chart, metricQuery, rows, cacheMetadata, fields },
    isTitleHidden = false,
}) => {
    const { health } = useApp();

    const dashboardFilters = useDashboardFiltersForTile(tileUuid);

    const resultData = useMemo(
        () => ({ rows, metricQuery, cacheMetadata, fields }),
        [rows, metricQuery, cacheMetadata, fields],
    );

    if (health.isLoading || !health.data) {
        return null;
    }

    return (
        <VisualizationProvider
            minimal
            chartConfig={chart.chartConfig}
            initialPivotDimensions={chart.pivotConfig?.columns}
            resultsData={resultData}
            isLoading={false}
            columnOrder={chart.tableConfig.columnOrder}
            pivotTableMaxColumnLimit={health.data.pivotTable.maxColumnLimit}
            savedChartUuid={chart.uuid}
            dashboardFilters={dashboardFilters}
        >
            <LightdashVisualization
                isDashboard
                tileUuid={tileUuid}
                isTitleHidden={isTitleHidden}
            />
        </VisualizationProvider>
    );
};

interface DashboardChartTileMainProps
    extends Pick<
        React.ComponentProps<typeof TileBase>,
        'tile' | 'onEdit' | 'onDelete' | 'isEditMode'
    > {
    tile: IDashboardChartTile;
    chartAndResults: ApiChartAndResults;
}

const DashboardChartTileMain: FC<DashboardChartTileMainProps> = (props) => {
    const { showToastSuccess } = useToaster();
    const { track } = useTracking();
    const {
        tile: {
            uuid: tileUuid,
            properties: {
                savedChartUuid,
                hideTitle,
                title,
                belongsToDashboard,
            },
        },
        chartAndResults,
        isEditMode,
    } = props;
    const { chart, explore, metricQuery, rows, appliedDashboardFilters } =
        chartAndResults;

    const { projectUuid, dashboardUuid } = useParams<{
        projectUuid: string;
        dashboardUuid: string;
    }>();

    const addDimensionDashboardFilter = useDashboardContext(
        (c) => c.addDimensionDashboardFilter,
    );

    const dateZoomGranularity = useDashboardContext(
        (c) => c.dateZoomGranularity,
    );

    const setDashboardTiles = useDashboardContext((c) => c.setDashboardTiles);

    const [contextMenuIsOpen, setContextMenuIsOpen] = useState(false);
    const [contextMenuTargetOffset, setContextMenuTargetOffset] = useState<{
        left: number;
        top: number;
    }>();
    const [isMovingChart, setIsMovingChart] = useState(false);
    const { user } = useApp();

    const { openUnderlyingDataModal } = useMetricQueryDataContext();
    const contextMenuRenderTarget = useCallback(
        ({ ref }: Popover2TargetProps) => (
            <Portal>
                <div
                    style={{ position: 'absolute', ...contextMenuTargetOffset }}
                    ref={ref}
                />
            </Portal>
        ),
        [contextMenuTargetOffset],
    );
    const cancelContextMenu = React.useCallback(
        (e: React.SyntheticEvent<HTMLDivElement>) => e.preventDefault(),
        [],
    );
    const [dashboardTileFilterOptions, setDashboardFilterOptions] = useState<
        DashboardFilterRule[]
    >([]);
    const [viewUnderlyingDataOptions, setViewUnderlyingDataOptions] = useState<{
        item: ItemsMap[string] | undefined;
        value: ResultValue;
        fieldValues: Record<string, ResultValue>;
        dimensions: string[];
        pivotReference?: PivotReference;
    }>();
    const [isCSVExportModalOpen, setIsCSVExportModalOpen] = useState(false);

    const onSeriesContextMenu = useCallback(
        (e: EchartSeriesClickEvent, series: EChartSeries[]) => {
            if (explore === undefined) {
                return;
            }
            const dimensions = getDimensions(explore).filter((dimension) =>
                e.dimensionNames.includes(fieldId(dimension)),
            );

            const dimensionOptions = dimensions.map((dimension) => ({
                id: uuidv4(),
                target: {
                    fieldId: fieldId(dimension),
                    tableName: dimension.table,
                },
                operator: FilterOperator.EQUALS,
                values: [e.data[fieldId(dimension)]],
                label: undefined,
            }));
            const serie = series[e.seriesIndex];
            const fields = getFields(explore);
            const pivot = chart.pivotConfig?.columns?.[0];
            const pivotField = fields.find(
                (field) => `${field.table}_${field.name}` === pivot,
            );
            const seriesName = serie.encode?.seriesName;

            const pivotValue =
                pivot && seriesName?.includes(`.${pivot}.`)
                    ? seriesName?.split(`.${pivot}.`)[1]
                    : undefined;

            const pivotOptions =
                pivot && pivotField && pivotValue
                    ? [
                          {
                              id: uuidv4(),
                              target: {
                                  fieldId: pivot,
                                  tableName: pivotField.table,
                              },
                              operator: FilterOperator.EQUALS,
                              values: [pivotValue],
                              label: undefined,
                          },
                      ]
                    : [];

            setDashboardFilterOptions([...dimensionOptions, ...pivotOptions]);
            setContextMenuIsOpen(true);
            setContextMenuTargetOffset({
                left: e.event.event.pageX,
                top: e.event.event.pageY,
            });

            const allItemsMap = getItemMap(
                explore,
                chart.metricQuery.additionalMetrics,
                chart.metricQuery.tableCalculations,
            );

            const underlyingData = getDataFromChartClick(
                e,
                allItemsMap,
                series,
            );
            const queryDimensions = chart.metricQuery.dimensions || [];
            setViewUnderlyingDataOptions({
                ...underlyingData,
                dimensions: queryDimensions,
            });
        },
        [explore, chart],
    );
    const appliedFilterRules = appliedDashboardFilters
        ? [
              ...appliedDashboardFilters.dimensions,
              ...appliedDashboardFilters.metrics,
          ]
        : [];

    const renderFilterRule = useCallback(
        (filterRule: DashboardFilterRule) => {
            const fields: Field[] = explore ? getVisibleFields(explore) : [];
            const field = fields.find(
                (f) => fieldId(f) === filterRule.target.fieldId,
            );
            if (field && isFilterableField(field)) {
                const filterRuleLabels = getConditionalRuleLabel(
                    filterRule,
                    field,
                );
                return (
                    <div key={field.name}>
                        <Tag minimal style={{ color: 'white' }}>
                            {filterRuleLabels.field}:{' '}
                            {filterRule.disabled ? (
                                <>is any value</>
                            ) : (
                                <>
                                    {filterRuleLabels.operator}{' '}
                                    <Text fw={700} span>
                                        {filterRuleLabels.value}
                                    </Text>
                                </>
                            )}
                        </Tag>
                    </div>
                );
            }
            return `Tried to reference field with unknown id: ${filterRule.target.fieldId}`;
        },
        [explore],
    );

    const chartWithDashboardFilters = useMemo(
        () => ({
            ...chart,
            metricQuery,
        }),
        [chart, metricQuery],
    );
    const exploreFromHereUrl = useMemo(() => {
        const { pathname, search } = getExplorerUrlFromCreateSavedChartVersion(
            chartWithDashboardFilters.projectUuid,
            chartWithDashboardFilters,
            dateZoomGranularity,
        );
        return `${pathname}?${search}`;
    }, [chartWithDashboardFilters, dateZoomGranularity]);

    const userCanManageChart = user.data?.ability?.can('manage', 'SavedChart');

    return (
        <>
            <GlobalTileStyles />

            <TileBase
                extraHeaderElement={
                    appliedFilterRules.length > 0 && (
                        <Tooltip
                            label={
                                <FilterWrapper>
                                    <FilterLabel>
                                        Dashboard filter
                                        {appliedFilterRules.length > 1
                                            ? 's'
                                            : ''}{' '}
                                        applied:
                                    </FilterLabel>
                                    {appliedFilterRules.map(renderFilterRule)}
                                </FilterWrapper>
                            }
                            position="bottom-end"
                            withArrow
                            withinPortal
                        >
                            <MantineIcon icon={IconFilter} />
                        </Tooltip>
                    )
                }
                titleLeftIcon={
                    metricQuery.metadata?.hasADateDimension ? (
                        <DateZoomInfoOnTile
                            chartUuid={savedChartUuid}
                            dateDimension={
                                metricQuery.metadata.hasADateDimension
                            }
                        />
                    ) : null
                }
                title={title || chart.name || ''}
                chartName={chart.name}
                titleHref={`/projects/${projectUuid}/saved/${savedChartUuid}/`}
                description={chart.description}
                belongsToDashboard={belongsToDashboard}
                extraMenuItems={
                    savedChartUuid !== null &&
                    user.data?.ability?.can('manage', 'Explore') && (
                        <Tooltip
                            disabled={!isEditMode}
                            label="Finish editing dashboard to use these actions"
                        >
                            <Box>
                                {userCanManageChart && (
                                    <EditChartMenuItem
                                        tile={props.tile}
                                        isEditMode={isEditMode}
                                    />
                                )}

                                {exploreFromHereUrl && (
                                    <LinkMenuItem
                                        icon="series-search"
                                        text="Explore from here"
                                        disabled={isEditMode}
                                        href={exploreFromHereUrl}
                                    />
                                )}

                                {chart.chartConfig.type === ChartType.TABLE && (
                                    <MenuItem2
                                        icon="export"
                                        text="Export CSV"
                                        disabled={isEditMode}
                                        onClick={() =>
                                            setIsCSVExportModalOpen(true)
                                        }
                                    />
                                )}
                                {chart.chartConfig.type === ChartType.TABLE && (
                                    <ExportGoogleSheet
                                        savedChart={chartWithDashboardFilters}
                                        disabled={isEditMode}
                                    />
                                )}

                                {chart.dashboardUuid && userCanManageChart && (
                                    <MenuItem2
                                        icon={<IconFolders size={16} />}
                                        text="Move to space"
                                        onClick={() => setIsMovingChart(true)}
                                        disabled={isEditMode}
                                    />
                                )}
                            </Box>
                        </Tooltip>
                    )
                }
                {...props}
            >
                <>
                    <Popover2
                        content={
                            <div onContextMenu={cancelContextMenu}>
                                <Menu>
                                    {viewUnderlyingDataOptions?.value && (
                                        <CopyToClipboard
                                            text={
                                                viewUnderlyingDataOptions.value
                                                    .formatted
                                            }
                                            onCopy={() => {
                                                showToastSuccess({
                                                    title: 'Copied to clipboard!',
                                                });
                                            }}
                                        >
                                            <MenuItem2
                                                text="Copy value"
                                                icon="duplicate"
                                            />
                                        </CopyToClipboard>
                                    )}
                                    <Can
                                        I="view"
                                        this={subject('UnderlyingData', {
                                            organizationUuid:
                                                user.data?.organizationUuid,
                                            projectUuid: projectUuid,
                                        })}
                                    >
                                        {' '}
                                        {!hasCustomDimension(metricQuery) && (
                                            <MenuItem2
                                                text="View underlying data"
                                                icon="layers"
                                                onClick={() => {
                                                    if (
                                                        !viewUnderlyingDataOptions
                                                    ) {
                                                        return;
                                                    }

                                                    openUnderlyingDataModal({
                                                        ...viewUnderlyingDataOptions,
                                                    });
                                                    track({
                                                        name: EventName.VIEW_UNDERLYING_DATA_CLICKED,
                                                        properties: {
                                                            organizationId:
                                                                user?.data
                                                                    ?.organizationUuid,
                                                            userId: user?.data
                                                                ?.userUuid,
                                                            projectId:
                                                                projectUuid,
                                                        },
                                                    });
                                                }}
                                            />
                                        )}
                                    </Can>

                                    <Can
                                        I="manage"
                                        this={subject('Explore', {
                                            organizationUuid:
                                                user.data?.organizationUuid,
                                            projectUuid: projectUuid,
                                        })}
                                    >
                                        <DrillDownMenuItem
                                            {...viewUnderlyingDataOptions}
                                            trackingData={{
                                                organizationId:
                                                    user.data?.organizationUuid,
                                                userId: user.data?.userUuid,
                                                projectId: projectUuid,
                                            }}
                                        />
                                    </Can>
                                    <MenuItem2
                                        icon="filter"
                                        text="Filter dashboard to..."
                                    >
                                        {dashboardTileFilterOptions.map(
                                            (filter) => (
                                                <MenuItem2
                                                    key={filter.id}
                                                    text={`${friendlyName(
                                                        filter.target.fieldId,
                                                    )} is ${
                                                        filter.values &&
                                                        filter.values[0]
                                                    }`}
                                                    onClick={() => {
                                                        track({
                                                            name: EventName.ADD_FILTER_CLICKED,
                                                            properties: {
                                                                mode: isEditMode
                                                                    ? 'edit'
                                                                    : 'viewer',
                                                            },
                                                        });

                                                        const fields = explore
                                                            ? getFields(explore)
                                                            : [];
                                                        const field =
                                                            fields.find(
                                                                (f) =>
                                                                    fieldId(
                                                                        f,
                                                                    ) ===
                                                                    filter
                                                                        .target
                                                                        .fieldId,
                                                            );

                                                        track({
                                                            name: EventName.CROSS_FILTER_DASHBOARD_APPLIED,
                                                            properties: {
                                                                fieldType:
                                                                    field?.type,
                                                                projectId:
                                                                    projectUuid,
                                                                dashboardId:
                                                                    dashboardUuid,
                                                            },
                                                        });

                                                        addDimensionDashboardFilter(
                                                            filter,
                                                            !isEditMode,
                                                        );
                                                    }}
                                                />
                                            ),
                                        )}
                                    </MenuItem2>
                                </Menu>
                            </div>
                        }
                        enforceFocus={false}
                        hasBackdrop={true}
                        isOpen={contextMenuIsOpen}
                        minimal={true}
                        onClose={() => setContextMenuIsOpen(false)}
                        placement="right-start"
                        positioningStrategy="fixed"
                        rootBoundary={'viewport'}
                        renderTarget={contextMenuRenderTarget}
                        transitionDuration={100}
                    />
                    <ValidDashboardChartTile
                        tileUuid={tileUuid}
                        chartAndResults={chartAndResults}
                        project={projectUuid}
                        isTitleHidden={hideTitle}
                        onSeriesContextMenu={onSeriesContextMenu}
                    />
                </>
            </TileBase>
            {chart.spaceUuid && (
                <MoveChartThatBelongsToDashboardModal
                    className={'non-draggable'}
                    uuid={chart.uuid}
                    name={chart.name}
                    spaceUuid={chart.spaceUuid}
                    spaceName={chart.spaceName}
                    opened={isMovingChart}
                    onClose={() => setIsMovingChart(false)}
                    onConfirm={() => {
                        setDashboardTiles(
                            (currentDashboardTiles) =>
                                currentDashboardTiles?.map((tile) =>
                                    tile.uuid === tileUuid && isChartTile(tile)
                                        ? {
                                              ...tile,
                                              properties: {
                                                  ...tile.properties,
                                                  belongsToDashboard: false,
                                              },
                                          }
                                        : tile,
                                ) ?? [],
                        );
                    }}
                />
            )}
            {isCSVExportModalOpen ? (
                <ExportResultAsCSVModal
                    projectUuid={projectUuid}
                    savedChart={chartWithDashboardFilters}
                    rows={rows}
                    onClose={() => setIsCSVExportModalOpen(false)}
                    onConfirm={() => setIsCSVExportModalOpen(false)}
                />
            ) : null}
        </>
    );
};

const DashboardChartTileMinimal: FC<DashboardChartTileMainProps> = (props) => {
    const {
        tile: {
            uuid: tileUuid,
            properties: { savedChartUuid, hideTitle, title },
        },
        chartAndResults,
    } = props;
    const { chart } = chartAndResults;
    const { projectUuid } = useParams<{ projectUuid: string }>();

    return (
        <TileBase
            title={title || chart.name || ''}
            titleHref={`/projects/${projectUuid}/saved/${savedChartUuid}/`}
            description={chart.description}
            isLoading={false}
            {...props}
        >
            <ValidDashboardChartTileMinimal
                tileUuid={tileUuid}
                isTitleHidden={hideTitle}
                chartAndResults={chartAndResults}
                title={title || chart.name}
            />
        </TileBase>
    );
};

type DashboardChartTileProps = Omit<
    DashboardChartTileMainProps,
    'chartAndResults'
> & {
    minimal?: boolean;
};

const DashboardChartTile: FC<DashboardChartTileProps> = ({
    minimal = false,
    tile,
    isEditMode,
    ...rest
}) => {
    const { isLoading, data, error } = useDashboardChart(
        tile.uuid,
        tile.properties?.savedChartUuid ?? null,
    );

    if (isLoading)
        return (
            <TileBase
                isEditMode={isEditMode}
                tile={tile}
                isLoading={true}
                title={''}
                {...rest}
            />
        );
    if (error !== null || !data)
        return (
            <TileBase
                title={''}
                isEditMode={isEditMode}
                tile={tile}
                extraMenuItems={
                    tile.properties.savedChartUuid && (
                        <Tooltip
                            disabled={!isEditMode}
                            label="Finish editing dashboard to edit this chart"
                        >
                            <Box>
                                <EditChartMenuItem
                                    tile={tile}
                                    isEditMode={isEditMode}
                                />
                            </Box>
                        </Tooltip>
                    )
                }
                {...rest}
            >
                <SuboptimalState
                    icon={IconAlertCircle}
                    title={error?.error?.message || 'No data available'}
                ></SuboptimalState>
            </TileBase>
        );

    return (
        <MetricQueryDataProvider
            metricQuery={data?.metricQuery}
            tableName={data?.chart.tableName || ''}
        >
            {minimal ? (
                <DashboardChartTileMinimal
                    {...rest}
                    tile={tile}
                    isEditMode={isEditMode}
                    chartAndResults={data}
                />
            ) : (
                <DashboardChartTileMain
                    {...rest}
                    tile={tile}
                    isEditMode={isEditMode}
                    chartAndResults={data}
                />
            )}
            <UnderlyingDataModal />
            <DrillDownModal />
        </MetricQueryDataProvider>
    );
};

export default DashboardChartTile;<|MERGE_RESOLUTION|>--- conflicted
+++ resolved
@@ -1,14 +1,9 @@
-<<<<<<< HEAD
-import { Tag } from '@blueprintjs/core';
-import { MenuItem2 } from '@blueprintjs/popover2';
-=======
-import { Menu, NonIdealState, Tag } from '@blueprintjs/core';
+import { Menu, Tag } from '@blueprintjs/core';
 import {
     MenuItem2,
     Popover2,
     Popover2TargetProps,
 } from '@blueprintjs/popover2';
->>>>>>> e0975eff
 import { subject } from '@casl/ability';
 import {
     ApiChartAndResults,
@@ -34,24 +29,10 @@
     ResultValue,
     SavedChart,
 } from '@lightdash/common';
-<<<<<<< HEAD
-import { Box, Menu, Portal, Text, Tooltip } from '@mantine/core';
-import { useClipboard } from '@mantine/hooks';
-import {
-    IconAlertCircle,
-    IconChevronRight,
-    IconCopy,
-    IconFilter,
-    IconFolders,
-    IconStack,
-} from '@tabler/icons-react';
-import { FC, useCallback, useEffect, useMemo, useState } from 'react';
-=======
 import { Box, Portal, Text, Tooltip } from '@mantine/core';
-import { IconFilter, IconFolders } from '@tabler/icons-react';
+import { IconAlertCircle, IconFilter, IconFolders } from '@tabler/icons-react';
 import React, { FC, useCallback, useEffect, useMemo, useState } from 'react';
 import CopyToClipboard from 'react-copy-to-clipboard';
->>>>>>> e0975eff
 import { useParams } from 'react-router-dom';
 import { v4 as uuidv4 } from 'uuid';
 import { downloadCsv } from '../../api/csv';
