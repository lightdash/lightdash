--- conflicted
+++ resolved
@@ -541,25 +541,13 @@
             <TileBase
                 lockHeaderVisibility={isCommentsMenuOpen}
                 visibleHeaderElement={
-                    // Dashboard comments are always visible if they exist
+                    // Dashboard comments button is always visible if they exist
                     tileHasComments ? dashboardComments : undefined
                 }
                 extraHeaderElement={
                     <>
-<<<<<<< HEAD
-                        {/* Dashboard comments only appear on hover if there are no comments yet */}
+                        {/* Dashboard comments button only appears on hover if there are no comments yet */}
                         {tileHasComments ? undefined : dashboardComments}
-=======
-                        {dashboardCommentsCheck?.isDashboardTileCommentsFeatureEnabled &&
-                            dashboardCommentsCheck.userCanViewDashboardComments && (
-                                <DashboardTileComments
-                                    opened={isCommentsMenuOpen}
-                                    onOpen={() => setIsCommentsMenuOpen(true)}
-                                    onClose={() => setIsCommentsMenuOpen(false)}
-                                    dashboardTileUuid={tileUuid}
-                                />
-                            )}
->>>>>>> 710cf405
                         {appliedFilterRules.length > 0 && (
                             <HoverCard
                                 withArrow
