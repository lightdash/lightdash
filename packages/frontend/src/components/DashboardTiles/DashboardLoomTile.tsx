--- conflicted
+++ resolved
@@ -11,15 +11,6 @@
 > & { tile: DashboardLoomTile };
 
 const LoomTile: FC<Props> = (props) => {
-<<<<<<< HEAD
-    const showComments = useDashboardContext(
-        (c) =>
-            c.dashboardCommentsCheck?.canViewDashboardComments &&
-            c.dashboardCommentsCheck?.isDashboardTileCommentsFeatureEnabled,
-    );
-    const [isCommentsMenuOpen, setIsCommentsMenuOpen] = useState(false);
-=======
->>>>>>> 6ed5e43f
     const {
         tile: {
             properties: { title, url },
@@ -30,7 +21,7 @@
     const [isCommentsMenuOpen, setIsCommentsMenuOpen] = useState(false);
     const showComments = useDashboardContext(
         (c) =>
-            c.dashboardCommentsCheck?.userCanViewDashboardComments &&
+            c.dashboardCommentsCheck?.canViewDashboardComments &&
             c.dashboardCommentsCheck?.isDashboardTileCommentsFeatureEnabled,
     );
     const tileHasComments = useDashboardContext((c) => c.hasTileComments(uuid));
