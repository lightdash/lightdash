--- conflicted
+++ resolved
@@ -203,26 +203,6 @@
                     <ChartContainer className="non-draggable sentry-block fs-block cohere-block">
                         {children}
                     </ChartContainer>
-<<<<<<< HEAD
-
-                    <TileUpdateModal
-                        className="non-draggable"
-                        isOpen={isReplacingChart}
-                        tile={tile}
-                        onClose={() => setIsReplacingChart(false)}
-                        onConfirm={(data) => {
-                            onEdit({
-                                ...data,
-                                properties: {
-                                    ...data.properties,
-                                    title: undefined,
-                                },
-                            });
-                            setIsReplacingChart(false);
-                        }}
-                    />
-
-=======
                     {tile.type === DashboardTileTypes.SAVED_CHART ? (
                         <ChartUpdateModal
                             className="non-draggable"
@@ -246,7 +226,6 @@
                             }}
                         />
                     )}
->>>>>>> 32fa8e68
                     <TileUpdateChartTitle
                         isOpen={isEditingTitle}
                         placeholder={chartName || ''}
