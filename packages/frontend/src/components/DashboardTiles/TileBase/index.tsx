import {
    Button,
    Classes,
    Menu,
    MenuDivider,
    PopoverPosition,
} from '@blueprintjs/core';
import { MenuItem2, Popover2 } from '@blueprintjs/popover2';
import { Dashboard, DashboardTileTypes } from '@lightdash/common';
import { Tooltip } from '@mantine/core';
import { useHover, useToggle } from '@mantine/hooks';
import React, { ReactNode, useState } from 'react';
import { useParams } from 'react-router-dom';
import { useChartSummaries } from '../../../hooks/useChartSummaries';
import ChartUpdateModal from '../TileForms/ChartUpdateModal';
import TileUpdateModal from '../TileForms/TileUpdateModal';
import {
    ButtonsWrapper,
    ChartContainer,
    HeaderContainer,
    TileBaseWrapper,
    TileTitleLink,
    TitleWrapper,
} from './TileBase.styles';

type Props<T> = {
    isEditMode: boolean;
    title: string;
    chartName?: string;
    titleHref?: string;
    description?: string;
    tile: T;
    isLoading?: boolean;
    extraMenuItems?: React.ReactNode;
    onDelete: (tile: T) => void;
    onEdit: (tile: T) => void;
    children?: ReactNode;
    extraHeaderElement?: React.ReactNode;
};

const TileBase = <T extends Dashboard['tiles'][number]>({
    isEditMode,
    title,
    chartName,
    description,
    tile,
    isLoading,
    extraMenuItems,
    onDelete,
    onEdit,
    children,
    extraHeaderElement,
    titleHref,
}: Props<T>) => {
    const [isEditingChartTile, setIsEditingChartTile] = useState(false);
    const [isHovering, setIsHovering] = useState(false);
    const { hovered: containerHovered, ref: containerRef } = useHover();
    const { hovered: titleHovered, ref: titleRef } =
        useHover<HTMLAnchorElement>();
    const [isMenuOpen, toggleMenu] = useToggle([false, true]);
    const { projectUuid } = useParams<{ projectUuid: string }>();
    const { data: savedCharts } = useChartSummaries(projectUuid);

    const hideTitle =
        tile.type !== DashboardTileTypes.MARKDOWN
            ? tile.properties.hideTitle
            : false;

    return (
        <TileBaseWrapper
            className={isLoading ? Classes.SKELETON : undefined}
            ref={containerRef}
            $isEditMode={isEditMode}
            $isHovering={isHovering}
        >
            {!isLoading && (
                <>
                    <HeaderContainer
                        $isEditMode={isEditMode}
                        onMouseEnter={() => setIsHovering(true)}
                        onMouseLeave={() => setIsHovering(false)}
                    >
                        <Tooltip
                            disabled={!description}
                            label={description}
                            multiline
                            position="top-start"
                        >
                            <TitleWrapper $hovered={titleHovered}>
                                {!hideTitle ? (
                                    <TileTitleLink
                                        ref={titleRef}
                                        href={titleHref}
                                        $hovered={titleHovered}
                                        target="_blank"
                                        className="non-draggable"
                                    >
                                        {title}
                                    </TileTitleLink>
                                ) : null}
                            </TitleWrapper>
                        </Tooltip>

                        {(containerHovered && !titleHovered) || isMenuOpen ? (
                            <ButtonsWrapper className="non-draggable">
                                {extraHeaderElement}
                                {(isEditMode ||
                                    (!isEditMode && extraMenuItems)) && (
                                    <Popover2
                                        lazy
                                        onOpening={() => toggleMenu(true)}
                                        onClosed={() => toggleMenu(false)}
                                        position={PopoverPosition.BOTTOM_RIGHT}
                                        content={
                                            <Menu>
                                                {extraMenuItems}
                                                {isEditMode &&
                                                    extraMenuItems && (
                                                        <MenuDivider />
                                                    )}
                                                {isEditMode && (
                                                    <>
                                                        <MenuItem2
                                                            icon="edit"
                                                            text="Edit tile content"
                                                            onClick={() =>
                                                                setIsEditingChartTile(
                                                                    true,
                                                                )
                                                            }
                                                        />
                                                        {tile.type !==
                                                            DashboardTileTypes.MARKDOWN && (
                                                            <MenuItem2
                                                                icon={
                                                                    hideTitle
                                                                        ? 'eye-open'
                                                                        : 'eye-off'
                                                                }
                                                                text={`${
                                                                    hideTitle
                                                                        ? 'Show'
                                                                        : 'Hide'
                                                                } title`}
                                                                onClick={() =>
                                                                    onEdit({
                                                                        ...tile,
                                                                        properties:
                                                                            {
                                                                                ...tile.properties,
                                                                                hideTitle:
                                                                                    !hideTitle,
                                                                            },
                                                                    })
                                                                }
                                                            />
                                                        )}
                                                        <MenuDivider />
                                                        <MenuItem2
                                                            icon="delete"
                                                            intent="danger"
                                                            text="Remove tile"
                                                            onClick={() =>
                                                                onDelete(tile)
                                                            }
                                                        />
                                                    </>
                                                )}
                                            </Menu>
                                        }
                                        renderTarget={({ ref, ...props }) => (
                                            <Button
                                                elementRef={ref}
                                                minimal
                                                small
                                                icon="more"
                                                {...props}
                                            />
                                        )}
                                    />
                                )}
                            </ButtonsWrapper>
                        ) : null}
                    </HeaderContainer>
                    <ChartContainer className="non-draggable sentry-block fs-block cohere-block">
                        {children}
                    </ChartContainer>
                    {tile.type === DashboardTileTypes.SAVED_CHART ? (
                        <ChartUpdateModal
                            opened={isEditingChartTile}
<<<<<<< HEAD
                            placeholder={chartName || ''}
                            title={title}
=======
                            chartTitle={
                                tile.properties.title ?? chartName ?? ''
                            }
>>>>>>> 070698f6
                            onClose={() => setIsEditingChartTile(false)}
                            onConfirm={(newTitle, newUuid) => {
                                onEdit({
                                    ...tile,
                                    properties: {
                                        ...tile.properties,
                                        title:
                                            newTitle.length > 0
                                                ? newTitle
                                                : savedCharts?.find(
                                                      (chart) =>
                                                          chart.uuid ===
<<<<<<< HEAD
                                                          tile.properties
                                                              .savedChartUuid,
=======
                                                          (newUuid.length > 0
                                                              ? newUuid
                                                              : tile.properties
                                                                    .savedChartUuid),
>>>>>>> 070698f6
                                                  )?.name,
                                        savedChartUuid:
                                            newUuid.length > 0
                                                ? newUuid
                                                : tile.properties
                                                      .savedChartUuid,
                                    },
                                });
                                setIsEditingChartTile(false);
                            }}
                        />
                    ) : (
                        <TileUpdateModal
                            className="non-draggable"
                            isOpen={isEditingChartTile}
                            tile={tile}
                            onClose={() => setIsEditingChartTile(false)}
                            onConfirm={(newTile) => {
                                onEdit(newTile);
                                setIsEditingChartTile(false);
                            }}
                        />
                    )}
                </>
            )}
        </TileBaseWrapper>
    );
};

TileBase.defaultProps = {
    isLoading: false,
    extraMenuItems: null,
    description: null,
    hasFilters: false,
};

export default TileBase;<|MERGE_RESOLUTION|>--- conflicted
+++ resolved
@@ -188,14 +188,9 @@
                     {tile.type === DashboardTileTypes.SAVED_CHART ? (
                         <ChartUpdateModal
                             opened={isEditingChartTile}
-<<<<<<< HEAD
-                            placeholder={chartName || ''}
-                            title={title}
-=======
                             chartTitle={
                                 tile.properties.title ?? chartName ?? ''
                             }
->>>>>>> 070698f6
                             onClose={() => setIsEditingChartTile(false)}
                             onConfirm={(newTitle, newUuid) => {
                                 onEdit({
@@ -208,15 +203,10 @@
                                                 : savedCharts?.find(
                                                       (chart) =>
                                                           chart.uuid ===
-<<<<<<< HEAD
-                                                          tile.properties
-                                                              .savedChartUuid,
-=======
                                                           (newUuid.length > 0
                                                               ? newUuid
                                                               : tile.properties
                                                                     .savedChartUuid),
->>>>>>> 070698f6
                                                   )?.name,
                                         savedChartUuid:
                                             newUuid.length > 0
