--- conflicted
+++ resolved
@@ -1,14 +1,8 @@
 import {
-<<<<<<< HEAD
     DashboardTileTypes,
     isChartTile,
     type Dashboard,
-=======
-    Dashboard,
-    DashboardTab,
-    DashboardTileTypes,
-    isChartTile,
->>>>>>> 07cb956e
+    type DashboardTab,
 } from '@lightdash/common';
 import {
     ActionIcon,
@@ -23,18 +17,13 @@
     Tooltip,
 } from '@mantine/core';
 import { useHover, useToggle } from '@mantine/hooks';
-<<<<<<< HEAD
-import { IconDots, IconEdit, IconTrash } from '@tabler/icons-react';
-import { useState, type ReactNode } from 'react';
-=======
 import {
     IconArrowAutofitContent,
     IconDots,
     IconEdit,
     IconTrash,
 } from '@tabler/icons-react';
-import { ReactNode, useState } from 'react';
->>>>>>> 07cb956e
+import { useState, type ReactNode } from 'react';
 import MantineIcon from '../../common/MantineIcon';
 import DeleteChartTileThatBelongsToDashboardModal from '../../common/modal/DeleteChartTileThatBelongsToDashboardModal';
 import ChartUpdateModal from '../TileForms/ChartUpdateModal';
@@ -66,11 +55,8 @@
     extraHeaderElement?: ReactNode;
     visibleHeaderElement?: ReactNode;
     minimal?: boolean;
-<<<<<<< HEAD
+    tabs?: DashboardTab[];
     lockHeaderVisibility?: boolean;
-=======
-    tabs?: DashboardTab[];
->>>>>>> 07cb956e
 };
 
 const TileBase = <T extends Dashboard['tiles'][number]>({
@@ -89,11 +75,8 @@
     visibleHeaderElement,
     titleHref,
     minimal = false,
-<<<<<<< HEAD
+    tabs,
     lockHeaderVisibility = false,
-=======
-    tabs,
->>>>>>> 07cb956e
 }: Props<T>) => {
     const [isEditingTileContent, setIsEditingTileContent] = useState(false);
     const [isMovingTabs, setIsMovingTabs] = useState(false);
@@ -240,41 +223,7 @@
                                                         Edit tile content
                                                     </Menu.Item>
                                                 </Box>
-<<<<<<< HEAD
                                                 {belongsToDashboard ? (
-=======
-                                            </Tooltip>
-                                            {belongsToDashboard ? (
-                                                <Menu.Item
-                                                    color="red"
-                                                    onClick={() =>
-                                                        setIsDeletingChartThatBelongsToDashboard(
-                                                            true,
-                                                        )
-                                                    }
-                                                >
-                                                    Delete chart
-                                                </Menu.Item>
-                                            ) : (
-                                                <>
-                                                    <Menu.Item
-                                                        icon={
-                                                            <MantineIcon
-                                                                icon={
-                                                                    IconArrowAutofitContent
-                                                                }
-                                                            />
-                                                        }
-                                                        onClick={() =>
-                                                            setIsMovingTabs(
-                                                                true,
-                                                            )
-                                                        }
-                                                    >
-                                                        Move to another tab
-                                                    </Menu.Item>
-                                                    <Menu.Divider />
->>>>>>> 07cb956e
                                                     <Menu.Item
                                                         color="red"
                                                         onClick={() =>
@@ -287,6 +236,22 @@
                                                     </Menu.Item>
                                                 ) : (
                                                     <>
+                                                        <Menu.Item
+                                                            icon={
+                                                                <MantineIcon
+                                                                    icon={
+                                                                        IconArrowAutofitContent
+                                                                    }
+                                                                />
+                                                            }
+                                                            onClick={() =>
+                                                                setIsMovingTabs(
+                                                                    true,
+                                                                )
+                                                            }
+                                                        >
+                                                            Move to another tab
+                                                        </Menu.Item>
                                                         <Menu.Divider />
                                                         <Menu.Item
                                                             color="red"
