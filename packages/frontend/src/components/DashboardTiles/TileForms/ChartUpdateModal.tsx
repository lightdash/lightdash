import {
    Button,
    Flex,
    Group,
    Modal,
    ModalProps,
    Select,
    Stack,
    TextInput,
    Title,
} from '@mantine/core';
import { useForm } from '@mantine/form';
import { IconChartAreaLine } from '@tabler/icons-react';
import React from 'react';
import { useParams } from 'react-router-dom';
import { useChartSummaries } from '../../../hooks/useChartSummaries';
import MantineIcon from '../../common/MantineIcon';

interface ChartUpdateModalProps extends ModalProps {
<<<<<<< HEAD
    title: string;
    placeholder: string;
=======
    chartTitle: string;
>>>>>>> 070698f6
    onClose: () => void;
    onConfirm?: (newTitle: string, newChartUuid: string) => void;
}

const ChartUpdateModal = ({
<<<<<<< HEAD
    title,
    placeholder,
=======
    chartTitle,
>>>>>>> 070698f6
    onClose,
    onConfirm,
    ...modalProps
}: ChartUpdateModalProps) => {
    const form = useForm({
        initialValues: {
            uuid: '',
<<<<<<< HEAD
            title,
=======
            title: '',
>>>>>>> 070698f6
        },
    });
    const { projectUuid } = useParams<{ projectUuid: string }>();
    const { data: savedCharts, isLoading } = useChartSummaries(projectUuid);

    const handleConfirm = form.onSubmit(
        ({ title: newTitle, uuid: newChartUuid }) => {
            onConfirm?.(newTitle, newChartUuid);
        },
    );

    const handleClose = () => {
        form.reset();
        onClose?.();
    };

    return (
        <Modal
            onClose={handleClose}
            title={
                <Flex align="center" gap="xs">
                    <MantineIcon
                        icon={IconChartAreaLine}
                        size="lg"
                        color="blue.8"
                    />
                    <Title order={4}>Edit tile content</Title>
                </Flex>
            }
            withCloseButton
            className="non-draggable"
            {...modalProps}
        >
            <form onSubmit={handleConfirm} name="Edit tile content">
                <Stack spacing="md">
                    <TextInput
                        label="Title"
<<<<<<< HEAD
                        placeholder={placeholder}
=======
                        placeholder={
                            form.getInputProps('title').value.length > 0
                                ? form.getInputProps('title').value
                                : chartTitle
                        }
>>>>>>> 070698f6
                        {...form.getInputProps('title')}
                    />
                    <Select
                        styles={(theme) => ({
                            separator: {
                                position: 'sticky',
                                top: 0,
                                backgroundColor: 'white',
                            },
                            separatorLabel: {
                                color: theme.colors.gray[6],
                                fontWeight: 500,
                            },
                        })}
                        id="savedChartUuid"
                        name="savedChartUuid"
                        label="Select chart"
                        data={(savedCharts || []).map(
                            ({ uuid, name, spaceName }) => {
                                return {
                                    value: uuid,
                                    label: name,
                                    group: spaceName,
                                };
                            },
                        )}
                        disabled={isLoading}
                        withinPortal
                        {...form.getInputProps('uuid')}
                        searchable
                        placeholder="Search..."
                    />
                    <Group spacing="xs" position="right" mt="md">
                        <Button
                            onClick={() => {
                                if (onClose) onClose();
                            }}
                            variant="outline"
                        >
                            Cancel
                        </Button>
                        <Button type="submit">Update</Button>
                    </Group>
                </Stack>
            </form>
        </Modal>
    );
};

export default ChartUpdateModal;<|MERGE_RESOLUTION|>--- conflicted
+++ resolved
@@ -17,23 +17,13 @@
 import MantineIcon from '../../common/MantineIcon';
 
 interface ChartUpdateModalProps extends ModalProps {
-<<<<<<< HEAD
-    title: string;
-    placeholder: string;
-=======
     chartTitle: string;
->>>>>>> 070698f6
     onClose: () => void;
     onConfirm?: (newTitle: string, newChartUuid: string) => void;
 }
 
 const ChartUpdateModal = ({
-<<<<<<< HEAD
-    title,
-    placeholder,
-=======
     chartTitle,
->>>>>>> 070698f6
     onClose,
     onConfirm,
     ...modalProps
@@ -41,11 +31,7 @@
     const form = useForm({
         initialValues: {
             uuid: '',
-<<<<<<< HEAD
-            title,
-=======
             title: '',
->>>>>>> 070698f6
         },
     });
     const { projectUuid } = useParams<{ projectUuid: string }>();
@@ -83,15 +69,11 @@
                 <Stack spacing="md">
                     <TextInput
                         label="Title"
-<<<<<<< HEAD
-                        placeholder={placeholder}
-=======
                         placeholder={
                             form.getInputProps('title').value.length > 0
                                 ? form.getInputProps('title').value
                                 : chartTitle
                         }
->>>>>>> 070698f6
                         {...form.getInputProps('title')}
                     />
                     <Select
