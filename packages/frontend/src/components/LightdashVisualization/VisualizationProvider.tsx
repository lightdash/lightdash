import { ApiQueryResults, ChartConfig, ChartType, Explore } from 'common';
import EChartsReact from 'echarts-for-react';
import React, {
    createContext,
    FC,
    RefObject,
    useCallback,
    useContext,
    useEffect,
    useRef,
} from 'react';
import useBigNumberConfig from '../../hooks/useBigNumberConfig';
import useCartesianChartConfig from '../../hooks/useCartesianChartConfig';
import { useExplore } from '../../hooks/useExplore';
import usePivotDimensions from '../../hooks/usePivotDimensions';
import usePlottedData from '../../hooks/usePlottedData';
import { EchartSeriesClickEvent } from '../SimpleChart';

type VisualizationContext = {
    chartRef: RefObject<EChartsReact>;
    chartType: ChartType;
    cartesianConfig: ReturnType<typeof useCartesianChartConfig>;
    bigNumberConfig: ReturnType<typeof useBigNumberConfig>;
    pivotDimensions: string[] | undefined;
    explore: Explore | undefined;
    originalData: ApiQueryResults['rows'];
    plotData: ApiQueryResults['rows'];
    resultsData: ApiQueryResults | undefined;
    isLoading: boolean;
    onSeriesContextMenu?: (e: EchartSeriesClickEvent) => void;
    setChartType: (value: ChartType) => void;
    setPivotDimensions: (value: string[] | undefined) => void;
};

const Context = createContext<VisualizationContext | undefined>(undefined);

type Props = {
    chartType: ChartType;
    initialChartConfig: ChartConfig | undefined;
    initialPivotDimensions: string[] | undefined;
    tableName: string | undefined;
    resultsData: ApiQueryResults | undefined;
    isLoading: boolean;
    onSeriesContextMenu?: (e: EchartSeriesClickEvent) => void;
    onChartConfigChange?: (value: ChartConfig['config']) => void;
    onChartTypeChange?: (value: ChartType) => void;
    onPivotDimensionsChange?: (value: string[] | undefined) => void;
};

export const VisualizationProvider: FC<Props> = ({
    initialChartConfig,
    chartType,
    initialPivotDimensions,
    tableName,
    resultsData,
    isLoading,
    onSeriesContextMenu,
    onChartConfigChange,
    onChartTypeChange,
    onPivotDimensionsChange,
    children,
}) => {
    const chartRef = useRef<EChartsReact>(null);
    const { data: explore } = useExplore(tableName);
    const { validPivotDimensions, setPivotDimensions } = usePivotDimensions(
        initialPivotDimensions,
        resultsData,
    );
    const setChartType = useCallback(
        (value: ChartType) => {
            onChartTypeChange?.(value);
        },
        [onChartTypeChange],
    );

<<<<<<< HEAD
    const bigNumberConfig = useBigNumberConfig(
        chartConfigs?.type === ChartType.BIG_NUMBER
            ? chartConfigs.config
=======
    const {
        bigNumber,
        bigNumberLabel,
        setBigNumberLabel,
        validBigNumberConfig,
    } = useBigNumberConfig(
        initialChartConfig?.type === ChartType.BIG_NUMBER
            ? initialChartConfig.config
>>>>>>> 59593531
            : undefined,
        resultsData,
        explore,
    );

    const {
        bigNumber,
        bigNumberLabel,
        setBigNumberLabel,
        validBigNumberConfig,
    } = bigNumberConfig;

    const cartesianConfig = useCartesianChartConfig(
        initialChartConfig?.type === ChartType.CARTESIAN
            ? initialChartConfig.config
            : undefined,
        validPivotDimensions?.[0],
        resultsData,
        setPivotDimensions,
    );

    const { validCartesianConfig } = cartesianConfig;

    const plotData = usePlottedData(
        explore,
        validCartesianConfig,
        resultsData,
        validPivotDimensions,
    );

    useEffect(() => {
        let validConfig: ChartConfig['config'];
        switch (chartType) {
            case ChartType.CARTESIAN:
                validConfig = validCartesianConfig;
                break;
            case ChartType.BIG_NUMBER:
                validConfig = validBigNumberConfig;
                break;
            case ChartType.TABLE:
                break;
            default:
                const never: never = chartType;
                throw new Error(`Unexpected chart type: ${chartType}`);
        }
        onChartConfigChange?.(validConfig);
    }, [
        validCartesianConfig,
        onChartConfigChange,
        chartType,
        validBigNumberConfig,
    ]);

    useEffect(() => {
        onPivotDimensionsChange?.(validPivotDimensions);
    }, [validPivotDimensions, onPivotDimensionsChange]);

    useEffect(() => {
        onPivotDimensionsChange?.(validPivotDimensions);
    }, [validPivotDimensions, onPivotDimensionsChange]);

    return (
        <Context.Provider
            value={{
                pivotDimensions: validPivotDimensions,
                cartesianConfig,
                bigNumberConfig,
                chartRef,
                chartType,
                explore,
                originalData: resultsData?.rows || [],
                plotData,
                resultsData,
                isLoading,
                onSeriesContextMenu,
                setChartType,
                setPivotDimensions,
            }}
        >
            {children}
        </Context.Provider>
    );
};

export function useVisualizationContext(): VisualizationContext {
    const context = useContext(Context);
    if (context === undefined) {
        throw new Error(
            'useVisualizationContext must be used within a VisualizationProvider',
        );
    }
    return context;
}

export default VisualizationProvider;<|MERGE_RESOLUTION|>--- conflicted
+++ resolved
@@ -73,31 +73,15 @@
         [onChartTypeChange],
     );
 
-<<<<<<< HEAD
     const bigNumberConfig = useBigNumberConfig(
-        chartConfigs?.type === ChartType.BIG_NUMBER
-            ? chartConfigs.config
-=======
-    const {
-        bigNumber,
-        bigNumberLabel,
-        setBigNumberLabel,
-        validBigNumberConfig,
-    } = useBigNumberConfig(
         initialChartConfig?.type === ChartType.BIG_NUMBER
             ? initialChartConfig.config
->>>>>>> 59593531
             : undefined,
         resultsData,
         explore,
     );
 
-    const {
-        bigNumber,
-        bigNumberLabel,
-        setBigNumberLabel,
-        validBigNumberConfig,
-    } = bigNumberConfig;
+    const { validBigNumberConfig } = bigNumberConfig;
 
     const cartesianConfig = useCartesianChartConfig(
         initialChartConfig?.type === ChartType.CARTESIAN
