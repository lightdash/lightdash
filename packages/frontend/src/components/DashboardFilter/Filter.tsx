import {
    applyDefaultTileTargets,
    type DashboardFilterRule,
    type FilterableDimension,
} from '@lightdash/common';
import {
    Button,
    CloseButton,
    createStyles,
    Indicator,
    Popover,
    Text,
    Tooltip,
} from '@mantine/core';
import { useDisclosure, useId } from '@mantine/hooks';
import { IconFilter, IconGripVertical } from '@tabler/icons-react';
import { useCallback, useMemo, type FC } from 'react';
import { useDashboardContext } from '../../providers/DashboardProvider';
import {
    getConditionalRuleLabel,
    getFilterRuleTables,
} from '../common/Filters/FilterInputs';
import MantineIcon from '../common/MantineIcon';
import FilterConfiguration from './FilterConfiguration';
import { hasFilterValueSet } from './FilterConfiguration/utils';

const useDashboardFilterStyles = createStyles((theme) => ({
    root: {
        backgroundColor: 'white',
    },
    unsetRequiredFilter: {
        borderStyle: 'solid',
        borderWidth: '3px',
    },
    inactiveFilter: {
        borderStyle: 'dashed',
        borderWidth: '1px',
        backgroundColor: theme.fn.rgba(theme.white, 0.7),
    },
}));

type Props = {
    isEditMode: boolean;
    isCreatingNew?: boolean;
    isTemporary?: boolean;
    field?: FilterableDimension;
    filterRule?: DashboardFilterRule;
    appliesToTabs?: String[];
    openPopoverId: string | undefined;
    activeTabUuid?: string | undefined;
    onPopoverOpen: (popoverId: string) => void;
    onPopoverClose: () => void;
    onSave?: (value: DashboardFilterRule) => void;
    onUpdate?: (filter: DashboardFilterRule) => void;
    onRemove?: () => void;
};

const Filter: FC<Props> = ({
    isEditMode,
    isCreatingNew,
    isTemporary,
    field,
    filterRule,
    appliesToTabs,
    openPopoverId,
    activeTabUuid,
    onPopoverOpen,
    onPopoverClose,
    onSave,
    onUpdate,
    onRemove,
}) => {
    const { classes } = useDashboardFilterStyles();
    const popoverId = useId();

    const dashboard = useDashboardContext((c) => c.dashboard);
    const dashboardTiles = useDashboardContext((c) => c.dashboardTiles);
    const dashboardTabs = useDashboardContext((c) => c.dashboardTabs);
    const allFilterableFields = useDashboardContext(
        (c) => c.allFilterableFields,
    );
    const filterableFieldsByTileUuid = useDashboardContext(
        (c) => c.filterableFieldsByTileUuid,
    );
    const isLoadingDashboardFilters = useDashboardContext(
        (c) => c.isLoadingDashboardFilters,
    );
    const isFetchingDashboardFilters = useDashboardContext(
        (c) => c.isFetchingDashboardFilters,
    );

    const isPopoverOpen = openPopoverId === popoverId;

    const [isSubPopoverOpen, { close: closeSubPopover, open: openSubPopover }] =
        useDisclosure();

    const isDraggable = isEditMode && !isTemporary;

    const defaultFilterRule = useMemo(() => {
        if (!filterableFieldsByTileUuid || !field || !filterRule) return;

        return applyDefaultTileTargets(
            filterRule,
            field,
            filterableFieldsByTileUuid,
        );
    }, [filterableFieldsByTileUuid, field, filterRule]);

    // Only used by active filters
    const originalFilterRule = useMemo(() => {
        if (!dashboard || !filterRule) return;

        return dashboard.filters.dimensions.find(
            (item) => item.id === filterRule.id,
        );
    }, [dashboard, filterRule]);

    const filterRuleLabels = useMemo(() => {
        if (!filterRule || !field) return;

        return getConditionalRuleLabel(filterRule, field);
    }, [filterRule, field]);

    const filterRuleTables = useMemo(() => {
        if (!filterRule || !field || !allFilterableFields) return;

        return getFilterRuleTables(filterRule, field, allFilterableFields);
    }, [filterRule, field, allFilterableFields]);

    const hasUnsetRequiredFilter =
        filterRule?.required && !hasFilterValueSet(filterRule);

    const inactiveFilterInfo = useMemo(() => {
        if (
            activeTabUuid &&
            appliesToTabs &&
            !appliesToTabs.includes(activeTabUuid)
        ) {
            const appliedTabList = appliesToTabs
                .map((tabId) => {
                    return `'${
                        dashboardTabs.find((tab) => tab.uuid === tabId)?.name
                    }'`;
                })
                .join(', ');
            return appliedTabList
                ? `This filter only applies to tabs: ${appliedTabList}`
                : 'This filter is not currently applied to any tabs';
        }
    }, [activeTabUuid, appliesToTabs, dashboardTabs]);

    const handleClose = useCallback(() => {
        if (isPopoverOpen) onPopoverClose();
        closeSubPopover();
    }, [isPopoverOpen, onPopoverClose, closeSubPopover]);

    const handelSaveChanges = useCallback(
        (newRule: DashboardFilterRule) => {
            if (isCreatingNew && onSave) {
                onSave(newRule);
            } else if (onUpdate) {
                onUpdate(newRule);
            }
            handleClose();
        },
        [isCreatingNew, onSave, onUpdate, handleClose],
    );

    const isPopoverDisabled =
        !filterableFieldsByTileUuid || !allFilterableFields;

    return (
        <Popover
            position="bottom-start"
            trapFocus
            opened={isPopoverOpen}
            closeOnEscape={!isSubPopoverOpen}
            closeOnClickOutside={!isSubPopoverOpen}
            onClose={handleClose}
            disabled={isPopoverDisabled}
            transitionProps={{ transition: 'pop-top-left' }}
            withArrow
            shadow="md"
            offset={1}
            arrowOffset={14}
        >
            <Popover.Target>
                {isCreatingNew ? (
                    <Tooltip
                        disabled={isPopoverOpen || isEditMode}
                        position="top-start"
                        withinPortal
                        offset={0}
                        arrowOffset={16}
                        label={
                            <Text fz="xs">
                                Only filters added in{' '}
                                <Text span fw={600}>
                                    'edit'
                                </Text>{' '}
                                mode will be saved
                            </Text>
                        }
                    >
                        <Button
                            size="xs"
                            variant="default"
                            leftIcon={
                                <MantineIcon color="blue" icon={IconFilter} />
                            }
                            disabled={!allFilterableFields}
                            loading={
                                isLoadingDashboardFilters ||
                                isFetchingDashboardFilters
                            }
                            onClick={() =>
                                isPopoverOpen
                                    ? handleClose()
                                    : onPopoverOpen(popoverId)
                            }
                        >
                            Add filter
                        </Button>
                    </Tooltip>
                ) : (
                    <Indicator
                        inline
                        position="top-end"
                        size={16}
                        disabled={!hasUnsetRequiredFilter}
                        label={
                            <Tooltip
                                fz="xs"
                                label="Set a value to run this dashboard"
                            >
                                <Text fz="9px" fw={500}>
                                    Required
                                </Text>
                            </Tooltip>
                        }
                        styles={(theme) => ({
                            common: {
                                top: -5,
                                right: 24,
                                borderRadius: theme.radius.xs,
                                borderBottomRightRadius: 0,
                                borderBottomLeftRadius: 0,
                            },
                        })}
                    >
<<<<<<< HEAD
                        <Button
                            pos="relative"
                            size="xs"
                            variant={
                                isTemporary || hasUnsetRequiredFilter
                                    ? 'outline'
                                    : 'default'
                            }
                            bg="white"
                            leftIcon={
                                isDraggable && (
                                    <MantineIcon
                                        icon={IconGripVertical}
                                        color="gray"
                                        cursor="grab"
                                        size="sm"
                                    />
                                )
                            }
                            rightIcon={
                                (isEditMode || isTemporary) && (
                                    <CloseButton size="sm" onClick={onRemove} />
                                )
                            }
                            styles={{
                                inner: {
                                    color: 'black',
                                },
                                root: {
                                    border: hasUnsetRequiredFilter
                                        ? 'solid 3px'
                                        : inactiveFilterInfo
                                        ? 'dashed 1px'
                                        : 'default',
                                    maxWidth: 800,
                                },
                                label: {
                                    whiteSpace: 'nowrap',
                                    overflow: 'hidden',
                                    textOverflow: 'ellipsis',
                                    display: 'flex',
                                    width: '100%',
                                },
                            }}
                            onClick={() =>
                                isPopoverOpen
                                    ? handleClose()
                                    : onPopoverOpen(popoverId)
                            }
                        >
                            <Text size="xs" truncate>
                                <Tooltip
                                    withinPortal
                                    position="top-start"
                                    disabled={
                                        isPopoverOpen ||
                                        !filterRuleTables?.length
                                    }
                                    offset={8}
                                    label={
                                        <Text fz="xs">
                                            {filterRuleTables?.length === 1
                                                ? 'Table: '
                                                : 'Tables: '}
                                            <Text span fw={600}>
                                                {filterRuleTables?.join(', ')}
=======
                        <Tooltip
                            fz="xs"
                            label={inactiveFilterInfo}
                            disabled={!inactiveFilterInfo}
                        >
                            <Button
                                pos="relative"
                                size="xs"
                                variant={
                                    isTemporary || hasUnsetRequiredFilter
                                        ? 'outline'
                                        : 'default'
                                }
                                className={`${classes.root} ${
                                    hasUnsetRequiredFilter
                                        ? classes.unsetRequiredFilter
                                        : ''
                                } ${
                                    inactiveFilterInfo
                                        ? classes.inactiveFilter
                                        : ''
                                }`}
                                leftIcon={
                                    isDraggable && (
                                        <MantineIcon
                                            icon={IconGripVertical}
                                            color="gray"
                                            cursor="grab"
                                            size="sm"
                                        />
                                    )
                                }
                                rightIcon={
                                    (isEditMode || isTemporary) && (
                                        <CloseButton
                                            size="sm"
                                            onClick={onRemove}
                                        />
                                    )
                                }
                                styles={{
                                    inner: {
                                        color: 'black',
                                    },
                                }}
                                onClick={() =>
                                    isPopoverOpen
                                        ? handleClose()
                                        : onPopoverOpen(popoverId)
                                }
                            >
                                <Text fz="xs">
                                    <Tooltip
                                        withinPortal
                                        position="top-start"
                                        disabled={
                                            isPopoverOpen ||
                                            !filterRuleTables?.length
                                        }
                                        openDelay={1000}
                                        offset={8}
                                        label={
                                            <Text fz="xs">
                                                {filterRuleTables?.length === 1
                                                    ? 'Table: '
                                                    : 'Tables: '}
                                                <Text span fw={600}>
                                                    {filterRuleTables?.join(
                                                        ', ',
                                                    )}
                                                </Text>
>>>>>>> cf72f5b1
                                            </Text>
                                        }
                                    >
                                        <Text fw={600} span>
                                            {filterRule?.label ||
                                                filterRuleLabels?.field}{' '}
                                        </Text>
<<<<<<< HEAD
                                    }
                                >
                                    <Text fw={600} span>
                                        {filterRule?.label ||
                                            filterRuleLabels?.field}{' '}
                                    </Text>
                                </Tooltip>
                                <Text component="span" fw={600}>
                                    {filterRule?.label ||
                                        filterRuleLabels?.field}{' '}
                                </Text>
                                {filterRule?.disabled ? (
                                    <Text component="span" color="gray.6">
                                        is any value
                                    </Text>
                                ) : (
                                    <>
                                        <Text component="span" color="gray.7">
                                            {filterRuleLabels?.operator}{' '}
                                        </Text>
                                        <Text component="span" fw={700}>
                                            {filterRuleLabels?.value}
                                        </Text>
                                    </>
                                )}
                            </Text>
                            {inactiveFilterInfo && (
                                <Tooltip fz="xs" label={inactiveFilterInfo}>
                                    <MantineIcon
                                        icon={IconInfoCircle}
                                        style={{ marginLeft: 10 }}
                                    />
                                </Tooltip>
                            )}
                        </Button>
=======
                                    </Tooltip>
                                    <Text fw={400} span>
                                        {filterRule?.disabled ? (
                                            <Text span color="gray.6">
                                                is any value
                                            </Text>
                                        ) : (
                                            <>
                                                <Text span color="gray.7">
                                                    {filterRuleLabels?.operator}{' '}
                                                </Text>
                                                <Text fw={700} span>
                                                    {filterRuleLabels?.value}
                                                </Text>
                                            </>
                                        )}
                                    </Text>
                                </Text>
                            </Button>
                        </Tooltip>
>>>>>>> cf72f5b1
                    </Indicator>
                )}
            </Popover.Target>

            <Popover.Dropdown>
                {filterableFieldsByTileUuid && dashboardTiles && (
                    <FilterConfiguration
                        isCreatingNew={isCreatingNew}
                        isEditMode={isEditMode}
                        isTemporary={isTemporary}
                        field={field}
                        fields={allFilterableFields || []}
                        tiles={dashboardTiles}
                        tabs={dashboardTabs}
                        activeTabUuid={activeTabUuid}
                        originalFilterRule={originalFilterRule}
                        availableTileFilters={filterableFieldsByTileUuid}
                        defaultFilterRule={defaultFilterRule}
                        onSave={handelSaveChanges}
                        popoverProps={{
                            onOpen: openSubPopover,
                            onClose: closeSubPopover,
                        }}
                    />
                )}
            </Popover.Dropdown>
        </Popover>
    );
};

export default Filter;<|MERGE_RESOLUTION|>--- conflicted
+++ resolved
@@ -4,6 +4,7 @@
     type FilterableDimension,
 } from '@lightdash/common';
 import {
+    Box,
     Button,
     CloseButton,
     createStyles,
@@ -248,74 +249,6 @@
                             },
                         })}
                     >
-<<<<<<< HEAD
-                        <Button
-                            pos="relative"
-                            size="xs"
-                            variant={
-                                isTemporary || hasUnsetRequiredFilter
-                                    ? 'outline'
-                                    : 'default'
-                            }
-                            bg="white"
-                            leftIcon={
-                                isDraggable && (
-                                    <MantineIcon
-                                        icon={IconGripVertical}
-                                        color="gray"
-                                        cursor="grab"
-                                        size="sm"
-                                    />
-                                )
-                            }
-                            rightIcon={
-                                (isEditMode || isTemporary) && (
-                                    <CloseButton size="sm" onClick={onRemove} />
-                                )
-                            }
-                            styles={{
-                                inner: {
-                                    color: 'black',
-                                },
-                                root: {
-                                    border: hasUnsetRequiredFilter
-                                        ? 'solid 3px'
-                                        : inactiveFilterInfo
-                                        ? 'dashed 1px'
-                                        : 'default',
-                                    maxWidth: 800,
-                                },
-                                label: {
-                                    whiteSpace: 'nowrap',
-                                    overflow: 'hidden',
-                                    textOverflow: 'ellipsis',
-                                    display: 'flex',
-                                    width: '100%',
-                                },
-                            }}
-                            onClick={() =>
-                                isPopoverOpen
-                                    ? handleClose()
-                                    : onPopoverOpen(popoverId)
-                            }
-                        >
-                            <Text size="xs" truncate>
-                                <Tooltip
-                                    withinPortal
-                                    position="top-start"
-                                    disabled={
-                                        isPopoverOpen ||
-                                        !filterRuleTables?.length
-                                    }
-                                    offset={8}
-                                    label={
-                                        <Text fz="xs">
-                                            {filterRuleTables?.length === 1
-                                                ? 'Table: '
-                                                : 'Tables: '}
-                                            <Text span fw={600}>
-                                                {filterRuleTables?.join(', ')}
-=======
                         <Tooltip
                             fz="xs"
                             label={inactiveFilterInfo}
@@ -360,6 +293,12 @@
                                     inner: {
                                         color: 'black',
                                     },
+                                    label: {
+                                        maxWidth: '800px',
+                                        whiteSpace: 'nowrap',
+                                        overflow: 'hidden',
+                                        textOverflow: 'ellipsis',
+                                    },
                                 }}
                                 onClick={() =>
                                     isPopoverOpen
@@ -367,92 +306,63 @@
                                         : onPopoverOpen(popoverId)
                                 }
                             >
-                                <Text fz="xs">
-                                    <Tooltip
-                                        withinPortal
-                                        position="top-start"
-                                        disabled={
-                                            isPopoverOpen ||
-                                            !filterRuleTables?.length
-                                        }
-                                        openDelay={1000}
-                                        offset={8}
-                                        label={
-                                            <Text fz="xs">
-                                                {filterRuleTables?.length === 1
-                                                    ? 'Table: '
-                                                    : 'Tables: '}
-                                                <Text span fw={600}>
-                                                    {filterRuleTables?.join(
-                                                        ', ',
-                                                    )}
+                                <Box
+                                    sx={{
+                                        maxWidth: '100%',
+                                        overflow: 'hidden',
+                                    }}
+                                >
+                                    <Text fz="xs" truncate>
+                                        <Tooltip
+                                            withinPortal
+                                            position="top-start"
+                                            disabled={
+                                                isPopoverOpen ||
+                                                !filterRuleTables?.length
+                                            }
+                                            openDelay={1000}
+                                            offset={8}
+                                            label={
+                                                <Text fz="xs">
+                                                    {filterRuleTables?.length ===
+                                                    1
+                                                        ? 'Table: '
+                                                        : 'Tables: '}
+                                                    <Text span fw={600}>
+                                                        {filterRuleTables?.join(
+                                                            ', ',
+                                                        )}
+                                                    </Text>
                                                 </Text>
->>>>>>> cf72f5b1
+                                            }
+                                        >
+                                            <Text fw={600} span truncate>
+                                                {filterRule?.label ||
+                                                    filterRuleLabels?.field}{' '}
                                             </Text>
-                                        }
-                                    >
-                                        <Text fw={600} span>
-                                            {filterRule?.label ||
-                                                filterRuleLabels?.field}{' '}
-                                        </Text>
-<<<<<<< HEAD
-                                    }
-                                >
-                                    <Text fw={600} span>
-                                        {filterRule?.label ||
-                                            filterRuleLabels?.field}{' '}
-                                    </Text>
-                                </Tooltip>
-                                <Text component="span" fw={600}>
-                                    {filterRule?.label ||
-                                        filterRuleLabels?.field}{' '}
-                                </Text>
-                                {filterRule?.disabled ? (
-                                    <Text component="span" color="gray.6">
-                                        is any value
-                                    </Text>
-                                ) : (
-                                    <>
-                                        <Text component="span" color="gray.7">
-                                            {filterRuleLabels?.operator}{' '}
-                                        </Text>
-                                        <Text component="span" fw={700}>
-                                            {filterRuleLabels?.value}
-                                        </Text>
-                                    </>
-                                )}
-                            </Text>
-                            {inactiveFilterInfo && (
-                                <Tooltip fz="xs" label={inactiveFilterInfo}>
-                                    <MantineIcon
-                                        icon={IconInfoCircle}
-                                        style={{ marginLeft: 10 }}
-                                    />
-                                </Tooltip>
-                            )}
-                        </Button>
-=======
-                                    </Tooltip>
-                                    <Text fw={400} span>
+                                        </Tooltip>
                                         {filterRule?.disabled ? (
-                                            <Text span color="gray.6">
+                                            <Text span color="gray.6" truncate>
                                                 is any value
                                             </Text>
                                         ) : (
                                             <>
-                                                <Text span color="gray.7">
+                                                <Text
+                                                    span
+                                                    color="gray.7"
+                                                    truncate
+                                                >
                                                     {filterRuleLabels?.operator}{' '}
                                                 </Text>
-                                                <Text fw={700} span>
+                                                <Text fw={700} span truncate>
                                                     {filterRuleLabels?.value}
                                                 </Text>
                                             </>
                                         )}
                                     </Text>
-                                </Text>
+                                </Box>
                             </Button>
                         </Tooltip>
->>>>>>> cf72f5b1
                     </Indicator>
                 )}
             </Popover.Target>
