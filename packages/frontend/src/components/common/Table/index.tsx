import React, { ComponentProps, FC } from 'react';
import ScrollableTable from './ScrollableTable';
import * as States from './States';
import { TableContainer } from './Table.styles';
import TablePagination from './TablePagination';
import { TableProvider } from './TableProvider';

type Props = ComponentProps<typeof TableProvider> & {
    status: 'idle' | 'loading' | 'success' | 'error';
    loadingState?: FC;
    idleState?: FC;
    emptyState?: FC;
    hideRowNumbers?: boolean;
    className?: string;
    $shouldExpand?: boolean;
};

const ResultsTable: FC<Props> = ({
    $shouldExpand,
    status,
    loadingState,
    idleState,
    emptyState,
    hideRowNumbers,
<<<<<<< HEAD
    className,
=======
    showColumnCalculation,
>>>>>>> d6c36b7a
    ...rest
}) => {
    const LoadingState = loadingState || States.LoadingState;
    const IdleState = idleState || States.IdleState;
    const EmptyState = emptyState || States.EmptyState;

    return (
<<<<<<< HEAD
        <TableProvider hideRowNumbers={hideRowNumbers} {...rest}>
            <TableContainer
                className={`cohere-block${className ? ` ${className}` : ''}`}
                $shouldExpand={$shouldExpand}
            >
                <ScrollableTable $shouldExpand={$shouldExpand} />
=======
        <TableProvider
            hideRowNumbers={hideRowNumbers}
            showColumnCalculation={showColumnCalculation}
            {...rest}
        >
            <TableContainer className="cohere-block">
                <ScrollableTable />
>>>>>>> d6c36b7a
                {status === 'loading' && <LoadingState />}
                {status === 'idle' && <IdleState />}
                {status === 'success' && rest.data.length === 0 && (
                    <EmptyState />
                )}
                <TablePagination />
            </TableContainer>
        </TableProvider>
    );
};

export default ResultsTable;<|MERGE_RESOLUTION|>--- conflicted
+++ resolved
@@ -22,11 +22,8 @@
     idleState,
     emptyState,
     hideRowNumbers,
-<<<<<<< HEAD
     className,
-=======
     showColumnCalculation,
->>>>>>> d6c36b7a
     ...rest
 }) => {
     const LoadingState = loadingState || States.LoadingState;
@@ -34,22 +31,16 @@
     const EmptyState = emptyState || States.EmptyState;
 
     return (
-<<<<<<< HEAD
-        <TableProvider hideRowNumbers={hideRowNumbers} {...rest}>
+        <TableProvider
+            hideRowNumbers={hideRowNumbers}
+            showColumnCalculation={showColumnCalculation}
+            {...rest}
+        >
             <TableContainer
                 className={`cohere-block${className ? ` ${className}` : ''}`}
                 $shouldExpand={$shouldExpand}
             >
                 <ScrollableTable $shouldExpand={$shouldExpand} />
-=======
-        <TableProvider
-            hideRowNumbers={hideRowNumbers}
-            showColumnCalculation={showColumnCalculation}
-            {...rest}
-        >
-            <TableContainer className="cohere-block">
-                <ScrollableTable />
->>>>>>> d6c36b7a
                 {status === 'loading' && <LoadingState />}
                 {status === 'idle' && <IdleState />}
                 {status === 'success' && rest.data.length === 0 && (
