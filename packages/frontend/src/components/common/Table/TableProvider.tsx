import { ResultRow } from '@lightdash/common';
import {
    ColumnDef,
    ColumnOrderState,
    getCoreRowModel,
    getPaginationRowModel,
    Table,
    useReactTable,
} from '@tanstack/react-table';
import React, {
    createContext,
    FC,
    useContext,
    useEffect,
    useState,
} from 'react';
import { createGlobalStyle } from 'styled-components';
import { useVisualizationContext } from '../../LightdashVisualization/VisualizationProvider';
import {
    CellContextMenuProps,
    DEFAULT_PAGE_SIZE,
    HeaderProps,
    MAX_PAGE_SIZE,
    ROW_NUMBER_COLUMN_ID,
    TableColumn,
    TableHeader,
} from './types';

type Props = {
    data: ResultRow[];
    columns: Array<TableColumn | TableHeader>;
    headerContextMenu?: FC<HeaderProps>;
    cellContextMenu?: FC<CellContextMenuProps>;
    pagination?: {
        show?: boolean;
        defaultScroll?: boolean;
    };
    hideRowNumbers?: boolean;
    footer?: {
        show?: boolean;
    };
    columnOrder?: string[];
    onColumnOrderChange?: (value: string[]) => void;
};

type TableContext = Props & {
    table: Table<ResultRow>;
};

const Context = createContext<TableContext | undefined>(undefined);

const StickyColumnStyle = createGlobalStyle`
  
.sticky-column {
    position: sticky !important;
    left: 1px;
    z-index: 1;
    background-color: white;
}
thead {
    z-index: 2; 
}

.last-sticky-column { /*FIXME :last-of-type doesnt' work*/
    border-right: 2px solid darkgray;

}
  
`;

const rowColumn: TableColumn = {
    id: ROW_NUMBER_COLUMN_ID,
    header: '#',
    cell: (props) => props.row.index + 1,
    footer: 'Total',
    meta: {
        width: 30,
    },
};

export const TableProvider: FC<Props> = ({
    hideRowNumbers,
    children,
    ...rest
}) => {
    const { data, columns, columnOrder, pagination } = rest;
    const [columnVisibility, setColumnVisibility] = useState({});
    const [tempColumnOrder, setTempColumnOrder] = useState<ColumnOrderState>([
        ROW_NUMBER_COLUMN_ID,
        ...(columnOrder || []),
    ]);

    const visibleColumns = hideRowNumbers ? columns : [rowColumn, ...columns];
    useEffect(() => {
        setTempColumnOrder([ROW_NUMBER_COLUMN_ID, ...(columnOrder || [])]);
    }, [columnOrder]);

    //TODO fix weird borderless cell
    const rowColumnWidth = (rowColumn.meta?.width || 30) + 10;
    const frozenColumns = columns.filter((col) => col.meta?.frozen);
    const frozenColumnWidth = 100; // TODO this should be dynamic
    const stickyColumns = frozenColumns.map((col, i) => ({
        ...col,
        meta: {
            ...col.meta,
            className: `sticky-column ${
                i === frozenColumns.length - 1 ? 'last-sticky-column' : ''
            }`,
            style: {
                maxWidth: frozenColumnWidth,
                minWidth: frozenColumnWidth,
                left: rowColumnWidth + i * frozenColumnWidth,
            },
        },
    }));
    const otherColumns = columns.filter((col) => !col.meta?.frozen);
    const stickyRowColumn =
        stickyColumns.length > 0
            ? {
                  ...rowColumn,
                  meta: {
                      ...rowColumn.meta,
                      className: 'sticky-column',
                  },
              }
            : rowColumn;
    const cols = [stickyRowColumn, ...stickyColumns, ...otherColumns];
    const table = useReactTable({
        data,
<<<<<<< HEAD
        columns: cols,
=======
        columns: visibleColumns,
>>>>>>> c7ed15b5
        state: {
            columnVisibility,
            columnOrder: tempColumnOrder,
            columnPinning: {
                left: [
                    ROW_NUMBER_COLUMN_ID,
                    ...stickyColumns.map((c) => c.id || ''),
                ],
            },
        },
        enablePinning: true,
        onColumnVisibilityChange: setColumnVisibility,
        onColumnOrderChange: setTempColumnOrder,
        getCoreRowModel: getCoreRowModel(),
        getPaginationRowModel: getPaginationRowModel(),
    });

    const { setPageSize } = table;
    useEffect(() => {
        if (pagination?.show) {
            setPageSize(
                pagination?.defaultScroll ? MAX_PAGE_SIZE : DEFAULT_PAGE_SIZE,
            );
        } else {
            setPageSize(MAX_PAGE_SIZE);
        }
    }, [pagination, setPageSize]);

    return (
        <Context.Provider value={{ table, ...rest }}>
            <StickyColumnStyle />
            {children}
        </Context.Provider>
    );
};

export function useTableContext(): TableContext {
    const context = useContext(Context);
    if (context === undefined) {
        throw new Error('useTableContext must be used within a TableProvider');
    }
    return context;
}<|MERGE_RESOLUTION|>--- conflicted
+++ resolved
@@ -49,25 +49,6 @@
 
 const Context = createContext<TableContext | undefined>(undefined);
 
-const StickyColumnStyle = createGlobalStyle`
-  
-.sticky-column {
-    position: sticky !important;
-    left: 1px;
-    z-index: 1;
-    background-color: white;
-}
-thead {
-    z-index: 2; 
-}
-
-.last-sticky-column { /*FIXME :last-of-type doesnt' work*/
-    border-right: 2px solid darkgray;
-
-}
-  
-`;
-
 const rowColumn: TableColumn = {
     id: ROW_NUMBER_COLUMN_ID,
     header: '#',
@@ -90,7 +71,6 @@
         ...(columnOrder || []),
     ]);
 
-    const visibleColumns = hideRowNumbers ? columns : [rowColumn, ...columns];
     useEffect(() => {
         setTempColumnOrder([ROW_NUMBER_COLUMN_ID, ...(columnOrder || [])]);
     }, [columnOrder]);
@@ -124,14 +104,14 @@
                   },
               }
             : rowColumn;
-    const cols = [stickyRowColumn, ...stickyColumns, ...otherColumns];
+
+    const visibleColumns = hideRowNumbers
+        ? [...stickyColumns, ...otherColumns]
+        : [stickyRowColumn, ...stickyColumns, ...otherColumns];
+
     const table = useReactTable({
         data,
-<<<<<<< HEAD
-        columns: cols,
-=======
         columns: visibleColumns,
->>>>>>> c7ed15b5
         state: {
             columnVisibility,
             columnOrder: tempColumnOrder,
@@ -162,7 +142,6 @@
 
     return (
         <Context.Provider value={{ table, ...rest }}>
-            <StickyColumnStyle />
             {children}
         </Context.Provider>
     );
