--- conflicted
+++ resolved
@@ -11,25 +11,7 @@
 
 const months = moment.months();
 
-<<<<<<< HEAD
-const MonthAndYearInput: FC<Props> = ({ value, onChange, disabled }) => (
-    <>
-        <HTMLSelect
-            className={disabled ? 'disabled-filter' : ''}
-            disabled={disabled}
-            fill={false}
-            style={{ width: 150 }}
-            onChange={(e) =>
-                onChange(moment(value).month(e.currentTarget.value).toDate())
-            }
-            options={months.map((label, index) => ({ value: index, label }))}
-            value={moment(value).month()}
-        />
-        <YearInput disabled={disabled} value={value} onChange={onChange} />
-    </>
-);
-=======
-const MonthAndYearInput: FC<Props> = ({ value, onChange }) => {
+const MonthAndYearInput: FC<Props> = ({ value, onChange, disabled }) => {
     //Filtering a dimension returns a date, but filtering on a table returns a string on UTC
     const utcMonthValue =
         value instanceof Date
@@ -38,6 +20,8 @@
     return (
         <>
             <HTMLSelect
+                className={disabled ? 'disabled-filter' : ''}
+                disabled={disabled}
                 fill={false}
                 style={{ width: 150 }}
                 onChange={(e) =>
@@ -55,6 +39,5 @@
         </>
     );
 };
->>>>>>> ac552d41
 
 export default MonthAndYearInput;