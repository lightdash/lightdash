import {
    ConditionalFormattingConfig,
    Field,
    fieldId,
    formatItemValue,
    isField,
    PivotData,
    ResultValue,
    TableCalculation,
} from '@lightdash/common';
import { Table, TableProps } from '@mantine/core';
import last from 'lodash-es/last';
import React, { FC, useCallback } from 'react';

<<<<<<< HEAD
import { useVirtual } from '@tanstack/react-virtual';
=======
import { useVirtualizer } from '@tanstack/react-virtual';
>>>>>>> fc23aaa1
import { isSummable } from '../../../hooks/useColumnTotals';
import HeaderCell from './HeaderCell';
import IndexCell from './IndexCell';
import { usePivotTableCellStyles, usePivotTableStyles } from './tableStyles';
import TitleCell from './TitleCell';
import TotalCell from './TotalCell';
import ValueCell from './ValueCell';

const VirtualizedArea: FC<{
    cellCount: number;
    padding: number;
    cellClassName: string;
}> = ({ cellCount, padding, cellClassName }) => {
    return (
        <tr>
            {[...Array(cellCount)].map((_, index) => (
                <td
                    key={index}
                    style={{
                        height: `${padding}px`,
                    }}
                    className={cellClassName}
                />
            ))}
        </tr>
    );
};

type PivotTableProps = TableProps &
    React.RefAttributes<HTMLTableElement> & {
        containerRef: React.RefObject<HTMLDivElement>;
        data: PivotData;
        conditionalFormattings: ConditionalFormattingConfig[];
        hideRowNumbers: boolean;
        getFieldLabel: (fieldId: string) => string | undefined;
        getField: (fieldId: string) => Field | TableCalculation;
    };

const PivotTable: FC<PivotTableProps> = ({
    containerRef,
    data,
    conditionalFormattings,
    hideRowNumbers = false,
    getFieldLabel,
    getField,
    className,
    ...tableProps
}) => {
    const { cx: tableCx, classes: tableStyles } = usePivotTableStyles();
    const { cx: cellCx, classes: cellStyles } = usePivotTableCellStyles({});

    const getItemFromAxis = useCallback(
        (rowIndex: number, colIndex: number) => {
            const value = data.pivotConfig.metricsAsRows
                ? last(data.indexValues[rowIndex])
                : last(data.headerValues)?.[colIndex];

            if (!value || !value.fieldId) throw new Error('Invalid pivot data');

            return getField(value.fieldId);
        },
        [
            data.pivotConfig.metricsAsRows,
            data.headerValues,
            data.indexValues,
            getField,
        ],
    );

    const getRowTotalValueFromAxis = useCallback(
        (total: unknown, colIndex: number): ResultValue => {
            const value = last(data.rowTotalFields)?.[colIndex];

            if (!value || !value.fieldId) throw new Error('Invalid pivot data');
            const item = getField(value.fieldId);

            const formattedValue = formatItemValue(item, total);

            return {
                raw: total,
                formatted: formattedValue,
            };
        },
        [data.rowTotalFields, getField],
    );

    const getMetricAsRowTotalValueFromAxis = useCallback(
        (total: unknown, rowIndex: number): ResultValue | null => {
            const value = last(data.indexValues[rowIndex]);
            if (!value || !value.fieldId) throw new Error('Invalid pivot data');

            const item = getField(value.fieldId);
            if (!isSummable(item)) {
                return null;
            }
            const formattedValue = formatItemValue(item, total);

            return {
                raw: total,
                formatted: formattedValue,
            };
        },
        [data.indexValues, getField],
    );

    const getColumnTotalValueFromAxis = useCallback(
        (total: unknown, colIndex: number): ResultValue | null => {
            const value = last(data.headerValues)?.[colIndex];
            if (!value || !value.fieldId) throw new Error('Invalid pivot data');

            const item = getField(value.fieldId);
            if (!isSummable(item)) {
                return null;
            }
            const formattedValue = formatItemValue(item, total);

            return {
                raw: total,
                formatted: formattedValue,
            };
        },
        [data.headerValues, getField],
    );

    const getMetricAsRowColumnTotalValueFromAxis = useCallback(
        (total: unknown, rowIndex: number): ResultValue => {
            const value = last(data.columnTotalFields?.[rowIndex]);
            if (!value || !value.fieldId) throw new Error('Invalid pivot data');

            const item = getField(value.fieldId);

            const formattedValue = formatItemValue(item, total);

            return {
                raw: total,
                formatted: formattedValue,
            };
        },
        [data.columnTotalFields, getField],
    );

    const getUnderlyingFieldValues = useCallback(
        (rowIndex: number, colIndex: number) => {
            const item = getItemFromAxis(rowIndex, colIndex);
            const itemValue = data.dataValues[rowIndex][colIndex];

            const initialData =
                isField(item) && itemValue
                    ? { [fieldId(item)]: itemValue }
                    : {};

            return [
                // get the index values for this row
                ...(data.indexValues[rowIndex] ?? []),
                // get the header values for this column
                ...(data.headerValues.map((hv) => hv[colIndex]) ?? []),
            ].reduce<Record<string, ResultValue>>((acc, iv) => {
                if (iv.type !== 'value') return acc;
                return { ...acc, [iv.fieldId]: iv.value };
            }, initialData);
        },
        [data.indexValues, data.headerValues, data.dataValues, getItemFromAxis],
    );

    const hasColumnTotals = data.pivotConfig.columnTotals;

    const hasRowTotals = data.pivotConfig.rowTotals;

<<<<<<< HEAD
    const rowVirtualizer = useVirtual({
        parentRef: containerRef,
        size: data.dataValues.length,
        overscan: 10,
    });
    const { virtualItems: virtualRows, totalSize } = rowVirtualizer;
=======
    const rowVirtualizer = useVirtualizer({
        getScrollElement: () => containerRef.current,
        count: data.dataValues.length,
        estimateSize: () => 34,
        overscan: 25,
    });
    const virtualRows = rowVirtualizer.getVirtualItems();
>>>>>>> fc23aaa1
    const paddingTop =
        virtualRows.length > 0 ? virtualRows?.[0]?.start || 0 : 0;
    const paddingBottom =
        virtualRows.length > 0
<<<<<<< HEAD
            ? totalSize - (virtualRows?.[virtualRows.length - 1]?.end || 0)
=======
            ? rowVirtualizer.getTotalSize() -
              (virtualRows?.[virtualRows.length - 1]?.end || 0)
>>>>>>> fc23aaa1
            : 0;
    const cellsCountWithRowNumber = (hideRowNumbers ? 0 : 1) + data.cellsCount;

    return (
        <Table
            m="xs"
            cellSpacing={1}
            unstyled
            withBorder
            withColumnBorders
            className={tableCx(tableStyles.root, className)}
            {...tableProps}
        >
            <thead>
                {data.headerValues.map((headerValues, headerRowIndex) => {
                    const headerLevel =
                        data.headerValues.length - headerRowIndex;

                    return (
                        <tr key={`header-row-${headerRowIndex}`}>
                            <>
                                {/* shows empty cell if row numbers are visible */}
                                {hideRowNumbers ? null : (
                                    <th
                                        className={cellCx(
                                            cellStyles.root,
                                            cellStyles.rowNumber,
                                        )}
                                    />
                                )}

                                {/* renders the title labels */}
                                {data.titleFields[headerRowIndex].map(
                                    (titleField, titleFieldIndex) => {
                                        const field = titleField?.fieldId
                                            ? getField(titleField?.fieldId)
                                            : undefined;

                                        const isEmpty = !titleField?.fieldId;

                                        const isHeaderTitle =
                                            titleField?.direction === 'header';

                                        return (
                                            <TitleCell
                                                key={`title-${headerRowIndex}-${titleFieldIndex}`}
                                                className={cellCx(
                                                    cellStyles.root,
                                                    cellStyles.header,
                                                )}
                                                isEmpty={isEmpty}
                                                isHeaderTitle={isHeaderTitle}
                                                description={
                                                    isField(field)
                                                        ? field.description
                                                        : undefined
                                                }
                                                level={headerLevel}
                                            >
                                                {titleField?.fieldId
                                                    ? getFieldLabel(
                                                          titleField?.fieldId,
                                                      )
                                                    : undefined}
                                            </TitleCell>
                                        );
                                    },
                                )}

                                {/* renders the header values or labels */}
                                {headerValues.map(
                                    (headerValue, headerColIndex) => {
                                        const isLabel =
                                            headerValue.type === 'label';
                                        const field = getField(
                                            headerValue.fieldId,
                                        );

                                        const description =
                                            isLabel && isField(field)
                                                ? field.description
                                                : undefined;

                                        if (
                                            !isLabel &&
                                            headerValue.colSpan <= 0
                                        )
                                            return null;
                                        return (
                                            <HeaderCell
                                                key={`header-${headerRowIndex}-${headerColIndex}`}
                                                className={cellCx(
                                                    cellStyles.root,
                                                    cellStyles.header,
                                                )}
                                                level={headerLevel}
                                                description={description}
                                                colSpan={
                                                    !isLabel
                                                        ? headerValue.colSpan
                                                        : undefined
                                                }
                                            >
                                                {isLabel
                                                    ? getFieldLabel(
                                                          headerValue.fieldId,
                                                      )
                                                    : headerValue.value
                                                          .formatted}
                                            </HeaderCell>
                                        );
                                    },
                                )}

                                {/* render the total label */}
                                {hasRowTotals
                                    ? data.rowTotalFields?.[headerRowIndex].map(
                                          (totalLabel, headerColIndex) =>
                                              totalLabel ? (
                                                  <HeaderCell
                                                      key={`header-total-${headerRowIndex}-${headerColIndex}`}
                                                      className={cellCx(
                                                          cellStyles.root,
                                                          cellStyles.header,
                                                      )}
                                                  >
                                                      {totalLabel.fieldId
                                                          ? `Total ${getFieldLabel(
                                                                totalLabel.fieldId,
                                                            )}`
                                                          : `Total`}
                                                  </HeaderCell>
                                              ) : (
                                                  <th
                                                      key={`header-total-${headerRowIndex}-${headerColIndex}`}
                                                      className={cellCx(
                                                          cellStyles.root,
                                                          cellStyles.rowNumber,
                                                      )}
                                                  />
                                              ),
                                      )
                                    : null}
                            </>
                        </tr>
                    );
                })}
            </thead>

            <tbody>
                {paddingTop > 0 && (
                    <VirtualizedArea
                        cellCount={cellsCountWithRowNumber}
                        padding={paddingTop}
                        cellClassName={cellCx(
                            cellStyles.root,
                            cellStyles.rowNumber,
                        )}
                    />
                )}
                {virtualRows.map(({ index: rowIndex }) => {
                    const row = data.dataValues[rowIndex];
                    return (
                        <tr key={`row-${rowIndex}`}>
                            <>
                                {!hideRowNumbers && (
                                    <td
                                        className={cellCx(
                                            cellStyles.root,
                                            cellStyles.rowNumber,
                                        )}
                                    >
                                        {rowIndex + 1}
                                    </td>
                                )}

                                {/* renders empty rows if there are no index values but titles */}
                                {data.indexValueTypes.length === 0 &&
                                    data.titleFields[0].map(
                                        (_titleField, titleFieldIndex) => (
                                            <td
                                                key={`empty-title-${rowIndex}-${titleFieldIndex}`}
                                                className={cellCx(
                                                    cellStyles.root,
                                                )}
                                            />
                                        ),
                                    )}

                                {/* renders the index values or labels */}
                                {data.indexValueTypes.map(
                                    (_indexValueType, indexColIndex) => {
                                        const indexValue =
                                            data.indexValues[rowIndex][
                                                indexColIndex
                                            ];
                                        const field = getField(
                                            indexValue.fieldId,
                                        );
                                        const isLabel =
                                            indexValue.type === 'label';

                                        const description =
                                            isLabel && isField(field)
                                                ? field.description
                                                : undefined;

                                        return (
                                            <IndexCell
                                                key={`index-${rowIndex}-${indexColIndex}`}
                                                className={cellCx(
                                                    cellStyles.root,
                                                    cellStyles.header,
                                                )}
                                                description={description}
                                            >
                                                {isLabel
                                                    ? getFieldLabel(
                                                          indexValue.fieldId,
                                                      )
                                                    : indexValue.value
                                                          .formatted}
                                            </IndexCell>
                                        );
                                    },
                                )}

                                {/* renders the pivot values */}
                                {row.map((value, colIndex) => {
                                    const item = getItemFromAxis(
                                        rowIndex,
                                        colIndex,
                                    );

                                    return (
                                        <ValueCell
                                            key={`value-${rowIndex}-${colIndex}`}
                                            item={item}
                                            value={value}
                                            colIndex={colIndex}
                                            rowIndex={rowIndex}
                                            getField={getField}
                                            getUnderlyingFieldValues={
                                                getUnderlyingFieldValues
                                            }
                                            conditionalFormattings={
                                                conditionalFormattings
                                            }
                                        />
                                    );
                                })}

                                {/* render the total values */}
                                {hasRowTotals
                                    ? data.rowTotals?.[rowIndex].map(
                                          (total, colIndex) => {
                                              const value = data.pivotConfig
                                                  .metricsAsRows
                                                  ? getMetricAsRowTotalValueFromAxis(
                                                        total,
                                                        rowIndex,
                                                    )
                                                  : getRowTotalValueFromAxis(
                                                        total,
                                                        colIndex,
                                                    );

                                              return value ? (
                                                  <TotalCell
                                                      value={value}
                                                      key={`index-total-${rowIndex}-${colIndex}`}
                                                  >
                                                      {value.formatted}
                                                  </TotalCell>
                                              ) : (
                                                  <td
                                                      className={cellCx(
                                                          cellStyles.root,
                                                      )}
                                                  />
                                              );
                                          },
                                      )
                                    : null}
                            </>
                        </tr>
                    );
                })}
                {paddingBottom > 0 && (
                    <VirtualizedArea
                        cellCount={cellsCountWithRowNumber}
                        padding={paddingBottom}
                        cellClassName={cellCx(
                            cellStyles.root,
                            cellStyles.rowNumber,
                        )}
                    />
                )}
            </tbody>

            {hasColumnTotals ? (
                <tfoot>
                    {data.columnTotals?.map((row, totalRowIndex) => (
                        <tr key={`column-total-${totalRowIndex}`}>
                            {/* shows empty cell if row numbers are visible */}
                            {hideRowNumbers ? null : (
                                <th
                                    className={cellCx(
                                        cellStyles.root,
                                        cellStyles.rowNumber,
                                    )}
                                />
                            )}

                            {/* render the total label */}
                            {data.columnTotalFields?.[totalRowIndex].map(
                                (totalLabel, totalColIndex) =>
                                    totalLabel ? (
                                        <HeaderCell
                                            key={`footer-total-${totalRowIndex}-${totalColIndex}`}
                                            textAlign="right"
                                            className={cellCx(
                                                cellStyles.root,
                                                cellStyles.header,
                                            )}
                                        >
                                            {totalLabel.fieldId
                                                ? `Total ${getFieldLabel(
                                                      totalLabel.fieldId,
                                                  )}`
                                                : `Total`}
                                        </HeaderCell>
                                    ) : (
                                        <th
                                            key={`footer-total-${totalRowIndex}-${totalColIndex}`}
                                            className={cellCx(
                                                cellStyles.root,
                                                cellStyles.rowNumber,
                                            )}
                                        />
                                    ),
                            )}

                            {row.map((total, totalColIndex) => {
                                const value = data.pivotConfig.metricsAsRows
                                    ? getMetricAsRowColumnTotalValueFromAxis(
                                          total,
                                          totalRowIndex,
                                      )
                                    : getColumnTotalValueFromAxis(
                                          total,
                                          totalColIndex,
                                      );
                                return value ? (
                                    <TotalCell
                                        key={`column-total-${totalRowIndex}-${totalColIndex}`}
                                        value={value}
                                    >
                                        {value.formatted}
                                    </TotalCell>
                                ) : (
                                    <td
                                        key={`footer-total-${totalRowIndex}-${totalColIndex}`}
                                        className={cellCx(
                                            cellStyles.root,
                                            cellStyles.rowNumber,
                                        )}
                                    />
                                );
                            })}

                            {hasRowTotals
                                ? data.rowTotalFields?.[0].map((_, index) => (
                                      <td
                                          key={`footer-empty-${totalRowIndex}-${index}`}
                                          className={cellCx(
                                              cellStyles.root,
                                              cellStyles.rowNumber,
                                          )}
                                      />
                                  ))
                                : null}
                        </tr>
                    ))}
                </tfoot>
            ) : null}
        </Table>
    );
};

export default PivotTable;<|MERGE_RESOLUTION|>--- conflicted
+++ resolved
@@ -12,11 +12,7 @@
 import last from 'lodash-es/last';
 import React, { FC, useCallback } from 'react';
 
-<<<<<<< HEAD
-import { useVirtual } from '@tanstack/react-virtual';
-=======
 import { useVirtualizer } from '@tanstack/react-virtual';
->>>>>>> fc23aaa1
 import { isSummable } from '../../../hooks/useColumnTotals';
 import HeaderCell from './HeaderCell';
 import IndexCell from './IndexCell';
@@ -185,14 +181,6 @@
 
     const hasRowTotals = data.pivotConfig.rowTotals;
 
-<<<<<<< HEAD
-    const rowVirtualizer = useVirtual({
-        parentRef: containerRef,
-        size: data.dataValues.length,
-        overscan: 10,
-    });
-    const { virtualItems: virtualRows, totalSize } = rowVirtualizer;
-=======
     const rowVirtualizer = useVirtualizer({
         getScrollElement: () => containerRef.current,
         count: data.dataValues.length,
@@ -200,17 +188,12 @@
         overscan: 25,
     });
     const virtualRows = rowVirtualizer.getVirtualItems();
->>>>>>> fc23aaa1
     const paddingTop =
         virtualRows.length > 0 ? virtualRows?.[0]?.start || 0 : 0;
     const paddingBottom =
         virtualRows.length > 0
-<<<<<<< HEAD
-            ? totalSize - (virtualRows?.[virtualRows.length - 1]?.end || 0)
-=======
             ? rowVirtualizer.getTotalSize() -
               (virtualRows?.[virtualRows.length - 1]?.end || 0)
->>>>>>> fc23aaa1
             : 0;
     const cellsCountWithRowNumber = (hideRowNumbers ? 0 : 1) + data.cellsCount;
 
