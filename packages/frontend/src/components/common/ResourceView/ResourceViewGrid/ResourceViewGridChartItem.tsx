--- conflicted
+++ resolved
@@ -54,7 +54,6 @@
                 }
                 h="100%"
             >
-<<<<<<< HEAD
                 <Group
                     p="md"
                     align="center"
@@ -73,30 +72,6 @@
                         {item.data.name}
                     </Text>
                 </Group>
-=======
-                <ResourceIcon item={item} />
-
-                <Text lineClamp={2} fz="sm" fw={600}>
-                    {item.data.name}
-                </Text>
-            </Group>
-
-            <Flex pl="md" pr="xs" h={32} justify="space-between" align="center">
-                <Tooltip
-                    withArrow
-                    position="bottom-start"
-                    disabled={!item.data.views || !item.data.firstViewedAt}
-                    label={getResourceViewsSinceWhenDescription(item)}
-                >
-                    <Flex align="center" gap={4}>
-                        <IconEye color={theme.colors.gray[6]} size={14} />
-
-                        <Text size={14} color="gray.6" fz="xs">
-                            {item.data.views} views
-                        </Text>
-                    </Flex>
-                </Tooltip>
->>>>>>> 30fe8683
 
                 <Flex
                     pl="md"
@@ -105,13 +80,20 @@
                     justify="space-between"
                     align="center"
                 >
-                    <Flex align="center" gap={4}>
-                        <IconEye color={theme.colors.gray[6]} size={14} />
+                    <Tooltip
+                        withArrow
+                        position="bottom-start"
+                        disabled={!item.data.views || !item.data.firstViewedAt}
+                        label={getResourceViewsSinceWhenDescription(item)}
+                    >
+                        <Flex align="center" gap={4}>
+                            <IconEye color={theme.colors.gray[6]} size={14} />
 
-                        <Text size={14} color="gray.6" fz="xs">
-                            {item.data.views} views
-                        </Text>
-                    </Flex>
+                            <Text size={14} color="gray.6" fz="xs">
+                                {item.data.views} views
+                            </Text>
+                        </Flex>
+                    </Tooltip>
 
                     <Box
                         sx={{
