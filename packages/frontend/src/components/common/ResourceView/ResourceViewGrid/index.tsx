--- conflicted
+++ resolved
@@ -6,18 +6,13 @@
 import { Anchor, SimpleGrid, Stack, Text } from '@mantine/core';
 import produce from 'immer';
 import orderBy from 'lodash/orderBy';
-<<<<<<< HEAD
 import { FC, useMemo } from 'react';
-import { DragDropContext, Draggable, Droppable } from 'react-beautiful-dnd';
-=======
-import { FC, useMemo, useState } from 'react';
 import {
     DragDropContext,
     Draggable,
     Droppable,
     DropResult,
 } from 'react-beautiful-dnd';
->>>>>>> c8ff4eac
 import { Link } from 'react-router-dom';
 import { ResourceViewCommonProps } from '..';
 import { useReorder } from '../../../../hooks/pinning/usePinnedItems';
