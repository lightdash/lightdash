--- conflicted
+++ resolved
@@ -112,8 +112,6 @@
         },
         [fields, filters, setFilters],
     );
-<<<<<<< HEAD
-=======
 
     const updateFiltersFromGroup = useCallback(
         (filterGroup: FilterGroup) => {
@@ -192,7 +190,6 @@
         };
     }, [andRootFilterGroupItems, orRootFilterGroups]);
 
->>>>>>> 2b0e6b5d
     return (
         <Stack spacing="xs" pos="relative" m="sm" style={{ flexGrow: 1 }}>
             {totalFilterRules.length >= 1 &&
