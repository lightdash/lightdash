import { type FilterableItem } from '@lightdash/common';
import {
    Group,
    Highlight,
    Loader,
    MultiSelect,
    ScrollArea,
    Stack,
    Text,
    Tooltip,
    type MultiSelectProps,
} from '@mantine/core';
import { IconPlus } from '@tabler/icons-react';
import uniq from 'lodash/uniq';
import {
    useCallback,
    useEffect,
    useMemo,
    useState,
    type FC,
    type ReactNode,
} from 'react';
import useHealth from '../../../../hooks/health/useHealth';
import {
    MAX_AUTOCOMPLETE_RESULTS,
    useFieldValues,
} from '../../../../hooks/useFieldValues';
import MantineIcon from '../../MantineIcon';
import { useFiltersContext } from '../FiltersProvider';
import MultiValuePastePopover from './MultiValuePastePopover';

type Props = Omit<MultiSelectProps, 'data' | 'onChange'> & {
    filterId: string;
    field: FilterableItem;
    values: string[];
    suggestions: string[];
    onChange: (values: string[]) => void;
};

const FilterStringAutoComplete: FC<Props> = ({
    filterId,
    values,
    field,
    suggestions: initialSuggestionData,
    disabled,
    onChange,
    placeholder,
    onDropdownOpen,
    onDropdownClose,
    ...rest
}) => {
    const { projectUuid, getAutocompleteFilterGroup } = useFiltersContext();
    if (!projectUuid) {
        throw new Error('projectUuid is required in FiltersProvider');
    }

    const { data: healthData } = useHealth();

    const [search, setSearch] = useState('');
    const [pastePopUpOpened, setPastePopUpOpened] = useState(false);
    const [tempPasteValues, setTempPasteValues] = useState<
        string | undefined
    >();

    const [forceRefresh, setForceRefresh] = useState<boolean>(false);

    const autocompleteFilterGroup = useMemo(
        () => getAutocompleteFilterGroup(filterId, field),
        [field, filterId, getAutocompleteFilterGroup],
    );

    const {
        isInitialLoading,
        results: resultsSet,
        refreshedAt,
        refetch,
    } = useFieldValues(
        search,
        initialSuggestionData,
        projectUuid,
        field,
        autocompleteFilterGroup,
        true,
        forceRefresh,
        {
            refetchOnMount: 'always',
        },
    );

    useEffect(() => {
        if (forceRefresh) {
            refetch().then().catch(console.error); // This will skip queryKey cache from react query and refetch from backend
            setForceRefresh(false);
        }
    }, [forceRefresh, refetch]);
    const results = useMemo(() => [...resultsSet], [resultsSet]);

    const handleResetSearch = useCallback(() => {
        setTimeout(() => setSearch(() => ''), 0);
    }, [setSearch]);

    const handleChange = useCallback(
        (updatedValues: string[]) => {
            onChange(uniq(updatedValues));
        },
        [onChange],
    );

    const handleAdd = useCallback(
        (newValue: string) => {
            handleChange([...values, newValue]);
            return newValue;
        },
        [handleChange, values],
    );

    const handleAddMultiple = useCallback(
        (newValues: string[]) => {
            handleChange([...values, ...newValues]);
            return newValues;
        },
        [handleChange, values],
    );

    const handlePaste = useCallback(
        (event: React.ClipboardEvent<HTMLInputElement>) => {
            const clipboardData = event.clipboardData.getData('Text');
            if (clipboardData.includes(',') || clipboardData.includes('\n')) {
                setTempPasteValues(clipboardData);
                setPastePopUpOpened(true);
            }
        },
        [],
    );

    const handleKeyDown = useCallback(
        (event: React.KeyboardEvent<HTMLInputElement>) => {
            if (event.key === 'Enter' && search !== '') {
                handleAdd(search);
                handleResetSearch();
            }
        },
        [handleAdd, handleResetSearch, search],
    );

    const data = useMemo(() => {
        // Mantine does not show value tag if value is not found in data
        // so we need to add it manually here
        // also we are merging status indicator as a first item
        return uniq([...results, ...values]).map((value) => ({
            value,
            label: value,
        }));
    }, [results, values]);

    const searchedMaxResults = resultsSet.size >= MAX_AUTOCOMPLETE_RESULTS;
    // memo override component so list doesn't scroll to the top on each click
    const DropdownComponentOverride = useCallback(
        ({ children, ...props }: { children: ReactNode }) => (
<<<<<<< HEAD
            <ScrollArea {...props}>
                {refreshedAt && healthData?.hasCacheAutocompleResults ? (
                    <Tooltip
                        withinPortal
                        position="left"
                        label={`Click here to refresh cache filter values`}
                    >
=======
            <Stack w="100%" spacing={0}>
                <ScrollArea {...props}>
                    {searchedMaxResults ? (
>>>>>>> cd0d6bc8
                        <Text
                            color="dimmed"
                            size="xs"
                            px="sm"
                            pt="xs"
                            pb="xxs"
                            bg="white"
                        >
                            Showing first {MAX_AUTOCOMPLETE_RESULTS} results.{' '}
                            {search ? 'Continue' : 'Start'} typing...
                        </Text>
                    ) : null}

                    {children}
                </ScrollArea>
                {healthData?.hasCacheAutocompleResults ? (
                    <>
                        <Tooltip
                            withinPortal
                            position="left"
                            label={`Click here to refresh cache filter values`}
                        >
                            <Text
                                color="dimmed"
                                size="xs"
                                px="sm"
                                p="xxs"
                                sx={(theme) => ({
                                    cursor: 'pointer',
                                    borderTop: `1px solid ${theme.colors.gray[2]}`,
                                    '&:hover': {
                                        backgroundColor: theme.colors.gray[1],
                                    },
                                })}
                                onClick={() => setForceRefresh(true)}
                            >
                                Results loaded at {refreshedAt.toLocaleString()}
                            </Text>
                        </Tooltip>
                    </>
                ) : null}
            </Stack>
        ),
        [
            searchedMaxResults,
            search,
            refreshedAt,
            healthData?.hasCacheAutocompleResults,
        ],
    );

    return (
        <MultiValuePastePopover
            opened={pastePopUpOpened}
            onClose={() => {
                setPastePopUpOpened(false);
                setTempPasteValues(undefined);
                handleResetSearch();
            }}
            onMultiValue={() => {
                if (!tempPasteValues) {
                    setPastePopUpOpened(false);
                    return;
                }
                const clipboardDataArray = tempPasteValues
                    .split(/\,|\n/)
                    .map((s) => s.trim())
                    .filter((s) => s.length > 0);
                handleAddMultiple(clipboardDataArray);
            }}
            onSingleValue={() => {
                if (!tempPasteValues) {
                    setPastePopUpOpened(false);
                    return;
                }
                handleAdd(tempPasteValues);
            }}
        >
            <MultiSelect
                size="xs"
                w="100%"
                placeholder={
                    values.length > 0 || disabled ? undefined : placeholder
                }
                disabled={disabled}
                creatable
                /**
                 * Opts out of Mantine's default condition and always allows adding, as long as not
                 * an empty query.
                 */
                shouldCreate={(query) =>
                    query.trim().length > 0 && !values.includes(query)
                }
                getCreateLabel={(query) => (
                    <Group spacing="xxs">
                        <MantineIcon icon={IconPlus} color="blue" size="sm" />
                        <Text color="blue">Add "{query}"</Text>
                    </Group>
                )}
                styles={{
                    item: {
                        // makes add new item button sticky to bottom
                        '&:last-child:not([value])': {
                            position: 'sticky',
                            bottom: 4,
                            // casts shadow on the bottom of the list to avoid transparency
                            boxShadow: '0 4px 0 0 white',
                        },
                        '&:last-child:not([value]):not(:hover)': {
                            background: 'white',
                        },
                    },
                }}
                disableSelectedItemFiltering
                searchable
                clearSearchOnChange
                {...rest}
                searchValue={search}
                onSearchChange={setSearch}
                limit={MAX_AUTOCOMPLETE_RESULTS}
                onPaste={handlePaste}
                nothingFound={
                    isInitialLoading ? 'Loading...' : 'No results found'
                }
                rightSection={
                    isInitialLoading ? <Loader size="xs" color="gray" /> : null
                }
                dropdownComponent={DropdownComponentOverride}
                itemComponent={({ label, ...others }) =>
                    others.disabled ? (
                        <Text color="dimmed" {...others}>
                            {label}
                        </Text>
                    ) : (
                        <Highlight highlight={search} {...others}>
                            {label}
                        </Highlight>
                    )
                }
                data={data}
                value={values}
                onDropdownOpen={onDropdownOpen}
                onDropdownClose={() => {
                    handleResetSearch();
                    onDropdownClose?.();
                }}
                onChange={handleChange}
                onCreate={handleAdd}
                onKeyDown={handleKeyDown}
            />
        </MultiValuePastePopover>
    );
};

export default FilterStringAutoComplete;<|MERGE_RESOLUTION|>--- conflicted
+++ resolved
@@ -157,19 +157,9 @@
     // memo override component so list doesn't scroll to the top on each click
     const DropdownComponentOverride = useCallback(
         ({ children, ...props }: { children: ReactNode }) => (
-<<<<<<< HEAD
-            <ScrollArea {...props}>
-                {refreshedAt && healthData?.hasCacheAutocompleResults ? (
-                    <Tooltip
-                        withinPortal
-                        position="left"
-                        label={`Click here to refresh cache filter values`}
-                    >
-=======
             <Stack w="100%" spacing={0}>
                 <ScrollArea {...props}>
                     {searchedMaxResults ? (
->>>>>>> cd0d6bc8
                         <Text
                             color="dimmed"
                             size="xs"
