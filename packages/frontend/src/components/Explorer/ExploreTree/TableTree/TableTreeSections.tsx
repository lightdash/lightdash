--- conflicted
+++ resolved
@@ -10,13 +10,9 @@
 import { IconAlertTriangle, IconPlus } from '@tabler/icons-react';
 import { useFeatureFlagEnabled } from 'posthog-js/react';
 import { useMemo, type FC } from 'react';
-<<<<<<< HEAD
-import { useApp } from '../../../../providers/AppProvider';
-=======
 import { useParams } from 'react-router-dom';
 import { useApp } from '../../../../providers/AppProvider';
 import { useExplorerContext } from '../../../../providers/ExplorerProvider';
->>>>>>> f6d6f540
 import MantineIcon from '../../../common/MantineIcon';
 import DocumentationHelpButton from '../../../DocumentationHelpButton';
 import { getSearchResults, TreeProvider } from './Tree/TreeProvider';
@@ -46,9 +42,7 @@
     selectedDimensions,
     onSelectedNodeChange,
 }) => {
-<<<<<<< HEAD
     const { health: healthState } = useApp();
-=======
     const { projectUuid } = useParams<{ projectUuid: string }>();
     const { user } = useApp();
     const canManageCustomSql = user.data?.ability?.can(
@@ -65,7 +59,6 @@
         (context) => context.actions.toggleCustomDimensionModal,
     );
 
->>>>>>> f6d6f540
     const dimensions = useMemo(() => {
         return Object.values(table.dimensions).reduce(
             (acc, item) => ({ ...acc, [getItemId(item)]: item }),
