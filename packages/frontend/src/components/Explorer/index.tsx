import { subject } from '@casl/ability';
import { Stack } from '@mantine/core';
import { memo, useEffect, type FC } from 'react';
import { useOrganization } from '../../hooks/organization/useOrganization';
import { useCompiledSql } from '../../hooks/useCompiledSql';
import { useExplore } from '../../hooks/useExplore';
import { useProjectUuid } from '../../hooks/useProjectUuid';
import { Can } from '../../providers/Ability';
import useExplorerContext from '../../providers/Explorer/useExplorerContext';
import { DrillDownModal } from '../MetricQueryData/DrillDownModal';
import MetricQueryDataProvider from '../MetricQueryData/MetricQueryDataProvider';
import UnderlyingDataModal from '../MetricQueryData/UnderlyingDataModal';
import { CustomDimensionModal } from './CustomDimensionModal';
import { CustomMetricModal } from './CustomMetricModal';
import ExplorerHeader from './ExplorerHeader';
import FiltersCard from './FiltersCard/FiltersCard';
import { FormatModal } from './FormatModal';
import ParametersCard from './ParametersCard/ParametersCard';
import ResultsCard from './ResultsCard/ResultsCard';
import SqlCard from './SqlCard/SqlCard';
import VisualizationCard from './VisualizationCard/VisualizationCard';
import { WriteBackModal } from './WriteBackModal';
import useApp from '../../providers/App/useApp';

const Explorer: FC<{ hideHeader?: boolean }> = memo(
    ({ hideHeader = false }) => {
        const { user }=  useApp();
        const unsavedChartVersionTableName = useExplorerContext(
            (context) => context.state.unsavedChartVersion.tableName,
        );
        const unsavedChartVersionMetricQuery = useExplorerContext(
            (context) => context.state.unsavedChartVersion.metricQuery,
        );
        const isEditMode = useExplorerContext(
            (context) => context.state.isEditMode,
        );
        const projectUuid = useProjectUuid();

        const queryUuid = useExplorerContext(
            (context) => context.query?.data?.queryUuid,
        );

        const setParameterReferences = useExplorerContext(
            (context) => context.actions.setParameterReferences,
        );

        const { data: explore } = useExplore(unsavedChartVersionTableName);

        const { data: { parameterReferences } = {}, isError } = useCompiledSql({
            enabled: !!unsavedChartVersionTableName,
        });

        useEffect(() => {
            if (isError) {
                // If there's an error, we set the parameter references to an empty array
                setParameterReferences([]);
            } else {
                // While there's no parameter references array the request hasn't run, so we set it explicitly to null
                setParameterReferences(parameterReferences ?? null);
            }
        }, [parameterReferences, setParameterReferences, isError]);

        const { data: org } = useOrganization();

        return (
            <MetricQueryDataProvider
                metricQuery={unsavedChartVersionMetricQuery}
                tableName={unsavedChartVersionTableName}
                explore={explore}
                queryUuid={queryUuid}
            >
                <Stack sx={{ flexGrow: 1 }}>
                    {!hideHeader && isEditMode && <ExplorerHeader />}

                    {!!unsavedChartVersionTableName &&
                        parameterReferences &&
                        parameterReferences?.length > 0 && (
                            <ParametersCard
                                parameterReferences={parameterReferences}
                            />
                        )}

                    <FiltersCard />

                    <VisualizationCard projectUuid={projectUuid} />

                    <ResultsCard />

<<<<<<< HEAD
                    {!!projectUuid && user.data?.role === 'admin' && <SqlCard projectUuid={projectUuid} />}
=======
                    <Can
                        I="manage"
                        this={subject('Explore', {
                            organizationUuid: org?.organizationUuid,
                            projectUuid,
                        })}
                    >
                        {!!projectUuid && <SqlCard projectUuid={projectUuid} />}
                    </Can>
>>>>>>> f8277767
                </Stack>

                <UnderlyingDataModal />
                <DrillDownModal />
                <CustomMetricModal />
                <CustomDimensionModal />
                <FormatModal />
                <WriteBackModal />
            </MetricQueryDataProvider>
        );
    },
);

export default Explorer;<|MERGE_RESOLUTION|>--- conflicted
+++ resolved
@@ -86,9 +86,7 @@
 
                     <ResultsCard />
 
-<<<<<<< HEAD
                     {!!projectUuid && user.data?.role === 'admin' && <SqlCard projectUuid={projectUuid} />}
-=======
                     <Can
                         I="manage"
                         this={subject('Explore', {
@@ -98,7 +96,6 @@
                     >
                         {!!projectUuid && <SqlCard projectUuid={projectUuid} />}
                     </Can>
->>>>>>> f8277767
                 </Stack>
 
                 <UnderlyingDataModal />
