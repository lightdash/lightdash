import { getHiddenTableFields, NotFoundError } from '@lightdash/common';
import { FC, memo, useCallback, useMemo, useState } from 'react';

import { useDisclosure } from '@mantine/hooks';
import { downloadCsv } from '../../../api/csv';
import useDashboardStorage from '../../../hooks/dashboard/useDashboardStorage';
import { EChartSeries } from '../../../hooks/echarts/useEchartsCartesianConfig';
import { uploadGsheet } from '../../../hooks/gdrive/useGdrive';
import { useExplore } from '../../../hooks/useExplore';
import { useApp } from '../../../providers/AppProvider';
import {
    ExplorerSection,
    useExplorerContext,
} from '../../../providers/ExplorerProvider';
import { ChartDownloadMenu } from '../../ChartDownload';
import CollapsableCard from '../../common/CollapsableCard';
import LightdashVisualization from '../../LightdashVisualization';
import VisualizationProvider from '../../LightdashVisualization/VisualizationProvider';
import { EchartSeriesClickEvent } from '../../SimpleChart';
import { SeriesContextMenu } from './SeriesContextMenu';
import VisualizationSidebar from './VisualizationSidebar';

export type EchartsClickEvent = {
    event: EchartSeriesClickEvent;
    dimensions: string[];
    series: EChartSeries[];
};

const VisualizationCard: FC<{
    projectUuid?: string;
    isProjectPreview?: boolean;
}> = memo(({ projectUuid: fallBackUUid, isProjectPreview }) => {
    const { health } = useApp();

    const savedChart = useExplorerContext(
        (context) => context.state.savedChart,
    );

    const isLoadingQueryResults = useExplorerContext(
        (context) => context.queryResults.isLoading,
    );
    const queryResults = useExplorerContext(
        (context) => context.queryResults.data,
    );
    const setPivotFields = useExplorerContext(
        (context) => context.actions.setPivotFields,
    );
    const setChartType = useExplorerContext(
        (context) => context.actions.setChartType,
    );
    const setChartConfig = useExplorerContext(
        (context) => context.actions.setChartConfig,
    );
    const expandedSections = useExplorerContext(
        (context) => context.state.expandedSections,
    );
    const isEditMode = useExplorerContext(
        (context) => context.state.isEditMode,
    );
    const toggleExpandedSection = useExplorerContext(
        (context) => context.actions.toggleExpandedSection,
    );
    const unsavedChartVersion = useExplorerContext(
        (context) => context.state.unsavedChartVersion,
    );

    const isOpen = useMemo(
        () => expandedSections.includes(ExplorerSection.VISUALIZATION),
        [expandedSections],
    );
    const toggleSection = useCallback(
        () => toggleExpandedSection(ExplorerSection.VISUALIZATION),
        [toggleExpandedSection],
    );
    const projectUuid = useExplorerContext(
        (context) => context.state.savedChart?.projectUuid || fallBackUUid,
    );

    const { data: explore } = useExplore(unsavedChartVersion.tableName);

    const [echartsClickEvent, setEchartsClickEvent] =
        useState<EchartsClickEvent>();

    const { getIsEditingDashboardChart } = useDashboardStorage();

    const [isSidebarOpen, { open: openSidebar, close: closeSidebar }] =
        useDisclosure();

    const onSeriesContextMenu = useCallback(
        (e: EchartSeriesClickEvent, series: EChartSeries[]) => {
            setEchartsClickEvent({
                event: e,
                dimensions: unsavedChartVersion.metricQuery.dimensions,
                series,
            });
        },
        [unsavedChartVersion],
    );

    if (!unsavedChartVersion.tableName) {
        return <CollapsableCard title="Charts" disabled />;
    }

    const getCsvLink = async (
        csvLimit: number | null,
        onlyRaw: boolean,
        showTableNames: boolean,
        columnOrder: string[],
        customLabels?: Record<string, string>,
    ) => {
        if (explore?.name && unsavedChartVersion?.metricQuery && projectUuid) {
            const csvResponse = await downloadCsv({
                projectUuid,
                tableId: explore?.name,
                query: unsavedChartVersion.metricQuery,
                csvLimit,
                onlyRaw,
                showTableNames,
                columnOrder: columnOrder,
                customLabels,
                hiddenFields: getHiddenTableFields(
                    unsavedChartVersion.chartConfig,
                ),
            });
            return csvResponse;
        }
        throw new NotFoundError('no metric query defined');
    };
    const getGsheetLink = async (
        columnOrder: string[],
        showTableNames: boolean,
        customLabels?: Record<string, string>,
    ) => {
        if (explore?.name && unsavedChartVersion?.metricQuery && projectUuid) {
            const gsheetResponse = await uploadGsheet({
                projectUuid,
                exploreId: explore?.name,
                metricQuery: unsavedChartVersion?.metricQuery,
                columnOrder,
                showTableNames,
                customLabels,
                hiddenFields: getHiddenTableFields(
                    unsavedChartVersion.chartConfig,
                ),
            });
            return gsheetResponse;
        }
        throw new NotFoundError('no metric query defined');
    };

    if (health.isLoading || !health.data) {
        return null;
    }

    return (
        <VisualizationProvider
            chartConfig={unsavedChartVersion.chartConfig}
            initialPivotDimensions={unsavedChartVersion.pivotConfig?.columns}
            explore={explore}
            resultsData={queryResults}
            isLoading={isLoadingQueryResults}
            columnOrder={unsavedChartVersion.tableConfig.columnOrder}
            onSeriesContextMenu={onSeriesContextMenu}
            pivotTableMaxColumnLimit={health.data.pivotTable.maxColumnLimit}
<<<<<<< HEAD
            savedChartUuid={isEditMode ? undefined : savedChart?.uuid}
=======
            onChartConfigChange={setChartConfig}
            onChartTypeChange={setChartType}
            onPivotDimensionsChange={setPivotFields}
>>>>>>> e23ffd02
        >
            <CollapsableCard
                title="Charts"
                isOpen={isOpen}
                isVisualizationCard
                onToggle={toggleSection}
                rightHeaderElement={
                    isOpen && (
                        <>
                            {isEditMode ? (
                                <VisualizationSidebar
                                    chartType={
                                        unsavedChartVersion.chartConfig.type
                                    }
                                    savedChart={savedChart}
                                    isEditingDashboardChart={getIsEditingDashboardChart()}
                                    isProjectPreview={isProjectPreview}
                                    isOpen={isSidebarOpen}
                                    onOpen={openSidebar}
                                    onClose={closeSidebar}
                                />
                            ) : null}

                            <ChartDownloadMenu
                                getCsvLink={getCsvLink}
                                projectUuid={projectUuid!}
                                getGsheetLink={getGsheetLink}
                            />
                        </>
                    )
                }
            >
                <LightdashVisualization
                    className="sentry-block ph-no-capture"
                    data-testid="visualization"
                />
                <SeriesContextMenu
                    echartSeriesClickEvent={echartsClickEvent?.event}
                    dimensions={echartsClickEvent?.dimensions}
                    series={echartsClickEvent?.series}
                />
            </CollapsableCard>
        </VisualizationProvider>
    );
});

export default VisualizationCard;<|MERGE_RESOLUTION|>--- conflicted
+++ resolved
@@ -162,13 +162,10 @@
             columnOrder={unsavedChartVersion.tableConfig.columnOrder}
             onSeriesContextMenu={onSeriesContextMenu}
             pivotTableMaxColumnLimit={health.data.pivotTable.maxColumnLimit}
-<<<<<<< HEAD
             savedChartUuid={isEditMode ? undefined : savedChart?.uuid}
-=======
             onChartConfigChange={setChartConfig}
             onChartTypeChange={setChartType}
             onPivotDimensionsChange={setPivotFields}
->>>>>>> e23ffd02
         >
             <CollapsableCard
                 title="Charts"
