import { Button, Collapse, H5 } from '@blueprintjs/core';
import { ChartType } from '@lightdash/common';
import { FC, useCallback, useState } from 'react';
import { EChartSeries } from '../../../hooks/echarts/useEcharts';
import { useExplore } from '../../../hooks/useExplore';
import {
    ExplorerSection,
    useExplorer,
} from '../../../providers/ExplorerProvider';
import BigNumberConfigPanel from '../../BigNumberConfig';
import ChartConfigPanel from '../../ChartConfigPanel';
import { ChartDownloadMenu } from '../../ChartDownload';
import LightdashVisualization from '../../LightdashVisualization';
import VisualizationProvider from '../../LightdashVisualization/VisualizationProvider';
import { EchartSeriesClickEvent } from '../../SimpleChart';
import TableConfigPanel from '../../TableConfigPanel';
import VisualizationCardOptions from '../VisualizationCardOptions';
<<<<<<< HEAD
import { SeriesContextMenu } from './SeriesContextMenu';
=======
import ShowTotalsToggle from './ShowTotalsToggle';
>>>>>>> a386d32e
import {
    CardHeader,
    CardHeaderButtons,
    CardHeaderTitle,
    MainCard,
    VisualizationCardContentWrapper,
} from './VisualizationCard.styles';

const ConfigPanel: FC<{ chartType: ChartType }> = ({ chartType }) => {
    switch (chartType) {
        case ChartType.BIG_NUMBER:
            return <BigNumberConfigPanel />;
        case ChartType.TABLE:
            return <TableConfigPanel />;
        default:
            return <ChartConfigPanel />;
    }
};
const VisualizationCard: FC = () => {
    const {
        state: { isEditMode, unsavedChartVersion, expandedSections },
        queryResults,
        actions: {
            setPivotFields,
            setChartType,
            setChartConfig,
            toggleExpandedSection,
        },
    } = useExplorer();
    const { data: explore } = useExplore(unsavedChartVersion.tableName);
    const vizIsOpen = expandedSections.includes(ExplorerSection.VISUALIZATION);

    const [echartsClickEvent, setEchartsClickEvent] = useState<{
        event: EchartSeriesClickEvent;
        dimensions: string[];
        pivot: string | undefined;
        series: EChartSeries[];
    }>();

    const onSeriesContextMenu = useCallback(
        (e: EchartSeriesClickEvent, series: EChartSeries[]) => {
            const pivot = unsavedChartVersion?.pivotConfig?.columns?.[0];

            setEchartsClickEvent({
                event: e,
                dimensions: unsavedChartVersion.metricQuery.dimensions,
                pivot,
                series,
            });
        },
        [unsavedChartVersion],
    );

    if (!unsavedChartVersion.tableName) {
        return (
            <MainCard elevation={1}>
                <CardHeader>
                    <CardHeaderTitle>
                        <Button icon={'chevron-right'} minimal disabled />
                        <H5>Charts</H5>
                    </CardHeaderTitle>
                </CardHeader>
            </MainCard>
        );
    }

    return (
        <MainCard elevation={1}>
            <VisualizationProvider
                initialChartConfig={unsavedChartVersion.chartConfig}
                chartType={unsavedChartVersion.chartConfig.type}
                initialPivotDimensions={
                    unsavedChartVersion.pivotConfig?.columns
                }
                explore={explore}
                resultsData={queryResults.data}
                isLoading={queryResults.isLoading}
                onChartConfigChange={setChartConfig}
                onChartTypeChange={setChartType}
                onPivotDimensionsChange={setPivotFields}
                columnOrder={unsavedChartVersion.tableConfig.columnOrder}
                onSeriesContextMenu={onSeriesContextMenu}
            >
                <CardHeader>
                    <CardHeaderTitle>
                        <Button
                            icon={vizIsOpen ? 'chevron-down' : 'chevron-right'}
                            minimal
                            onClick={() =>
                                toggleExpandedSection(
                                    ExplorerSection.VISUALIZATION,
                                )
                            }
                        />
                        <H5>Charts</H5>
                    </CardHeaderTitle>
                    {vizIsOpen && (
                        <CardHeaderButtons>
                            {isEditMode && (
                                <>
                                    <VisualizationCardOptions />
                                    <ConfigPanel
                                        chartType={
                                            unsavedChartVersion.chartConfig.type
                                        }
                                    />
                                </>
                            )}
                            {!isEditMode &&
                                unsavedChartVersion.chartConfig.type ===
                                    'table' && <ShowTotalsToggle />}
                            <ChartDownloadMenu />
                        </CardHeaderButtons>
                    )}
                </CardHeader>
                <Collapse className="explorer-chart" isOpen={vizIsOpen}>
                    <VisualizationCardContentWrapper className="cohere-block">
                        <LightdashVisualization />

                        <SeriesContextMenu
                            echartSeriesClickEvent={echartsClickEvent?.event}
                            dimensions={echartsClickEvent?.dimensions || []}
                            pivot={echartsClickEvent?.pivot}
                            series={echartsClickEvent?.series || []}
                        />
                    </VisualizationCardContentWrapper>
                </Collapse>
            </VisualizationProvider>
        </MainCard>
    );
};

export default VisualizationCard;<|MERGE_RESOLUTION|>--- conflicted
+++ resolved
@@ -15,11 +15,8 @@
 import { EchartSeriesClickEvent } from '../../SimpleChart';
 import TableConfigPanel from '../../TableConfigPanel';
 import VisualizationCardOptions from '../VisualizationCardOptions';
-<<<<<<< HEAD
 import { SeriesContextMenu } from './SeriesContextMenu';
-=======
 import ShowTotalsToggle from './ShowTotalsToggle';
->>>>>>> a386d32e
 import {
     CardHeader,
     CardHeaderButtons,
