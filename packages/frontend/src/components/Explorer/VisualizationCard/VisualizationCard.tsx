import { NotFoundError } from '@lightdash/common';
import { FC, memo, useCallback, useMemo, useState } from 'react';

import { Space } from '@mantine/core';
import { useFeatureFlagEnabled } from 'posthog-js/react';
import { downloadCsv } from '../../../api/csv';
import useDashboardStorage from '../../../hooks/dashboard/useDashboardStorage';
import { EChartSeries } from '../../../hooks/echarts/useEcharts';
import { uploadGsheet } from '../../../hooks/gdrive/useGdrive';
import { useExplore } from '../../../hooks/useExplore';
import { useApp } from '../../../providers/AppProvider';
import {
    ExplorerSection,
    useExplorerContext,
} from '../../../providers/ExplorerProvider';
import { ChartDownloadMenu } from '../../ChartDownload';
import CollapsableCard from '../../common/CollapsableCard';
import LightdashVisualization from '../../LightdashVisualization';
import VisualizationProvider from '../../LightdashVisualization/VisualizationProvider';
import { EchartSeriesClickEvent } from '../../SimpleChart';
import VisualizationCardOptions from '../VisualizationCardOptions';
import { SeriesContextMenu } from './SeriesContextMenu';
import VisualizationConfigPanel from './VisualizationConfigPanel';
import VisualizationSidebar from './VisualizationSidebar';

export type EchartsClickEvent = {
    event: EchartSeriesClickEvent;
    dimensions: string[];
    series: EChartSeries[];
};

const VisualizationCard: FC<{ projectUuid?: string }> = memo(
    ({ projectUuid: fallBackUUid }) => {
<<<<<<< HEAD
        // FEATURE FLAG: remove when chart config sidebar is complete
        const useSidebar = useFeatureFlagEnabled('sidebar-chart-config');

        const savedChart = useExplorerContext(
            (context) => context.state.savedChart,
        );
=======
        const { health } = useApp();

>>>>>>> c2ec2a5c
        const unsavedChartVersion = useExplorerContext(
            (context) => context.state.unsavedChartVersion,
        );
        const isLoadingQueryResults = useExplorerContext(
            (context) => context.queryResults.isLoading,
        );
        const queryResults = useExplorerContext(
            (context) => context.queryResults.data,
        );
        const setPivotFields = useExplorerContext(
            (context) => context.actions.setPivotFields,
        );
        const setChartType = useExplorerContext(
            (context) => context.actions.setChartType,
        );
        const setChartConfig = useExplorerContext(
            (context) => context.actions.setChartConfig,
        );
        const expandedSections = useExplorerContext(
            (context) => context.state.expandedSections,
        );
        const isEditMode = useExplorerContext(
            (context) => context.state.isEditMode,
        );
        const toggleExpandedSection = useExplorerContext(
            (context) => context.actions.toggleExpandedSection,
        );
        const chartType = useExplorerContext(
            (context) => context.state.unsavedChartVersion.chartConfig.type,
        );
        const isOpen = useMemo(
            () => expandedSections.includes(ExplorerSection.VISUALIZATION),
            [expandedSections],
        );
        const toggleSection = useCallback(
            () => toggleExpandedSection(ExplorerSection.VISUALIZATION),
            [toggleExpandedSection],
        );
        const projectUuid = useExplorerContext(
            (context) => context.state.savedChart?.projectUuid || fallBackUUid,
        );

        const { data: explore } = useExplore(unsavedChartVersion.tableName);

        const [echartsClickEvent, setEchartsClickEvent] =
            useState<EchartsClickEvent>();

        const { getIsEditingDashboardChart } = useDashboardStorage();

        const onSeriesContextMenu = useCallback(
            (e: EchartSeriesClickEvent, series: EChartSeries[]) => {
                setEchartsClickEvent({
                    event: e,
                    dimensions: unsavedChartVersion.metricQuery.dimensions,
                    series,
                });
            },
            [unsavedChartVersion],
        );

        if (!unsavedChartVersion.tableName) {
            return <CollapsableCard title="Charts" disabled />;
        }

        const getCsvLink = async (
            csvLimit: number | null,
            onlyRaw: boolean,
            showTableNames: boolean,
            columnOrder: string[],
            customLabels?: Record<string, string>,
        ) => {
            if (
                explore?.name &&
                unsavedChartVersion?.metricQuery &&
                projectUuid
            ) {
                const csvResponse = await downloadCsv({
                    projectUuid,
                    tableId: explore?.name,
                    query: unsavedChartVersion?.metricQuery,
                    csvLimit,
                    onlyRaw,
                    showTableNames,
                    columnOrder,
                    customLabels,
                });
                return csvResponse;
            }
            throw new NotFoundError('no metric query defined');
        };
        const getGsheetLink = async (columnOrder: string[]) => {
            if (
                explore?.name &&
                unsavedChartVersion?.metricQuery &&
                projectUuid
            ) {
                const gsheetResponse = await uploadGsheet({
                    projectUuid,
                    exploreId: explore?.name,
                    metricQuery: unsavedChartVersion?.metricQuery,
                    columnOrder,
                    showTableNames: true,
                });
                return gsheetResponse;
            }
            throw new NotFoundError('no metric query defined');
        };

        if (health.isLoading || !health.data) {
            return null;
        }

        return (
            <VisualizationProvider
                initialChartConfig={unsavedChartVersion.chartConfig}
                chartType={unsavedChartVersion.chartConfig.type}
                initialPivotDimensions={
                    unsavedChartVersion.pivotConfig?.columns
                }
                explore={explore}
                resultsData={queryResults}
                isLoading={isLoadingQueryResults}
                onChartConfigChange={setChartConfig}
                onChartTypeChange={setChartType}
                onPivotDimensionsChange={setPivotFields}
                columnOrder={unsavedChartVersion.tableConfig.columnOrder}
                onSeriesContextMenu={onSeriesContextMenu}
                pivotTableMaxColumnLimit={health.data.pivotTable.maxColumnLimit}
            >
                <CollapsableCard
                    title="Charts"
                    isOpen={isOpen}
                    shouldExpand
                    onToggle={toggleSection}
                    rightHeaderElement={
                        isOpen && (
                            <>
                                {isEditMode ? (
                                    useSidebar ? (
                                        <VisualizationSidebar
                                            chartType={chartType}
                                            savedChart={savedChart}
                                            isEditingDashboardChart={getIsEditingDashboardChart()}
                                        />
                                    ) : (
                                        <>
                                            <VisualizationCardOptions />
                                            <VisualizationConfigPanel
                                                chartType={chartType}
                                            />
                                        </>
                                    )
                                ) : null}
                                <ChartDownloadMenu
                                    getCsvLink={getCsvLink}
                                    projectUuid={projectUuid!}
                                    getGsheetLink={getGsheetLink}
                                />
                            </>
                        )
                    }
                >
                    <Space h="sm" />
                    <LightdashVisualization
                        className="sentry-block ph-no-capture"
                        data-testid="visualization"
                    />
                    <SeriesContextMenu
                        echartSeriesClickEvent={echartsClickEvent?.event}
                        dimensions={echartsClickEvent?.dimensions}
                        series={echartsClickEvent?.series}
                    />
                </CollapsableCard>
            </VisualizationProvider>
        );
    },
);

export default VisualizationCard;<|MERGE_RESOLUTION|>--- conflicted
+++ resolved
@@ -31,17 +31,15 @@
 
 const VisualizationCard: FC<{ projectUuid?: string }> = memo(
     ({ projectUuid: fallBackUUid }) => {
-<<<<<<< HEAD
+        const { health } = useApp();
+
         // FEATURE FLAG: remove when chart config sidebar is complete
         const useSidebar = useFeatureFlagEnabled('sidebar-chart-config');
 
         const savedChart = useExplorerContext(
             (context) => context.state.savedChart,
         );
-=======
-        const { health } = useApp();
-
->>>>>>> c2ec2a5c
+
         const unsavedChartVersion = useExplorerContext(
             (context) => context.state.unsavedChartVersion,
         );
