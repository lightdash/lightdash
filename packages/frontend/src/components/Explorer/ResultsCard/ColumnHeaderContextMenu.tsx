--- conflicted
+++ resolved
@@ -36,8 +36,6 @@
                             }}
                         />
 
-<<<<<<< HEAD
-=======
                         <MenuItem
                             text={`Remove`}
                             icon={'cross'}
@@ -57,7 +55,6 @@
             <ContextMenu2
                 content={
                     <Menu>
->>>>>>> d56db247
                         <MenuItem
                             text={`Remove`}
                             icon={'cross'}
