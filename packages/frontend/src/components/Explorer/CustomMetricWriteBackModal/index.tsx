import {
    convertCustomMetricToDbt,
<<<<<<< HEAD
    DbtProjectType,
=======
    getErrorMessage,
    NotImplementedError,
>>>>>>> 13b2ace1
    type AdditionalMetric,
} from '@lightdash/common';
import {
    Anchor,
    Button,
    Checkbox,
    Group,
    List,
    Modal,
    Stack,
    Text,
    Tooltip,
} from '@mantine/core';
import { Prism } from '@mantine/prism';
import { IconBrandGithub, IconInfoCircle } from '@tabler/icons-react';
import * as yaml from 'js-yaml';
import { useCallback, useMemo, useState } from 'react';
import { useParams } from 'react-router';
import { useProject } from '../../../hooks/useProject';
import useExplorerContext from '../../../providers/Explorer/useExplorerContext';
import CollapsableCard from '../../common/CollapsableCard/CollapsableCard';
import MantineIcon from '../../common/MantineIcon';
import { useWriteBackCustomMetrics } from './hooks/useCustomMetricWriteBack';

const useIsGithubProject = (projectUuid: string) => {
    const { data: project } = useProject(projectUuid);
    return project?.dbtConnection.type === DbtProjectType.GITHUB;
};

const PR_DISABLED_MESSAGE =
    'Pull requests can only be opened for GitHub connected projects';

const CreatedPullRequestModalContent = ({
    onClose,
    data,
}: {
    onClose: () => void;
    data: { prUrl: string };
}) => {
    return (
        <Modal
            size="xl"
            onClick={(e) => e.stopPropagation()}
            opened={true}
            onClose={onClose}
            title={
                <Group spacing="xs">
                    <MantineIcon
                        icon={IconBrandGithub}
                        size="lg"
                        color="gray.7"
                    />
                    <Text fw={500}>Write back to dbt</Text>
                </Group>
            }
            styles={(theme) => ({
                header: { borderBottom: `1px solid ${theme.colors.gray[4]}` },
                body: { padding: 0 },
            })}
        >
            <Stack p="md">
                <Text>
                    Your pull request{' '}
                    <Anchor href={data.prUrl} target="_blank" span fw={700}>
                        #{data.prUrl.split('/').pop()}
                    </Anchor>{' '}
                    was successfully created on Github.
                    <Text pt="md">
                        Once it is merged, refresh your dbt connection to see
                        your updated metrics.
                    </Text>
                </Text>
            </Stack>
            <Group position="right" w="100%" p="md">
                <Button
                    color="gray.7"
                    onClick={onClose}
                    variant="outline"
                    size="xs"
                >
                    Close
                </Button>
            </Group>
        </Modal>
    );
};

<<<<<<< HEAD
=======
const parseError = (error: unknown): string => {
    const errorName = error instanceof Error ? error.name : 'unknown error';
    return `Error: ${
        error instanceof NotImplementedError
            ? `unsupported metric definition`
            : errorName
    }

${getErrorMessage(error)}`;
};
>>>>>>> 13b2ace1
const SingleCustomMetricModalContent = ({
    handleClose,
    item,
    projectUuid,
}: {
    handleClose: () => void;
    projectUuid: string;
    item: AdditionalMetric;
}) => {
    const {
        mutate: writeBackCustomMetrics,
        data,
        isLoading,
    } = useWriteBackCustomMetrics(projectUuid!);
    const [showDiff, setShowDiff] = useState(true);
    const [error, setError] = useState<string | undefined>();

    const isGithubProject = useIsGithubProject(projectUuid);

    const previewCode = useMemo(() => {
        try {
            const code = yaml.dump({
                [item.name]: convertCustomMetricToDbt(item),
            });
            setError(undefined);
            return code;
        } catch (e) {
            setError(parseError(e));
            return '';
        }
    }, [item]);

    if (data) {
        // Return a simple confirmation modal with the PR URL
        return (
            <CreatedPullRequestModalContent data={data} onClose={handleClose} />
        );
    }

    return (
        <Modal
            size="lg"
            onClick={(e) => e.stopPropagation()}
            opened={true}
            onClose={handleClose}
            title={
                <Group spacing="xs">
                    <MantineIcon
                        icon={IconBrandGithub}
                        size="lg"
                        color="gray.7"
                    />
                    <Text fw={500}>Write back to dbt</Text>
                    <Tooltip
                        variant="xs"
                        withinPortal
                        multiline
                        maw={300}
                        label="Convert this custom metric into a metric in your dbt project. This will create a new branch and start a pull request."
                    >
                        <MantineIcon
                            color="gray.7"
                            icon={IconInfoCircle}
                            size={16}
                        />
                    </Tooltip>
                </Group>
            }
            styles={(theme) => ({
                header: { borderBottom: `1px solid ${theme.colors.gray[4]}` },
                body: { padding: 0 },
            })}
        >
            <Stack p="md">
                <Text>
                    Create a pull request in your dbt project's GitHub
                    repository for the following metric:
                </Text>
                <List spacing="xs" pl="xs">
                    <List.Item fz="xs" ff="monospace">
                        {item.label}
                    </List.Item>
                </List>
                <CollapsableCard
                    isOpen={showDiff}
                    title={'Show metrics code'}
                    onToggle={() => setShowDiff(!showDiff)}
                >
                    <Stack ml={36}>
                        <Prism language="yaml" withLineNumbers trim={false}>
                            {error || previewCode}
                        </Prism>
                    </Stack>
                </CollapsableCard>
            </Stack>

            <Group position="right" w="100%" p="md">
                <Button
                    color="gray.7"
                    onClick={handleClose}
                    variant="outline"
                    disabled={isLoading}
                    size="xs"
                >
                    Cancel
                </Button>
<<<<<<< HEAD

                <Tooltip label={PR_DISABLED_MESSAGE} disabled={isGithubProject}>
                    <div>
                        <Button
                            disabled={isLoading || !isGithubProject}
=======
                <Tooltip
                    label={'Unsupported metric definition'}
                    disabled={!error}
                >
                    <div>
                        <Button
                            disabled={isLoading || !!error}
>>>>>>> 13b2ace1
                            size="xs"
                            onClick={() => {
                                if (!item) return;
                                writeBackCustomMetrics([item]);
                            }}
                        >
                            {isLoading
                                ? 'Creating pull request...'
                                : 'Open Pull Request'}
                        </Button>
                    </div>
                </Tooltip>
            </Group>
        </Modal>
    );
};

const MultipleCustomMetricModalContent = ({
    handleClose,
    items,
    projectUuid,
}: {
    handleClose: () => void;
    projectUuid: string;
    items: AdditionalMetric[];
}) => {
    const {
        mutate: writeBackCustomMetrics,
        data,
        isLoading,
    } = useWriteBackCustomMetrics(projectUuid);

    const isGithubProject = useIsGithubProject(projectUuid);

    const [selectedItems, setSelectedItems] = useState<string[]>([]);
    const [error, setError] = useState<string | undefined>();

    const previewCode = useMemo(() => {
        if (selectedItems.length === 0) return '';
        try {
            const selectedMetrics = items.filter((item) =>
                selectedItems.includes(item.name),
            );
            const code = yaml.dump(
                selectedMetrics.map((item) => ({
                    [item.name]: convertCustomMetricToDbt(item),
                })),
            );
            setError(undefined);
            return code;
        } catch (e) {
            setError(parseError(e));
            return '';
        }
    }, [items, selectedItems]);

    if (data) {
        // Return a simple confirmation modal with the PR URL
        return (
            <CreatedPullRequestModalContent data={data} onClose={handleClose} />
        );
    }

    return (
        <Modal
            size="xl"
            onClick={(e) => e.stopPropagation()}
            opened={true}
            onClose={handleClose}
            title={
                <Group spacing="xs">
                    <MantineIcon
                        icon={IconBrandGithub}
                        size="lg"
                        color="gray.7"
                    />
                    <Text fw={500}>Write back to dbt</Text>
                </Group>
            }
            styles={() => ({
                body: { padding: 0, height: '435px' },
            })}
        >
            <Text
                pl="md"
                pb="sm"
                fz="s"
                color="gray.7"
                sx={(theme) => ({
                    borderBottom: `1px solid ${theme.colors.gray[4]}`,
                })}
            >
                Create a pull request in your dbt project's GitHub repository
                for the following metrics
            </Text>

            <Stack p="md">
                <Group align="flex-start" h="305px">
                    <Stack w="30%" h="100%">
                        <Text>
                            Available metrics ({selectedItems.length} selected)
                        </Text>

                        <Stack
                            h="100%"
                            p="sm"
                            sx={{
                                border: '1px solid #e0e0e0',
                                borderRadius: '4px',
                                overflowY: 'auto',
                            }}
                        >
                            {items.map((item) => (
                                <Tooltip
                                    label={item.label}
                                    key={item.name}
                                    position="right"
                                >
                                    <Group
                                        noWrap
                                        key={item.name}
                                        onClick={() =>
                                            setSelectedItems(
                                                !selectedItems.includes(
                                                    item.name,
                                                )
                                                    ? [
                                                          ...selectedItems,
                                                          item.name,
                                                      ]
                                                    : selectedItems.filter(
                                                          (name) =>
                                                              name !==
                                                              item.name,
                                                      ),
                                            )
                                        }
                                        sx={{ cursor: 'pointer' }}
                                    >
                                        <Checkbox
                                            size="xs"
                                            checked={selectedItems.includes(
                                                item.name,
                                            )}
                                        />
                                        <Text truncate="end">{item.label}</Text>
                                    </Group>
                                </Tooltip>
                            ))}
                        </Stack>
                    </Stack>
                    <Stack w="calc(70% - 18px)" h="100%">
                        <Text>Metric YAML to be created:</Text>

                        <Stack
                            h="100%"
                            sx={{
                                overflowY: 'auto',
                                border: '1px solid #e0e0e0',
                                borderRadius: '4px',
                            }}
                        >
                            <Prism
                                language="yaml"
                                trim={false}
                                noCopy={previewCode === ''}
                            >
                                {error || previewCode}
                            </Prism>
                        </Stack>
                    </Stack>
                </Group>
            </Stack>

            <Group position="right" w="100%" p="md">
                <Button
                    color="gray.7"
                    onClick={handleClose}
                    variant="outline"
                    disabled={isLoading}
                    size="xs"
                >
                    Cancel
                </Button>

                <Tooltip
                    label={
<<<<<<< HEAD
                        !isGithubProject
                            ? PR_DISABLED_MESSAGE
                            : 'Select metrics to open a pull request'
                    }
                    disabled={isGithubProject && selectedItems.length > 0}
=======
                        error
                            ? `Unsupported metric definition`
                            : 'Select metrics to open a pull request'
                    }
                    disabled={selectedItems.length > 0 && !error}
>>>>>>> 13b2ace1
                >
                    <div>
                        {' '}
                        <Button
                            disabled={
                                isLoading ||
                                selectedItems.length === 0 ||
<<<<<<< HEAD
                                !isGithubProject
=======
                                !!error
>>>>>>> 13b2ace1
                            }
                            size="xs"
                            onClick={() => {
                                if (!items) return;
                                writeBackCustomMetrics(items);
                            }}
                        >
                            {isLoading
                                ? 'Creating pull request...'
                                : 'Open Pull Request'}
                        </Button>
                    </div>
                </Tooltip>
            </Group>
        </Modal>
    );
};

export const CustomMetricWriteBackModal = () => {
    const { items, multiple, isOpen } = useExplorerContext(
        (context) => context.state.modals.additionalMetricWriteBack,
    );
    const { projectUuid } = useParams<{
        projectUuid: string;
    }>();

    const toggleModal = useExplorerContext(
        (context) => context.actions.toggleAdditionalMetricWriteBackModal,
    );

    const handleClose = useCallback(() => {
        toggleModal();
    }, [toggleModal]);

    if (!isOpen) {
        return null;
    }

    if (items && !multiple && items.length === 1) {
        return (
            <SingleCustomMetricModalContent
                handleClose={handleClose}
                item={items[0]}
                projectUuid={projectUuid!}
            />
        );
    } else if (multiple === true) {
        return (
            <MultipleCustomMetricModalContent
                handleClose={handleClose}
                projectUuid={projectUuid!}
                items={items || []}
            />
        );
    } else {
        console.error(
            `Invalid custom metric modal arguments multiple="${multiple}": `,
            items,
        );
    }
};<|MERGE_RESOLUTION|>--- conflicted
+++ resolved
@@ -1,11 +1,8 @@
 import {
     convertCustomMetricToDbt,
-<<<<<<< HEAD
     DbtProjectType,
-=======
     getErrorMessage,
     NotImplementedError,
->>>>>>> 13b2ace1
     type AdditionalMetric,
 } from '@lightdash/common';
 import {
@@ -93,8 +90,6 @@
     );
 };
 
-<<<<<<< HEAD
-=======
 const parseError = (error: unknown): string => {
     const errorName = error instanceof Error ? error.name : 'unknown error';
     return `Error: ${
@@ -105,7 +100,7 @@
 
 ${getErrorMessage(error)}`;
 };
->>>>>>> 13b2ace1
+
 const SingleCustomMetricModalContent = ({
     handleClose,
     item,
@@ -212,21 +207,18 @@
                 >
                     Cancel
                 </Button>
-<<<<<<< HEAD
-
-                <Tooltip label={PR_DISABLED_MESSAGE} disabled={isGithubProject}>
+
+                <Tooltip
+                    label={
+                        error
+                            ? 'Unsupported metric definition'
+                            : PR_DISABLED_MESSAGE
+                    }
+                    disabled={isGithubProject && !error}
+                >
                     <div>
                         <Button
-                            disabled={isLoading || !isGithubProject}
-=======
-                <Tooltip
-                    label={'Unsupported metric definition'}
-                    disabled={!error}
-                >
-                    <div>
-                        <Button
-                            disabled={isLoading || !!error}
->>>>>>> 13b2ace1
+                            disabled={isLoading || !isGithubProject || !!error}
                             size="xs"
                             onClick={() => {
                                 if (!item) return;
@@ -414,19 +406,15 @@
 
                 <Tooltip
                     label={
-<<<<<<< HEAD
-                        !isGithubProject
+                        error
+                            ? `Unsupported metric definition`
+                            : !isGithubProject
                             ? PR_DISABLED_MESSAGE
                             : 'Select metrics to open a pull request'
                     }
-                    disabled={isGithubProject && selectedItems.length > 0}
-=======
-                        error
-                            ? `Unsupported metric definition`
-                            : 'Select metrics to open a pull request'
+                    disabled={
+                        isGithubProject && selectedItems.length > 0 && !error
                     }
-                    disabled={selectedItems.length > 0 && !error}
->>>>>>> 13b2ace1
                 >
                     <div>
                         {' '}
@@ -434,11 +422,8 @@
                             disabled={
                                 isLoading ||
                                 selectedItems.length === 0 ||
-<<<<<<< HEAD
-                                !isGithubProject
-=======
+                                !isGithubProject ||
                                 !!error
->>>>>>> 13b2ace1
                             }
                             size="xs"
                             onClick={() => {
