--- conflicted
+++ resolved
@@ -2,10 +2,11 @@
 import {
     Anchor,
     Button,
+    Checkbox,
     Group,
+    List,
     Loader,
     Modal,
-    MultiSelect,
     Stack,
     Text,
     Tooltip,
@@ -20,84 +21,37 @@
 import { useWriteBackCustomMetrics } from './hooks/useCustomMetricWriteBack';
 import { usePreviewWriteBackCustomMetrics } from './hooks/usePreviewCustomMetricWriteBack';
 
-<<<<<<< HEAD
 const SingleCustomMetricModalContent = ({
     isOpen,
     handleClose,
     data,
     isLoading,
     item,
+    projectUuid,
     writeBackCustomMetrics,
 }: {
     isOpen: boolean;
     handleClose: () => void;
     data: any;
     isLoading: boolean;
+    projectUuid: string;
     item: AdditionalMetric;
     writeBackCustomMetrics: (items: AdditionalMetric[]) => void;
 }) => {
-    return (
-=======
-export const CustomMetricWriteBackModal = () => {
-    const { isOpen, items: allCustomMetrics } = useExplorerContext(
-        (context) => context.state.modals.additionalMetricWriteBack,
-    );
-    const { projectUuid } = useParams<{
-        projectUuid: string;
-    }>();
-
-    const toggleModal = useExplorerContext(
-        (context) => context.actions.toggleAdditionalMetricWriteBackModal,
-    );
-
-    const {
-        mutate: writeBackCustomMetrics,
-        data,
-        isLoading,
-        reset,
-    } = useWriteBackCustomMetrics(projectUuid!);
-    const [selectedItems, setSelectedItems] = useState<string[]>([]);
-    const [showDiff, setShowDiff] = useState(false);
-
-    useEffect(() => {
-        setSelectedItems(
-            allCustomMetrics?.[0]?.name ? [allCustomMetrics?.[0]?.name] : [],
-        );
-    }, [allCustomMetrics]);
-    const handleClose = useCallback(() => {
-        toggleModal();
-        reset();
-        setSelectedItems([]);
-        setShowDiff(false);
-    }, [toggleModal, reset]);
-
-    const availableCustomMetrics = useMemo(
-        () =>
-            allCustomMetrics?.map((item) => ({
-                label: item.label,
-                value: item.name,
-            })) || [],
-        [allCustomMetrics],
-    );
-
     const {
         mutate: previewWriteBackCustomMetrics,
         data: previewData,
         isLoading: previewLoading,
     } = usePreviewWriteBackCustomMetrics(projectUuid!);
+    const [showDiff, setShowDiff] = useState(false);
 
     useEffect(() => {
-        if (selectedItems?.length > 0) {
-            const selectedCustomMetrics =
-                allCustomMetrics?.filter((item) =>
-                    selectedItems.includes(item.name),
-                ) || [];
-            previewWriteBackCustomMetrics(selectedCustomMetrics);
+        if (item) {
+            previewWriteBackCustomMetrics([item]);
         }
-    }, [selectedItems, allCustomMetrics, previewWriteBackCustomMetrics]);
-
-    return availableCustomMetrics && availableCustomMetrics.length > 0 ? (
->>>>>>> f1ff2566
+    }, [item, previewWriteBackCustomMetrics]);
+
+    return (
         <Modal
             size="lg"
             onClick={(e) => e.stopPropagation()}
@@ -154,31 +108,14 @@
                 ) : (
                     <>
                         <Text>
-<<<<<<< HEAD
                             Create a pull request in your dbt project's GitHub
                             repository for the following metric:
-=======
-                            Create a pull request in your dbt project’s GitHub
-                            repository for the following metrics:
->>>>>>> f1ff2566
                         </Text>
-                        <MultiSelect
-                            withinPortal
-                            required
-                            data={availableCustomMetrics}
-                            disabled={availableCustomMetrics.length === 0}
-                            value={selectedItems}
-                            placeholder="Select a custom metric to write back to dbt"
-                            searchable
-                            clearSearchOnChange={false}
-                            itemComponent={({ label, ...others }) => (
-                                <Text color="dimmed" {...others}>
-                                    {label}
-                                </Text>
-                            )}
-                            onChange={setSelectedItems}
-                        />
-
+                        <List spacing="xs" pl="xs">
+                            <List.Item fz="xs" ff="monospace">
+                                {item.label}
+                            </List.Item>
+                        </List>
                         <CollapsableCard
                             isOpen={showDiff}
                             title={'Show metrics code'}
@@ -243,12 +180,8 @@
                             disabled={isLoading}
                             size="xs"
                             onClick={() => {
-                                if (selectedItems?.length === 0) return;
-                                writeBackCustomMetrics(
-                                    allCustomMetrics?.filter((item) =>
-                                        selectedItems.includes(item.name),
-                                    ) || [],
-                                );
+                                if (!item) return;
+                                writeBackCustomMetrics([item]);
                             }}
                         >
                             {isLoading
@@ -269,17 +202,51 @@
     isLoading,
     items,
     writeBackCustomMetrics,
+    projectUuid,
 }: {
     isOpen: boolean;
     handleClose: () => void;
     data: any;
     isLoading: boolean;
+    projectUuid: string;
     items: AdditionalMetric[];
     writeBackCustomMetrics: (items: AdditionalMetric[]) => void;
 }) => {
+    const {
+        mutate: previewWriteBackCustomMetrics,
+        data: previewData,
+        isLoading: previewLoading,
+    } = usePreviewWriteBackCustomMetrics(projectUuid!);
+
+    const [selectedItems, setSelectedItems] = useState<string[]>([]);
+    useEffect(() => {
+        if (selectedItems.length > 0) {
+            previewWriteBackCustomMetrics(
+                items.filter((item) => selectedItems.includes(item.name)),
+            );
+        }
+    }, [items, selectedItems, previewWriteBackCustomMetrics]);
+
+    const previewCode = useMemo(() => {
+        if (!previewData || selectedItems.length === 0) return '';
+
+        const allLines = previewData.files
+            .flatMap((file) => file.diff.map((diff) => diff.value.split('\n')))
+            .flat();
+
+        const minIndentation: string = allLines.reduce<string>((acc, line) => {
+            if (line.trim() === '') return acc;
+            const indent = line.match(/^\s*/)?.[0] || '';
+
+            return indent.length < acc.length ? indent : acc;
+        }, allLines[0].match(/^\s*/)?.[0] || '');
+        return allLines
+            .map((line) => line.replace(minIndentation, ''))
+            .join('\n');
+    }, [selectedItems, previewData]);
     return (
         <Modal
-            size="lg"
+            size="xl"
             onClick={(e) => e.stopPropagation()}
             opened={isOpen}
             onClose={handleClose}
@@ -291,28 +258,91 @@
                         color="gray.7"
                     />
                     <Text fw={500}>Write back to dbt</Text>
-                    <Tooltip
-                        variant="xs"
-                        withinPortal
-                        multiline
-                        maw={300}
-                        label="Convert this custom metric into a metric in your dbt project. This will create a new branch and start a pull request."
-                    >
-                        <MantineIcon
-                            color="gray.7"
-                            icon={IconInfoCircle}
-                            size={16}
-                        />
-                    </Tooltip>
                 </Group>
             }
-            styles={(theme) => ({
-                header: { borderBottom: `1px solid ${theme.colors.gray[4]}` },
-                body: { padding: 0 },
+            styles={() => ({
+                body: { padding: 0, height: '400px' },
             })}
         >
-            <p>Multiple</p>
-
+            <Text
+                pl="md"
+                pb="sm"
+                fz="s"
+                color="gray.7"
+                sx={(theme) => ({
+                    borderBottom: `1px solid ${theme.colors.gray[4]}`,
+                })}
+            >
+                Create a pull request in your dbt project's GitHub repository
+                for the following metrics
+            </Text>
+            <Stack p="md">
+                <Group grow align="flex-start">
+                    <Text>
+                        Available metrics ({selectedItems.length} selected)
+                    </Text>
+                    <Text>Metric YAML definitions to be created:</Text>
+                </Group>
+
+                <Group grow align="flex-start" h="235px">
+                    <Stack
+                        h="100%"
+                        p="sm"
+                        sx={{
+                            border: '1px solid #e0e0e0',
+                            borderRadius: '4px',
+                            overflowY: 'auto',
+                            flex: 0.5,
+                        }}
+                    >
+                        {items.map((item) => (
+                            <Group key={item.name}>
+                                <Checkbox
+                                    size="xs"
+                                    checked={selectedItems.includes(item.name)}
+                                    onChange={(e) =>
+                                        setSelectedItems(
+                                            e.target.checked
+                                                ? [...selectedItems, item.name]
+                                                : selectedItems.filter(
+                                                      (name) =>
+                                                          name !== item.name,
+                                                  ),
+                                        )
+                                    }
+                                />
+                                <Text>{item.label}</Text>
+                            </Group>
+                        ))}
+                    </Stack>
+                    <Stack
+                        h="100%"
+                        sx={{
+                            overflowY: 'auto',
+                            flex: 0.5,
+                            border: '1px solid #e0e0e0',
+                            borderRadius: '4px',
+                        }}
+                    >
+                        {previewLoading ? (
+                            <Loader
+                                size="lg"
+                                color="gray"
+                                mt="xs"
+                                style={{ margin: 'auto' }}
+                            />
+                        ) : (
+                            <Prism
+                                language="yaml"
+                                trim={false}
+                                // all lines are additions, no need to highlight
+                            >
+                                {previewCode}
+                            </Prism>
+                        )}
+                    </Stack>
+                </Group>
+            </Stack>
             <Group position="right" w="100%" p="md">
                 {data ? (
                     <Button
@@ -387,6 +417,7 @@
                 data={data}
                 isLoading={isLoading}
                 item={items[0]}
+                projectUuid={projectUuid!}
                 writeBackCustomMetrics={writeBackCustomMetrics}
             />
         );
@@ -396,6 +427,7 @@
                 isOpen={isOpen}
                 handleClose={handleClose}
                 data={data}
+                projectUuid={projectUuid!}
                 isLoading={isLoading}
                 items={items || []}
                 writeBackCustomMetrics={writeBackCustomMetrics}
