--- conflicted
+++ resolved
@@ -11,13 +11,8 @@
         tableConfig: {
             columnOrder,
             updateColumnProperty,
-<<<<<<< HEAD
             getHeader,
-            filterVisible,
-=======
-            getColumnHeader,
             isFilterVisible,
->>>>>>> 716e9693
         },
     } = useVisualizationContext();
     return (
@@ -25,10 +20,9 @@
             {columnOrder.map((fieldId) => {
                 return (
                     <ColumnWrapper>
-<<<<<<< HEAD
                         <InputGroup
                             fill
-                            disabled={!filterVisible(fieldId)}
+                            disabled={!isFilterVisible(fieldId)}
                             defaultValue={getHeader(fieldId)}
                             onBlur={(e) => {
                                 updateColumnProperty(fieldId, {
@@ -36,9 +30,6 @@
                                 });
                             }}
                         />
-=======
-                        <ColumnTitle>{getColumnHeader(fieldId)}</ColumnTitle>
->>>>>>> 716e9693
 
                         <Button
                             icon={
