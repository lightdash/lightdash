--- conflicted
+++ resolved
@@ -1,10 +1,8 @@
-<<<<<<< HEAD
 import {
     Button,
+    Classes,
     Colors,
     FormGroup,
-    HTMLSelect,
-    Icon,
     NumericInput,
     Radio,
     RadioGroup,
@@ -12,13 +10,7 @@
     Tabs,
 } from '@blueprintjs/core';
 import { Tooltip2 } from '@blueprintjs/popover2';
-import cronstrue from 'cronstrue';
 import React, { FC, useEffect, useMemo, useState } from 'react';
-=======
-import { Button, Classes, Colors, HTMLSelect, Icon } from '@blueprintjs/core';
-import { Tooltip2 } from '@blueprintjs/popover2';
-import React, { FC, useMemo } from 'react';
->>>>>>> 46bf4960
 import useHealth from '../../../hooks/health/useHealth';
 import { useSlackChannels } from '../../../hooks/slack/useSlackChannels';
 import { useGetSlack } from '../../../hooks/useSlack';
