--- conflicted
+++ resolved
@@ -33,13 +33,8 @@
     resultsRunner,
     config,
     additionalQueryKey,
-<<<<<<< HEAD
     semanticQuery,
 }: Args) => {
-=======
-    context,
-}: Args<T>) => {
->>>>>>> 2e4cca52
     const org = useOrganization();
 
     const chartDataModel = useMemo(() => {
@@ -91,19 +86,7 @@
             );
 
             try {
-<<<<<<< HEAD
                 return chartDataModel.getTransformedData(semanticQuery);
-=======
-                return chartDataModel.getTransformedData(
-                    config?.fieldConfig,
-                    sql,
-                    projectUuid,
-                    limit,
-                    slug,
-                    uuid,
-                    context,
-                );
->>>>>>> 2e4cca52
             } catch (e) {
                 if (isApiError(e)) {
                     throw e.error;
