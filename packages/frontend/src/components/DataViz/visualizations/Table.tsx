--- conflicted
+++ resolved
@@ -1,12 +1,7 @@
-<<<<<<< HEAD
-import { type ResultRow, type VizTableColumnsConfig } from '@lightdash/common';
-=======
 import {
     type RawResultRow,
-    type SqlTableConfig,
-    type TableChartSqlConfig,
+    type VizTableColumnsConfig,
 } from '@lightdash/common';
->>>>>>> 3b55ad3d
 import { Flex } from '@mantine/core';
 import { flexRender } from '@tanstack/react-table';
 import { SMALL_TEXT_LENGTH } from '../../common/LightTable';
@@ -21,15 +16,9 @@
 import { type ResultsRunner } from '../transformers/ResultsRunner';
 import { useTableDataModel } from '../transformers/useTableDataModel';
 
-<<<<<<< HEAD
 type TableProps<T extends ResultsRunner> = {
     config?: VizTableColumnsConfig;
     resultsRunner: T;
-=======
-type Props = {
-    data: RawResultRow[];
-    config?: TableChartSqlConfig | SqlTableConfig;
->>>>>>> 3b55ad3d
 };
 
 export const Table = <T extends ResultsRunner>({
