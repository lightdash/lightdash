--- conflicted
+++ resolved
@@ -49,11 +49,8 @@
             sql,
             projectUuid,
             limit,
-<<<<<<< HEAD
             orgColors: org?.chartColors,
-=======
             onPivot,
->>>>>>> c12fb7a7
         });
 
         if (!config?.fieldConfig?.x || config?.fieldConfig.y.length === 0) {
