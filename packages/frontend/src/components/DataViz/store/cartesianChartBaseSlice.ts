--- conflicted
+++ resolved
@@ -265,19 +265,15 @@
             if (!state.config?.fieldConfig) return;
             delete state.config.fieldConfig.x;
         },
-<<<<<<< HEAD
-
-        // SETTER
-=======
+
         setSortBy: (
             { config },
-            action: PayloadAction<VizChartLayout['sortBy']>,
+            action: PayloadAction<PivotChartLayout['sortBy']>,
         ) => {
             if (!config?.fieldConfig) return;
             config.fieldConfig.sortBy = action.payload;
         },
 
->>>>>>> d103be37
         setStacked: ({ config }, action: PayloadAction<boolean>) => {
             if (!config) return;
 
