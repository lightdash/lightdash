import {
    DimensionType,
    SortByDirection,
    type ChartKind,
    type VizChartLayout,
    type VizColumn,
    type VizIndexLayoutOptions,
    type VizPivotLayoutOptions,
    type VizValuesLayoutOptions,
} from '@lightdash/common';
<<<<<<< HEAD
import { ActionIcon, Box, Select } from '@mantine/core';
=======
import { ActionIcon, Box, Stack } from '@mantine/core';
>>>>>>> e02ff014
import { IconX } from '@tabler/icons-react';
import { type FC } from 'react';
import MantineIcon from '../../common/MantineIcon';
import { AddButton } from '../../VisualizationConfigs/common/AddButton';
import { Config } from '../../VisualizationConfigs/common/Config';
import { FieldReferenceSelect } from '../FieldReferenceSelect';
import {
    useVizDispatch,
    useVizSelector,
    type CartesianChartActionsType,
} from '../store';
import { cartesianChartSelectors } from '../store/selectors';
import { DataVizAggregationConfig } from './DataVizAggregationConfig';

const YFieldsAxisConfig: FC<{
    field: VizChartLayout['y'][number];
    yLayoutOptions: VizValuesLayoutOptions[];
    isSingle: boolean;
    index: number;
    actions: CartesianChartActionsType;
    columns: VizColumn[];
}> = ({ field, yLayoutOptions, isSingle, index, actions, columns }) => {
    const dispatch = useVizDispatch();

    return (
        <>
            <Box
                sx={(theme) => ({
                    paddingLeft: !isSingle ? theme.spacing.xs : 0,
                    borderLeft: !isSingle
                        ? `1px solid ${theme.colors.gray[3]}`
                        : 0,
                })}
            >
                <Config>
                    <Config.Section>
                        <FieldReferenceSelect
                            clearable
                            data={yLayoutOptions.map((y) => ({
                                value: y.reference,
                                label: y.reference,
                            }))}
                            value={field.reference}
                            error={
                                yLayoutOptions.find(
                                    (y) => y.reference === field.reference,
                                ) === undefined &&
                                `Column "${field.reference}" does not exist. Choose another`
                            }
                            placeholder="Select Y axis"
                            onChange={(value) => {
                                if (!value) {
                                    dispatch(actions.removeYAxisField(index));
                                } else
                                    dispatch(
                                        actions.setYAxisReference({
                                            reference: value,
                                            index,
                                        }),
                                    );
                            }}
                            fieldType={
                                columns?.find(
                                    (x) => x.reference === field.reference,
                                )?.type ?? DimensionType.STRING
                            }
                        />

                        <Config.Group>
                            <Config.Label>Aggregation</Config.Label>

                            <DataVizAggregationConfig
                                options={
                                    yLayoutOptions.find(
                                        (layout) =>
                                            layout.reference ===
                                            field.reference,
                                    )?.aggregationOptions
                                }
                                aggregation={field.aggregation}
                                onChangeAggregation={(value) =>
                                    dispatch(
                                        actions.setYAxisAggregation({
                                            index,
                                            aggregation: value,
                                        }),
                                    )
                                }
                            />
                        </Config.Group>
                    </Config.Section>
                </Config>
            </Box>
        </>
    );
};

const XFieldAxisConfig = ({
    field,
    xLayoutOptions,
    actions,
    columns,
}: {
    columns: VizColumn[];

    field: VizChartLayout['x'] | undefined;
    xLayoutOptions: VizIndexLayoutOptions[];
    actions: CartesianChartActionsType;
}) => {
    const dispatch = useVizDispatch();

    return (
        <>
            <FieldReferenceSelect
                clearable
                data={xLayoutOptions.map((x) => ({
                    value: x.reference,
                    label: x.reference,
                }))}
                value={field?.reference ?? null}
                placeholder="Select X axis"
                onChange={(value) => {
                    if (!value) {
                        dispatch(actions.removeXAxisField());
                    } else dispatch(actions.setXAxisReference(value));
                }}
                error={
                    field?.reference &&
                    xLayoutOptions.find(
                        (x) => x.reference === field.reference,
                    ) === undefined &&
                    `Column "${field.reference}" does not exist. Choose another`
                }
                fieldType={
                    (field?.reference &&
                        columns?.find((x) => x.reference === field.reference)
                            ?.type) ||
                    DimensionType.STRING
                }
            />
            {field?.reference && (
                <Config.Group>
                    <Config.Label>Sort by</Config.Label>
                    <Select
                        radius="md"
                        placeholder="Select sort option"
                        data={[
                            {
                                value: SortByDirection.ASC,
                                label: 'Ascending',
                            },
                            {
                                value: SortByDirection.DESC,
                                label: 'Descending',
                            },
                        ]}
                        onChange={(value) => {
                            if (value) {
                                const direction = value as SortByDirection;
                                dispatch(
                                    actions.setSortBy([
                                        {
                                            reference: field?.reference,
                                            direction,
                                        },
                                    ]),
                                );
                            }
                        }}
                    />
                </Config.Group>
            )}
        </>
    );
};

const GroupByFieldAxisConfig = ({
    field,
    groupByOptions = [],
    actions,
    columns,
}: {
    columns: VizColumn[];
    field: undefined | { reference: string };
    groupByOptions?: VizPivotLayoutOptions[];
    actions: CartesianChartActionsType;
}) => {
    const dispatch = useVizDispatch();
    const error =
        field !== undefined &&
        !groupByOptions.find((x) => x.reference === field.reference)
            ? `Column "${field.reference}" does not exist. Choose another`
            : undefined;
    return (
        <FieldReferenceSelect
            rightSection={
                // When the field is deleted, the error state prevents the clear button from showing
                error && (
                    <ActionIcon
                        onClick={() =>
                            dispatch(actions.unsetGroupByReference())
                        }
                    >
                        <MantineIcon icon={IconX} />
                    </ActionIcon>
                )
            }
            clearable
            data={groupByOptions.map((groupBy) => ({
                value: groupBy.reference,
                label: groupBy.reference,
            }))}
            value={field?.reference ?? null}
            placeholder="Select group by"
            error={error}
            onChange={(value) => {
                if (!value) {
                    dispatch(actions.unsetGroupByReference());
                } else {
                    dispatch(
                        actions.setGroupByReference({
                            reference: value,
                        }),
                    );
                }
            }}
            fieldType={
                columns?.find((x) => x.reference === field?.reference)?.type ??
                DimensionType.STRING
            }
        />
    );
};

export const CartesianChartFieldConfiguration = ({
    columns,
    actions,
    selectedChartType,
}: {
    selectedChartType: ChartKind;
    columns: VizColumn[];

    actions: CartesianChartActionsType;
}) => {
    const dispatch = useVizDispatch();
    const xLayoutOptions = useVizSelector((state) =>
        cartesianChartSelectors.getIndexLayoutOptions(state, selectedChartType),
    );
    const yLayoutOptions = useVizSelector((state) =>
        cartesianChartSelectors.getValuesLayoutOptions(
            state,
            selectedChartType,
        ),
    );
    const xAxisField = useVizSelector((state) =>
        cartesianChartSelectors.getXAxisField(state, selectedChartType),
    );
    const yAxisFields = useVizSelector((state) =>
        cartesianChartSelectors.getYAxisFields(state, selectedChartType),
    );
    const groupByField = useVizSelector((state) =>
        cartesianChartSelectors.getGroupByField(state, selectedChartType),
    );
    const groupByLayoutOptions = useVizSelector((state) =>
        cartesianChartSelectors.getPivotLayoutOptions(state, selectedChartType),
    );

    return (
        <Stack spacing="sm">
            <Config>
                <Config.Section>
                    <Config.Heading>{`X-axis`}</Config.Heading>
                    {xLayoutOptions && (
                        <XFieldAxisConfig
                            columns={columns}
                            field={xAxisField}
                            xLayoutOptions={xLayoutOptions}
                            actions={actions}
                        />
                    )}
                </Config.Section>
            </Config>
            <Config>
                <Config.Section>
                    <Config.Group>
                        <Config.Heading>{`Y-axis`}</Config.Heading>
                        <AddButton
                            onClick={() => dispatch(actions.addYAxisField())}
                        ></AddButton>
                    </Config.Group>
                    {yLayoutOptions &&
                        yAxisFields &&
                        yAxisFields.map((field, index) => (
                            <YFieldsAxisConfig
                                key={field.reference + index}
                                field={field}
                                yLayoutOptions={yLayoutOptions}
                                isSingle={yAxisFields.length === 1}
                                index={index}
                                actions={actions}
                                columns={columns}
                            />
                        ))}
                </Config.Section>
            </Config>
            <Config>
                <Config.Section>
                    <Config.Heading>Group by</Config.Heading>
                    <GroupByFieldAxisConfig
                        columns={columns}
                        field={groupByField}
                        groupByOptions={groupByLayoutOptions}
                        actions={actions}
                    />
                </Config.Section>
            </Config>
        </Stack>
    );
};<|MERGE_RESOLUTION|>--- conflicted
+++ resolved
@@ -8,11 +8,7 @@
     type VizPivotLayoutOptions,
     type VizValuesLayoutOptions,
 } from '@lightdash/common';
-<<<<<<< HEAD
-import { ActionIcon, Box, Select } from '@mantine/core';
-=======
-import { ActionIcon, Box, Stack } from '@mantine/core';
->>>>>>> e02ff014
+import { ActionIcon, Box, Select, Stack } from '@mantine/core';
 import { IconX } from '@tabler/icons-react';
 import { type FC } from 'react';
 import MantineIcon from '../../common/MantineIcon';
