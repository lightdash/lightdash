import {
    ECHARTS_DEFAULT_COLORS,
<<<<<<< HEAD
    getEChartsChartTypeFromChartKind,
=======
    friendlyName,
    ValueLabelPositionOptions,
>>>>>>> 7de69695
    type CartesianChartDisplay,
    type ChartKind,
    type PivotChartLayout,
} from '@lightdash/common';
import { Group, SegmentedControl, Stack, Text, TextInput } from '@mantine/core';
import { useMemo } from 'react';
import {
    useAppDispatch as useVizDispatch,
    useAppSelector,
} from '../../../features/sqlRunner/store/hooks';
import { useOrganization } from '../../../hooks/organization/useOrganization';
import ColorSelector from '../../VisualizationConfigs/ColorSelector';
import { Config } from '../../VisualizationConfigs/common/Config';
import { type BarChartActionsType } from '../store/barChartSlice';
import { type LineChartActionsType } from '../store/lineChartSlice';
import { selectCurrentCartesianChartState } from '../store/selectors';
import { CartesianChartTypeConfig } from './CartesianChartTypeConfig';
import { CartesianChartValueLabelConfig } from './CartesianChartValueLabelConfig';

type ConfigurableSeries = {
    reference: PivotChartLayout['y'][number]['reference'];
} & Pick<
    NonNullable<CartesianChartDisplay['series']>[number],
    'format' | 'label' | 'color' | 'type' | 'valueLabelPosition'
>;

export const CartesianChartSeries = ({
    selectedChartType,
    actions,
}: {
    selectedChartType: ChartKind;
    actions: BarChartActionsType | LineChartActionsType;
}) => {
    const { data: org } = useOrganization();
    const colors = org?.chartColors ?? ECHARTS_DEFAULT_COLORS;
    const dispatch = useVizDispatch();

    const currentConfig = useAppSelector((state) =>
        selectCurrentCartesianChartState(state, selectedChartType),
    );

    const series: ConfigurableSeries[] = useMemo(() => {
        if (!currentConfig?.fieldConfig?.y) {
            return [];
        }
        return currentConfig?.fieldConfig?.y.map((f, index) => {
            const foundSeries = Object.values(
                currentConfig?.display?.series || {},
            ).find((s) => s.yAxisIndex === index);

            const seriesFormat = foundSeries?.format;
            const seriesLabel = foundSeries?.label;
            const seriesColor = foundSeries?.color;
            const seriesType = foundSeries?.type;
            const seriesValueLabelPosition = foundSeries?.valueLabelPosition;
            return {
                reference: f.reference,
                format: seriesFormat,
                label:
                    seriesLabel ??
                    friendlyName(`${f.reference}_${f.aggregation}`),
                color: seriesColor ?? colors[index],
                type: seriesType,
                valueLabelPosition: seriesValueLabelPosition,
            };
        });
    }, [colors, currentConfig?.display?.series, currentConfig?.fieldConfig?.y]);

    return (
        <Stack mt="sm">
            {series.length === 0 && (
                <Text>No series found. Add a metric to create a series.</Text>
            )}
            {series.length > 0 && (
                <Config>
                    <Config.Group>
                        <Config.Label>{`Stacking`}</Config.Label>
                        <SegmentedControl
                            radius="md"
                            disabled={series.length === 1}
                            data={[
                                {
                                    value: 'None',
                                    label: 'None',
                                },
                                {
                                    value: 'Stacked',
                                    label: 'Stacked',
                                },
                            ]}
                            defaultValue={
                                currentConfig?.display?.stack
                                    ? 'Stacked'
                                    : 'None'
                            }
                            onChange={(value) =>
                                dispatch(
                                    actions.setStacked(value === 'Stacked'),
                                )
                            }
                        />
                    </Config.Group>
                </Config>
            )}
            {series.map(
                (
                    { reference, label, color, type, valueLabelPosition },
                    index,
                ) => (
                    <Stack key={reference} spacing="xs">
                        <Stack
                            pl="sm"
                            spacing="xs"
                            sx={(theme) => ({
                                borderLeft: `1px solid ${theme.colors.gray[2]}`,
                            })}
                        >
                            <Config.Subheading>{reference}</Config.Subheading>
                            <Config.Group>
                                <Config.Label>Label</Config.Label>

<<<<<<< HEAD
                                        <Group spacing="two" noWrap>
                                            <ColorSelector
                                                color={color ?? colors[index]}
                                                onColorChange={(c) => {
                                                    dispatch(
                                                        actions.setSeriesColor({
                                                            index,
                                                            color: c,
                                                            reference,
                                                        }),
                                                    );
                                                }}
                                                swatches={colors}
                                            />
                                            <TextInput
                                                radius="md"
                                                value={label}
                                                onChange={(e) => {
                                                    dispatch(
                                                        actions.setSeriesLabel({
                                                            label: e.target
                                                                .value,
                                                            reference,
                                                            index,
                                                        }),
                                                    );
                                                }}
                                            />
                                        </Group>
                                    </Config.Group>
                                    <Config.Group>
                                        <Config.Label>Chart Type</Config.Label>
                                        <CartesianChartTypeConfig
                                            canSelectDifferentTypeFromBaseChart={
                                                true
                                            }
                                            type={
                                                type ??
                                                getEChartsChartTypeFromChartKind(
                                                    selectedChartType,
                                                )
                                            }
                                            onChangeType={(
                                                value: NonNullable<
                                                    CartesianChartDisplay['series']
                                                >[number]['type'],
                                            ) => {
                                                dispatch(
                                                    actions.setSeriesChartType({
                                                        index,
                                                        type: value,
                                                        reference,
                                                    }),
                                                );
                                            }}
                                        />
                                    </Config.Group>
                                    <Config.Group>
                                        <Config.Label>Format</Config.Label>
=======
                                <Group spacing="xs" noWrap>
                                    <ColorSelector
                                        color={color ?? colors[index]}
                                        onColorChange={(c) => {
                                            dispatch(
                                                actions.setSeriesColor({
                                                    index,
                                                    color: c,
                                                    reference,
                                                }),
                                            );
                                        }}
                                        swatches={colors}
                                    />
                                    <TextInput
                                        radius="md"
                                        value={label}
                                        onChange={(e) => {
                                            dispatch(
                                                actions.setSeriesLabel({
                                                    label: e.target.value,
                                                    reference,
                                                    index,
                                                }),
                                            );
                                        }}
                                    />
                                </Group>
                            </Config.Group>
                            <Config.Group>
                                <Config.Label>Chart Type</Config.Label>
                                <CartesianChartTypeConfig
                                    canSelectDifferentTypeFromBaseChart={true}
                                    type={type ?? selectedChartType}
                                    onChangeType={(
                                        value: NonNullable<
                                            CartesianChartDisplay['series']
                                        >[number]['type'],
                                    ) => {
                                        dispatch(
                                            actions.setSeriesChartType({
                                                index,
                                                type: value,
                                                reference,
                                            }),
                                        );
                                    }}
                                />
                            </Config.Group>
>>>>>>> 7de69695

                            <Config.Group>
                                <Config.Label>Value labels</Config.Label>
                                <CartesianChartValueLabelConfig
                                    valueLabelPosition={
                                        valueLabelPosition ??
                                        ValueLabelPositionOptions.HIDDEN
                                    }
                                    onChangeValueLabelPosition={(value) => {
                                        dispatch(
                                            actions.setSeriesValueLabelPosition(
                                                {
                                                    index,
                                                    valueLabelPosition: value,
                                                    reference,
                                                },
                                            ),
                                        );
                                    }}
                                />
                            </Config.Group>
                        </Stack>
                    </Stack>
                ),
            )}
        </Stack>
    );
};<|MERGE_RESOLUTION|>--- conflicted
+++ resolved
@@ -1,11 +1,8 @@
 import {
     ECHARTS_DEFAULT_COLORS,
-<<<<<<< HEAD
+    friendlyName,
     getEChartsChartTypeFromChartKind,
-=======
-    friendlyName,
     ValueLabelPositionOptions,
->>>>>>> 7de69695
     type CartesianChartDisplay,
     type ChartKind,
     type PivotChartLayout,
@@ -127,67 +124,6 @@
                             <Config.Group>
                                 <Config.Label>Label</Config.Label>
 
-<<<<<<< HEAD
-                                        <Group spacing="two" noWrap>
-                                            <ColorSelector
-                                                color={color ?? colors[index]}
-                                                onColorChange={(c) => {
-                                                    dispatch(
-                                                        actions.setSeriesColor({
-                                                            index,
-                                                            color: c,
-                                                            reference,
-                                                        }),
-                                                    );
-                                                }}
-                                                swatches={colors}
-                                            />
-                                            <TextInput
-                                                radius="md"
-                                                value={label}
-                                                onChange={(e) => {
-                                                    dispatch(
-                                                        actions.setSeriesLabel({
-                                                            label: e.target
-                                                                .value,
-                                                            reference,
-                                                            index,
-                                                        }),
-                                                    );
-                                                }}
-                                            />
-                                        </Group>
-                                    </Config.Group>
-                                    <Config.Group>
-                                        <Config.Label>Chart Type</Config.Label>
-                                        <CartesianChartTypeConfig
-                                            canSelectDifferentTypeFromBaseChart={
-                                                true
-                                            }
-                                            type={
-                                                type ??
-                                                getEChartsChartTypeFromChartKind(
-                                                    selectedChartType,
-                                                )
-                                            }
-                                            onChangeType={(
-                                                value: NonNullable<
-                                                    CartesianChartDisplay['series']
-                                                >[number]['type'],
-                                            ) => {
-                                                dispatch(
-                                                    actions.setSeriesChartType({
-                                                        index,
-                                                        type: value,
-                                                        reference,
-                                                    }),
-                                                );
-                                            }}
-                                        />
-                                    </Config.Group>
-                                    <Config.Group>
-                                        <Config.Label>Format</Config.Label>
-=======
                                 <Group spacing="xs" noWrap>
                                     <ColorSelector
                                         color={color ?? colors[index]}
@@ -221,7 +157,12 @@
                                 <Config.Label>Chart Type</Config.Label>
                                 <CartesianChartTypeConfig
                                     canSelectDifferentTypeFromBaseChart={true}
-                                    type={type ?? selectedChartType}
+                                    type={
+                                        type ??
+                                        getEChartsChartTypeFromChartKind(
+                                            selectedChartType,
+                                        )
+                                    }
                                     onChangeType={(
                                         value: NonNullable<
                                             CartesianChartDisplay['series']
@@ -237,7 +178,6 @@
                                     }}
                                 />
                             </Config.Group>
->>>>>>> 7de69695
 
                             <Config.Group>
                                 <Config.Label>Value labels</Config.Label>
