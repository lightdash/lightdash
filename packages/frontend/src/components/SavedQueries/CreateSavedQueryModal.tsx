import {
    Button,
    Classes,
    Dialog,
    HTMLSelect,
    InputGroup,
    Intent,
} from '@blueprintjs/core';
import { CreateSavedChartVersion } from '@lightdash/common';
import React, { FC, useCallback, useEffect, useState } from 'react';
import { useParams } from 'react-router-dom';
import { useCreateMutation } from '../../hooks/useSavedQuery';
import {
    useCreateMutation as useSpaceCreateMutation,
    useSpaces,
} from '../../hooks/useSpaces';
import { CreateNewText, FormGroupWrapper } from './SavedQueries.style';

interface CreateSavedQueryModalProps {
    isOpen: boolean;
    savedData: CreateSavedChartVersion;

    onClose?: () => void;
}

const CreateSavedQueryModal: FC<CreateSavedQueryModalProps> = ({
    isOpen,
    savedData,
    onClose,
}) => {
    const { projectUuid } = useParams<{ projectUuid: string }>();

    const { data: spaces } = useSpaces(projectUuid);
    const useCreate = useCreateMutation();
    const { mutate, isLoading: isCreating } = useCreate;
    const [name, setName] = useState<string>('');
    const [description, setDescription] = useState<string>();
    const [spaceUuid, setSpaceUuid] = useState<string | undefined>();
    const {
        data: newSpace,
        mutate: spaceCreateMutation,
        isSuccess: hasCreateSpace,
        isLoading: isCreatingSpace,
        reset,
    } = useSpaceCreateMutation(projectUuid);
    const [newSpaceName, setNewSpaceName] = useState<string>('');

    const [showNewSpaceInput, setShowNewSpaceInput] = useState<boolean>(false);

    const showSpaceInput = showNewSpaceInput || spaces?.length === 0;

    useEffect(() => {
        if (spaceUuid === undefined && spaces && spaces.length > 0) {
            setSpaceUuid(spaces[0].uuid);
        }
    }, [spaces, spaceUuid]);

    const createSavedChart = useCallback(
        (selectedSpaceUuid) => {
            mutate({
                ...savedData,
                name,
                description,
                spaceUuid: selectedSpaceUuid,
            });

            setNewSpaceName('');
            setShowNewSpaceInput(false);
            if (onClose) onClose();
        },
        [mutate, description, name, onClose, savedData],
    );
    useEffect(() => {
        if (hasCreateSpace && newSpace) {
            createSavedChart(newSpace.uuid);
            reset();
        }
    }, [hasCreateSpace, newSpace, createSavedChart, reset]);

    return (
        <Dialog isOpen={isOpen} onClose={onClose} lazy title="Save chart">
            <form>
                <div className={Classes.DIALOG_BODY}>
                    <FormGroupWrapper
                        label="Enter a memorable name for your chart"
                        labelFor="chart-name"
                    >
                        <InputGroup
                            id="chart-name"
                            type="text"
                            value={name}
                            onChange={(e) => setName(e.target.value)}
                            placeholder="eg. How many weekly active users do we have?"
                        />
                    </FormGroupWrapper>
                    <FormGroupWrapper
                        label="Chart description"
                        labelFor="chart-description"
                    >
                        <InputGroup
                            id="chart-description"
                            type="text"
                            value={description}
                            onChange={(e) => setDescription(e.target.value)}
                            placeholder="A few words to give your team some context"
                        />
                    </FormGroupWrapper>
                    {!showNewSpaceInput && (
                        <>
<<<<<<< HEAD
                            <p>
                                <b>Select a space</b>
                            </p>
                            <HTMLSelect
                                id="select-dashboard"
                                fill={true}
                                value={spaceUuid}
                                onChange={(e) =>
                                    setSpaceUuid(e.currentTarget.value)
                                }
                                options={
                                    spaces
                                        ? spaces?.map((space) => ({
                                              value: space.uuid,
                                              label: space.name,
                                          }))
                                        : []
                                }
                            />

                            <CreateNewText
                                onClick={() => setShowNewSpaceInput(true)}
                            >
                                + Create new space
                            </CreateNewText>
                        </>
                    )}
                    {showNewSpaceInput && (
                        <>
                            <p>
                                <b>Space</b>
                            </p>
                            <InputGroup
                                id="chart-space"
                                type="text"
                                value={newSpaceName}
                                onChange={(e) =>
                                    setNewSpaceName(e.target.value)
                                }
                                placeholder="eg. KPIs"
                            />
=======
                            {' '}
                            {!showSpaceInput && (
                                <>
                                    <p>
                                        <b>Select a space</b>
                                    </p>
                                    <HTMLSelect
                                        id="select-dashboard"
                                        fill={true}
                                        value={spaceUuid}
                                        onChange={(e) =>
                                            setSpaceUuid(e.currentTarget.value)
                                        }
                                        options={
                                            spaces
                                                ? spaces?.map((space) => ({
                                                      value: space.uuid,
                                                      label: space.name,
                                                  }))
                                                : []
                                        }
                                    />

                                    <CreateNewText
                                        onClick={() =>
                                            setShowNewSpaceInput(true)
                                        }
                                    >
                                        + Create new space
                                    </CreateNewText>
                                </>
                            )}
                            {showSpaceInput && (
                                <>
                                    <p>
                                        <b>Space</b>
                                    </p>
                                    <InputGroup
                                        id="chart-space"
                                        type="text"
                                        value={newSpaceName}
                                        onChange={(e) =>
                                            setNewSpaceName(e.target.value)
                                        }
                                        placeholder="eg. KPIs"
                                    />
                                </>
                            )}
>>>>>>> 05b51135
                        </>
                    )}
                </div>
                <div className={Classes.DIALOG_FOOTER}>
                    <div className={Classes.DIALOG_FOOTER_ACTIONS}>
                        <Button
                            onClick={() => {
                                setNewSpaceName('');
                                setShowNewSpaceInput(false);
                                if (onClose) onClose();
                            }}
                        >
                            Cancel
                        </Button>
                        <Button
                            data-cy="submit-base-modal"
                            intent={Intent.SUCCESS}
                            text="Save"
                            type="submit"
                            onClick={(e) => {
                                e.preventDefault();

                                if (showSpaceInput) {
                                    // We create first a space
                                    // Then we will create the saved chart
                                    // on isSuccess hook
                                    spaceCreateMutation({
                                        name: newSpaceName,
                                    });
                                } else {
                                    createSavedChart(spaceUuid);
                                }
                            }}
                            disabled={
                                isCreating ||
                                isCreatingSpace ||
                                !name ||
                                (showSpaceInput && !newSpaceName)
                            }
                        />
                    </div>
                </div>
            </form>
        </Dialog>
    );
};

export default CreateSavedQueryModal;<|MERGE_RESOLUTION|>--- conflicted
+++ resolved
@@ -105,9 +105,8 @@
                             placeholder="A few words to give your team some context"
                         />
                     </FormGroupWrapper>
-                    {!showNewSpaceInput && (
+                    {!showSpaceInput && (
                         <>
-<<<<<<< HEAD
                             <p>
                                 <b>Select a space</b>
                             </p>
@@ -135,7 +134,7 @@
                             </CreateNewText>
                         </>
                     )}
-                    {showNewSpaceInput && (
+                    {showSpaceInput && (
                         <>
                             <p>
                                 <b>Space</b>
@@ -149,56 +148,6 @@
                                 }
                                 placeholder="eg. KPIs"
                             />
-=======
-                            {' '}
-                            {!showSpaceInput && (
-                                <>
-                                    <p>
-                                        <b>Select a space</b>
-                                    </p>
-                                    <HTMLSelect
-                                        id="select-dashboard"
-                                        fill={true}
-                                        value={spaceUuid}
-                                        onChange={(e) =>
-                                            setSpaceUuid(e.currentTarget.value)
-                                        }
-                                        options={
-                                            spaces
-                                                ? spaces?.map((space) => ({
-                                                      value: space.uuid,
-                                                      label: space.name,
-                                                  }))
-                                                : []
-                                        }
-                                    />
-
-                                    <CreateNewText
-                                        onClick={() =>
-                                            setShowNewSpaceInput(true)
-                                        }
-                                    >
-                                        + Create new space
-                                    </CreateNewText>
-                                </>
-                            )}
-                            {showSpaceInput && (
-                                <>
-                                    <p>
-                                        <b>Space</b>
-                                    </p>
-                                    <InputGroup
-                                        id="chart-space"
-                                        type="text"
-                                        value={newSpaceName}
-                                        onChange={(e) =>
-                                            setNewSpaceName(e.target.value)
-                                        }
-                                        placeholder="eg. KPIs"
-                                    />
-                                </>
-                            )}
->>>>>>> 05b51135
                         </>
                     )}
                 </div>
