import { FeatureFlags, WarehouseTypes } from '@lightdash/common';
<<<<<<< HEAD
import { Anchor, PasswordInput, Stack, TextInput } from '@mantine/core';
import { type FC } from 'react';
=======
import {
    Anchor,
    FileInput,
    Group,
    PasswordInput,
    Select,
    Stack,
    Switch,
    TextInput,
} from '@mantine/core';

import React, { useState, type FC } from 'react';
import { Controller, useFormContext, useWatch } from 'react-hook-form';
>>>>>>> 9cd6cdad
import { useToggle } from 'react-use';
import { useFeatureFlagEnabled } from '../../../hooks/useFeatureFlagEnabled';
import FormCollapseButton from '../FormCollapseButton';
import { useFormContext } from '../formContext';
import BooleanSwitch from '../Inputs/BooleanSwitch';
import FormSection from '../Inputs/FormSection';
import StartOfWeekSelect from '../Inputs/StartOfWeekSelect';
import { useProjectFormContext } from '../useProjectFormContext';
import { SnowflakeDefaultValues } from './defaultValues';

export const SnowflakeSchemaInput: FC<{
    disabled: boolean;
}> = ({ disabled }) => {
    const form = useFormContext();
    return (
        <TextInput
            name="warehouse.schema"
            label="Schema"
            description="This is the schema name."
            required
            {...form.getInputProps('warehouse.schema')}
            disabled={disabled}
        />
    );
};

const SnowflakeForm: FC<{
    disabled: boolean;
}> = ({ disabled }) => {
    const [isOpen, toggleOpen] = useToggle(false);
    const { savedProject } = useProjectFormContext();
    const form = useFormContext();

    const requireSecrets: boolean =
        savedProject?.warehouseConnection?.type !== WarehouseTypes.SNOWFLAKE;
    const isPassthroughLoginFeatureEnabled = useFeatureFlagEnabled(
        FeatureFlags.PassthroughLogin,
    );
<<<<<<< HEAD
=======
    const authenticationType: string = useWatch({
        name: 'warehouse.authenticationType',
        defaultValue:
            (savedProject?.warehouseConnection?.type ===
                WarehouseTypes.SNOWFLAKE &&
                savedProject?.warehouseConnection?.authenticationType) ||
            'private_key',
    });
    const [temporaryFile, setTemporaryFile] = useState<File>();
>>>>>>> 9cd6cdad

    return (
        <>
            <Stack style={{ marginTop: '8px' }}>
                <TextInput
                    name="warehouse.account"
                    label="Account"
                    description="This is the account to connect to."
                    required
                    {...form.getInputProps('warehouse.account')}
                    disabled={disabled}
                    labelProps={{ style: { marginTop: '8px' } }}
                />
                <TextInput
                    name="warehouse.user"
                    label="User"
                    description="This is the database user name."
                    required={requireSecrets}
                    {...form.getInputProps('warehouse.user')}
                    placeholder={
                        disabled || !requireSecrets
                            ? '**************'
                            : undefined
                    }
                    disabled={disabled}
                />
<<<<<<< HEAD
                <PasswordInput
                    name="warehouse.password"
                    label="Password"
                    description="This is the database user password."
                    required={requireSecrets}
                    placeholder={
                        disabled || !requireSecrets
                            ? '**************'
                            : undefined
                    }
                    {...form.getInputProps('warehouse.password')}
                    disabled={disabled}
=======
                <Controller
                    name="warehouse.authenticationType"
                    defaultValue="private_key"
                    render={({ field }) => (
                        <Select
                            name={field.name}
                            label="Authentication Type"
                            description="Choose between password or key pair authentication"
                            data={[
                                {
                                    value: 'private_key',
                                    label: 'Private Key (recommended)',
                                },
                                {
                                    value: 'password',
                                    label: 'Password',
                                },
                            ]}
                            required
                            value={field.value}
                            onChange={field.onChange}
                            disabled={disabled}
                        />
                    )}
>>>>>>> 9cd6cdad
                />

                {authenticationType === 'private_key' ? (
                    <>
                        <Controller
                            name="warehouse.privateKey"
                            render={({ field }) => (
                                <FileInput
                                    {...field}
                                    label="Private Key File"
                                    // FIXME: until mantine 7.4: https://github.com/mantinedev/mantine/issues/5401#issuecomment-1874906064
                                    // @ts-ignore
                                    placeholder={
                                        !requireSecrets
                                            ? '**************'
                                            : 'Choose file...'
                                    }
                                    description={
                                        <p>
                                            This is the .p8 private key file.
                                            You can see{' '}
                                            <Anchor
                                                target="_blank"
                                                href="https://docs.snowflake.com/en/user-guide/key-pair-auth#generate-the-private-key"
                                                rel="noreferrer"
                                            >
                                                how to create a key here
                                            </Anchor>
                                            .
                                        </p>
                                    }
                                    {...register('warehouse.privateKey')}
                                    required={requireSecrets}
                                    accept=".p8"
                                    value={temporaryFile}
                                    onChange={(file) => {
                                        if (file) {
                                            const fileReader = new FileReader();
                                            fileReader.onload = function (
                                                event,
                                            ) {
                                                const contents =
                                                    event.target?.result;
                                                setTemporaryFile(file);

                                                if (
                                                    typeof contents === 'string'
                                                ) {
                                                    field.onChange(contents);
                                                } else {
                                                    field.onChange(null);
                                                }
                                            };
                                            fileReader.readAsText(file);
                                        }
                                        field.onChange(null);
                                    }}
                                    disabled={disabled}
                                />
                            )}
                        />

                        <PasswordInput
                            label="Private Key Passphrase"
                            description="Optional passphrase for encrypted private keys"
                            {...register('warehouse.privateKeyPass')}
                            placeholder={
                                disabled || !requireSecrets
                                    ? '**************'
                                    : undefined
                            }
                            disabled={disabled}
                        />
                    </>
                ) : (
                    <PasswordInput
                        label="Password"
                        description="This is the database user password."
                        required={requireSecrets}
                        placeholder={
                            disabled || !requireSecrets
                                ? '**************'
                                : undefined
                        }
                        {...register('warehouse.password')}
                        disabled={disabled}
                    />
                )}
                <TextInput
                    name="warehouse.role"
                    label="Role"
                    description="This is the role to assume when running queries as the specified user."
                    {...form.getInputProps('warehouse.role')}
                    disabled={disabled}
                />
                <TextInput
                    name="warehouse.database"
                    label="Database"
                    description="This is the database name."
                    required
                    {...form.getInputProps('warehouse.database')}
                    disabled={disabled}
                />
                <TextInput
                    name="warehouse.warehouse"
                    label="Warehouse"
                    description="This is the warehouse name."
                    required
                    {...form.getInputProps('warehouse.warehouse')}
                    disabled={disabled}
                />
                <BooleanSwitch
                    name="warehouse.override"
                    {...form.getInputProps('warehouse.override', {
                        type: 'checkbox',
                    })}
                    documentationUrl="https://docs.lightdash.com/get-started/setup-lightdash/connect-project#warehouse"
                    label="Always use this warehouse"
                    onLabel="Yes"
                    offLabel="No"
                    disabled={disabled}
                />
                <FormSection isOpen={isOpen} name="advanced">
                    <Stack style={{ marginTop: '8px' }}>
                        {isPassthroughLoginFeatureEnabled && (
                            <BooleanSwitch
                                name="warehouse.requireUserCredentials"
                                label="Require users to provide their own credentials"
                                defaultChecked={
                                    SnowflakeDefaultValues.requireUserCredentials
                                }
                                disabled={disabled}
                                {...form.getInputProps(
                                    'warehouse.requireUserCredentials',
                                    { type: 'checkbox' },
                                )}
                            />
                        )}

                        <BooleanSwitch
                            name="warehouse.clientSessionKeepAlive"
                            label="Keep client session alive"
                            description={
                                <p>
                                    This is intended to keep Snowflake sessions
                                    alive beyond the typical 4 hour timeout
                                    limit You can see more details in{' '}
                                    <Anchor
                                        target="_blank"
                                        href="https://docs.getdbt.com/reference/warehouse-profiles/snowflake-profile#client_session_keep_alive"
                                        rel="noreferrer"
                                    >
                                        dbt documentation
                                    </Anchor>
                                    .
                                </p>
                            }
                            onLabel="Yes"
                            offLabel="No"
                            disabled={disabled}
                            {...form.getInputProps(
                                'warehouse.clientSessionKeepAlive',
                                { type: 'checkbox' },
                            )}
                        />

                        <TextInput
                            name="warehouse.queryTag"
                            {...form.getInputProps('warehouse.queryTag')}
                            label="Query tag"
                            description={
                                <p>
                                    This is Snowflake query tags parameter. You
                                    can see more details in{' '}
                                    <Anchor
                                        target="_blank"
                                        href="https://docs.getdbt.com/reference/warehouse-profiles/snowflake-profile#query_tag"
                                        rel="noreferrer"
                                    >
                                        dbt documentation
                                    </Anchor>
                                    .
                                </p>
                            }
                            disabled={disabled}
                        />

                        <TextInput
                            name="warehouse.accessUrl"
                            label="Snowflake URL override"
                            description={
                                <p>
                                    Usually Lightdash would connect to a default
                                    url: account.snowflakecomputing.com. If
                                    you'd like to override this (e.g. for the
                                    dbt server) you can specify a full custom
                                    URL here.
                                </p>
                            }
                            disabled={disabled}
                            {...form.getInputProps('warehouse.accessUrl')}
                        />
                        <StartOfWeekSelect
                            disabled={disabled}
                            isRedeployRequired={false}
                        />
                    </Stack>
                </FormSection>
                <FormCollapseButton isSectionOpen={isOpen} onClick={toggleOpen}>
                    Advanced configuration options
                </FormCollapseButton>
            </Stack>
        </>
    );
};

export default SnowflakeForm;<|MERGE_RESOLUTION|>--- conflicted
+++ resolved
@@ -1,22 +1,13 @@
 import { FeatureFlags, WarehouseTypes } from '@lightdash/common';
-<<<<<<< HEAD
-import { Anchor, PasswordInput, Stack, TextInput } from '@mantine/core';
-import { type FC } from 'react';
-=======
 import {
     Anchor,
     FileInput,
-    Group,
     PasswordInput,
     Select,
     Stack,
-    Switch,
     TextInput,
 } from '@mantine/core';
-
-import React, { useState, type FC } from 'react';
-import { Controller, useFormContext, useWatch } from 'react-hook-form';
->>>>>>> 9cd6cdad
+import { useState, type FC } from 'react';
 import { useToggle } from 'react-use';
 import { useFeatureFlagEnabled } from '../../../hooks/useFeatureFlagEnabled';
 import FormCollapseButton from '../FormCollapseButton';
@@ -55,18 +46,19 @@
     const isPassthroughLoginFeatureEnabled = useFeatureFlagEnabled(
         FeatureFlags.PassthroughLogin,
     );
-<<<<<<< HEAD
-=======
-    const authenticationType: string = useWatch({
-        name: 'warehouse.authenticationType',
-        defaultValue:
-            (savedProject?.warehouseConnection?.type ===
-                WarehouseTypes.SNOWFLAKE &&
-                savedProject?.warehouseConnection?.authenticationType) ||
-            'private_key',
-    });
+
+    if (form.values.warehouse?.type !== WarehouseTypes.SNOWFLAKE) {
+        throw new Error('Snowflake form is not used for this warehouse type');
+    }
+
+    const authenticationType: string =
+        form.values.warehouse.authenticationType ??
+        ((savedProject?.warehouseConnection?.type ===
+            WarehouseTypes.SNOWFLAKE &&
+            savedProject?.warehouseConnection?.authenticationType) ||
+            'private_key');
+
     const [temporaryFile, setTemporaryFile] = useState<File>();
->>>>>>> 9cd6cdad
 
     return (
         <>
@@ -93,111 +85,93 @@
                     }
                     disabled={disabled}
                 />
-<<<<<<< HEAD
-                <PasswordInput
-                    name="warehouse.password"
-                    label="Password"
-                    description="This is the database user password."
-                    required={requireSecrets}
-                    placeholder={
-                        disabled || !requireSecrets
-                            ? '**************'
-                            : undefined
-                    }
-                    {...form.getInputProps('warehouse.password')}
-                    disabled={disabled}
-=======
-                <Controller
+
+                <Select
                     name="warehouse.authenticationType"
+                    {...form.getInputProps('warehouse.authenticationType')}
                     defaultValue="private_key"
-                    render={({ field }) => (
-                        <Select
-                            name={field.name}
-                            label="Authentication Type"
-                            description="Choose between password or key pair authentication"
-                            data={[
-                                {
-                                    value: 'private_key',
-                                    label: 'Private Key (recommended)',
-                                },
-                                {
-                                    value: 'password',
-                                    label: 'Password',
-                                },
-                            ]}
-                            required
-                            value={field.value}
-                            onChange={field.onChange}
-                            disabled={disabled}
-                        />
-                    )}
->>>>>>> 9cd6cdad
+                    label="Authentication Type"
+                    description="Choose between password or key pair authentication"
+                    data={[
+                        {
+                            value: 'private_key',
+                            label: 'Private Key (recommended)',
+                        },
+                        {
+                            value: 'password',
+                            label: 'Password',
+                        },
+                    ]}
+                    required
+                    disabled={disabled}
                 />
 
                 {authenticationType === 'private_key' ? (
                     <>
-                        <Controller
+                        <FileInput
                             name="warehouse.privateKey"
-                            render={({ field }) => (
-                                <FileInput
-                                    {...field}
-                                    label="Private Key File"
-                                    // FIXME: until mantine 7.4: https://github.com/mantinedev/mantine/issues/5401#issuecomment-1874906064
-                                    // @ts-ignore
-                                    placeholder={
-                                        !requireSecrets
-                                            ? '**************'
-                                            : 'Choose file...'
+                            {...form.getInputProps('warehouse.privateKey')}
+                            label="Private Key File"
+                            // FIXME: until mantine 7.4: https://github.com/mantinedev/mantine/issues/5401#issuecomment-1874906064
+                            // @ts-ignore
+                            placeholder={
+                                !requireSecrets
+                                    ? '**************'
+                                    : 'Choose file...'
+                            }
+                            description={
+                                <p>
+                                    This is the .p8 private key file. You can
+                                    see{' '}
+                                    <Anchor
+                                        target="_blank"
+                                        href="https://docs.snowflake.com/en/user-guide/key-pair-auth#generate-the-private-key"
+                                        rel="noreferrer"
+                                    >
+                                        how to create a key here
+                                    </Anchor>
+                                    .
+                                </p>
+                            }
+                            required={requireSecrets}
+                            accept=".p8"
+                            value={temporaryFile}
+                            onChange={(file) => {
+                                if (!file) {
+                                    form.setFieldValue(
+                                        'warehouse.privateKey',
+                                        null,
+                                    );
+                                    return;
+                                }
+
+                                const fileReader = new FileReader();
+                                fileReader.onload = function (event) {
+                                    const contents = event.target?.result;
+                                    setTemporaryFile(file);
+
+                                    if (typeof contents === 'string') {
+                                        form.setFieldValue(
+                                            'warehouse.privateKey',
+                                            contents,
+                                        );
+                                    } else {
+                                        form.setFieldValue(
+                                            'warehouse.privateKey',
+                                            null,
+                                        );
                                     }
-                                    description={
-                                        <p>
-                                            This is the .p8 private key file.
-                                            You can see{' '}
-                                            <Anchor
-                                                target="_blank"
-                                                href="https://docs.snowflake.com/en/user-guide/key-pair-auth#generate-the-private-key"
-                                                rel="noreferrer"
-                                            >
-                                                how to create a key here
-                                            </Anchor>
-                                            .
-                                        </p>
-                                    }
-                                    {...register('warehouse.privateKey')}
-                                    required={requireSecrets}
-                                    accept=".p8"
-                                    value={temporaryFile}
-                                    onChange={(file) => {
-                                        if (file) {
-                                            const fileReader = new FileReader();
-                                            fileReader.onload = function (
-                                                event,
-                                            ) {
-                                                const contents =
-                                                    event.target?.result;
-                                                setTemporaryFile(file);
-
-                                                if (
-                                                    typeof contents === 'string'
-                                                ) {
-                                                    field.onChange(contents);
-                                                } else {
-                                                    field.onChange(null);
-                                                }
-                                            };
-                                            fileReader.readAsText(file);
-                                        }
-                                        field.onChange(null);
-                                    }}
-                                    disabled={disabled}
-                                />
-                            )}
+                                };
+                                fileReader.readAsText(file);
+                            }}
+                            disabled={disabled}
                         />
 
                         <PasswordInput
+                            name="warehouse.privateKeyPass"
                             label="Private Key Passphrase"
                             description="Optional passphrase for encrypted private keys"
-                            {...register('warehouse.privateKeyPass')}
+                            {...form.getInputProps('warehouse.privateKeyPass')}
                             placeholder={
                                 disabled || !requireSecrets
                                     ? '**************'
@@ -208,6 +182,7 @@
                     </>
                 ) : (
                     <PasswordInput
+                        name="warehouse.password"
                         label="Password"
                         description="This is the database user password."
                         required={requireSecrets}
@@ -216,7 +191,7 @@
                                 ? '**************'
                                 : undefined
                         }
-                        {...register('warehouse.password')}
+                        {...form.getInputProps('warehouse.password')}
                         disabled={disabled}
                     />
                 )}
