import { Button, Card, H5, Intent } from '@blueprintjs/core';
import {
    CreateWarehouseCredentials,
    DbtProjectConfig,
    ProjectType,
    WarehouseTypes,
} from 'common';
<<<<<<< HEAD
import React, { FC } from 'react';
import { useForm } from 'react-hook-form';
=======
import { useHistory } from 'react-router-dom';
>>>>>>> 2b69c485
import { UseFormReturn } from 'react-hook-form/dist/types';
import { useQueryClient } from 'react-query';
import { useHistory } from 'react-router-dom';
import {
    useCreateMutation,
    useProject,
    useUpdateMutation,
} from '../../hooks/useProject';
import { useApp } from '../../providers/AppProvider';
import { useTracking } from '../../providers/TrackingProvider';
import { EventName } from '../../types/Events';
import DocumentationHelpButton from '../DocumentationHelpButton';
import Form from '../ReactHookForm/Form';
import DbtSettingsForm from './DbtSettingsForm';
import ProjectStatusCallout from './ProjectStatusCallout';
import WarehouseSettingsForm from './WarehouseSettingsForm';

type ProjectConnectionForm = {
    dbt: DbtProjectConfig;
    warehouse?: CreateWarehouseCredentials;
};

interface Props {
    disabled: boolean;
    defaultType?: ProjectType;
    methods: UseFormReturn<ProjectConnectionForm>;
}

const ProjectForm: FC<Props> = ({ disabled, defaultType, methods }) => {
    const type = methods.watch('dbt.type', defaultType || ProjectType.GITHUB);
    const warehouseType = methods.watch(
        'warehouse.type',
        WarehouseTypes.BIGQUERY,
    );

    return (
        <>
            <Card
                style={{
                    marginBottom: '20px',
                    display: 'flex',
                    flexDirection: 'row',
                }}
                elevation={1}
            >
                <div style={{ flex: 1 }}>
                    <H5 style={{ display: 'inline', marginRight: 5 }}>
                        dbt connection
                    </H5>
                    <DocumentationHelpButton url="https://docs.lightdash.com/get-started/setup-lightdash/connect-project" />
                </div>
                <div style={{ flex: 1 }}>
                    <DbtSettingsForm disabled={disabled} type={type} />
                </div>
            </Card>
            <Card
                style={{
                    marginBottom: '20px',
                    display: 'flex',
                    flexDirection: 'row',
                }}
                elevation={1}
            >
                <div style={{ flex: 1 }}>
                    <H5 style={{ display: 'inline', marginRight: 5 }}>
                        Warehouse connection
                    </H5>
                    <DocumentationHelpButton url="https://docs.lightdash.com/get-started/setup-lightdash/connect-project#warehouse-connection" />
                </div>
                <div style={{ flex: 1 }}>
                    <WarehouseSettingsForm
                        disabled={disabled}
                        warehouseType={warehouseType}
                    />
                </div>
            </Card>
        </>
    );
};

export const UpdateProjectConnection: FC<{ projectUuid: string }> = ({
    projectUuid,
}) => {
    const { user } = useApp();
    const { data } = useProject(projectUuid);
    const updateMutation = useUpdateMutation(projectUuid);
    const { isLoading: isSaving, mutateAsync, isIdle } = updateMutation;

    const methods = useForm<ProjectConnectionForm>({
        shouldUnregister: true,
        defaultValues: {
            dbt: data?.dbtConnection,
            warehouse: data?.warehouseConnection,
        },
    });
    const { track } = useTracking();

    const onSubmit = async ({
        dbt: dbtConnection,
        warehouse: warehouseConnection,
    }: {
        dbt: DbtProjectConfig;
        warehouse: CreateWarehouseCredentials;
    }) => {
        if (user.data) {
            track({
                name: EventName.UPDATE_PROJECT_BUTTON_CLICKED,
            });
            await mutateAsync({
                name: user.data.organizationName,
                dbtConnection,
                warehouseConnection,
            });
        }
    };

    return (
        <Form methods={methods} onSubmit={onSubmit}>
            <ProjectForm disabled={isSaving} methods={methods} />
            {!isIdle && (
                <ProjectStatusCallout
                    style={{ marginBottom: '20px' }}
                    mutation={updateMutation}
                />
            )}
            <Button
                type="submit"
                intent={Intent.PRIMARY}
                text="Test & save connection"
                loading={isSaving}
                style={{ float: 'right' }}
            />
        </Form>
    );
};

export const CreateProjectConnection: FC = () => {
    const history = useHistory();
    const { user, health } = useApp();
    const createMutation = useCreateMutation();
    const {
        isLoading: isSaving,
        mutateAsync,
        isIdle,
        isSuccess,
        data,
    } = createMutation;
    const methods = useForm<ProjectConnectionForm>({
        shouldUnregister: true,
        defaultValues: {
            dbt: health.data?.defaultProject,
        },
    });
    const { track } = useTracking();

    const onSubmit = async ({
        dbt: dbtConnection,
        warehouse: warehouseConnection,
    }: {
        dbt: DbtProjectConfig;
        warehouse: CreateWarehouseCredentials;
    }) => {
        if (user.data) {
            track({
                name: EventName.CREATE_PROJECT_BUTTON_CLICKED,
            });
            await mutateAsync({
                name: user.data.organizationName,
                dbtConnection,
                warehouseConnection,
            });
        }
    };

    return (
        <Form methods={methods} onSubmit={onSubmit}>
            <ProjectForm
                disabled={isSaving || isSuccess}
                methods={methods}
                defaultType={health.data?.defaultProject?.type}
            />
            {!isIdle && (
                <ProjectStatusCallout
                    style={{ marginBottom: '20px' }}
                    mutation={createMutation}
                />
            )}
            {isSuccess ? (
                <Button
                    intent={Intent.PRIMARY}
                    text="Next"
                    onClick={async () => {
                        history.push({
                            pathname: `/createProjectSettings/${data?.projectUuid}`,
                        });
                    }}
                    style={{ float: 'right' }}
                />
            ) : (
                <Button
                    type="submit"
                    intent={Intent.PRIMARY}
                    text="Test & save connection"
                    loading={isSaving}
                    style={{ float: 'right' }}
                />
            )}
        </Form>
    );
};<|MERGE_RESOLUTION|>--- conflicted
+++ resolved
@@ -5,14 +5,9 @@
     ProjectType,
     WarehouseTypes,
 } from 'common';
-<<<<<<< HEAD
 import React, { FC } from 'react';
 import { useForm } from 'react-hook-form';
-=======
-import { useHistory } from 'react-router-dom';
->>>>>>> 2b69c485
 import { UseFormReturn } from 'react-hook-form/dist/types';
-import { useQueryClient } from 'react-query';
 import { useHistory } from 'react-router-dom';
 import {
     useCreateMutation,
