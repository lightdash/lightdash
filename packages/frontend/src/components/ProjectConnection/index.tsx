import { Button, Card, Colors, H5, Intent } from '@blueprintjs/core';
import {
    CreateWarehouseCredentials,
    DbtProjectConfig,
    friendlyName,
    ProjectType,
} from 'common';
import React, { FC, useEffect } from 'react';
import { FieldErrors, useForm } from 'react-hook-form';
import { SubmitErrorHandler } from 'react-hook-form/dist/types/form';
import { useHistory } from 'react-router-dom';
import {
    useCreateMutation,
    useProject,
    useUpdateMutation,
} from '../../hooks/useProject';
import { useApp } from '../../providers/AppProvider';
import { useTracking } from '../../providers/TrackingProvider';
import { EventName } from '../../types/Events';
import DocumentationHelpButton from '../DocumentationHelpButton';
import Form from '../ReactHookForm/Form';
import Input from '../ReactHookForm/Input';
import DbtSettingsForm from './DbtSettingsForm';
import { ProjectFormProvider } from './ProjectFormProvider';
import ProjectStatusCallout from './ProjectStatusCallout';
import WarehouseSettingsForm from './WarehouseSettingsForm';

type ProjectConnectionForm = {
    name: string;
    dbt: DbtProjectConfig;
    warehouse?: CreateWarehouseCredentials;
};

interface Props {
    showGeneralSettings: boolean;
    disabled: boolean;
    defaultType?: ProjectType;
}

const ProjectForm: FC<Props> = ({
    showGeneralSettings,
    disabled,
    defaultType,
}) => (
    <>
        {showGeneralSettings && (
            <Card
                style={{
                    marginBottom: '20px',
                    display: 'flex',
                    flexDirection: 'row',
                    gap: 20,
                }}
                elevation={1}
            >
                <div style={{ flex: 1 }}>
                    <div
                        style={{
                            marginBottom: 15,
                        }}
                    >
                        <H5 style={{ display: 'inline', marginRight: 5 }}>
                            General settings
                        </H5>
                    </div>
                </div>
                <div style={{ flex: 1 }}>
                    <Input
                        name="name"
                        label="Project name"
                        rules={{
                            required: 'Required field',
                        }}
                        disabled={disabled}
                    />
                </div>
            </Card>
        )}
        <Card
            style={{
                marginBottom: '20px',
                display: 'flex',
                flexDirection: 'row',
                gap: 20,
            }}
            elevation={1}
        >
            <div style={{ flex: 1 }}>
                <div
                    style={{
                        marginBottom: 15,
                    }}
                >
                    <H5 style={{ display: 'inline', marginRight: 5 }}>
                        Base details
                    </H5>
                </div>
            </div>
            <div style={{ flex: 1 }}>
                <Input
                    name="name"
                    label="Project name"
                    rules={{
                        required: 'Required field',
                    }}
                    disabled={disabled}
                />
            </div>
        </Card>
        <Card
            style={{
                marginBottom: '20px',
                display: 'flex',
                flexDirection: 'row',
                gap: 20,
            }}
            elevation={1}
        >
            <div style={{ flex: 1 }}>
                <div
                    style={{
                        marginBottom: 15,
                    }}
                >
                    <H5
                        style={{
                            display: 'inline',
                            marginRight: 5,
                        }}
                    >
                        dbt connection
                    </H5>
                    <DocumentationHelpButton url="https://docs.lightdash.com/get-started/setup-lightdash/connect-project" />
                </div>

                <p style={{ color: Colors.GRAY1 }}>
                    Your dbt project must be compatible with{' '}
                    <a
                        href="https://docs.getdbt.com/docs/guides/migration-guide/upgrading-to-1-0-0"
                        target="_blank"
                        rel="noreferrer"
                    >
                        dbt version <b>1.0.0</b>
                    </a>
                </p>
            </div>
            <div style={{ flex: 1 }}>
                <DbtSettingsForm
                    disabled={disabled}
                    defaultType={defaultType}
                />
            </div>
        </Card>
        <Card
            style={{
                marginBottom: '20px',
                display: 'flex',
                flexDirection: 'row',
            }}
            elevation={1}
        >
            <div style={{ flex: 1 }}>
                <H5 style={{ display: 'inline', marginRight: 5 }}>
                    Warehouse connection
                </H5>
                <DocumentationHelpButton url="https://docs.lightdash.com/get-started/setup-lightdash/connect-project#warehouse-connection" />
            </div>
            <div style={{ flex: 1 }}>
                <WarehouseSettingsForm disabled={disabled} />
            </div>
        </Card>
    </>
);

const useOnProjectError = (): SubmitErrorHandler<ProjectConnectionForm> => {
    const { showToastError } = useApp();
    return async (errors: FieldErrors<ProjectConnectionForm>) => {
        if (!errors) {
            showToastError({
                title: 'Form error',
                subtitle: 'Unexpected error, please contact support',
            });
        } else {
            const errorMessages: string[] = Object.values(errors).reduce<
                string[]
            >((acc, section) => {
                const sectionErrors = Object.entries(section || {}).map(
                    ([key, { message }]) => `${friendlyName(key)}: ${message}`,
                );
                return [...acc, ...sectionErrors];
            }, []);
            showToastError({
                title: 'Form errors',
                subtitle: errorMessages.join('\n\n'),
            });
        }
    };
};

export const UpdateProjectConnection: FC<{ projectUuid: string }> = ({
    projectUuid,
}) => {
    const { user } = useApp();
    const { data } = useProject(projectUuid);
    const onError = useOnProjectError();
    const updateMutation = useUpdateMutation(projectUuid);
    const { isLoading: isSaving, mutateAsync, isIdle } = updateMutation;

    const methods = useForm<ProjectConnectionForm>({
        shouldUnregister: true,
        defaultValues: {
            name: data?.name,
            dbt: data?.dbtConnection,
            warehouse: data?.warehouseConnection,
        },
    });
    const { reset } = methods;
    useEffect(() => {
        if (data) {
            reset({
                name: data.name,
                dbt: data.dbtConnection,
                warehouse: data.warehouseConnection,
            });
        }
    }, [reset, data]);
    const { track } = useTracking();

    const onSubmit = async ({
        name,
        dbt: dbtConnection,
        warehouse: warehouseConnection,
    }: Required<ProjectConnectionForm>) => {
        if (user.data) {
            track({
                name: EventName.UPDATE_PROJECT_BUTTON_CLICKED,
            });
            await mutateAsync({
                name,
                dbtConnection,
                warehouseConnection,
            });
        }
    };

    return (
        <Form
            name="update_project"
            methods={methods}
            onSubmit={onSubmit}
            onError={onError}
        >
            <ProjectFormProvider savedProject={data}>
                <ProjectForm showGeneralSettings disabled={isSaving} />
            </ProjectFormProvider>
            {!isIdle && (
                <ProjectStatusCallout
                    style={{ marginBottom: '20px' }}
                    mutation={updateMutation}
                />
            )}
            <Button
                type="submit"
                intent={Intent.PRIMARY}
                text="Test & save connection"
                loading={isSaving}
                style={{ float: 'right' }}
            />
        </Form>
    );
};

export const CreateProjectConnection: FC = () => {
    const history = useHistory();
    const { user, health } = useApp();
    const onError = useOnProjectError();
    const createMutation = useCreateMutation();
    const {
        isLoading: isSaving,
        mutateAsync,
        isIdle,
        isSuccess,
        data,
    } = createMutation;
    const methods = useForm<ProjectConnectionForm>({
        shouldUnregister: true,
        defaultValues: {
            name: user.data?.organizationName,
            dbt: health.data?.defaultProject,
        },
    });
    const { track } = useTracking();

    const onSubmit = async ({
        name,
        dbt: dbtConnection,
        warehouse: warehouseConnection,
    }: Required<ProjectConnectionForm>) => {
        track({
            name: EventName.CREATE_PROJECT_BUTTON_CLICKED,
        });
        await mutateAsync({
<<<<<<< HEAD
            name,
=======
            name: name || user.data?.organizationName || 'My project',
>>>>>>> 1301123e
            dbtConnection,
            warehouseConnection,
        });
    };

    return (
        <Form
            name="create_project"
            methods={methods}
            onSubmit={onSubmit}
            onError={onError}
        >
            <ProjectFormProvider>
                <ProjectForm
                    showGeneralSettings={!health.data?.needsProject}
                    disabled={isSaving || isSuccess}
                    defaultType={health.data?.defaultProject?.type}
                />
            </ProjectFormProvider>
            {!isIdle && (
                <ProjectStatusCallout
                    style={{ marginBottom: '20px' }}
                    mutation={createMutation}
                />
            )}
            {isSuccess ? (
                <Button
                    intent={Intent.PRIMARY}
                    text="Next"
                    onClick={async () => {
                        history.push({
                            pathname: `/createProjectSettings/${data?.projectUuid}`,
                        });
                    }}
                    style={{ float: 'right' }}
                />
            ) : (
                <Button
                    type="submit"
                    intent={Intent.PRIMARY}
                    text="Test & save connection"
                    loading={isSaving}
                    style={{ float: 'right' }}
                />
            )}
        </Form>
    );
};<|MERGE_RESOLUTION|>--- conflicted
+++ resolved
@@ -300,11 +300,7 @@
             name: EventName.CREATE_PROJECT_BUTTON_CLICKED,
         });
         await mutateAsync({
-<<<<<<< HEAD
-            name,
-=======
             name: name || user.data?.organizationName || 'My project',
->>>>>>> 1301123e
             dbtConnection,
             warehouseConnection,
         });
