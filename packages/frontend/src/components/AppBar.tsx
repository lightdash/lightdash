import React, { useState } from 'react';
import {
    Alignment,
    Button,
    Classes,
    Navbar,
    NavbarDivider,
    NavbarGroup,
    NavbarHeading,
    Menu,
    MenuItem,
    Position,
    PopoverInteractionKind,
} from '@blueprintjs/core';
import { Tooltip2, Popover2 } from '@blueprintjs/popover2';
import { useMutation } from 'react-query';
import { useHistory, useParams } from 'react-router-dom';
import { lightdashApi } from '../api';
import { useApp } from '../providers/AppProvider';
import UserSettingsModal from './UserSettingsModal/UserSettingsModal';
import NavLink from './NavLink';
import { ErrorLogsDrawer } from './ErrorLogsDrawer';
import { ShowErrorsButton } from './ShowErrorsButton';

const logoutQuery = async () =>
    lightdashApi({
        url: `/logout`,
        method: 'GET',
        body: undefined,
    });

const AppBar = () => {
    const {
        user,
        errorLogs: { errorLogs, setErrorLogsVisible },
    } = useApp();
    const { projectUuid } = useParams<{ projectUuid: string | undefined }>();
    const { push } = useHistory();
    const [isSettingsOpen, setIsSettingsOpen] = useState(false);
    const { isLoading, mutate } = useMutation(logoutQuery, {
        mutationKey: ['logout'],
        onSuccess: () => {
            window.location.href = '/login';
        },
    });

    return (
        <>
            <Navbar
                style={{ position: 'sticky', top: 0 }}
                className={Classes.DARK}
            >
                <NavbarGroup align={Alignment.LEFT}>
                    <NavbarHeading>{user.data?.organizationName}</NavbarHeading>
                    <NavbarDivider />
                    {projectUuid && (
                        <NavLink
                            to={`/projects/${projectUuid}/tables`}
                            style={{ marginRight: 10 }}
                        >
                            <Button minimal icon="database" text="Explore" />
                        </NavLink>
                    )}
<<<<<<< HEAD
=======
                </NavbarGroup>
                <NavbarGroup data-cy="browse" align={Alignment.LEFT}>
>>>>>>> fcc0e70e
                    <Popover2
                        interactionKind={PopoverInteractionKind.CLICK}
                        content={
                            <Menu className="browse-menu">
                                <MenuItem
                                    role="button"
                                    text="Dashboards"
                                    onClick={() =>
                                        push({
                                            pathname: `/projects/${projectUuid}/dashboards`,
                                        })
                                    }
                                />
                                <MenuItem
                                    text="Saved charts"
                                    onClick={() =>
                                        push({
                                            pathname: `/projects/${projectUuid}/saved`,
                                        })
                                    }
                                />
                            </Menu>
                        }
                        position={Position.BOTTOM_LEFT}
                    >
                        <Button minimal icon="search" text="Browse" />
                    </Popover2>
                </NavbarGroup>
                <NavbarGroup align={Alignment.RIGHT}>
                    <ShowErrorsButton
                        errorLogs={errorLogs}
                        setErrorLogsVisible={setErrorLogsVisible}
                    />
                    <NavbarHeading
                        style={{ marginRight: 5 }}
                        data-cy="heading-username"
                    >
                        {user.data?.firstName} {user.data?.lastName}
                    </NavbarHeading>
                    <NavbarDivider />
                    <Tooltip2 content="Settings">
                        <Button
                            icon="cog"
                            minimal
                            intent="none"
                            loading={isLoading}
                            onClick={() => setIsSettingsOpen(true)}
                            data-cy="settings-button"
                        />
                    </Tooltip2>
                    <Tooltip2 content="Logout">
                        <Button
                            icon="log-out"
                            minimal
                            intent="danger"
                            loading={isLoading}
                            onClick={() => mutate()}
                        />
                    </Tooltip2>
                </NavbarGroup>
            </Navbar>
            <UserSettingsModal
                isOpen={isSettingsOpen}
                onClose={() => setIsSettingsOpen(false)}
            />
            <ErrorLogsDrawer />
        </>
    );
};

export default AppBar;<|MERGE_RESOLUTION|>--- conflicted
+++ resolved
@@ -61,11 +61,6 @@
                             <Button minimal icon="database" text="Explore" />
                         </NavLink>
                     )}
-<<<<<<< HEAD
-=======
-                </NavbarGroup>
-                <NavbarGroup data-cy="browse" align={Alignment.LEFT}>
->>>>>>> fcc0e70e
                     <Popover2
                         interactionKind={PopoverInteractionKind.CLICK}
                         content={
