import { Button, NonIdealState } from '@blueprintjs/core';
import { Breadcrumbs2 } from '@blueprintjs/popover2';
import { LightdashMode, Space } from '@lightdash/common';
import React, { useState } from 'react';
import { Redirect, useHistory, useParams } from 'react-router-dom';
import {
    useCreateMutation,
    useDeleteMutation,
    useUpdateDashboardName,
} from '../../hooks/dashboard/useDashboard';
import { useApp } from '../../providers/AppProvider';
import ActionCardList from '../common/ActionCardList';
import AddToSpaceModal from '../common/modal/AddToSpaceModal';
import DashboardForm from '../SavedDashboards/DashboardForm';
import SavedQueriesContent from '../SavedQueries/SavedQueriesContent';
import {
    EmptyStateIcon,
    EmptyStateText,
    EmptyStateWrapper,
    SpacePanelWrapper,
    Title,
} from './SpacePanel.styles';
interface Props {
    space: Space;
}
export const DEFAULT_DASHBOARD_NAME = 'Untitled dashboard';

export const SpacePanel: React.FC<Props> = ({ space }) => {
    const { projectUuid } = useParams<{ projectUuid: string }>();
    const { user, health } = useApp();
    const useDelete = useDeleteMutation();
    const isDemo = health.data?.mode === LightdashMode.DEMO;
    const {
        data: newDashboard,
        isLoading: isCreatingDashboard,
        mutate: createDashboard,
        isSuccess: hasCreatedDashboard,
    } = useCreateMutation(projectUuid);
    const history = useHistory();
    const savedCharts = space.queries;
    const savedDashboards = space.dashboards;

    const [addToSpace, setAddToSpace] = useState<string>();

    if (hasCreatedDashboard && newDashboard) {
        return (
            <Redirect
                push
                to={`/projects/${projectUuid}/dashboards/${newDashboard.uuid}`}
            />
        );
    }

    return (
        <SpacePanelWrapper>
            <Breadcrumbs2
                items={[
                    {
                        href: '/home',
                        text: 'Home',
                        className: 'home-breadcrumb',
                        onClick: (e) => {
                            e.preventDefault();
                            history.push('/home');
                        },
                    },
                    { text: space.name, disabled: true, icon: 'folder-close' },
                ]}
            />
            <Title>{space.name}</Title>

            <ActionCardList
                title={`Dashboards (${savedDashboards.length})`}
                useUpdate={useUpdateDashboardName}
                useDelete={useDelete}
                dataList={savedDashboards}
                getURL={(savedDashboard) => {
                    const { uuid } = savedDashboard;
                    return `/projects/${projectUuid}/dashboards/${uuid}/view`;
                }}
                ModalContent={DashboardForm}
                headerAction={
                    user.data?.ability?.can('manage', 'Dashboard') &&
                    !isDemo && (
                        <Button
                            text="Add"
                            loading={isCreatingDashboard}
                            onClick={() => setAddToSpace('dashboards')}
                            intent="primary"
                        />
                    )
                }
                emptyBody={
                    <NonIdealState
                        description={
                            <EmptyStateWrapper>
                                <EmptyStateIcon icon="control" size={50} />
                                <EmptyStateText>
                                    You haven't added any dashboards into this
                                    space yet
                                </EmptyStateText>
                            </EmptyStateWrapper>
                        }
                    />
                }
            />

            <SavedQueriesContent
                title={`Saved charts (${savedCharts.length})`}
                savedQueries={savedCharts || []}
                projectUuid={projectUuid}
<<<<<<< HEAD
                isChart
                headerAction={
                    user.data?.ability?.can('manage', 'Dashboard') &&
                    !isDemo && (
                        <Button
                            text="Add"
                            loading={isCreatingDashboard}
                            onClick={() => setAddToSpace('charts')}
                            intent="primary"
                        />
                    )
                }
                emptyBody={
                    <NonIdealState
                        description={
                            <EmptyStateWrapper>
                                <EmptyStateIcon icon="chart" size={50} />
                                <EmptyStateText>
                                    You haven't added any charts into this space
                                    yet
                                </EmptyStateText>
                            </EmptyStateWrapper>
                        }
                    />
                }
            />
            <AddToSpaceModal
                isOpen={addToSpace !== undefined}
                isChart={addToSpace === 'charts'}
                onClose={() => setAddToSpace(undefined)}
=======
                title="Saved charts"
>>>>>>> 4ac784d5
            />
        </SpacePanelWrapper>
    );
};

export default SpacePanel;<|MERGE_RESOLUTION|>--- conflicted
+++ resolved
@@ -109,8 +109,6 @@
                 title={`Saved charts (${savedCharts.length})`}
                 savedQueries={savedCharts || []}
                 projectUuid={projectUuid}
-<<<<<<< HEAD
-                isChart
                 headerAction={
                     user.data?.ability?.can('manage', 'Dashboard') &&
                     !isDemo && (
@@ -140,9 +138,6 @@
                 isOpen={addToSpace !== undefined}
                 isChart={addToSpace === 'charts'}
                 onClose={() => setAddToSpace(undefined)}
-=======
-                title="Saved charts"
->>>>>>> 4ac784d5
             />
         </SpacePanelWrapper>
     );
