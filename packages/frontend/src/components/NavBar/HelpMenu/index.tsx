--- conflicted
+++ resolved
@@ -33,36 +33,6 @@
             project_id: projectUuid,
             organization_id: user.data?.organizationUuid,
         };
-
-<<<<<<< HEAD
-        (window as any).Headway.init({
-            selector: '#headway-badge',
-            account: '7L3Bzx',
-            callbacks: {
-                onShowWidget: () => {
-                    track({
-                        name: EventName.NOTIFICATIONS_CLICKED,
-                        properties: { ...trackNotifications },
-                    });
-                },
-                onShowDetails: (changelog: any) => {
-                    track({
-                        name: EventName.NOTIFICATIONS_ITEM_CLICKED,
-                        properties: {
-                            ...trackNotifications,
-                            item: changelog.title,
-                        },
-                    });
-                },
-                onReadMore: () => {
-                    track({
-                        name: EventName.NOTIFICATIONS_CLICKED,
-                        properties: { ...trackNotifications },
-                    });
-                },
-            },
-        });
-=======
         if ((window as any) && (window as any).Headway) {
             (window as any).Headway.init({
                 selector: '#headway-badge',
@@ -92,7 +62,6 @@
                 },
             });
         }
->>>>>>> dfe290e1
     }, [track, projectUuid, user.data?.organizationUuid, user.data?.userUuid]);
 
     const openChatWindow = () => {
