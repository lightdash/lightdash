import {
    fieldId as getFieldId,
    formatDate,
    isCustomDimension,
    isDateItem,
    isDimension,
    isField,
    isNumericItem,
    TimeFrames,
    type CompiledDimension,
    type CustomDimension,
    type Field,
    type TableCalculation,
    type WeekDay,
} from '@lightdash/common';
import {
    Accordion,
    ActionIcon,
    Box,
<<<<<<< HEAD
    Checkbox,
    Collapse,
    ColorInput,
    Flex,
=======
>>>>>>> 9b7b9711
    Group,
    SegmentedControl,
    Stack,
    Text,
    TextInput,
    Tooltip,
} from '@mantine/core';
import { useHover } from '@mantine/hooks';
import { IconTrash } from '@tabler/icons-react';
import dayjs from 'dayjs';
import { useMemo, useState, type FC } from 'react';
import FieldSelect from '../../../common/FieldSelect';
import FilterDatePicker from '../../../common/Filters/FilterInputs/FilterDatePicker';
import FilterMonthAndYearPicker from '../../../common/Filters/FilterInputs/FilterMonthAndYearPicker';
import FilterWeekPicker from '../../../common/Filters/FilterInputs/FilterWeekPicker';
import FilterYearPicker from '../../../common/Filters/FilterInputs/FilterYearPicker';
import { getFirstDayOfWeek } from '../../../common/Filters/utils/filterDateUtils';
import MantineIcon from '../../../common/MantineIcon';
import { type ReferenceLineField } from '../../../common/ReferenceLine';
import { isCartesianVisualizationConfig } from '../../../LightdashVisualization/VisualizationConfigCartesian';
import { useVisualizationContext } from '../../../LightdashVisualization/VisualizationProvider';
import ColorSelector from '../../ColorSelector';

<<<<<<< HEAD
type UpdateReferenceLineProps = {
    value?: string;
    field?: Field | TableCalculation | CompiledDimension | CustomDimension;
    label: string | undefined;
    lineColor: string;
    useAverage?: boolean;
    labelPosition: 'start' | 'middle' | 'end';
    lineId: string;
};

export type ReferenceLineProps = {
=======
type Props = {
    isOpen: boolean;
    addNewItem: (index: string) => void;
    removeItem: (index: string) => void;
>>>>>>> 9b7b9711
    index: number;
    items: (Field | TableCalculation | CompiledDimension | CustomDimension)[];
    referenceLine: ReferenceLineField;
    startOfWeek: WeekDay | undefined;
    updateReferenceLine: (updateProps: UpdateReferenceLineProps) => void;
    removeReferenceLine: (lineId: string) => void;
    isDefaultOpen: boolean;
};

type ReferenceLineValueProps = {
    field:
        | Field
        | TableCalculation
        | CompiledDimension
        | CustomDimension
        | undefined;
    value: string | undefined;
    startOfWeek: WeekDay | undefined;
    disabled?: boolean;
    onChange: (value: string) => void;
};

const ReferenceLineValue: FC<ReferenceLineValueProps> = ({
    field,
    value,
    startOfWeek,
    disabled,
    onChange,
}) => {
    if (isCustomDimension(field)) return <></>;
    if (isDateItem(field)) {
        if (isDimension(field) && field.timeInterval) {
            // Uses the current date if the provided value is invalid
            const parsedDate = dayjs(value).isValid()
                ? dayjs(value).toDate()
                : dayjs().toDate();

            switch (field.timeInterval.toUpperCase()) {
                case TimeFrames.WEEK:
                    return (
                        <FilterWeekPicker
<<<<<<< HEAD
                            size="sm"
                            disabled={disabled}
=======
                            size="xs"
>>>>>>> 9b7b9711
                            value={parsedDate}
                            firstDayOfWeek={getFirstDayOfWeek(startOfWeek)}
                            onChange={(dateValue) => {
                                if (!dateValue) return;

                                onChange(
                                    formatDate(
                                        dateValue,
                                        TimeFrames.WEEK,
                                        false,
                                    ),
                                );
                            }}
                        />
                    );
                case TimeFrames.MONTH:
                    return (
                        <FilterMonthAndYearPicker
<<<<<<< HEAD
                            size="sm"
                            disabled={disabled}
=======
                            size="xs"
>>>>>>> 9b7b9711
                            value={parsedDate}
                            onChange={(dateValue: Date) => {
                                onChange(
                                    formatDate(
                                        dateValue,
                                        TimeFrames.MONTH,
                                        false,
                                    ),
                                );
                            }}
                        />
                    );

                case TimeFrames.YEAR:
                    return (
                        <FilterYearPicker
<<<<<<< HEAD
                            size="sm"
                            disabled={disabled}
=======
                            size="xs"
>>>>>>> 9b7b9711
                            value={parsedDate}
                            onChange={(dateValue: Date) => {
                                onChange(
                                    formatDate(
                                        dateValue,
                                        TimeFrames.YEAR,
                                        false,
                                    ),
                                );
                            }}
                        />
                    );
            }

            return (
                <FilterDatePicker
<<<<<<< HEAD
                    size="sm"
                    disabled={disabled}
=======
                    size="xs"
>>>>>>> 9b7b9711
                    value={parsedDate}
                    firstDayOfWeek={getFirstDayOfWeek(startOfWeek)}
                    onChange={(newValue) => {
                        onChange(formatDate(newValue, TimeFrames.DAY, false));
                    }}
                />
            );
        }
    }

    return (
        <TextInput
<<<<<<< HEAD
            disabled={!isNumericItem(field) || disabled}
=======
            size="xs"
            disabled={!isNumericItem(field)}
>>>>>>> 9b7b9711
            title={
                isNumericItem(field)
                    ? ''
                    : 'Selected field must be of type Number'
            }
            value={value}
            onChange={(e) => {
                onChange(e.target.value);
            }}
<<<<<<< HEAD
            placeholder="Line value"
=======
            placeholder="Add value"
>>>>>>> 9b7b9711
        />
    );
};

export const ReferenceLine: FC<ReferenceLineProps> = ({
    index,
    items,
    isOpen,
    addNewItem,
    removeItem,
    referenceLine,
    startOfWeek,
    updateReferenceLine,
    removeReferenceLine,
}) => {
    const { visualizationConfig, colorPalette } = useVisualizationContext();

    const isCartesianChart =
        isCartesianVisualizationConfig(visualizationConfig);

    const fieldsInAxes = useMemo(() => {
        if (!isCartesianChart) return [];

        const { dirtyLayout } = visualizationConfig.chartConfig;

        const fieldNames = [
            dirtyLayout?.xField,
            ...(dirtyLayout?.yField || []),
        ];
        return items.filter((item) => {
            const fieldId = isField(item) ? getFieldId(item) : item.name;
            // Filter numeric and date fields (remove if we start supporting other types)

            // TODO implement reference lines for custom dimensions
            if (isCustomDimension(item)) return false;
            return (
                fieldNames.includes(fieldId) &&
                (isNumericItem(item) || isDateItem(item))
            );
        });
    }, [isCartesianChart, items, visualizationConfig]);

    const markLineKey = useMemo(() => {
        return referenceLine.data.xAxis !== undefined ? 'xAxis' : 'yAxis';
    }, [referenceLine]);

    const [value, setValue] = useState<string | undefined>(
        referenceLine.data[markLineKey] || referenceLine.data.type,
    );

    const [label, setLabel] = useState<string | undefined>(
        referenceLine.data.name,
    );

    const [lineColor, setLineColor] = useState<string>(
        referenceLine.data.lineStyle?.color || '#000',
    );
    const [labelPosition, setLabelPosition] = useState<
        'start' | 'middle' | 'end'
    >(referenceLine.data.label?.position || 'end');

    const selectedFieldDefault = useMemo(() => {
        if (markLineKey === undefined) return;
        return fieldsInAxes.find((field) => {
            const fieldId = isField(field) ? getFieldId(field) : field.name;
            return fieldId === referenceLine.fieldId;
        });
    }, [fieldsInAxes, markLineKey, referenceLine.fieldId]);

    const [selectedField, setSelectedField] = useState<
        | Field
        | TableCalculation
        | CompiledDimension
        | CustomDimension
        | undefined
    >(selectedFieldDefault);

<<<<<<< HEAD
    const [useAverage, setUseAverage] = useState<boolean>(false);

    const lineId =
        referenceLine.data.uuid ||
        referenceLine.data.value ||
        referenceLine.data.name ||
        '';

    const currentLineConfig = {
        value,
        field: selectedField,
        label,
        lineColor,
        useAverage,
        labelPosition,
        lineId: lineId,
    };

    const isDateField =
        selectedField &&
        !isCustomDimension(selectedField) &&
        isDateItem(selectedField);

    const averageAvailable = !isDateField && markLineKey === 'yAxis';

    return (
        <Stack spacing="xs">
            <Group noWrap position="apart">
                <Group spacing="xs">
                    <ActionIcon onClick={() => setIsOpen(!isOpen)} size="sm">
                        <MantineIcon
                            icon={isOpen ? IconChevronUp : IconChevronDown}
                        />
                    </ActionIcon>
=======
    const controlLabel = `Line ${index}`;
    const accordionValue = `${index}`;
>>>>>>> 9b7b9711

    const { ref, hovered } = useHover<HTMLButtonElement>();

<<<<<<< HEAD
                <Tooltip
                    label="Remove reference line"
                    position="left"
                    withinPortal
                >
                    <ActionIcon
                        onClick={() => removeReferenceLine(lineId)}
                        size="sm"
                    >
                        <MantineIcon icon={IconX} />
                    </ActionIcon>
                </Tooltip>
            </Group>
            <Collapse in={isOpen}>
=======
    return (
        <Accordion.Item value={accordionValue}>
            <Accordion.Control
                onClick={() =>
                    isOpen
                        ? removeItem(accordionValue)
                        : addNewItem(accordionValue)
                }
                ref={ref}
            >
                <Group spacing="xs" position="apart">
                    <Group spacing="xs">
                        <Box onClick={(e) => e.stopPropagation()}>
                            <ColorSelector
                                color={lineColor}
                                swatches={colorPalette}
                                onColorChange={(color) => {
                                    setLineColor(color);
                                    if (
                                        value !== undefined &&
                                        selectedField !== undefined
                                    )
                                        updateReferenceLine(
                                            value,
                                            selectedField,
                                            label,
                                            color,
                                            referenceLine.data.value ||
                                                referenceLine.data.name,
                                        );
                                }}
                            />
                        </Box>
                        <Text fw={500} size="xs">
                            {controlLabel}
                        </Text>
                        <Tooltip
                            variant="xs"
                            label="Remove reference line"
                            position="left"
                            withinPortal
                        >
                            <ActionIcon
                                onClick={() =>
                                    removeReferenceLine(
                                        referenceLine.data.value ||
                                            referenceLine.data.name,
                                    )
                                }
                                sx={{
                                    visibility: hovered ? 'visible' : 'hidden',
                                }}
                            >
                                <MantineIcon icon={IconTrash} />
                            </ActionIcon>
                        </Tooltip>
                    </Group>
                </Group>
            </Accordion.Control>
            <Accordion.Panel>
>>>>>>> 9b7b9711
                <Stack
                    bg={'gray.0'}
                    spacing="xs"
                    sx={(theme) => ({
                        borderRadius: theme.radius.sm,
                    })}
                >
                    <FieldSelect
                        label="Field"
                        item={selectedField}
                        items={fieldsInAxes}
                        placeholder="Search field..."
                        onChange={(newField) => {
                            setSelectedField(newField);

                            if (newField !== undefined)
                                updateReferenceLine({
                                    ...currentLineConfig,
                                    field: newField,
                                });
                        }}
                    />
<<<<<<< HEAD
                    <Box>
                        <Text fw={600} mb={3}>
                            Value
                        </Text>
                        <Flex w="100%" align="center">
                            <Box style={{ flex: 3 }}>
                                <ReferenceLineValue
                                    field={selectedField}
                                    startOfWeek={startOfWeek}
                                    value={value}
                                    disabled={useAverage && averageAvailable}
                                    onChange={(newValue: string) => {
                                        setValue(newValue);
                                        if (selectedField !== undefined)
                                            updateReferenceLine({
                                                ...currentLineConfig,
                                                value: newValue,
                                            });
                                    }}
                                />
                            </Box>
                            <Text
                                color="gray"
                                style={{ flex: 1, textAlign: 'center' }}
                            >
                                OR
                            </Text>
                            <Checkbox
                                style={{ flex: 4 }}
                                label="Use series average"
                                disabled={!averageAvailable}
                                checked={useAverage}
                                onChange={(newState) => {
                                    setUseAverage(newState.target.checked);
                                    if (selectedField !== undefined) {
                                        updateReferenceLine({
                                            ...currentLineConfig,
                                            useAverage: newState.target.checked,
                                        });
                                    }
                                }}
                            />
                        </Flex>
                    </Box>
                    <TextInput
                        label="Label"
                        disabled={!value && !useAverage}
                        value={label}
                        placeholder={value}
                        onChange={(e) => {
                            setLabel(e.target.value);
                        }}
                        onBlur={(newValue) => {
                            setLabel(newValue.target.value);
                            if (selectedField)
                                updateReferenceLine({
                                    ...currentLineConfig,
                                    label: newValue.target.value,
                                });
                        }}
                    />

                    <SegmentedControl
                        size="xs"
                        id="label-position"
                        value={labelPosition}
                        onChange={(newPosition: 'start' | 'middle' | 'end') => {
                            setLabelPosition(newPosition);

                            updateReferenceLine({
                                ...currentLineConfig,
                                labelPosition: newPosition,
                            });
                        }}
                        data={[
                            { value: 'start', label: 'Start' },
                            { value: 'middle', label: 'Middle' },
                            { value: 'end', label: 'End' },
                        ]}
                    />

                    <ColorInput
                        label="Color"
                        value={lineColor}
                        withinPortal={false}
                        withEyeDropper={false}
                        format="hex"
                        swatches={colorPalette}
                        swatchesPerRow={8}
                        onChange={(color) => {
                            setLineColor(color);
                            if (selectedField !== undefined)
                                updateReferenceLine({
                                    ...currentLineConfig,
                                    lineColor: color,
                                });
                        }}
                    />
=======

                    <Group noWrap grow align="baseline">
                        <Box>
                            <Text fz="xs" fw={500}>
                                Value
                            </Text>
                            <ReferenceLineValue
                                field={selectedField}
                                startOfWeek={startOfWeek}
                                value={value}
                                onChange={(newValue: string) => {
                                    setValue(newValue);
                                    if (selectedField !== undefined)
                                        updateReferenceLine(
                                            newValue,
                                            selectedField,
                                            label,
                                            lineColor,
                                            referenceLine.data.value ||
                                                referenceLine.data.name,
                                        );
                                }}
                            />
                        </Box>
                        <TextInput
                            label="Label"
                            disabled={!value}
                            value={label}
                            placeholder={value ?? 'Untitled'}
                            onChange={(e) => {
                                setLabel(e.target.value);
                            }}
                            onBlur={() => {
                                if (value && selectedField)
                                    updateReferenceLine(
                                        value,
                                        selectedField,
                                        label,
                                        lineColor,
                                        referenceLine.data.value ||
                                            referenceLine.data.name,
                                    );
                            }}
                        />
                    </Group>
>>>>>>> 9b7b9711
                </Stack>
            </Accordion.Panel>
        </Accordion.Item>
    );
};<|MERGE_RESOLUTION|>--- conflicted
+++ resolved
@@ -17,13 +17,7 @@
     Accordion,
     ActionIcon,
     Box,
-<<<<<<< HEAD
     Checkbox,
-    Collapse,
-    ColorInput,
-    Flex,
-=======
->>>>>>> 9b7b9711
     Group,
     SegmentedControl,
     Stack,
@@ -32,7 +26,12 @@
     Tooltip,
 } from '@mantine/core';
 import { useHover } from '@mantine/hooks';
-import { IconTrash } from '@tabler/icons-react';
+import {
+    IconLayoutAlignLeft,
+    IconLayoutAlignRight,
+    IconLayoutAlignTop,
+    IconTrash,
+} from '@tabler/icons-react';
 import dayjs from 'dayjs';
 import { useMemo, useState, type FC } from 'react';
 import FieldSelect from '../../../common/FieldSelect';
@@ -47,7 +46,6 @@
 import { useVisualizationContext } from '../../../LightdashVisualization/VisualizationProvider';
 import ColorSelector from '../../ColorSelector';
 
-<<<<<<< HEAD
 type UpdateReferenceLineProps = {
     value?: string;
     field?: Field | TableCalculation | CompiledDimension | CustomDimension;
@@ -59,12 +57,9 @@
 };
 
 export type ReferenceLineProps = {
-=======
-type Props = {
     isOpen: boolean;
     addNewItem: (index: string) => void;
     removeItem: (index: string) => void;
->>>>>>> 9b7b9711
     index: number;
     items: (Field | TableCalculation | CompiledDimension | CustomDimension)[];
     referenceLine: ReferenceLineField;
@@ -106,12 +101,8 @@
                 case TimeFrames.WEEK:
                     return (
                         <FilterWeekPicker
-<<<<<<< HEAD
-                            size="sm"
                             disabled={disabled}
-=======
                             size="xs"
->>>>>>> 9b7b9711
                             value={parsedDate}
                             firstDayOfWeek={getFirstDayOfWeek(startOfWeek)}
                             onChange={(dateValue) => {
@@ -130,12 +121,8 @@
                 case TimeFrames.MONTH:
                     return (
                         <FilterMonthAndYearPicker
-<<<<<<< HEAD
-                            size="sm"
                             disabled={disabled}
-=======
                             size="xs"
->>>>>>> 9b7b9711
                             value={parsedDate}
                             onChange={(dateValue: Date) => {
                                 onChange(
@@ -152,12 +139,8 @@
                 case TimeFrames.YEAR:
                     return (
                         <FilterYearPicker
-<<<<<<< HEAD
-                            size="sm"
                             disabled={disabled}
-=======
                             size="xs"
->>>>>>> 9b7b9711
                             value={parsedDate}
                             onChange={(dateValue: Date) => {
                                 onChange(
@@ -174,12 +157,8 @@
 
             return (
                 <FilterDatePicker
-<<<<<<< HEAD
-                    size="sm"
                     disabled={disabled}
-=======
                     size="xs"
->>>>>>> 9b7b9711
                     value={parsedDate}
                     firstDayOfWeek={getFirstDayOfWeek(startOfWeek)}
                     onChange={(newValue) => {
@@ -192,12 +171,8 @@
 
     return (
         <TextInput
-<<<<<<< HEAD
             disabled={!isNumericItem(field) || disabled}
-=======
             size="xs"
-            disabled={!isNumericItem(field)}
->>>>>>> 9b7b9711
             title={
                 isNumericItem(field)
                     ? ''
@@ -207,11 +182,7 @@
             onChange={(e) => {
                 onChange(e.target.value);
             }}
-<<<<<<< HEAD
             placeholder="Line value"
-=======
-            placeholder="Add value"
->>>>>>> 9b7b9711
         />
     );
 };
@@ -289,7 +260,6 @@
         | undefined
     >(selectedFieldDefault);
 
-<<<<<<< HEAD
     const [useAverage, setUseAverage] = useState<boolean>(false);
 
     const lineId =
@@ -314,39 +284,11 @@
         isDateItem(selectedField);
 
     const averageAvailable = !isDateField && markLineKey === 'yAxis';
-
-    return (
-        <Stack spacing="xs">
-            <Group noWrap position="apart">
-                <Group spacing="xs">
-                    <ActionIcon onClick={() => setIsOpen(!isOpen)} size="sm">
-                        <MantineIcon
-                            icon={isOpen ? IconChevronUp : IconChevronDown}
-                        />
-                    </ActionIcon>
-=======
     const controlLabel = `Line ${index}`;
     const accordionValue = `${index}`;
->>>>>>> 9b7b9711
 
     const { ref, hovered } = useHover<HTMLButtonElement>();
 
-<<<<<<< HEAD
-                <Tooltip
-                    label="Remove reference line"
-                    position="left"
-                    withinPortal
-                >
-                    <ActionIcon
-                        onClick={() => removeReferenceLine(lineId)}
-                        size="sm"
-                    >
-                        <MantineIcon icon={IconX} />
-                    </ActionIcon>
-                </Tooltip>
-            </Group>
-            <Collapse in={isOpen}>
-=======
     return (
         <Accordion.Item value={accordionValue}>
             <Accordion.Control
@@ -365,18 +307,11 @@
                                 swatches={colorPalette}
                                 onColorChange={(color) => {
                                     setLineColor(color);
-                                    if (
-                                        value !== undefined &&
-                                        selectedField !== undefined
-                                    )
-                                        updateReferenceLine(
-                                            value,
-                                            selectedField,
-                                            label,
-                                            color,
-                                            referenceLine.data.value ||
-                                                referenceLine.data.name,
-                                        );
+                                    if (selectedField !== undefined)
+                                        updateReferenceLine({
+                                            ...currentLineConfig,
+                                            lineColor: color,
+                                        });
                                 }}
                             />
                         </Box>
@@ -390,12 +325,7 @@
                             withinPortal
                         >
                             <ActionIcon
-                                onClick={() =>
-                                    removeReferenceLine(
-                                        referenceLine.data.value ||
-                                            referenceLine.data.name,
-                                    )
-                                }
+                                onClick={() => removeReferenceLine(lineId)}
                                 sx={{
                                     visibility: hovered ? 'visible' : 'hidden',
                                 }}
@@ -407,7 +337,6 @@
                 </Group>
             </Accordion.Control>
             <Accordion.Panel>
->>>>>>> 9b7b9711
                 <Stack
                     bg={'gray.0'}
                     spacing="xs"
@@ -422,7 +351,6 @@
                         placeholder="Search field..."
                         onChange={(newField) => {
                             setSelectedField(newField);
-
                             if (newField !== undefined)
                                 updateReferenceLine({
                                     ...currentLineConfig,
@@ -430,127 +358,25 @@
                                 });
                         }}
                     />
-<<<<<<< HEAD
-                    <Box>
-                        <Text fw={600} mb={3}>
-                            Value
-                        </Text>
-                        <Flex w="100%" align="center">
-                            <Box style={{ flex: 3 }}>
-                                <ReferenceLineValue
-                                    field={selectedField}
-                                    startOfWeek={startOfWeek}
-                                    value={value}
-                                    disabled={useAverage && averageAvailable}
-                                    onChange={(newValue: string) => {
-                                        setValue(newValue);
-                                        if (selectedField !== undefined)
-                                            updateReferenceLine({
-                                                ...currentLineConfig,
-                                                value: newValue,
-                                            });
-                                    }}
-                                />
-                            </Box>
-                            <Text
-                                color="gray"
-                                style={{ flex: 1, textAlign: 'center' }}
-                            >
-                                OR
-                            </Text>
-                            <Checkbox
-                                style={{ flex: 4 }}
-                                label="Use series average"
-                                disabled={!averageAvailable}
-                                checked={useAverage}
-                                onChange={(newState) => {
-                                    setUseAverage(newState.target.checked);
-                                    if (selectedField !== undefined) {
-                                        updateReferenceLine({
-                                            ...currentLineConfig,
-                                            useAverage: newState.target.checked,
-                                        });
-                                    }
-                                }}
-                            />
-                        </Flex>
-                    </Box>
-                    <TextInput
-                        label="Label"
-                        disabled={!value && !useAverage}
-                        value={label}
-                        placeholder={value}
-                        onChange={(e) => {
-                            setLabel(e.target.value);
-                        }}
-                        onBlur={(newValue) => {
-                            setLabel(newValue.target.value);
-                            if (selectedField)
-                                updateReferenceLine({
-                                    ...currentLineConfig,
-                                    label: newValue.target.value,
-                                });
-                        }}
-                    />
-
-                    <SegmentedControl
-                        size="xs"
-                        id="label-position"
-                        value={labelPosition}
-                        onChange={(newPosition: 'start' | 'middle' | 'end') => {
-                            setLabelPosition(newPosition);
-
-                            updateReferenceLine({
-                                ...currentLineConfig,
-                                labelPosition: newPosition,
-                            });
-                        }}
-                        data={[
-                            { value: 'start', label: 'Start' },
-                            { value: 'middle', label: 'Middle' },
-                            { value: 'end', label: 'End' },
-                        ]}
-                    />
-
-                    <ColorInput
-                        label="Color"
-                        value={lineColor}
-                        withinPortal={false}
-                        withEyeDropper={false}
-                        format="hex"
-                        swatches={colorPalette}
-                        swatchesPerRow={8}
-                        onChange={(color) => {
-                            setLineColor(color);
-                            if (selectedField !== undefined)
-                                updateReferenceLine({
-                                    ...currentLineConfig,
-                                    lineColor: color,
-                                });
-                        }}
-                    />
-=======
 
                     <Group noWrap grow align="baseline">
                         <Box>
                             <Text fz="xs" fw={500}>
                                 Value
                             </Text>
+
                             <ReferenceLineValue
                                 field={selectedField}
                                 startOfWeek={startOfWeek}
                                 value={value}
+                                disabled={useAverage && averageAvailable}
                                 onChange={(newValue: string) => {
                                     setValue(newValue);
                                     if (selectedField !== undefined)
-                                        updateReferenceLine(
-                                            newValue,
-                                            selectedField,
-                                            label,
-                                            lineColor,
-                                            referenceLine.data.value ||
-                                                referenceLine.data.name,
-                                        );
+                                        updateReferenceLine({
+                                            ...currentLineConfig,
+                                            value: newValue,
+                                        });
                                 }}
                             />
                         </Box>
@@ -562,20 +388,74 @@
                             onChange={(e) => {
                                 setLabel(e.target.value);
                             }}
-                            onBlur={() => {
-                                if (value && selectedField)
-                                    updateReferenceLine(
-                                        value,
-                                        selectedField,
-                                        label,
-                                        lineColor,
-                                        referenceLine.data.value ||
-                                            referenceLine.data.name,
-                                    );
+                            onBlur={(newValue) => {
+                                setLabel(newValue.target.value);
+                                if (selectedField)
+                                    updateReferenceLine({
+                                        ...currentLineConfig,
+                                        label: newValue.target.value,
+                                    });
                             }}
                         />
                     </Group>
->>>>>>> 9b7b9711
+                    <Group noWrap align="baseline" position="apart">
+                        <Checkbox
+                            style={{ flex: 4 }}
+                            label="Use series average"
+                            disabled={!averageAvailable}
+                            checked={useAverage}
+                            onChange={(newState) => {
+                                setUseAverage(newState.target.checked);
+                                if (selectedField !== undefined) {
+                                    updateReferenceLine({
+                                        ...currentLineConfig,
+                                        useAverage: newState.target.checked,
+                                    });
+                                }
+                            }}
+                        />
+                        <SegmentedControl
+                            size="xs"
+                            id="label-position"
+                            value={labelPosition}
+                            onChange={(
+                                newPosition: 'start' | 'middle' | 'end',
+                            ) => {
+                                setLabelPosition(newPosition);
+
+                                updateReferenceLine({
+                                    ...currentLineConfig,
+                                    labelPosition: newPosition,
+                                });
+                            }}
+                            data={[
+                                {
+                                    value: 'start',
+                                    label: (
+                                        <MantineIcon
+                                            icon={IconLayoutAlignLeft}
+                                        />
+                                    ),
+                                },
+                                {
+                                    value: 'middle',
+                                    label: (
+                                        <MantineIcon
+                                            icon={IconLayoutAlignTop}
+                                        />
+                                    ),
+                                },
+                                {
+                                    value: 'end',
+                                    label: (
+                                        <MantineIcon
+                                            icon={IconLayoutAlignRight}
+                                        />
+                                    ),
+                                },
+                            ]}
+                        />
+                    </Group>
                 </Stack>
             </Accordion.Panel>
         </Accordion.Item>
