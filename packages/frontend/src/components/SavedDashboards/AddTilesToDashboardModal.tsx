import {
    assertUnreachable,
    DashboardTileTypes,
    getDefaultChartTileSize,
    type DashboardTile,
} from '@lightdash/common';
import {
    Anchor,
    Button,
    Group,
    Modal,
    Select,
    Stack,
    Textarea,
    TextInput,
    Title,
} from '@mantine/core';
import { useForm } from '@mantine/form';
import {
    IconArrowLeft,
    IconLayoutDashboard,
    IconPlus,
} from '@tabler/icons-react';
import { useMemo, useState, type FC } from 'react';
import { v4 as uuid4 } from 'uuid';
import { useSavedSemanticViewerChart } from '../../features/semanticViewer/api/hooks';
import { useSavedSqlChart } from '../../features/sqlRunner/hooks/useSavedSqlCharts';
import {
    appendNewTilesToBottom,
    useCreateMutation,
    useDashboardQuery,
    useUpdateDashboard,
} from '../../hooks/dashboard/useDashboard';
import { useDashboards } from '../../hooks/dashboard/useDashboards';
import { useSavedQuery } from '../../hooks/useSavedQuery';
import {
    useCreateMutation as useSpaceCreateMutation,
    useSpaceSummaries,
} from '../../hooks/useSpaces';
import MantineIcon from '../common/MantineIcon';

interface AddTilesToDashboardModalProps {
    isOpen: boolean;
    projectUuid: string;
    uuid: string;
    dashboardTileType: DashboardTileTypes;
    onClose?: () => void;
}

const AddTilesToDashboardModal: FC<AddTilesToDashboardModalProps> = ({
    isOpen,
    projectUuid,
    uuid,
    dashboardTileType,
    onClose,
}) => {
    const [isCreatingNewDashboard, setIsCreatingNewDashboard] = useState(false);
    const [isCreatingNewSpace, setIsCreatingNewSpace] =
        useState<boolean>(false);
    const [isLoading, setIsLoading] = useState(false);

    const exploreChartQuery = useSavedQuery({
        id: uuid,
        useQueryOptions: {
            enabled: dashboardTileType === DashboardTileTypes.SAVED_CHART,
        },
    });
    const sqlChartQuery = useSavedSqlChart(
        { projectUuid, uuid: uuid },
        { enabled: dashboardTileType === DashboardTileTypes.SQL_CHART },
    );
    const semanticViewerChartQuery = useSavedSemanticViewerChart(
<<<<<<< HEAD
        { projectUuid, uuid: uuid },
=======
        { projectUuid, findBy: { uuid } },
>>>>>>> 8b37e767
        {
            enabled:
                dashboardTileType === DashboardTileTypes.SEMANTIC_VIEWER_CHART,
        },
    );

    const tile = useMemo<
        | {
              props: { uuid: string; spaceUuid: string };
              payload: DashboardTile;
          }
        | undefined
    >(() => {
        switch (dashboardTileType) {
            case DashboardTileTypes.SAVED_CHART:
                if (!exploreChartQuery.isSuccess) return;

                return {
                    props: {
                        uuid: exploreChartQuery.data.uuid,
                        spaceUuid: exploreChartQuery.data.spaceUuid,
                    },
                    payload: {
                        uuid: uuid4(),
                        type: DashboardTileTypes.SAVED_CHART,
                        properties: {
                            savedChartUuid: exploreChartQuery.data.uuid,
                        },
                        tabUuid: undefined,
                        ...getDefaultChartTileSize(
                            exploreChartQuery.data.chartConfig?.type,
                        ),
                    },
                };

            case DashboardTileTypes.SQL_CHART:
                if (!sqlChartQuery.isSuccess) return;

                return {
                    props: {
                        uuid: sqlChartQuery.data.savedSqlUuid,
                        spaceUuid: sqlChartQuery.data.space.uuid,
                    },
                    payload: {
                        uuid: uuid4(),
                        type: DashboardTileTypes.SQL_CHART,
                        properties: {
                            savedSqlUuid: sqlChartQuery.data.savedSqlUuid,
                            chartName: sqlChartQuery.data.name,
                        },
                        tabUuid: undefined,
                        ...getDefaultChartTileSize(
                            sqlChartQuery.data.config?.type,
                        ),
                    },
                };

            case DashboardTileTypes.SEMANTIC_VIEWER_CHART:
                if (!semanticViewerChartQuery.isSuccess) return;

                return {
                    props: {
                        uuid: semanticViewerChartQuery.data
                            .savedSemanticViewerChartUuid,
                        spaceUuid: semanticViewerChartQuery.data.space.uuid,
                    },
                    payload: {
                        uuid: uuid4(),
                        type: DashboardTileTypes.SEMANTIC_VIEWER_CHART,
                        properties: {
                            chartName: semanticViewerChartQuery.data.name,
                            savedSemanticViewerChartUuid:
                                semanticViewerChartQuery.data
                                    .savedSemanticViewerChartUuid,
                        },
                        tabUuid: undefined,
                        ...getDefaultChartTileSize(
                            semanticViewerChartQuery.data.config.type,
                        ),
                    },
                };

            case DashboardTileTypes.LOOM:
            case DashboardTileTypes.MARKDOWN:
                throw new Error(
                    `not implemented for chart tile type: ${dashboardTileType}`,
                );
            default:
                return assertUnreachable(
                    dashboardTileType,
                    `Unsupported chart tile type: ${dashboardTileType}`,
                );
        }
    }, [
        dashboardTileType,
        exploreChartQuery,
        sqlChartQuery,
        semanticViewerChartQuery,
    ]);

    const { data: dashboards, isInitialLoading: isLoadingDashboards } =
        useDashboards(
            projectUuid,
            {
                staleTime: 0,
                onSuccess: (data) => {
                    if (data.length === 0) {
                        setIsCreatingNewDashboard(true);
                    }
                },
            },
            true, // includePrivateSpaces
        );
    const { data: spaces, isInitialLoading: isLoadingSpaces } =
        useSpaceSummaries(projectUuid, true, {
            staleTime: 0,
            onSuccess: (data) => {
                if (data.length === 0) {
                    setIsCreatingNewSpace(true);
                }
            },
        });

    const currentSpace = spaces?.find((s) => s.uuid === tile?.props.spaceUuid);

    const form = useForm({
        initialValues: {
            dashboardUuid:
                dashboards?.find((d) => d.spaceUuid === currentSpace?.uuid)
                    ?.uuid ?? '',
            dashboardName: '',
            dashboardDescription: '',
            spaceUuid: currentSpace?.uuid ?? '',
            spaceName: '',
        },
    });

    const { data: selectedDashboard } = useDashboardQuery(
        form.getInputProps('dashboardUuid').value,
    );
    const { mutateAsync: createDashboard } = useCreateMutation(
        projectUuid,
        true,
    );
    const { mutateAsync: updateDashboard } = useUpdateDashboard(
        form.getInputProps('dashboardUuid').value,
        true,
    );
    const { mutateAsync: createSpace } = useSpaceCreateMutation(projectUuid);

    const handleSubmit = form.onSubmit(
        async ({
            dashboardName,
            dashboardDescription,
            spaceUuid,
            spaceName,
        }) => {
            if (!tile) return;

            setIsLoading(true);

            try {
                if (isCreatingNewSpace) {
                    const newSpace = await createSpace({
                        name: spaceName,
                        isPrivate: false,
                        access: [],
                    });
                    spaceUuid = newSpace.uuid;
                }

                if (isCreatingNewDashboard) {
                    await createDashboard({
                        name: dashboardName,
                        description: dashboardDescription,
                        spaceUuid: spaceUuid,
                        tiles: [tile.payload],
                        tabs: [],
                    });
                    onClose?.();
                } else {
                    if (!selectedDashboard) {
                        throw new Error('Expected dashboard');
                    }
                    const firstTab = selectedDashboard.tabs?.[0];
                    await updateDashboard({
                        name: selectedDashboard.name,
                        filters: selectedDashboard.filters,
                        tiles: appendNewTilesToBottom(selectedDashboard.tiles, [
                            firstTab
                                ? {
                                      ...tile.payload,
                                      tabUuid: firstTab.uuid,
                                  }
                                : tile.payload, // TODO: add to first tab by default, need ux to allow user select tab
                        ]),
                        tabs: selectedDashboard.tabs,
                    });
                    onClose?.();
                }
            } catch (e) {
                console.error(e);
            } finally {
                setIsLoading(false);
            }
        },
    );

    if (isLoadingDashboards || !dashboards || isLoadingSpaces || !spaces) {
        return null;
    }

    const showNewDashboardInput =
        isCreatingNewDashboard || dashboards.length === 0;
    const showNewSpaceInput = isCreatingNewSpace || spaces.length === 0;

    return (
        <Modal
            opened={isOpen}
            onClose={() => onClose?.()}
            title={
                <Group spacing="xs">
                    <MantineIcon
                        icon={IconLayoutDashboard}
                        size="lg"
                        color="green.8"
                    />
                    <Title order={4}>Add chart to dashboard</Title>
                </Group>
            }
            withCloseButton
        >
            <Stack spacing="md" mih="100%">
                <form onSubmit={handleSubmit}>
                    {!showNewDashboardInput ? (
                        <Stack spacing="md">
                            <Select
                                id="select-dashboard"
                                label="Select a dashboard"
                                data={dashboards.map((d) => ({
                                    value: d.uuid,
                                    label: d.name,
                                    group: spaces.find(
                                        (s) => s.uuid === d.spaceUuid,
                                    )?.name,
                                }))}
                                defaultValue={
                                    dashboards.find(
                                        (d) =>
                                            d.spaceUuid === currentSpace?.uuid,
                                    )?.uuid
                                }
                                searchable
                                nothingFound="No matching dashboards found"
                                filter={(value, dashboard) =>
                                    !!dashboard.label
                                        ?.toLowerCase()
                                        .includes(value.toLowerCase().trim())
                                }
                                withinPortal
                                required
                                {...form.getInputProps('dashboardUuid')}
                            />
                            <Anchor
                                component="span"
                                onClick={() => setIsCreatingNewDashboard(true)}
                            >
                                <Group spacing="two">
                                    <MantineIcon icon={IconPlus} />
                                    Create new dashboard
                                </Group>
                            </Anchor>
                        </Stack>
                    ) : (
                        <Stack spacing="md">
                            <TextInput
                                id="dashboard-name"
                                label="Name your dashboard"
                                placeholder="eg. KPI dashboard"
                                required
                                {...form.getInputProps('dashboardName')}
                            />
                            <Textarea
                                id="dashboard-description"
                                label="Dashboard description"
                                placeholder="A few words to give your team some context"
                                autosize
                                maxRows={3}
                                style={{ overflowY: 'auto' }}
                                {...form.getInputProps('dashboardDescription')}
                            />
                            {!isLoadingSpaces && !showNewSpaceInput ? (
                                <>
                                    <Select
                                        id="select-space"
                                        label="Select a space"
                                        data={spaces.map((space) => ({
                                            value: space.uuid,
                                            label: space.name,
                                        }))}
                                        defaultValue={currentSpace?.uuid}
                                        required
                                        withinPortal
                                        {...form.getInputProps('spaceUuid')}
                                    />
                                    <Anchor
                                        component="span"
                                        onClick={() =>
                                            setIsCreatingNewSpace(true)
                                        }
                                    >
                                        <Group spacing="two">
                                            <MantineIcon icon={IconPlus} />
                                            Create new space
                                        </Group>
                                    </Anchor>
                                </>
                            ) : (
                                <>
                                    <TextInput
                                        id="new-space"
                                        label="Name your new space"
                                        placeholder="eg. KPIs"
                                        required
                                        {...form.getInputProps('spaceName')}
                                    />
                                    <Anchor
                                        component="span"
                                        onClick={() =>
                                            setIsCreatingNewSpace(false)
                                        }
                                    >
                                        <Group spacing="two">
                                            <MantineIcon icon={IconArrowLeft} />
                                            Save to existing space
                                        </Group>
                                    </Anchor>
                                </>
                            )}
                        </Stack>
                    )}
                    <Group spacing="xs" position="right" mt="md">
                        <Button
                            onClick={() => {
                                if (onClose) onClose();
                                setIsCreatingNewDashboard(false);
                            }}
                            variant="outline"
                        >
                            Cancel
                        </Button>
                        <Button
                            type="submit"
                            loading={isLoading}
                            disabled={
                                (isCreatingNewDashboard &&
                                    form.getInputProps('dashboardName')
                                        .value === '') ||
                                (isCreatingNewSpace &&
                                    form.getInputProps('spaceName').value ===
                                        '')
                            }
                        >
                            Add to dashboard
                        </Button>
                    </Group>
                </form>
            </Stack>
        </Modal>
    );
};

export default AddTilesToDashboardModal;<|MERGE_RESOLUTION|>--- conflicted
+++ resolved
@@ -70,11 +70,7 @@
         { enabled: dashboardTileType === DashboardTileTypes.SQL_CHART },
     );
     const semanticViewerChartQuery = useSavedSemanticViewerChart(
-<<<<<<< HEAD
-        { projectUuid, uuid: uuid },
-=======
         { projectUuid, findBy: { uuid } },
->>>>>>> 8b37e767
         {
             enabled:
                 dashboardTileType === DashboardTileTypes.SEMANTIC_VIEWER_CHART,
