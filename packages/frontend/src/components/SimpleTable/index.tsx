--- conflicted
+++ resolved
@@ -17,22 +17,13 @@
         isLoading,
         columnOrder,
         explore,
-<<<<<<< HEAD
-
         tableConfig: { itemMap, getHeader, isFilterVisible },
-=======
-        tableConfig: { itemMap, headers, isFilterVisible },
->>>>>>> dfa285c0
     } = useVisualizationContext();
     const tableItems = resultsData?.rows
         ? getResultValues(resultsData?.rows).slice(0, 25)
         : [];
 
-<<<<<<< HEAD
     const validData = tableItems;
-=======
-    const validData = tableItems && headers;
->>>>>>> dfa285c0
     if (isLoading) return <LoadingChart />;
 
     return (
