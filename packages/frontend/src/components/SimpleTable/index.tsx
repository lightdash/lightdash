--- conflicted
+++ resolved
@@ -17,11 +17,8 @@
         isLoading,
         columnOrder,
         explore,
-<<<<<<< HEAD
-        tableConfig: { itemMap, filterVisible, getHeader },
-=======
-        tableConfig: { itemMap, headers, isFilterVisible },
->>>>>>> 716e9693
+
+        tableConfig: { itemMap, getHeader, isFilterVisible },
     } = useVisualizationContext();
     const tableItems = resultsData?.rows
         ? getResultValues(resultsData?.rows).slice(0, 25)
@@ -39,7 +36,7 @@
                             <TableHeader>
                                 <tr>
                                     {columnOrder
-                                        .filter(filterVisible)
+                                        .filter(isFilterVisible)
                                         .map((fieldId: string) => (
                                             <th>{getHeader(fieldId)}</th>
                                         ))}
