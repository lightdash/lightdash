import { Button, NumberInput, Stack } from '@mantine/core';
import { useForm, zodResolver } from '@mantine/form';
import { forwardRef } from 'react';
import { z } from 'zod';
import useHealth from '../../hooks/health/useHealth';
import { Props } from './index';

type LimitFormProps = Pick<Props, 'limit' | 'onLimitChange'>;

const LimitForm = forwardRef<HTMLFormElement, LimitFormProps>(
    ({ limit, onLimitChange }, ref) => {
        const health = useHealth();
        const max = health.data?.query.maxLimit || 5000;
<<<<<<< HEAD

=======
        
>>>>>>> 2a2a7297
        const schema = z.object({
            limit: z
                .number({
                    invalid_type_error: 'Invalid value',
                })
                .int()
                .min(1, 'Minimum value: 1')
                .max(max, `Maximum value: ${max}`),
        });

        const form = useForm({
            validate: zodResolver(schema),
            validateInputOnChange: true,
            initialValues: { limit },
        });

        if (!health.data) {
            return null;
        }

        return (
            <form
                ref={ref}
                onSubmit={form.onSubmit(({ limit: newLimit }) => {
                    onLimitChange(newLimit);
                })}
            >
                <Stack w={320}>
                    <NumberInput
                        autoFocus
                        step={100}
                        required
                        label="Total rows:"
                        {...form.getInputProps('limit')}
                    />

                    <Button type="submit" disabled={!form.isValid()}>
                        Apply
                    </Button>
                </Stack>
            </form>
        );
    },
);

export default LimitForm;<|MERGE_RESOLUTION|>--- conflicted
+++ resolved
@@ -10,12 +10,7 @@
 const LimitForm = forwardRef<HTMLFormElement, LimitFormProps>(
     ({ limit, onLimitChange }, ref) => {
         const health = useHealth();
-        const max = health.data?.query.maxLimit || 5000;
-<<<<<<< HEAD
 
-=======
-        
->>>>>>> 2a2a7297
         const schema = z.object({
             limit: z
                 .number({
