import {
    Button,
    Group,
    Modal,
    Stack,
    Text,
    Textarea,
    TextInput,
    type ModalProps,
} from '@mantine/core';
import { useForm, zodResolver } from '@mantine/form';
import { IconChartBar } from '@tabler/icons-react';
import { useCallback, useEffect, useState, type FC } from 'react';
import { type z } from 'zod';
import MantineIcon from '../../../components/common/MantineIcon';
import {
    SaveDestination,
    SaveToSpace,
    validationSchema,
} from '../../../components/common/modal/ChartCreateModal/SaveToSpaceOrDashboard';
import {
    useCreateMutation as useSpaceCreateMutation,
    useSpaceSummaries,
} from '../../../hooks/useSpaces';
import { useCreateSqlChartMutation } from '../hooks/useSavedSqlCharts';
import { useAppDispatch, useAppSelector } from '../store/hooks';

import {
    selectChartConfigByKind,
    selectTableVisConfigState,
} from '../../../components/DataViz/store/selectors';
import { updateName } from '../store/sqlRunnerSlice';

type FormValues = z.infer<typeof validationSchema>;

type Props = Pick<ModalProps, 'opened' | 'onClose'>;

export const SaveSqlChartModal: FC<Props> = ({ opened, onClose }) => {
    const dispatch = useAppDispatch();
    const projectUuid = useAppSelector((state) => state.sqlRunner.projectUuid);

<<<<<<< HEAD
=======
    // TODO: this sometimes runs `/api/v1/projects//spaces` request
    // because initial `projectUuid` is set to '' (empty string)
    // we should handle this by creating an impossible state
    // check first few lines inside `features/semanticViewer/store/selectors.ts`
>>>>>>> 976a7ae3
    const { data: spaces = [] } = useSpaceSummaries(projectUuid, true);

    const [isFormPopulated, setIsFormPopulated] = useState(false);
    const name = useAppSelector((state) => state.sqlRunner.name);
    const description = useAppSelector((state) => state.sqlRunner.description);
    const { mutateAsync: createSpace } = useSpaceCreateMutation(projectUuid);

    const form = useForm<FormValues>({
        initialValues: {
            name: '',
            description: '',
            spaceUuid: '',
            newSpaceName: '',
            saveDestination: SaveDestination.Space,
        },
        validate: zodResolver(validationSchema),
    });

    useEffect(() => {
        if (!isFormPopulated) {
            if (name) {
                form.setFieldValue('name', name);
            }
            if (description) {
                form.setFieldValue('description', description);
            }
            if (spaces.length > 0) {
                form.setFieldValue('spaceUuid', spaces[0].uuid);
            }
            setIsFormPopulated(true);
        }
    }, [name, form, description, spaces, isFormPopulated]);

    const { sql, selectedChartType } = useAppSelector(
        (state) => state.sqlRunner,
    );
    const limit = useAppSelector((state) => state.sqlRunner.limit);
    const selectedChartConfig = useAppSelector((state) =>
        selectChartConfigByKind(state, selectedChartType),
    );
    const defaultChartConfig = useAppSelector(selectTableVisConfigState);

    const {
        mutateAsync: createSavedSqlChart,
        isLoading: isCreatingSavedSqlChart,
        isSuccess: isSavedSqlChartCreated,
    } = useCreateSqlChartMutation(projectUuid);

    useEffect(() => {
        if (isSavedSqlChartCreated) {
            onClose();
        }
    }, [isSavedSqlChartCreated, onClose]);

    const handleOnSubmit = useCallback(async () => {
        if (spaces.length === 0) {
            return;
        }
        let newSpace = form.values.newSpaceName
            ? await createSpace({
                  name: form.values.newSpaceName,
                  access: [],
                  isPrivate: true,
              })
            : undefined;
        const spaceUuid =
            newSpace?.uuid || form.values.spaceUuid || spaces[0].uuid;

        const configToSave = selectedChartConfig ?? defaultChartConfig.config;

        if (configToSave && sql) {
            await createSavedSqlChart({
                name: form.values.name,
                description: form.values.description || '',
                sql,
                limit,
                config: configToSave,
                spaceUuid: spaceUuid,
            });
        }

        dispatch(updateName(form.values.name));

        onClose();
    }, [
        spaces,
        form.values.newSpaceName,
        form.values.spaceUuid,
        form.values.name,
        form.values.description,
        createSpace,
        selectedChartConfig,
        defaultChartConfig.config,
        sql,
        dispatch,
        onClose,
        createSavedSqlChart,
        limit,
    ]);

    return (
        <Modal
            opened={opened}
            onClose={onClose}
            keepMounted={false}
            title={
                <Group spacing="xs">
                    <MantineIcon icon={IconChartBar} size="lg" color="gray.7" />
                    <Text fw={500}>Save chart</Text>
                </Group>
            }
            styles={(theme) => ({
                header: { borderBottom: `1px solid ${theme.colors.gray[4]}` },
                body: { padding: 0 },
            })}
        >
            <form onSubmit={form.onSubmit(handleOnSubmit)}>
                <Stack p="md">
                    <Stack spacing="xs">
                        <TextInput
                            label="Enter a memorable name for your chart"
                            placeholder="eg. How many weekly active users do we have?"
                            required
                            {...form.getInputProps('name')}
                        />
                        <Textarea
                            label="Description"
                            {...form.getInputProps('description')}
                        />
                    </Stack>
                    <SaveToSpace
                        form={form}
                        spaces={spaces}
                        projectUuid={projectUuid}
                    />
                </Stack>

                <Group
                    position="right"
                    w="100%"
                    sx={(theme) => ({
                        borderTop: `1px solid ${theme.colors.gray[4]}`,
                        bottom: 0,
                        padding: theme.spacing.md,
                    })}
                >
                    <Button
                        onClick={onClose}
                        variant="outline"
                        disabled={isCreatingSavedSqlChart}
                    >
                        Cancel
                    </Button>

                    <Button
                        type="submit"
                        disabled={!form.values.name || !sql}
                        loading={isCreatingSavedSqlChart}
                    >
                        Save
                    </Button>
                </Group>
            </form>
        </Modal>
    );
};<|MERGE_RESOLUTION|>--- conflicted
+++ resolved
@@ -39,13 +39,10 @@
     const dispatch = useAppDispatch();
     const projectUuid = useAppSelector((state) => state.sqlRunner.projectUuid);
 
-<<<<<<< HEAD
-=======
     // TODO: this sometimes runs `/api/v1/projects//spaces` request
     // because initial `projectUuid` is set to '' (empty string)
     // we should handle this by creating an impossible state
     // check first few lines inside `features/semanticViewer/store/selectors.ts`
->>>>>>> 976a7ae3
     const { data: spaces = [] } = useSpaceSummaries(projectUuid, true);
 
     const [isFormPopulated, setIsFormPopulated] = useState(false);
