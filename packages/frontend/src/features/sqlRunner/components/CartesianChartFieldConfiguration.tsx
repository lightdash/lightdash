import {
    DimensionType,
    type IndexLayoutOptions,
    type PivotLayoutOptions,
    type SqlCartesianChartLayout,
    type ValuesLayoutOptions,
} from '@lightdash/common';
import { ActionIcon, Box, Group, UnstyledButton } from '@mantine/core';
import { useHover } from '@mantine/hooks';
import {
    IconChevronDown,
    IconChevronRight,
    IconTrash,
} from '@tabler/icons-react';
import { useState, type FC } from 'react';
import MantineIcon from '../../../components/common/MantineIcon';
import { AddButton } from '../../../components/VisualizationConfigs/common/AddButton';
import { Config } from '../../../components/VisualizationConfigs/common/Config';
import { type CartesianChartActionsType } from '../store';
import { useAppDispatch, useAppSelector } from '../store/hooks';
import { cartesianChartSelectors } from '../store/selectors';
import { CartesianChartAggregationConfig } from './CartesianChartAggregationConfig';
import { FieldReferenceSelect } from './FieldReferenceSelect';

const YFieldsAxisConfig: FC<{
<<<<<<< HEAD
    field: SqlCartesianChartLayout['values'][number];
=======
    field: SqlCartesianChartLayout['y'][number];
>>>>>>> 2dab888d
    yLayoutOptions: ValuesLayoutOptions[];
    isSingle: boolean;
    index: number;
    actions: CartesianChartActionsType;
}> = ({ field, yLayoutOptions, isSingle, index, actions }) => {
    const { hovered, ref } = useHover();
    const dispatch = useAppDispatch();
    const sqlColumns = useAppSelector((state) => state.sqlRunner.sqlColumns);
    const [isOpen, setIsOpen] = useState(true);

    return (
        <>
            {!isSingle && (
                <Group ref={ref} position="apart">
                    <UnstyledButton
                        onClick={() => setIsOpen(!isOpen)}
                        sx={{
                            flex: 1,
                        }}
                    >
                        <Group spacing="two">
                            <MantineIcon
                                icon={
                                    isOpen ? IconChevronDown : IconChevronRight
                                }
                            />

                            <Config.Subheading>
                                Series {index + 1}
                            </Config.Subheading>
                        </Group>
                    </UnstyledButton>
                    <ActionIcon
                        onClick={() => {
                            dispatch(actions.removeYAxisField(index));
                        }}
                        sx={{
                            visibility: hovered ? 'visible' : 'hidden',
                        }}
                    >
                        <MantineIcon icon={IconTrash} />
                    </ActionIcon>
                </Group>
            )}

            <Box
                display={isOpen ? 'block' : 'none'}
                sx={(theme) => ({
                    paddingLeft: !isSingle ? theme.spacing.xs : 0,
                    borderLeft: !isSingle
                        ? `1px solid ${theme.colors.gray[3]}`
                        : 0,
                })}
            >
                <Config>
                    <Config.Section>
                        <FieldReferenceSelect
                            data={yLayoutOptions.map((y) => ({
                                value: y.reference,
                                label: y.reference,
                            }))}
                            value={field.reference}
                            error={
                                yLayoutOptions.find(
                                    (y) => y.reference === field.reference,
                                ) === undefined &&
                                `Column "${field.reference}" not in SQL query`
                            }
                            placeholder="Select Y axis"
                            onChange={(value) => {
                                if (!value) return;
                                dispatch(
                                    actions.setYAxisReference({
                                        reference: value,
                                        index,
                                    }),
                                );
                            }}
                            fieldType={
                                sqlColumns?.find(
                                    (x) => x.reference === field.reference,
                                )?.type ?? DimensionType.STRING
                            }
                        />

                        <Config.Group>
                            <Config.Label>Aggregation</Config.Label>

                            <CartesianChartAggregationConfig
                                options={
                                    yLayoutOptions.find(
                                        (layout) =>
                                            layout.reference ===
                                            field.reference,
                                    )?.aggregationOptions
                                }
                                aggregation={field.aggregation}
                                onChangeAggregation={(value) =>
                                    dispatch(
                                        actions.setYAxisAggregation({
                                            index,
                                            aggregation: value,
                                        }),
                                    )
                                }
                            />
                        </Config.Group>
                    </Config.Section>
                </Config>
            </Box>
        </>
    );
};

const XFieldAxisConfig = ({
    field,
    xLayoutOptions,
    actions,
}: {
<<<<<<< HEAD
    field: SqlCartesianChartLayout['index'];
=======
    field: SqlCartesianChartLayout['x'];
>>>>>>> 2dab888d
    xLayoutOptions: IndexLayoutOptions[];
    actions: CartesianChartActionsType;
}) => {
    const dispatch = useAppDispatch();
    const sqlColumns = useAppSelector((state) => state.sqlRunner.sqlColumns);

    return (
        <FieldReferenceSelect
            data={xLayoutOptions.map((x) => ({
                value: x.reference,
                label: x.reference,
            }))}
            value={field.reference}
            placeholder="Select X axis"
            onChange={(value) => {
                if (!value) return;
                dispatch(actions.setXAxisReference(value));
            }}
            error={
                xLayoutOptions.find((x) => x.reference === field.reference) ===
                    undefined && `Column "${field.reference}" not in SQL query`
            }
            fieldType={
                sqlColumns?.find((x) => x.reference === field.reference)
                    ?.type ?? DimensionType.STRING
            }
        />
    );
};

const GroupByFieldAxisConfig = ({
    field,
    groupByOptions = [],
    actions,
}: {
    field: undefined | { reference: string };
    groupByOptions?: PivotLayoutOptions[];
    actions: CartesianChartActionsType;
}) => {
    const dispatch = useAppDispatch();
    const sqlColumns = useAppSelector((state) => state.sqlRunner.sqlColumns);
    return (
        <FieldReferenceSelect
            clearable
            data={groupByOptions.map((groupBy) => ({
                value: groupBy.reference,
                label: groupBy.reference,
            }))}
            value={field?.reference ?? null}
            placeholder="Select group by"
            error={
                field !== undefined &&
                !groupByOptions.find((x) => x.reference === field.reference) &&
                `Column "${field.reference}" not in SQL query`
            }
            onChange={(value) => {
                if (!value) {
                    dispatch(actions.unsetGroupByReference());
                } else {
                    dispatch(
                        actions.setGroupByReference({
                            reference: value,
                        }),
                    );
                }
            }}
            fieldType={
                sqlColumns?.find((x) => x.reference === field?.reference)
                    ?.type ?? DimensionType.STRING
            }
        />
    );
};

export const CartesianChartFieldConfiguration = ({
    actions,
}: {
    actions: CartesianChartActionsType;
}) => {
    const dispatch = useAppDispatch();
    const xLayoutOptions = useAppSelector(
        cartesianChartSelectors.getXLayoutOptions,
    );
    const yLayoutOptions = useAppSelector(
        cartesianChartSelectors.getYLayoutOptions,
    );
    const xAxisField = useAppSelector(cartesianChartSelectors.getXAxisField);
    const yAxisFields = useAppSelector(cartesianChartSelectors.getYAxisFields);
    const groupByField = useAppSelector(
        cartesianChartSelectors.getGroupByField,
    );
    const groupByLayoutOptions = useAppSelector(
        cartesianChartSelectors.getGroupByLayoutOptions,
    );

    return (
        <>
            <Config>
                <Config.Section>
                    <Config.Heading>{`X-axis`}</Config.Heading>
                    {xAxisField && xLayoutOptions && (
                        <XFieldAxisConfig
                            field={xAxisField}
                            xLayoutOptions={xLayoutOptions}
                            actions={actions}
                        />
                    )}
                </Config.Section>
            </Config>
            <Config>
                <Config.Section>
                    <Config.Group>
                        <Config.Heading>{`Y-axis`}</Config.Heading>
                        <AddButton
                            onClick={() => dispatch(actions.addYAxisField())}
                        ></AddButton>
                    </Config.Group>
                    {yLayoutOptions &&
                        yAxisFields &&
                        yAxisFields.map((field, index) => (
                            <YFieldsAxisConfig
                                key={field.reference + index}
                                field={field}
                                yLayoutOptions={yLayoutOptions}
                                isSingle={yAxisFields.length === 1}
                                index={index}
                                actions={actions}
                            />
                        ))}
                </Config.Section>
            </Config>
            <Config>
                <Config.Section>
                    <Config.Heading>Group by</Config.Heading>
                    <GroupByFieldAxisConfig
                        field={groupByField}
                        groupByOptions={groupByLayoutOptions}
                        actions={actions}
                    />
                </Config.Section>
            </Config>
        </>
    );
};<|MERGE_RESOLUTION|>--- conflicted
+++ resolved
@@ -23,11 +23,7 @@
 import { FieldReferenceSelect } from './FieldReferenceSelect';
 
 const YFieldsAxisConfig: FC<{
-<<<<<<< HEAD
-    field: SqlCartesianChartLayout['values'][number];
-=======
     field: SqlCartesianChartLayout['y'][number];
->>>>>>> 2dab888d
     yLayoutOptions: ValuesLayoutOptions[];
     isSingle: boolean;
     index: number;
@@ -147,11 +143,7 @@
     xLayoutOptions,
     actions,
 }: {
-<<<<<<< HEAD
-    field: SqlCartesianChartLayout['index'];
-=======
     field: SqlCartesianChartLayout['x'];
->>>>>>> 2dab888d
     xLayoutOptions: IndexLayoutOptions[];
     actions: CartesianChartActionsType;
 }) => {
