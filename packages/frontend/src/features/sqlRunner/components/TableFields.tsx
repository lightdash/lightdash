import {
    ActionIcon,
    Box,
    Center,
    Highlight,
    Loader,
    Stack,
    Text,
    TextInput,
    UnstyledButton,
} from '@mantine/core';
<<<<<<< HEAD
import { memo, useCallback, type FC } from 'react';
import { setActiveFields } from '../../../store/features/sqlRunner/sqlRunnerSlice';
import { useAppDispatch, useAppSelector } from '../../../store/hooks';
=======
import { useDebouncedValue } from '@mantine/hooks';
import { IconSearch, IconX } from '@tabler/icons-react';
import { useEffect, useState, type FC } from 'react';
import MantineIcon from '../../../components/common/MantineIcon';
>>>>>>> cffd7f52
import { useTableFields } from '../hooks/useTableFields';

type Props = {
    projectUuid: string;
};

<<<<<<< HEAD
const TableField: FC<{ field: string; isActiveField: boolean }> = memo(
    ({ field, isActiveField }) => {
        const dispatch = useAppDispatch();

        return (
            <UnstyledButton
                fw={500}
                p={4}
                fz={13}
                c={isActiveField ? 'gray.8' : 'gray.7'}
                bg={isActiveField ? 'gray.1' : 'transparent'}
                onClick={() => {
                    dispatch(setActiveFields(field));
                }}
                sx={(theme) => ({
                    borderRadius: theme.radius.sm,
                    '&:hover': {
                        backgroundColor:
                            theme.colors.gray[isActiveField ? 3 : 1],
                    },
                })}
            >
                {field}
            </UnstyledButton>
        );
    },
);

export const TableFields: FC<Props> = ({ projectUuid }) => {
    const activeTable = useAppSelector((state) => state.sqlRunner.activeTable);
    const activeFields = useAppSelector(
        (state) => state.sqlRunner.activeFields,
    );
    const { data: tableFields, isLoading } = useTableFields({
=======
export const TableFields: FC<Props> = ({ projectUuid, activeTable }) => {
    const [search, setSearch] = useState<string>('');
    const [debouncedSearch] = useDebouncedValue(search, 300);

    const isValidSearch = Boolean(
        debouncedSearch && debouncedSearch.trim().length > 2,
    );

    const {
        data: tableFields,
        isLoading,
        isSuccess,
    } = useTableFields({
>>>>>>> cffd7f52
        projectUuid,
        tableName: activeTable,
        search: isValidSearch ? debouncedSearch : undefined,
    });

    const isActiveField = useCallback(
        (field: string) =>
            Boolean(activeFields && activeFields.includes(field)),
        [activeFields],
    );

    return (
        <Stack pt="sm" spacing="xs" h="calc(100% - 20px)" py="xs">
            {activeTable ? (
                <>
                    <Text fz="sm" fw={600} c="gray.7">
                        {activeTable}
                    </Text>
                    <TextInput
                        size="xs"
                        disabled={!tableFields && !isValidSearch}
                        icon={
                            isLoading ? (
                                <Loader size="xs" />
                            ) : (
                                <MantineIcon icon={IconSearch} />
                            )
                        }
                        rightSection={
                            search ? (
                                <ActionIcon
                                    size="xs"
                                    onClick={() => setSearch('')}
                                >
                                    <MantineIcon icon={IconX} />
                                </ActionIcon>
                            ) : null
                        }
                        placeholder="Search fields"
                        value={search}
                        onChange={(e) => setSearch(e.target.value)}
                        styles={(theme) => ({
                            input: {
                                borderRadius: theme.radius.md,
                                border: `1px solid ${theme.colors.gray[3]}`,
                            },
                        })}
                    />
                </>
            ) : (
                <Center p="md">
                    <Text c="gray.4">No table selected</Text>
                </Center>
            )}
            {isSuccess && tableFields && (
                <>
                    <Box
                        h="100%"
                        sx={{
                            overflowY: 'auto',
                        }}
                    >
                        <Stack spacing={0}>
<<<<<<< HEAD
                            {Object.keys(tableFields).map((field) => (
                                <TableField
                                    key={field}
                                    field={field}
                                    isActiveField={isActiveField(field)}
                                />
=======
                            {tableFields.map((field) => (
                                <UnstyledButton
                                    key={field}
                                    fw={500}
                                    p={4}
                                    fz={13}
                                    c={
                                        activeFields && activeFields.has(field)
                                            ? 'gray.8'
                                            : 'gray.7'
                                    }
                                    bg={
                                        activeFields && activeFields.has(field)
                                            ? 'gray.1'
                                            : 'transparent'
                                    }
                                    onClick={() => {
                                        setActiveFields((prev) => {
                                            const newSet = new Set(prev);
                                            if (newSet.has(field)) {
                                                newSet.delete(field);
                                            } else {
                                                newSet.add(field);
                                            }
                                            return newSet;
                                        });
                                    }}
                                    sx={(theme) => ({
                                        borderRadius: theme.radius.sm,
                                        '&:hover': {
                                            backgroundColor:
                                                theme.colors.gray[1],
                                        },
                                    })}
                                >
                                    <Highlight
                                        component={Text}
                                        highlight={search || ''}
                                    >
                                        {field}
                                    </Highlight>
                                </UnstyledButton>
>>>>>>> cffd7f52
                            ))}
                        </Stack>
                    </Box>
                </>
            )}
            {isSuccess && !tableFields && (
                <Center p="sm">
                    <Text c="gray.4">No results found</Text>
                </Center>
            )}
        </Stack>
    );
};<|MERGE_RESOLUTION|>--- conflicted
+++ resolved
@@ -9,72 +9,65 @@
     TextInput,
     UnstyledButton,
 } from '@mantine/core';
-<<<<<<< HEAD
-import { memo, useCallback, type FC } from 'react';
+import { useDebouncedValue } from '@mantine/hooks';
+import { IconSearch, IconX } from '@tabler/icons-react';
+import { memo, useCallback, useState, type FC } from 'react';
+import MantineIcon from '../../../components/common/MantineIcon';
 import { setActiveFields } from '../../../store/features/sqlRunner/sqlRunnerSlice';
 import { useAppDispatch, useAppSelector } from '../../../store/hooks';
-=======
-import { useDebouncedValue } from '@mantine/hooks';
-import { IconSearch, IconX } from '@tabler/icons-react';
-import { useEffect, useState, type FC } from 'react';
-import MantineIcon from '../../../components/common/MantineIcon';
->>>>>>> cffd7f52
 import { useTableFields } from '../hooks/useTableFields';
 
 type Props = {
     projectUuid: string;
 };
 
-<<<<<<< HEAD
-const TableField: FC<{ field: string; isActiveField: boolean }> = memo(
-    ({ field, isActiveField }) => {
-        const dispatch = useAppDispatch();
+const TableField: FC<{
+    field: string;
+    isActiveField: boolean;
+    search: string | undefined;
+}> = memo(({ field, isActiveField, search }) => {
+    const dispatch = useAppDispatch();
 
-        return (
-            <UnstyledButton
-                fw={500}
-                p={4}
-                fz={13}
-                c={isActiveField ? 'gray.8' : 'gray.7'}
-                bg={isActiveField ? 'gray.1' : 'transparent'}
-                onClick={() => {
-                    dispatch(setActiveFields(field));
-                }}
-                sx={(theme) => ({
-                    borderRadius: theme.radius.sm,
-                    '&:hover': {
-                        backgroundColor:
-                            theme.colors.gray[isActiveField ? 3 : 1],
-                    },
-                })}
-            >
+    return (
+        <UnstyledButton
+            fw={500}
+            p={4}
+            fz={13}
+            c={isActiveField ? 'gray.8' : 'gray.7'}
+            bg={isActiveField ? 'gray.1' : 'transparent'}
+            onClick={() => {
+                dispatch(setActiveFields(field));
+            }}
+            sx={(theme) => ({
+                borderRadius: theme.radius.sm,
+                '&:hover': {
+                    backgroundColor: theme.colors.gray[isActiveField ? 3 : 1],
+                },
+            })}
+        >
+            <Highlight component={Text} highlight={search || ''}>
                 {field}
-            </UnstyledButton>
-        );
-    },
-);
+            </Highlight>
+        </UnstyledButton>
+    );
+});
 
 export const TableFields: FC<Props> = ({ projectUuid }) => {
     const activeTable = useAppSelector((state) => state.sqlRunner.activeTable);
     const activeFields = useAppSelector(
         (state) => state.sqlRunner.activeFields,
     );
-    const { data: tableFields, isLoading } = useTableFields({
-=======
-export const TableFields: FC<Props> = ({ projectUuid, activeTable }) => {
     const [search, setSearch] = useState<string>('');
     const [debouncedSearch] = useDebouncedValue(search, 300);
 
     const isValidSearch = Boolean(
         debouncedSearch && debouncedSearch.trim().length > 2,
     );
-
     const {
         data: tableFields,
         isLoading,
         isSuccess,
     } = useTableFields({
->>>>>>> cffd7f52
         projectUuid,
         tableName: activeTable,
         search: isValidSearch ? debouncedSearch : undefined,
@@ -138,57 +131,13 @@
                         }}
                     >
                         <Stack spacing={0}>
-<<<<<<< HEAD
-                            {Object.keys(tableFields).map((field) => (
+                            {tableFields.map((field) => (
                                 <TableField
                                     key={field}
                                     field={field}
                                     isActiveField={isActiveField(field)}
+                                    search={search}
                                 />
-=======
-                            {tableFields.map((field) => (
-                                <UnstyledButton
-                                    key={field}
-                                    fw={500}
-                                    p={4}
-                                    fz={13}
-                                    c={
-                                        activeFields && activeFields.has(field)
-                                            ? 'gray.8'
-                                            : 'gray.7'
-                                    }
-                                    bg={
-                                        activeFields && activeFields.has(field)
-                                            ? 'gray.1'
-                                            : 'transparent'
-                                    }
-                                    onClick={() => {
-                                        setActiveFields((prev) => {
-                                            const newSet = new Set(prev);
-                                            if (newSet.has(field)) {
-                                                newSet.delete(field);
-                                            } else {
-                                                newSet.add(field);
-                                            }
-                                            return newSet;
-                                        });
-                                    }}
-                                    sx={(theme) => ({
-                                        borderRadius: theme.radius.sm,
-                                        '&:hover': {
-                                            backgroundColor:
-                                                theme.colors.gray[1],
-                                        },
-                                    })}
-                                >
-                                    <Highlight
-                                        component={Text}
-                                        highlight={search || ''}
-                                    >
-                                        {field}
-                                    </Highlight>
-                                </UnstyledButton>
->>>>>>> cffd7f52
                             ))}
                         </Stack>
                     </Box>
