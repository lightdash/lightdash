--- conflicted
+++ resolved
@@ -29,7 +29,6 @@
     isActive: boolean;
 }
 
-<<<<<<< HEAD
 const TableItem: FC<TableItemProps> = memo(
     ({ table, search, schema, database, isActive, ...rest }) => {
         const { ref: hoverRef, hovered } = useHover();
@@ -38,26 +37,13 @@
         const dispatch = useAppDispatch();
         const sql = useAppSelector((state) => state.sqlRunner.sql);
         const quoteChar = useAppSelector((state) => state.sqlRunner.quoteChar);
-=======
-    const quotedTable = `${quoteChar}${database}${quoteChar}.${quoteChar}${schema}${quoteChar}.${quoteChar}${table}${quoteChar}`;
-    return (
-        <Box ref={hoverRef} pos="relative">
-            <UnstyledButton
-                onClick={() => {
-                    if (!sql || sql.match(/SELECT \* FROM (.+)/)) {
-                        dispatch(setSql(`SELECT * FROM ${quotedTable}`));
-                    }
->>>>>>> 6dc3178c
-
         const quotedTable = `${quoteChar}${database}${quoteChar}.${quoteChar}${schema}${quoteChar}.${quoteChar}${table}${quoteChar}`;
         return (
             <Box ref={hoverRef} pos="relative" {...rest}>
                 <UnstyledButton
                     onClick={() => {
-                        if (!sql || sql.match(/SELECT \* FROM (.+) LIMIT 10/)) {
-                            dispatch(
-                                setSql(`SELECT * FROM ${quotedTable} LIMIT 10`),
-                            );
+                        if (!sql || sql.match(/SELECT \* FROM (.+)/)) {
+                            dispatch(setSql(`SELECT * FROM ${quotedTable}`));
                         }
 
                         dispatch(toggleActiveTable(table));
