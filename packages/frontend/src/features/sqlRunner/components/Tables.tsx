--- conflicted
+++ resolved
@@ -1,9 +1,3 @@
-<<<<<<< HEAD
-import { LoadingOverlay, Stack, Text, UnstyledButton } from '@mantine/core';
-import { type FC } from 'react';
-import { setActiveTable } from '../../../store/features/sqlRunner/sqlRunnerSlice';
-import { useAppDispatch, useAppSelector } from '../../../store/hooks';
-=======
 import {
     ActionIcon,
     Center,
@@ -16,70 +10,27 @@
 } from '@mantine/core';
 import { useDebouncedValue } from '@mantine/hooks';
 import { IconSearch, IconX } from '@tabler/icons-react';
-import { useState, type Dispatch, type FC, type SetStateAction } from 'react';
+import { useState, type FC } from 'react';
+import { setActiveTable } from '../../../store/features/sqlRunner/sqlRunnerSlice';
+import { useAppDispatch, useAppSelector } from '../../../store/hooks';
+
 import MantineIcon from '../../../components/common/MantineIcon';
->>>>>>> cffd7f52
 import { useTables } from '../hooks/useTables';
 
 type Props = {
     projectUuid: string;
 };
 
-<<<<<<< HEAD
 export const Tables: FC<Props> = ({ projectUuid }) => {
     const activeTable = useAppSelector((state) => state.sqlRunner.activeTable);
     const dispatch = useAppDispatch();
 
-    const { data, isLoading } = useTables({ projectUuid });
-
-    return (
-        <>
-            <LoadingOverlay visible={isLoading} />
-            {data &&
-                Object.entries(data).map(([, schemas]) =>
-                    Object.entries(schemas).map(([schema, tables]) => (
-                        <Stack key={schema} spacing="none">
-                            <Text p={6} fw={700} fz="md" c="gray.7">
-                                {schema}
-                            </Text>
-                            {Object.keys(tables).map((table) => (
-                                <UnstyledButton
-                                    key={table}
-                                    onClick={() => {
-                                        dispatch(setActiveTable(table));
-                                    }}
-                                    fw={500}
-                                    p={4}
-                                    fz={13}
-                                    c={
-                                        activeTable === table
-                                            ? 'gray.8'
-                                            : 'gray.7'
-                                    }
-                                    bg={
-                                        activeTable === table
-                                            ? 'gray.1'
-                                            : 'transparent'
-                                    }
-                                    sx={(theme) => ({
-                                        borderRadius: theme.radius.sm,
-                                        '&:hover': {
-                                            backgroundColor:
-                                                theme.colors.gray[1],
-                                        },
-                                    })}
-=======
-export const Tables: FC<Props> = ({
-    activeTable,
-    setActiveTable,
-    projectUuid,
-}) => {
     const [search, setSearch] = useState<string>('');
     const [debouncedSearch] = useDebouncedValue(search, 300);
-
     const isValidSearch = Boolean(
         debouncedSearch && debouncedSearch.trim().length > 2,
     );
+
     const { data, isLoading, isSuccess } = useTables({
         projectUuid,
         search: isValidSearch ? debouncedSearch : undefined,
@@ -125,7 +76,7 @@
                             <UnstyledButton
                                 key={table}
                                 onClick={() => {
-                                    setActiveTable(table);
+                                    dispatch(setActiveTable(table));
                                 }}
                                 fw={500}
                                 p={4}
@@ -146,7 +97,6 @@
                                 <Highlight
                                     component={Text}
                                     highlight={search || ''}
->>>>>>> cffd7f52
                                 >
                                     {table}
                                 </Highlight>
