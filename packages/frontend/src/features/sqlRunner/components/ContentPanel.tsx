import {
    ActionIcon,
    Box,
    Button,
    Divider,
    Group,
    Loader,
    Paper,
    Stack,
    Tabs,
    Title,
    Tooltip,
} from '@mantine/core';
import { useElementSize } from '@mantine/hooks';
import {
    IconAdjustmentsCog,
    IconLayoutNavbarCollapse,
    IconLayoutNavbarExpand,
    IconPlayerPlay,
} from '@tabler/icons-react';
import { useMemo, useState, type FC } from 'react';
import { ResizableBox } from 'react-resizable';
import MantineIcon from '../../../components/common/MantineIcon';
import { useSqlQueryRun } from '../hooks/useSqlQueryRun';
import { useAppDispatch, useAppSelector } from '../store/hooks';

import { ChartKind } from '@lightdash/common';

import {
    setActiveVisTab,
    setInitialResultsAndSeries,
    setSql,
    VisTabs,
} from '../store/sqlRunnerSlice';
import { SqlEditor } from './SqlEditor';
import BarChart from './visualizations/BarChart';
import { Table } from './visualizations/Table';

type Props = {
    isChartConfigOpen: boolean;
    openChartConfig: () => void;
    closeChartConfig: () => void;
};

const MIN_RESULTS_HEIGHT = 50;

export const ContentPanel: FC<Props> = ({
    isChartConfigOpen,
    openChartConfig,
    closeChartConfig,
}) => {
    const dispatch = useAppDispatch();

    const {
        ref: inputSectionRef,
        width: inputSectionWidth,
        height: inputSectionHeight,
    } = useElementSize();
    const { ref: wrapperRef, height: wrapperHeight } = useElementSize();
    const [resultsHeight, setResultsHeight] = useState(MIN_RESULTS_HEIGHT);
    const maxResultsHeight = useMemo(() => wrapperHeight - 56, [wrapperHeight]);
    const isResultsHeightMoreThanHalf = useMemo(
        () => resultsHeight > wrapperHeight / 2,
        [resultsHeight, wrapperHeight],
    );
    const isResultsPanelFullHeight = useMemo(
        () => resultsHeight === maxResultsHeight,
        [resultsHeight, maxResultsHeight],
    );

    const sql = useAppSelector((state) => state.sqlRunner.sql);
    const activeVisTab = useAppSelector(
        (state) => state.sqlRunner.activeVisTab,
    );

    const selectedChartType = useAppSelector(
        (state) => state.sqlRunner.selectedChartType,
    );

    // Static results table
    const resultsTableConfig = useAppSelector(
        (state) => state.sqlRunner.resultsTableConfig,
    );

    // configurable table
    const tableVisConfig = useAppSelector(
        (state) => state.sqlRunner.tableChartConfig,
    );

    const {
        mutate: runSqlQuery,
        data: queryResults,
        isLoading,
    } = useSqlQueryRun({
        onSuccess: (data) => {
            if (data) {
                dispatch(setInitialResultsAndSeries(data));
                if (resultsHeight === MIN_RESULTS_HEIGHT) {
                    setResultsHeight(inputSectionHeight / 2);
                }
            }
        },
    });

    return (
        <Stack
            spacing="none"
            style={{ flex: 1, overflow: 'hidden' }}
            ref={wrapperRef}
        >
            <Tooltip.Group>
                <Paper
                    shadow="none"
                    radius={0}
                    px="md"
                    py="sm"
                    sx={(theme) => ({
                        borderWidth: isResultsPanelFullHeight
                            ? '0 0 0 1px'
                            : '0 0 1px 1px',
                        borderStyle: 'solid',
                        borderColor: theme.colors.gray[3],
                    })}
                >
                    <Group position="apart">
                        <Title order={5} c="gray.6">
                            SQL panel
                        </Title>
                        <Group spacing="md">
                            <Tooltip
                                key={String(isResultsHeightMoreThanHalf)}
                                variant="xs"
                                label={
                                    !isResultsHeightMoreThanHalf
                                        ? 'Collapse'
                                        : 'Expand'
                                }
                                position="bottom"
                            >
                                <ActionIcon
                                    size="xs"
                                    onClick={() =>
                                        setResultsHeight(
                                            isResultsHeightMoreThanHalf
                                                ? MIN_RESULTS_HEIGHT
                                                : maxResultsHeight,
                                        )
                                    }
                                >
                                    <MantineIcon
                                        icon={
                                            !isResultsHeightMoreThanHalf
                                                ? IconLayoutNavbarCollapse
                                                : IconLayoutNavbarExpand
                                        }
                                    />
                                </ActionIcon>
                            </Tooltip>

                            <Button
                                size="xs"
                                leftIcon={<MantineIcon icon={IconPlayerPlay} />}
                                loading={isLoading}
                                onClick={() => {
                                    if (!sql) return;
                                    runSqlQuery({
                                        sql,
                                    });
                                }}
                            >
                                Run query
                            </Button>
                        </Group>
                    </Group>
                </Paper>
                <Paper
                    ref={inputSectionRef}
                    shadow="none"
                    radius={0}
                    p="none"
                    style={{ flex: 1 }}
                    sx={(theme) => ({
                        borderWidth: '0 0 0 1px',
                        borderStyle: 'solid',
                        borderColor: theme.colors.gray[3],
                    })}
                >
                    <Box
                        sx={{
                            position: 'absolute',
                            height: inputSectionHeight,
                            width: inputSectionWidth,
                        }}
                    >
                        <SqlEditor
                            sql={sql}
                            onSqlChange={(newSql) => dispatch(setSql(newSql))}
                        />
                    </Box>
                </Paper>
                <ResizableBox
                    height={resultsHeight}
                    minConstraints={[50, 50]}
                    maxConstraints={[Infinity, maxResultsHeight]}
                    resizeHandles={['n']}
                    axis="y"
                    handle={
                        <Divider
                            h={3}
                            bg="gray.3"
                            pos="absolute"
                            top={-2}
                            left={0}
                            right={0}
                            sx={{
                                cursor: 'ns-resize',
                            }}
                        />
                    }
                    style={{
                        position: 'relative',
                        display: 'flex',
                        flexDirection: 'column',
                    }}
                    onResizeStop={(e, data) =>
                        setResultsHeight(data.size.height)
                    }
                >
<<<<<<< HEAD
                    <Stack h="100%" spacing={0}>
=======
                    <Paper
                        shadow="none"
                        radius={0}
                        px="md"
                        pb={0}
                        pt="sm"
                        withBorder
                    >
                        <Group position="apart" pb={0} noWrap>
                            <Tabs
                                value={activeVisTab}
                                onTabChange={(val: VisTabs) => {
                                    dispatch(setActiveVisTab(val));
                                }}
                                // Negative margin to ge the tab indicator on the border
                                mb={-2}
                            >
                                <Tabs.List>
                                    <Tabs.Tab
                                        value={VisTabs.CHART}
                                        disabled={isLoading}
                                    >
                                        Chart
                                    </Tabs.Tab>
                                    <Tabs.Tab
                                        value={VisTabs.RESULTS}
                                        disabled={isLoading}
                                    >
                                        Results
                                    </Tabs.Tab>
                                    {isLoading && <Loader mt="xs" size="xs" />}
                                </Tabs.List>
                            </Tabs>

                            <Group spacing="md" pb="sm" noWrap>
                                <Tooltip
                                    key={String(isResultsHeightMoreThanHalf)}
                                    variant="xs"
                                    label={
                                        isResultsHeightMoreThanHalf
                                            ? 'Collapse'
                                            : 'Expand'
                                    }
                                    position="bottom"
                                >
                                    <ActionIcon
                                        size="xs"
                                        onClick={() =>
                                            setResultsHeight(
                                                isResultsHeightMoreThanHalf
                                                    ? MIN_RESULTS_HEIGHT
                                                    : maxResultsHeight,
                                            )
                                        }
                                    >
                                        <MantineIcon
                                            icon={
                                                isResultsHeightMoreThanHalf
                                                    ? IconLayoutNavbarExpand
                                                    : IconLayoutNavbarCollapse
                                            }
                                        />
                                    </ActionIcon>
                                </Tooltip>
                                <Tooltip
                                    variant="xs"
                                    label="Configure"
                                    position="bottom"
                                >
                                    <ActionIcon
                                        size="xs"
                                        onClick={
                                            isChartConfigOpen
                                                ? closeChartConfig
                                                : openChartConfig
                                        }
                                    >
                                        <MantineIcon
                                            icon={IconAdjustmentsCog}
                                        />
                                    </ActionIcon>
                                </Tooltip>
                            </Group>
                        </Group>
                    </Paper>

                    {queryResults && !isLoading && (
>>>>>>> 218e1009
                        <Paper
                            shadow="none"
                            radius={0}
                            px="md"
                            py="sm"
                            sx={(theme) => ({
                                borderWidth: '0 0 1px 1px',
                                borderStyle: 'solid',
                                borderColor: theme.colors.gray[3],
                            })}
                        >
<<<<<<< HEAD
                            <Group position="apart">
                                <Group spacing="xs">
                                    <Title order={5} c="gray.6">
                                        Results/Chart panel
                                    </Title>
                                    {isLoading && <Loader size="xs" />}
                                </Group>

                                <Group spacing="md">
                                    <Tooltip
                                        key={String(
                                            isResultsHeightMoreThanHalf,
                                        )}
                                        variant="xs"
                                        label={
                                            isResultsHeightMoreThanHalf
                                                ? 'Collapse'
                                                : 'Expand'
                                        }
                                        position="bottom"
                                    >
                                        <ActionIcon
                                            size="xs"
                                            onClick={() =>
                                                setResultsHeight(
                                                    isResultsHeightMoreThanHalf
                                                        ? MIN_RESULTS_HEIGHT
                                                        : maxResultsHeight,
                                                )
                                            }
                                        >
                                            <MantineIcon
                                                icon={
                                                    isResultsHeightMoreThanHalf
                                                        ? IconLayoutNavbarExpand
                                                        : IconLayoutNavbarCollapse
                                                }
                                            />
                                        </ActionIcon>
                                    </Tooltip>
                                    <Tooltip
                                        variant="xs"
                                        label="Configure"
                                        position="bottom"
                                    >
                                        <ActionIcon
                                            size="xs"
                                            onClick={
                                                isChartConfigOpen
                                                    ? closeChartConfig
                                                    : openChartConfig
                                            }
                                        >
                                            <MantineIcon
                                                icon={IconAdjustmentsCog}
                                            />
                                        </ActionIcon>
                                    </Tooltip>
                                </Group>
                            </Group>
=======
                            {activeVisTab === VisTabs.CHART && (
                                <>
                                    {selectedChartType === ChartKind.TABLE && (
                                        <Table
                                            data={queryResults}
                                            config={tableVisConfig}
                                        />
                                    )}
                                    {selectedChartType ===
                                        ChartKind.VERTICAL_BAR && (
                                        <BarChart data={queryResults} />
                                    )}
                                </>
                            )}
                            {activeVisTab === VisTabs.RESULTS && (
                                <>
                                    <Table
                                        data={queryResults}
                                        config={resultsTableConfig}
                                    />
                                </>
                            )}
>>>>>>> 218e1009
                        </Paper>

                        {queryResults && !isLoading && (
                            <Paper
                                shadow="none"
                                radius={0}
                                px="md"
                                py="sm"
                                sx={(theme) => ({
                                    flex: 1,
                                    overflow: 'auto',
                                    borderWidth: '0 0 1px 1px',
                                    borderStyle: 'solid',
                                    borderColor: theme.colors.gray[3],
                                })}
                                h="100%"
                            >
                                {selectedChartType === ChartKind.TABLE && (
                                    <Table data={queryResults} />
                                )}
                                {selectedChartType ===
                                    ChartKind.VERTICAL_BAR && (
                                    <BarChart data={queryResults} />
                                )}
                            </Paper>
                        )}
                    </Stack>
                </ResizableBox>
            </Tooltip.Group>
        </Stack>
    );
};<|MERGE_RESOLUTION|>--- conflicted
+++ resolved
@@ -226,118 +226,44 @@
                         setResultsHeight(data.size.height)
                     }
                 >
-<<<<<<< HEAD
                     <Stack h="100%" spacing={0}>
-=======
-                    <Paper
-                        shadow="none"
-                        radius={0}
-                        px="md"
-                        pb={0}
-                        pt="sm"
-                        withBorder
-                    >
-                        <Group position="apart" pb={0} noWrap>
-                            <Tabs
-                                value={activeVisTab}
-                                onTabChange={(val: VisTabs) => {
-                                    dispatch(setActiveVisTab(val));
-                                }}
-                                // Negative margin to ge the tab indicator on the border
-                                mb={-2}
-                            >
-                                <Tabs.List>
-                                    <Tabs.Tab
-                                        value={VisTabs.CHART}
-                                        disabled={isLoading}
-                                    >
-                                        Chart
-                                    </Tabs.Tab>
-                                    <Tabs.Tab
-                                        value={VisTabs.RESULTS}
-                                        disabled={isLoading}
-                                    >
-                                        Results
-                                    </Tabs.Tab>
-                                    {isLoading && <Loader mt="xs" size="xs" />}
-                                </Tabs.List>
-                            </Tabs>
-
-                            <Group spacing="md" pb="sm" noWrap>
-                                <Tooltip
-                                    key={String(isResultsHeightMoreThanHalf)}
-                                    variant="xs"
-                                    label={
-                                        isResultsHeightMoreThanHalf
-                                            ? 'Collapse'
-                                            : 'Expand'
-                                    }
-                                    position="bottom"
-                                >
-                                    <ActionIcon
-                                        size="xs"
-                                        onClick={() =>
-                                            setResultsHeight(
-                                                isResultsHeightMoreThanHalf
-                                                    ? MIN_RESULTS_HEIGHT
-                                                    : maxResultsHeight,
-                                            )
-                                        }
-                                    >
-                                        <MantineIcon
-                                            icon={
-                                                isResultsHeightMoreThanHalf
-                                                    ? IconLayoutNavbarExpand
-                                                    : IconLayoutNavbarCollapse
-                                            }
-                                        />
-                                    </ActionIcon>
-                                </Tooltip>
-                                <Tooltip
-                                    variant="xs"
-                                    label="Configure"
-                                    position="bottom"
-                                >
-                                    <ActionIcon
-                                        size="xs"
-                                        onClick={
-                                            isChartConfigOpen
-                                                ? closeChartConfig
-                                                : openChartConfig
-                                        }
-                                    >
-                                        <MantineIcon
-                                            icon={IconAdjustmentsCog}
-                                        />
-                                    </ActionIcon>
-                                </Tooltip>
-                            </Group>
-                        </Group>
-                    </Paper>
-
-                    {queryResults && !isLoading && (
->>>>>>> 218e1009
                         <Paper
                             shadow="none"
                             radius={0}
                             px="md"
-                            py="sm"
-                            sx={(theme) => ({
-                                borderWidth: '0 0 1px 1px',
-                                borderStyle: 'solid',
-                                borderColor: theme.colors.gray[3],
-                            })}
+                            pb={0}
+                            pt="sm"
+                            withBorder
                         >
-<<<<<<< HEAD
-                            <Group position="apart">
-                                <Group spacing="xs">
-                                    <Title order={5} c="gray.6">
-                                        Results/Chart panel
-                                    </Title>
-                                    {isLoading && <Loader size="xs" />}
-                                </Group>
-
-                                <Group spacing="md">
+                            <Group position="apart" pb={0} noWrap>
+                                <Tabs
+                                    value={activeVisTab}
+                                    onTabChange={(val: VisTabs) => {
+                                        dispatch(setActiveVisTab(val));
+                                    }}
+                                    // Negative margin to ge the tab indicator on the border
+                                    mb={-2}
+                                >
+                                    <Tabs.List>
+                                        <Tabs.Tab
+                                            value={VisTabs.CHART}
+                                            disabled={isLoading}
+                                        >
+                                            Chart
+                                        </Tabs.Tab>
+                                        <Tabs.Tab
+                                            value={VisTabs.RESULTS}
+                                            disabled={isLoading}
+                                        >
+                                            Results
+                                        </Tabs.Tab>
+                                        {isLoading && (
+                                            <Loader mt="xs" size="xs" />
+                                        )}
+                                    </Tabs.List>
+                                </Tabs>
+
+                                <Group spacing="md" pb="sm" noWrap>
                                     <Tooltip
                                         key={String(
                                             isResultsHeightMoreThanHalf,
@@ -389,30 +315,6 @@
                                     </Tooltip>
                                 </Group>
                             </Group>
-=======
-                            {activeVisTab === VisTabs.CHART && (
-                                <>
-                                    {selectedChartType === ChartKind.TABLE && (
-                                        <Table
-                                            data={queryResults}
-                                            config={tableVisConfig}
-                                        />
-                                    )}
-                                    {selectedChartType ===
-                                        ChartKind.VERTICAL_BAR && (
-                                        <BarChart data={queryResults} />
-                                    )}
-                                </>
-                            )}
-                            {activeVisTab === VisTabs.RESULTS && (
-                                <>
-                                    <Table
-                                        data={queryResults}
-                                        config={resultsTableConfig}
-                                    />
-                                </>
-                            )}
->>>>>>> 218e1009
                         </Paper>
 
                         {queryResults && !isLoading && (
@@ -430,12 +332,28 @@
                                 })}
                                 h="100%"
                             >
-                                {selectedChartType === ChartKind.TABLE && (
-                                    <Table data={queryResults} />
+                                {activeVisTab === VisTabs.CHART && (
+                                    <>
+                                        {selectedChartType ===
+                                            ChartKind.TABLE && (
+                                            <Table
+                                                data={queryResults}
+                                                config={tableVisConfig}
+                                            />
+                                        )}
+                                        {selectedChartType ===
+                                            ChartKind.VERTICAL_BAR && (
+                                            <BarChart data={queryResults} />
+                                        )}
+                                    </>
                                 )}
-                                {selectedChartType ===
-                                    ChartKind.VERTICAL_BAR && (
-                                    <BarChart data={queryResults} />
+                                {activeVisTab === VisTabs.RESULTS && (
+                                    <>
+                                        <Table
+                                            data={queryResults}
+                                            config={resultsTableConfig}
+                                        />
+                                    </>
                                 )}
                             </Paper>
                         )}
