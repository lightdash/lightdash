--- conflicted
+++ resolved
@@ -196,14 +196,21 @@
         ['mod + enter', () => handleRunQuery, { preventDefault: true }],
     ]);
 
-    // TODO: why do we want to fetch results on load sometimes?
-    useEffect(() => {
-        if (fetchResultsOnLoad && !queryResults) {
-            void handleRunQuery(sql);
-        } else if (fetchResultsOnLoad && queryResults && mode === 'default') {
-            dispatch(setActiveEditorTab(EditorTabs.VISUALIZATION));
-        }
-    }, [fetchResultsOnLoad, handleRunQuery, queryResults, dispatch, sql, mode]);
+    useEffect(
+        // When the user opens the sql runner and the query results are not yet loaded, run the query and then change to the visualization tab
+        function handleEditModeOnLoad() {
+            if (fetchResultsOnLoad && !queryResults) {
+                void handleRunQuery(sql);
+            } else if (
+                fetchResultsOnLoad &&
+                queryResults &&
+                mode === 'default'
+            ) {
+                dispatch(setActiveEditorTab(EditorTabs.VISUALIZATION));
+            }
+        },
+        [fetchResultsOnLoad, handleRunQuery, queryResults, dispatch, sql, mode],
+    );
 
     const activeConfigs = useAppSelector((state) => {
         const configsWithTable = state.sqlRunner.activeConfigs
@@ -491,25 +498,17 @@
                                     echartsInstance={activeEchartsInstance}
                                 />
                             ) : (
-<<<<<<< HEAD
-                                <ResultsDownload
-                                    fileUrl={resultsFileUrl}
-                                    columnNames={
-                                        queryResults?.columns.map(
-                                            (c) => c.reference,
-                                        ) ?? []
-                                    }
-                                    chartName={savedSqlChart?.name}
-                                />
-=======
                                 mode === 'default' && (
                                     <ResultsDownload
                                         fileUrl={resultsFileUrl}
-                                        columns={queryResults?.columns ?? []}
+                                        columnNames={
+                                            queryResults?.columns.map(
+                                                (c) => c.reference,
+                                            ) ?? []
+                                        }
                                         chartName={savedSqlChart?.name}
                                     />
                                 )
->>>>>>> 925f57bd
                             )}
                         </Group>
                     </Group>
