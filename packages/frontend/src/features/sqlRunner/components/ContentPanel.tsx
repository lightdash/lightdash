import { isVizTableConfig, type VizTableConfig } from '@lightdash/common';
import {
    Box,
    getDefaultZIndex,
    Group,
    LoadingOverlay,
    Paper,
    SegmentedControl,
    Stack,
    Text,
    Tooltip,
    Transition,
} from '@mantine/core';
import { useElementSize, useHotkeys } from '@mantine/hooks';
import { notifications } from '@mantine/notifications';
import { IconChartHistogram, IconCodeCircle } from '@tabler/icons-react';
import {
    useCallback,
    useDeferredValue,
    useEffect,
    useMemo,
    useState,
    type FC,
} from 'react';
import { ResizableBox } from 'react-resizable';
import { ConditionalVisibility } from '../../../components/common/ConditionalVisibility';
import MantineIcon from '../../../components/common/MantineIcon';
import { onResults } from '../../../components/DataViz/store/actions/commonChartActions';
import { selectChartConfigByKind } from '../../../components/DataViz/store/selectors';
import getChartConfigAndOptions from '../../../components/DataViz/transformers/getChartConfigAndOptions';
import ChartView from '../../../components/DataViz/visualizations/ChartView';
import { Table } from '../../../components/DataViz/visualizations/Table';
import RunSqlQueryButton from '../../../components/SqlRunner/RunSqlQueryButton';
import useToaster from '../../../hooks/toaster/useToaster';
import {
    useSqlQueryRun,
    type ResultsAndColumns,
} from '../hooks/useSqlQueryRun';
import { SqlRunnerResultsRunner } from '../runners/SqlRunnerResultsRunner';
import { useAppDispatch, useAppSelector } from '../store/hooks';
import {
    EditorTabs,
    setActiveEditorTab,
    setSqlLimit,
    setSqlRunnerResults,
} from '../store/sqlRunnerSlice';
<<<<<<< HEAD
import { SqlEditor } from './SqlEditor';
=======
import { SqlRunnerResultsTransformer } from '../transformers/SqlRunnerResultsTransformer';
import { SqlEditor, type MonacoHighlightChar } from './SqlEditor';
>>>>>>> 3b55ad3d

const MIN_RESULTS_HEIGHT = 10;

export const ContentPanel: FC = () => {
    const { showToastError } = useToaster();

    const dispatch = useAppDispatch();

    // state for helping highlight errors in the editor
    const [hightlightError, setHightlightError] = useState<
        MonacoHighlightChar | undefined
    >(undefined);

    const {
        ref: inputSectionRef,
        width: inputSectionWidth,
        height: inputSectionHeight,
    } = useElementSize();
    const { ref: wrapperRef, height: wrapperHeight } = useElementSize();
    const [resultsHeight, setResultsHeight] = useState(MIN_RESULTS_HEIGHT);
    const maxResultsHeight = useMemo(() => wrapperHeight - 56, [wrapperHeight]);
    const deferredResultsHeight = useDeferredValue(resultsHeight);
    const isResultsPanelFullHeight = useMemo(
        () => resultsHeight === maxResultsHeight,
        [resultsHeight, maxResultsHeight],
    );

    const projectUuid = useAppSelector((state) => state.sqlRunner.projectUuid);
    const {
        projectUuid,
        sql,
        limit,
        activeEditorTab,
        selectedChartType,
        resultsTableConfig,
    } = useAppSelector((state) => state.sqlRunner);

    // currently editing chart config
    const currentVizConfig = useAppSelector((state) =>
        selectChartConfigByKind(state, selectedChartType),
    );

<<<<<<< HEAD
    const { mutateAsync: runSqlQuery, isLoading } = useSqlQueryRun(
        projectUuid,
        {
            onError: (err) => {
                showToastError({
                    title: 'Could not fetch SQL query results',
                    subtitle: err.error.message,
                });
            },
=======
    const hideResultsPanel = useMemo(
        () =>
            activeEditorTab === EditorTabs.VISUALIZATION &&
            isTableChartSQLConfig(currentVisConfig),
        [activeEditorTab, currentVisConfig],
    );

    const {
        mutate: runSqlQuery,
        data: queryResults,
        isLoading,
    } = useSqlQueryRun({
        onSuccess: (data) => {
            if (data) {
                dispatch(setSqlRunnerResults(data));
                dispatch(
                    onResults({
                        ...data,
                        transformer: new SqlRunnerResultsTransformer({
                            rows: data.results,
                            columns: data.columns,
                        }),
                    }),
                );
                if (resultsHeight === MIN_RESULTS_HEIGHT) {
                    setResultsHeight(inputSectionHeight / 2);
                }
            }
            // reset error highlighting
            setHightlightError(undefined);
        },
        onError: ({ error }) => {
            if (error?.data) {
                // highlight error in editor
                const line = error?.data?.lineNumber;
                const char = error?.data?.charNumber;
                if (line && char) {
                    setHightlightError({
                        line: Number(error.data.lineNumber),
                        char: Number(error.data.charNumber),
                    });
                }
            }
>>>>>>> 3b55ad3d
        },
    );

<<<<<<< HEAD
    // React Query Mutation does not have a way to keep previous results
    // like the React Query useQuery hook does. So we need to store the results
    // in the state to keep them around when the query is re-run.
    const [queryResults, setQueryResults] = useState<ResultsAndColumns>();
=======
    // Run query on cmd + enter
    useHotkeys([
        [
            'mod + enter',
            () => {
                if (sql) runSqlQuery({ sql, limit });
            },
            { preventDefault: true },
        ],
    ]);
>>>>>>> 3b55ad3d

    const handleRunQuery = useCallback(
        async (limitOverride?: number) => {
            if (!sql) return;
            const newQueryResults = await runSqlQuery({
                sql,
                limit: limitOverride ?? limit,
            });

            setQueryResults(newQueryResults);
            notifications.clean();
        },
        [runSqlQuery, sql, limit],
    );

    // Run query on cmd + enter
    useHotkeys([
        ['mod + enter', () => handleRunQuery, { preventDefault: true }],
    ]);

    const resultsRunner = useMemo(() => {
        if (!queryResults) return;

        return new SqlRunnerResultsRunner({
            rows: queryResults.results,
            columns: queryResults.columns,
        });
    }, [queryResults]);

    useEffect(() => {
        if (queryResults && resultsHeight === MIN_RESULTS_HEIGHT) {
            setResultsHeight(inputSectionHeight / 2);
        }
    }, [queryResults, resultsHeight, inputSectionHeight]);

    useEffect(() => {
        if (!queryResults || !resultsRunner || !selectedChartType) return;

        dispatch(setSqlRunnerResults(queryResults));

        const chartResultOptions = getChartConfigAndOptions(
            resultsRunner,
            selectedChartType,
            currentVizConfig,
        );

        dispatch(onResults(chartResultOptions));
    }, [
        resultsRunner,
        dispatch,
        queryResults,
        selectedChartType,
        currentVizConfig,
    ]);

    const activeConfigs = useAppSelector((state) => {
        const configsWithTable = state.sqlRunner.activeConfigs
            .map((type) => selectChartConfigByKind(state, type))
            .filter(
                (config): config is NonNullable<typeof config> =>
                    config !== undefined,
            );

        const tableConfig = configsWithTable.find(isVizTableConfig);
        const chartConfigs = configsWithTable.filter(
            (
                c,
            ): c is Exclude<
                NonNullable<ReturnType<typeof selectChartConfigByKind>>,
                VizTableConfig
            > => !isVizTableConfig(c),
        );

        return {
            chartConfigs,
            tableConfig,
        };
    });
<<<<<<< HEAD
=======

    const showTable = useMemo(
        () => isTableChartSQLConfig(currentVisConfig),
        [currentVisConfig],
    );
>>>>>>> 3b55ad3d

    return (
        <Stack
            spacing="none"
            style={{ flex: 1, overflow: 'hidden' }}
            ref={wrapperRef}
        >
            <Tooltip.Group>
                <Paper
                    shadow="none"
                    radius={0}
                    px="md"
                    py={6}
                    bg="gray.1"
                    sx={(theme) => ({
                        borderWidth: isResultsPanelFullHeight
                            ? '0 0 0 1px'
                            : '0 0 1px 1px',
                        borderStyle: 'solid',
                        borderColor: theme.colors.gray[3],
                    })}
                >
                    <Group position="apart">
                        <Group position="apart">
                            <SegmentedControl
                                color="dark"
                                size="sm"
                                radius="sm"
                                data={[
                                    {
                                        value: 'sql',
                                        label: (
                                            <Group spacing="xs" noWrap>
                                                <MantineIcon
                                                    icon={IconCodeCircle}
                                                />
                                                <Text>Query</Text>
                                            </Group>
                                        ),
                                    },
                                    {
                                        value: 'chart',
                                        label: (
                                            <Group spacing="xs" noWrap>
                                                <MantineIcon
                                                    icon={IconChartHistogram}
                                                />
                                                <Text>Chart</Text>
                                            </Group>
                                        ),
                                        disabled: !queryResults?.results,
                                    },
                                ]}
                                defaultValue={'sql'}
                                onChange={(value) => {
                                    if (isLoading) {
                                        return;
                                    }
                                    if (value === 'sql') {
                                        dispatch(
                                            setActiveEditorTab(EditorTabs.SQL),
                                        );
                                    } else {
                                        dispatch(
                                            setActiveEditorTab(
                                                EditorTabs.VISUALIZATION,
                                            ),
                                        );
                                    }
                                }}
                            />
                        </Group>

                        <Group spacing="md">
                            <RunSqlQueryButton
                                isLoading={isLoading}
                                disabled={!sql}
                                limit={limit}
                                onSubmit={() => handleRunQuery()}
                                onLimitChange={(newLimit) => {
                                    dispatch(setSqlLimit(newLimit));
                                    return handleRunQuery(newLimit);
                                }}
                            />
                        </Group>
                    </Group>
                </Paper>

                <Paper
                    ref={inputSectionRef}
                    shadow="none"
                    radius={0}
                    style={{ flex: 1 }}
                    sx={(theme) => ({
                        borderWidth: '0 0 0 1px',
                        borderStyle: 'solid',
                        borderColor: theme.colors.gray[3],
                        overflow: 'auto',
                    })}
                >
                    <Box
                        style={{ flex: 1 }}
                        sx={{
                            position: 'absolute',
                            overflowY: isVizTableConfig(currentVizConfig)
                                ? 'auto'
                                : 'hidden',
                            height: inputSectionHeight,
                            width: inputSectionWidth,
                        }}
                    >
                        <ConditionalVisibility
                            isVisible={activeEditorTab === EditorTabs.SQL}
                        >
                            <SqlEditor
                                resetHighlightError={() =>
                                    setHightlightError(undefined)
                                }
                                onSubmit={() => handleRunQuery()}
                                highlightText={
                                    hightlightError
                                        ? {
                                              // set set single character highlight (no end/range defined)
                                              start: hightlightError,
                                              end: undefined,
                                          }
                                        : undefined
                                }
                            />
                        </ConditionalVisibility>

                        <ConditionalVisibility
                            isVisible={
                                activeEditorTab === EditorTabs.VISUALIZATION
                            }
                        >
<<<<<<< HEAD
                            {queryResults?.results &&
                                resultsRunner &&
                                currentVizConfig && (
                                    <>
                                        {activeConfigs.chartConfigs.map((c) => (
                                            <ConditionalVisibility
                                                key={c.type}
                                                isVisible={
                                                    selectedChartType === c.type
                                                }
                                            >
                                                <ChartView
                                                    data={queryResults}
                                                    config={c}
                                                    isLoading={isLoading}
                                                    resultsRunner={
                                                        resultsRunner
                                                    }
                                                    style={{
                                                        height: deferredInputSectionHeight,
                                                        width: '100%',
                                                        flex: 1,
                                                        marginTop:
                                                            mantineTheme.spacing
                                                                .sm,
                                                    }}
                                                    sql={sql}
                                                    projectUuid={projectUuid}
                                                    limit={limit}
                                                />
                                            </ConditionalVisibility>
                                        ))}

                                        {activeConfigs.tableConfig && (
                                            <Paper
                                                shadow="none"
                                                radius={0}
                                                px="sm"
                                                pb="sm"
                                                sx={() => ({
                                                    flex: 1,
                                                })}
                                            >
                                                <Table
                                                    resultsRunner={
                                                        resultsRunner
                                                    }
                                                    config={
                                                        activeConfigs.tableConfig
                                                    }
                                                />
                                            </Paper>
                                        )}
                                    </>
                                )}
=======
                            {queryResults?.results && currentVisConfig && (
                                <>
                                    <Transition
                                        keepMounted
                                        mounted={!showTable}
                                        transition="fade"
                                        duration={400}
                                        timingFunction="ease"
                                    >
                                        {(styles) => (
                                            <Box px="sm" pb="sm" style={styles}>
                                                {activeConfigs.chartConfigs.map(
                                                    (c) => (
                                                        <ConditionalVisibility
                                                            key={c.type}
                                                            isVisible={
                                                                selectedChartType ===
                                                                c.type
                                                            }
                                                        >
                                                            <ChartView
                                                                data={
                                                                    queryResults
                                                                }
                                                                transformer={
                                                                    transformer
                                                                }
                                                                config={c}
                                                                isLoading={
                                                                    isLoading
                                                                }
                                                                sql={sql}
                                                                projectUuid={
                                                                    projectUuid
                                                                }
                                                                limit={limit}
                                                                style={{
                                                                    height: inputSectionHeight,
                                                                    width: '100%',
                                                                }}
                                                            />
                                                        </ConditionalVisibility>
                                                    ),
                                                )}
                                            </Box>
                                        )}
                                    </Transition>

                                    <Transition
                                        keepMounted
                                        mounted={showTable}
                                        transition="fade"
                                        duration={300}
                                        timingFunction="ease"
                                    >
                                        {(styles) => (
                                            <Box
                                                p="xs"
                                                style={{
                                                    flex: 1,
                                                    ...styles,
                                                }}
                                            >
                                                <ConditionalVisibility
                                                    isVisible={showTable}
                                                >
                                                    <Table
                                                        data={
                                                            queryResults.results
                                                        }
                                                        config={
                                                            activeConfigs.tableConfig
                                                        }
                                                    />
                                                </ConditionalVisibility>
                                            </Box>
                                        )}
                                    </Transition>
                                </>
                            )}
>>>>>>> 3b55ad3d
                        </ConditionalVisibility>
                    </Box>
                </Paper>

                <ResizableBox
                    height={deferredResultsHeight}
                    minConstraints={[50, 50]}
                    maxConstraints={[Infinity, maxResultsHeight]}
                    resizeHandles={['n']}
                    axis="y"
                    handle={
                        <Paper
                            pos="absolute"
                            top={0}
                            left={0}
                            right={0}
                            shadow="none"
                            radius={0}
                            px="md"
                            py={6}
                            withBorder
                            bg="gray.1"
                            sx={(theme) => ({
                                zIndex: getDefaultZIndex('modal') - 1,
                                borderWidth: isResultsPanelFullHeight
                                    ? '0 0 0 1px'
                                    : '0 0 1px 1px',
                                borderStyle: 'solid',
                                borderColor: theme.colors.gray[3],
                                cursor: 'ns-resize',
                            })}
                        />
                    }
                    style={{
                        position: 'relative',
                        display: hideResultsPanel ? 'none' : 'flex',
                        flexDirection: 'column',
                    }}
                    onResizeStop={(e, data) =>
                        setResultsHeight(data.size.height)
                    }
                >
                    <Paper
                        shadow="none"
                        radius={0}
                        pt="md"
                        sx={(theme) => ({
                            overflow: 'auto',
                            borderWidth: '0 0 1px 1px',
                            borderStyle: 'solid',
                            borderColor: theme.colors.gray[3],
                        })}
                    >
                        <LoadingOverlay
                            loaderProps={{
                                size: 'xs',
                            }}
                            visible={isLoading}
                        />
                        {queryResults?.results && resultsRunner && (
                            <Table
                                resultsRunner={resultsRunner}
                                config={resultsTableConfig}
                            />
                        )}
                    </Paper>
                </ResizableBox>
            </Tooltip.Group>
        </Stack>
    );
};<|MERGE_RESOLUTION|>--- conflicted
+++ resolved
@@ -10,6 +10,7 @@
     Text,
     Tooltip,
     Transition,
+    useMantineTheme,
 } from '@mantine/core';
 import { useElementSize, useHotkeys } from '@mantine/hooks';
 import { notifications } from '@mantine/notifications';
@@ -31,7 +32,6 @@
 import ChartView from '../../../components/DataViz/visualizations/ChartView';
 import { Table } from '../../../components/DataViz/visualizations/Table';
 import RunSqlQueryButton from '../../../components/SqlRunner/RunSqlQueryButton';
-import useToaster from '../../../hooks/toaster/useToaster';
 import {
     useSqlQueryRun,
     type ResultsAndColumns,
@@ -44,19 +44,13 @@
     setSqlLimit,
     setSqlRunnerResults,
 } from '../store/sqlRunnerSlice';
-<<<<<<< HEAD
-import { SqlEditor } from './SqlEditor';
-=======
-import { SqlRunnerResultsTransformer } from '../transformers/SqlRunnerResultsTransformer';
 import { SqlEditor, type MonacoHighlightChar } from './SqlEditor';
->>>>>>> 3b55ad3d
 
 const MIN_RESULTS_HEIGHT = 10;
 
 export const ContentPanel: FC = () => {
-    const { showToastError } = useToaster();
-
     const dispatch = useAppDispatch();
+    const mantineTheme = useMantineTheme();
 
     // state for helping highlight errors in the editor
     const [hightlightError, setHightlightError] = useState<
@@ -77,7 +71,6 @@
         [resultsHeight, maxResultsHeight],
     );
 
-    const projectUuid = useAppSelector((state) => state.sqlRunner.projectUuid);
     const {
         projectUuid,
         sql,
@@ -92,81 +85,40 @@
         selectChartConfigByKind(state, selectedChartType),
     );
 
-<<<<<<< HEAD
+    const hideResultsPanel = useMemo(
+        () =>
+            activeEditorTab === EditorTabs.VISUALIZATION &&
+            isVizTableConfig(currentVizConfig),
+        [activeEditorTab, currentVizConfig],
+    );
+
     const { mutateAsync: runSqlQuery, isLoading } = useSqlQueryRun(
         projectUuid,
         {
-            onError: (err) => {
-                showToastError({
-                    title: 'Could not fetch SQL query results',
-                    subtitle: err.error.message,
-                });
+            onSuccess: (_data) => {
+                // reset error highlighting
+                setHightlightError(undefined);
             },
-=======
-    const hideResultsPanel = useMemo(
-        () =>
-            activeEditorTab === EditorTabs.VISUALIZATION &&
-            isTableChartSQLConfig(currentVisConfig),
-        [activeEditorTab, currentVisConfig],
-    );
-
-    const {
-        mutate: runSqlQuery,
-        data: queryResults,
-        isLoading,
-    } = useSqlQueryRun({
-        onSuccess: (data) => {
-            if (data) {
-                dispatch(setSqlRunnerResults(data));
-                dispatch(
-                    onResults({
-                        ...data,
-                        transformer: new SqlRunnerResultsTransformer({
-                            rows: data.results,
-                            columns: data.columns,
-                        }),
-                    }),
-                );
-                if (resultsHeight === MIN_RESULTS_HEIGHT) {
-                    setResultsHeight(inputSectionHeight / 2);
+            onError: ({ error }) => {
+                if (error?.data) {
+                    // highlight error in editor
+                    const line = error?.data?.lineNumber;
+                    const char = error?.data?.charNumber;
+                    if (line && char) {
+                        setHightlightError({
+                            line: Number(error.data.lineNumber),
+                            char: Number(error.data.charNumber),
+                        });
+                    }
                 }
-            }
-            // reset error highlighting
-            setHightlightError(undefined);
+            },
         },
-        onError: ({ error }) => {
-            if (error?.data) {
-                // highlight error in editor
-                const line = error?.data?.lineNumber;
-                const char = error?.data?.charNumber;
-                if (line && char) {
-                    setHightlightError({
-                        line: Number(error.data.lineNumber),
-                        char: Number(error.data.charNumber),
-                    });
-                }
-            }
->>>>>>> 3b55ad3d
-        },
-    );
-
-<<<<<<< HEAD
+    );
+
     // React Query Mutation does not have a way to keep previous results
     // like the React Query useQuery hook does. So we need to store the results
     // in the state to keep them around when the query is re-run.
     const [queryResults, setQueryResults] = useState<ResultsAndColumns>();
-=======
-    // Run query on cmd + enter
-    useHotkeys([
-        [
-            'mod + enter',
-            () => {
-                if (sql) runSqlQuery({ sql, limit });
-            },
-            { preventDefault: true },
-        ],
-    ]);
->>>>>>> 3b55ad3d
 
     const handleRunQuery = useCallback(
         async (limitOverride?: number) => {
@@ -245,14 +197,11 @@
             tableConfig,
         };
     });
-<<<<<<< HEAD
-=======
 
     const showTable = useMemo(
-        () => isTableChartSQLConfig(currentVisConfig),
-        [currentVisConfig],
-    );
->>>>>>> 3b55ad3d
+        () => isVizTableConfig(currentVizConfig),
+        [currentVizConfig],
+    );
 
     return (
         <Stack
@@ -389,144 +338,99 @@
                                 activeEditorTab === EditorTabs.VISUALIZATION
                             }
                         >
-<<<<<<< HEAD
                             {queryResults?.results &&
                                 resultsRunner &&
                                 currentVizConfig && (
                                     <>
-                                        {activeConfigs.chartConfigs.map((c) => (
-                                            <ConditionalVisibility
-                                                key={c.type}
-                                                isVisible={
-                                                    selectedChartType === c.type
-                                                }
-                                            >
-                                                <ChartView
-                                                    data={queryResults}
-                                                    config={c}
-                                                    isLoading={isLoading}
-                                                    resultsRunner={
-                                                        resultsRunner
-                                                    }
+                                        <Transition
+                                            keepMounted
+                                            mounted={!showTable}
+                                            transition="fade"
+                                            duration={400}
+                                            timingFunction="ease"
+                                        >
+                                            {(styles) => (
+                                                <Box
+                                                    px="sm"
+                                                    pb="sm"
+                                                    style={styles}
+                                                >
+                                                    {activeConfigs.chartConfigs.map(
+                                                        (c) => (
+                                                            <ConditionalVisibility
+                                                                key={c.type}
+                                                                isVisible={
+                                                                    selectedChartType ===
+                                                                    c.type
+                                                                }
+                                                            >
+                                                                <ChartView
+                                                                    data={
+                                                                        queryResults
+                                                                    }
+                                                                    config={c}
+                                                                    isLoading={
+                                                                        isLoading
+                                                                    }
+                                                                    resultsRunner={
+                                                                        resultsRunner
+                                                                    }
+                                                                    style={{
+                                                                        height: inputSectionHeight,
+                                                                        width: '100%',
+                                                                        flex: 1,
+                                                                        marginTop:
+                                                                            mantineTheme
+                                                                                .spacing
+                                                                                .sm,
+                                                                    }}
+                                                                    sql={sql}
+                                                                    projectUuid={
+                                                                        projectUuid
+                                                                    }
+                                                                    limit={
+                                                                        limit
+                                                                    }
+                                                                />
+                                                            </ConditionalVisibility>
+                                                        ),
+                                                    )}
+                                                </Box>
+                                            )}
+                                        </Transition>
+
+                                        <Transition
+                                            keepMounted
+                                            mounted={showTable}
+                                            transition="fade"
+                                            duration={300}
+                                            timingFunction="ease"
+                                        >
+                                            {(styles) => (
+                                                <Box
+                                                    p="xs"
                                                     style={{
-                                                        height: deferredInputSectionHeight,
-                                                        width: '100%',
                                                         flex: 1,
-                                                        marginTop:
-                                                            mantineTheme.spacing
-                                                                .sm,
+                                                        ...styles,
                                                     }}
-                                                    sql={sql}
-                                                    projectUuid={projectUuid}
-                                                    limit={limit}
-                                                />
-                                            </ConditionalVisibility>
-                                        ))}
-
-                                        {activeConfigs.tableConfig && (
-                                            <Paper
-                                                shadow="none"
-                                                radius={0}
-                                                px="sm"
-                                                pb="sm"
-                                                sx={() => ({
-                                                    flex: 1,
-                                                })}
-                                            >
-                                                <Table
-                                                    resultsRunner={
-                                                        resultsRunner
-                                                    }
-                                                    config={
-                                                        activeConfigs.tableConfig
-                                                    }
-                                                />
-                                            </Paper>
-                                        )}
+                                                >
+                                                    <ConditionalVisibility
+                                                        isVisible={showTable}
+                                                    >
+                                                        <Table
+                                                            resultsRunner={
+                                                                resultsRunner
+                                                            }
+                                                            config={
+                                                                activeConfigs.tableConfig
+                                                            }
+                                                        />
+                                                    </ConditionalVisibility>
+                                                </Box>
+                                            )}
+                                        </Transition>
                                     </>
                                 )}
-=======
-                            {queryResults?.results && currentVisConfig && (
-                                <>
-                                    <Transition
-                                        keepMounted
-                                        mounted={!showTable}
-                                        transition="fade"
-                                        duration={400}
-                                        timingFunction="ease"
-                                    >
-                                        {(styles) => (
-                                            <Box px="sm" pb="sm" style={styles}>
-                                                {activeConfigs.chartConfigs.map(
-                                                    (c) => (
-                                                        <ConditionalVisibility
-                                                            key={c.type}
-                                                            isVisible={
-                                                                selectedChartType ===
-                                                                c.type
-                                                            }
-                                                        >
-                                                            <ChartView
-                                                                data={
-                                                                    queryResults
-                                                                }
-                                                                transformer={
-                                                                    transformer
-                                                                }
-                                                                config={c}
-                                                                isLoading={
-                                                                    isLoading
-                                                                }
-                                                                sql={sql}
-                                                                projectUuid={
-                                                                    projectUuid
-                                                                }
-                                                                limit={limit}
-                                                                style={{
-                                                                    height: inputSectionHeight,
-                                                                    width: '100%',
-                                                                }}
-                                                            />
-                                                        </ConditionalVisibility>
-                                                    ),
-                                                )}
-                                            </Box>
-                                        )}
-                                    </Transition>
-
-                                    <Transition
-                                        keepMounted
-                                        mounted={showTable}
-                                        transition="fade"
-                                        duration={300}
-                                        timingFunction="ease"
-                                    >
-                                        {(styles) => (
-                                            <Box
-                                                p="xs"
-                                                style={{
-                                                    flex: 1,
-                                                    ...styles,
-                                                }}
-                                            >
-                                                <ConditionalVisibility
-                                                    isVisible={showTable}
-                                                >
-                                                    <Table
-                                                        data={
-                                                            queryResults.results
-                                                        }
-                                                        config={
-                                                            activeConfigs.tableConfig
-                                                        }
-                                                    />
-                                                </ConditionalVisibility>
-                                            </Box>
-                                        )}
-                                    </Transition>
-                                </>
-                            )}
->>>>>>> 3b55ad3d
                         </ConditionalVisibility>
                     </Box>
                 </Paper>
