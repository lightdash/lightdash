--- conflicted
+++ resolved
@@ -450,36 +450,14 @@
                                                                             config={
                                                                                 c
                                                                             }
+                                                                            spec={
+                                                                                chartSpec
+                                                                            }
                                                                             isLoading={
-                                                                                isLoading
+                                                                                chartVizQuery.isLoading
                                                                             }
-                                                                            resultsRunner={
-                                                                                resultsRunner
-                                                                            }
-                                                                            style={{
-                                                                                height: inputSectionHeight,
-                                                                                flex: 1,
-                                                                                marginTop:
-                                                                                    mantineTheme
-                                                                                        .spacing
-                                                                                        .sm,
-                                                                            }}
-                                                                            sql={
-                                                                                sql
-                                                                            }
-                                                                            projectUuid={
-                                                                                projectUuid
-                                                                            }
-                                                                            limit={
-                                                                                limit
-                                                                            }
-                                                                            onPivot={(
-                                                                                pivotData,
-                                                                            ) =>
-                                                                                handlePivotData(
-                                                                                    c.type,
-                                                                                    pivotData,
-                                                                                )
+                                                                            error={
+                                                                                chartVizQuery.error
                                                                             }
                                                                         />
                                                                     </ConditionalVisibility>
@@ -509,25 +487,12 @@
                                                                     showTable
                                                                 }
                                                             >
-<<<<<<< HEAD
                                                                 <Table
                                                                     resultsRunner={
                                                                         resultsRunner
                                                                     }
                                                                     config={
                                                                         activeConfigs.tableConfig
-=======
-                                                                <ChartView
-                                                                    config={c}
-                                                                    spec={
-                                                                        chartSpec
-                                                                    }
-                                                                    isLoading={
-                                                                        chartVizQuery.isLoading
-                                                                    }
-                                                                    error={
-                                                                        chartVizQuery.error
->>>>>>> 3a9e1c56
                                                                     }
                                                                     flexProps={{
                                                                         mah: '100%',
