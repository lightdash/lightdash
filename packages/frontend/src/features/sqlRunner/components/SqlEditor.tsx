--- conflicted
+++ resolved
@@ -14,11 +14,7 @@
 } from '@popsql/monaco-sql-languages';
 import { IconAlertCircle } from '@tabler/icons-react';
 import { debounce } from 'lodash';
-<<<<<<< HEAD
-import { type languages } from 'monaco-editor';
-=======
 import { type editor, type languages } from 'monaco-editor';
->>>>>>> 976a7ae3
 import { LanguageIdEnum, setupLanguageFeatures } from 'monaco-sql-languages';
 import { useCallback, useEffect, useMemo, useRef, type FC } from 'react';
 import SuboptimalState from '../../../components/common/SuboptimalState/SuboptimalState';
@@ -28,8 +24,6 @@
 import { useAppDispatch, useAppSelector } from '../store/hooks';
 import { setSql } from '../store/sqlRunnerSlice';
 
-<<<<<<< HEAD
-=======
 // monaco highlight character
 export type MonacoHighlightChar = {
     line: number;
@@ -42,7 +36,6 @@
     end?: MonacoHighlightChar;
 };
 
->>>>>>> 976a7ae3
 const DEBOUNCE_TIME = 500;
 
 const MONACO_DEFAULT_OPTIONS: EditorProps['options'] = {
@@ -206,15 +199,10 @@
 };
 
 export const SqlEditor: FC<{
-<<<<<<< HEAD
-    onSubmit: () => void;
-}> = ({ onSubmit }) => {
-=======
     onSubmit?: () => void;
     highlightText?: MonacoHighlightLine;
     resetHighlightError?: () => void;
 }> = ({ onSubmit, highlightText, resetHighlightError }) => {
->>>>>>> 976a7ae3
     const sql = useAppSelector((state) => state.sqlRunner.sql);
     const dispatch = useAppDispatch();
     const quoteChar = useAppSelector((state) => state.sqlRunner.quoteChar);
@@ -282,11 +270,6 @@
         );
     }, []);
 
-<<<<<<< HEAD
-    const onChange: OnChange = debounce((value: string | undefined) => {
-        dispatch(setSql(value ?? ''));
-    }, DEBOUNCE_TIME);
-=======
     useEffect(() => {
         // remove any existing decorations
         if (decorationsCollectionRef.current) {
@@ -340,7 +323,6 @@
         },
         [debouncedSetSql, highlightText, resetHighlightError],
     );
->>>>>>> 976a7ae3
 
     if (isLoading || isTablesDataLoading) {
         return (
