import { WarehouseTypes, type MonacoHighlightLine } from '@lightdash/common';
import { Center, Loader } from '@mantine/core';
import Editor, {
    useMonaco,
    type BeforeMount,
    type EditorProps,
    type Monaco,
    type OnChange,
    type OnMount,
} from '@monaco-editor/react';
import {
    bigqueryLanguageDefinition,
    snowflakeLanguageDefinition,
} from '@popsql/monaco-sql-languages';
import { IconAlertCircle } from '@tabler/icons-react';
<<<<<<< HEAD
import { type editor, type languages } from 'monaco-editor';
=======
import { debounce } from 'lodash';
import { type languages } from 'monaco-editor';
>>>>>>> 15e0b220
import { LanguageIdEnum, setupLanguageFeatures } from 'monaco-sql-languages';
import { useCallback, useEffect, useMemo, useRef, type FC } from 'react';
import SuboptimalState from '../../../components/common/SuboptimalState/SuboptimalState';
import { useProject } from '../../../hooks/useProject';
import { useTables } from '../hooks/useTables';
import { useAppDispatch, useAppSelector } from '../store/hooks';
import { setSql } from '../store/sqlRunnerSlice';

const DEBOUNCE_TIME = 500;

const MONACO_DEFAULT_OPTIONS: EditorProps['options'] = {
    cursorBlinking: 'smooth',
    folding: true,
    minimap: { enabled: false },
    scrollBeyondLastLine: false,
    wordWrap: 'off',
    quickSuggestions: true,
    contextmenu: false,
    automaticLayout: true,
};

const getLanguage = (warehouseType?: WarehouseTypes): string => {
    switch (warehouseType) {
        case WarehouseTypes.BIGQUERY:
            return bigqueryLanguageDefinition.id;
        case WarehouseTypes.SNOWFLAKE:
            return snowflakeLanguageDefinition.id;
        case WarehouseTypes.TRINO:
            return LanguageIdEnum.TRINO;
        case WarehouseTypes.DATABRICKS:
            return LanguageIdEnum.SPARK;
        case WarehouseTypes.POSTGRES:
        case WarehouseTypes.REDSHIFT:
            return LanguageIdEnum.PG;
        default:
            return snowflakeLanguageDefinition.id;
    }
};

const registerMonacoLanguage = (monaco: Monaco, language: string) => {
    if (
        [
            bigqueryLanguageDefinition.id,
            snowflakeLanguageDefinition.id,
        ].includes(language)
    ) {
        const languageDefinition =
            language === bigqueryLanguageDefinition.id
                ? bigqueryLanguageDefinition
                : snowflakeLanguageDefinition;
        monaco.languages.register(languageDefinition);
        monaco.languages.onLanguage(languageDefinition.id, () => {
            void languageDefinition.loader().then((mod) => {
                monaco.languages.setMonarchTokensProvider(
                    languageDefinition.id,
                    mod.language,
                );
                monaco.languages.setLanguageConfiguration(
                    languageDefinition.id,
                    mod.conf,
                );
            });
        });
    } else if (language in LanguageIdEnum) {
        setupLanguageFeatures(language as LanguageIdEnum, {
            completionItems: {
                enable: true,
                triggerCharacters: [' ', '.'],
            },
        });
    }
};

const LIGHTDASH_THEME = {
    rules: [
        { token: '', foreground: '333333' },
        { token: 'keyword', foreground: '7262FF', fontStyle: 'bold' },
        { token: 'operator.sql', foreground: '#24cf62', fontStyle: 'bold' },
        { token: 'number', foreground: '098658' },
        { token: 'string', foreground: 'A31515' },
        { token: 'delimiter', foreground: 'A31515' },
        { token: 'identifier', foreground: '001080' },
        { token: 'comment', foreground: '008000', fontStyle: 'italic' },
    ],
    colors: {
        'editor.background': '#FFFFFF',
        'editor.foreground': '#333333',
        'editor.lineHighlightBackground': '#ffffff',
        'editorCursor.foreground': '#7262FF',
        'editorWhitespace.foreground': '#efefef',
        'editor.selectionBackground': '#E6E3FF',
        'editor.selectionForeground': '#333333',
        'editor.wordHighlightBackground': '#bcfeff',
        'editor.selectionHighlightBorder': '#7262FF',
    },
};

const registerCustomCompletionProvider = (
    monaco: Monaco,
    language: string,
    quoteChar: string,
    tables: string[],
) => {
    monaco.languages.registerCompletionItemProvider(language, {
        provideCompletionItems: (model, position) => {
            const wordUntilPosition = model.getWordUntilPosition(position);
            const range = {
                startLineNumber: position.lineNumber,
                endLineNumber: position.lineNumber,
                startColumn: wordUntilPosition.startColumn,
                endColumn: wordUntilPosition.endColumn,
            };

            const textUntilPosition = model.getValueInRange({
                startLineNumber: position.lineNumber,
                startColumn: 1,
                endLineNumber: position.lineNumber,
                endColumn: position.column,
            });

            const suggestions: languages.CompletionItem[] = tables.map(
                (table) => {
                    const parts = table.split('.');
                    const typedParts = textUntilPosition.split('.');
                    const insertParts = parts.slice(typedParts.length - 1);

                    // Check if the last typed part is already quoted
                    const lastTypedPart = typedParts[typedParts.length - 1];
                    const isLastPartQuoted =
                        lastTypedPart.startsWith(`${quoteChar}`) &&
                        !lastTypedPart.endsWith(`${quoteChar}`);

                    let insertText = insertParts.join('.');
                    if (isLastPartQuoted) {
                        // Remove the opening quote from the first part to insert
                        insertText = insertText.replace(/^${quoteChar}/, '');
                    }
                    return {
                        label: table,
                        kind: monaco.languages.CompletionItemKind.Class,
                        insertText: insertText,
                        range,
                    };
                },
            );

            return { suggestions };
        },
    });
};

const generateTableCompletions = (
    quoteChar: string,
    data: ReturnType<typeof useTables>['data'],
) => {
    if (!data) return;

    const database = data.database;
    const tablesList = data.tablesBySchema
        ?.map((s) =>
            Object.keys(s.tables).map(
                (t) =>
                    `${quoteChar}${database}${quoteChar}.${quoteChar}${s.schema}${quoteChar}.${quoteChar}${t}${quoteChar}`,
            ),
        )
        .flat();

    return tablesList;
};

export const SqlEditor: FC<{
<<<<<<< HEAD
    sql: string;
    onSqlChange: (value: string) => void;
    onSubmit?: () => void;
    highlightText?: MonacoHighlightLine;
}> = ({ sql, onSqlChange, onSubmit, highlightText }) => {
=======
    onSubmit: () => void;
}> = ({ onSubmit }) => {
    const sql = useAppSelector((state) => state.sqlRunner.sql);
    const dispatch = useAppDispatch();
>>>>>>> 15e0b220
    const quoteChar = useAppSelector((state) => state.sqlRunner.quoteChar);
    const projectUuid = useAppSelector((state) => state.sqlRunner.projectUuid);
    const { data, isLoading } = useProject(projectUuid);
    const { data: tablesData, isLoading: isTablesDataLoading } = useTables({
        projectUuid,
        search: undefined,
    });
    const editorRef = useRef<Parameters<OnMount>['0'] | null>(null);
    const sqlRef = useRef(sql);
    const onSubmitRef = useRef(onSubmit);

    useEffect(() => {
        sqlRef.current = sql;
        onSubmitRef.current = onSubmit;
    }, [sql, onSubmit]);

    const language = useMemo(
        () => getLanguage(data?.warehouseConnection?.type),
        [data],
    );

    const beforeMount: BeforeMount = useCallback(
        (monaco) => {
            registerMonacoLanguage(monaco, language);
            monaco.editor.defineTheme('lightdash', {
                base: 'vs',
                inherit: true,
                ...LIGHTDASH_THEME,
            });

            if (tablesData && quoteChar) {
                const tablesList = generateTableCompletions(
                    quoteChar,
                    tablesData,
                );
                if (tablesList && tablesList.length > 0) {
                    registerCustomCompletionProvider(
                        monaco,
                        language,
                        quoteChar,
                        tablesList,
                    );
                }
            }
        },
        [language, quoteChar, tablesData],
    );

    const monaco = useMonaco();
    // const editorRef = useRef<editor.IStandaloneCodeEditor | null>(null);
    const decorationsCollectionRef =
        useRef<editor.IEditorDecorationsCollection | null>(null); // Ref to store the decorations collection

    const onMount: OnMount = useCallback(
        (editorObj, monacoObj) => {
            editorRef.current = editorObj;
            decorationsCollectionRef.current =
                editorObj.createDecorationsCollection(); // Initialize the decorations collection
            editorObj.addCommand(
                monacoObj.KeyMod.CtrlCmd | monacoObj.KeyCode.Enter,
                () => {
                    onSubmit?.();
                },
            );
        },
        [onSubmit],
    );

    useEffect(() => {
        // remove any existing decorations
        if (decorationsCollectionRef.current) {
            decorationsCollectionRef.current.set([]);
        }
        if (!editorRef.current || !monaco || !decorationsCollectionRef.current)
            return;
        // do nothing if no highlightText is provided
        if (!highlightText) return;
        // if no end, highlight only the start + 1 character
        if (!highlightText.end) {
            highlightText.end = {
                line: highlightText.start.line,
                char: highlightText.start.char + 1,
            };
        }
        const range = new monaco.Range(
            highlightText.start.line,
            highlightText.start.char,
            highlightText.end.line,
            highlightText.end.char,
        );
        const newDecorations = [
            {
                range,
                options: {
                    inlineClassName: 'editorError',
                },
            },
        ];

        // Update decorations using the decorations collection
        decorationsCollectionRef.current.set(newDecorations);
    }, [sql, monaco, highlightText]);

    const onChange: OnChange = debounce((value: string | undefined) => {
        dispatch(setSql(value ?? ''));
    }, DEBOUNCE_TIME);

    if (isLoading || isTablesDataLoading) {
        return (
            <Center h="100%">
                <Loader color="gray" size="xs" />
            </Center>
        );
    }

    if (!data) {
        return (
            <SuboptimalState
                title="Project data not available"
                icon={IconAlertCircle}
            />
        );
    }

    return (
        <Editor
            loading={<Loader color="gray" size="xs" />}
            beforeMount={beforeMount}
            onMount={onMount}
            language={language}
            value={sql}
            onChange={onChange}
            options={MONACO_DEFAULT_OPTIONS}
            theme="lightdash"
        />
    );
};<|MERGE_RESOLUTION|>--- conflicted
+++ resolved
@@ -13,12 +13,8 @@
     snowflakeLanguageDefinition,
 } from '@popsql/monaco-sql-languages';
 import { IconAlertCircle } from '@tabler/icons-react';
-<<<<<<< HEAD
+import { debounce } from 'lodash';
 import { type editor, type languages } from 'monaco-editor';
-=======
-import { debounce } from 'lodash';
-import { type languages } from 'monaco-editor';
->>>>>>> 15e0b220
 import { LanguageIdEnum, setupLanguageFeatures } from 'monaco-sql-languages';
 import { useCallback, useEffect, useMemo, useRef, type FC } from 'react';
 import SuboptimalState from '../../../components/common/SuboptimalState/SuboptimalState';
@@ -190,18 +186,12 @@
 };
 
 export const SqlEditor: FC<{
-<<<<<<< HEAD
-    sql: string;
-    onSqlChange: (value: string) => void;
     onSubmit?: () => void;
     highlightText?: MonacoHighlightLine;
-}> = ({ sql, onSqlChange, onSubmit, highlightText }) => {
-=======
-    onSubmit: () => void;
-}> = ({ onSubmit }) => {
+    resetHighlightError?: () => void;
+}> = ({ onSubmit, highlightText, resetHighlightError }) => {
     const sql = useAppSelector((state) => state.sqlRunner.sql);
     const dispatch = useAppDispatch();
->>>>>>> 15e0b220
     const quoteChar = useAppSelector((state) => state.sqlRunner.quoteChar);
     const projectUuid = useAppSelector((state) => state.sqlRunner.projectUuid);
     const { data, isLoading } = useProject(projectUuid);
@@ -307,6 +297,9 @@
 
     const onChange: OnChange = debounce((value: string | undefined) => {
         dispatch(setSql(value ?? ''));
+        if (highlightText) {
+            resetHighlightError?.();
+        }
     }, DEBOUNCE_TIME);
 
     if (isLoading || isTablesDataLoading) {
