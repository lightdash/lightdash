import {
    ActionIcon,
    Box,
    Divider,
    Group,
    Stack,
    Title,
    Tooltip,
} from '@mantine/core';
import { IconLayoutSidebarLeftCollapse } from '@tabler/icons-react';
import { type Dispatch, type FC, type SetStateAction } from 'react';
import { ResizableBox } from 'react-resizable';
import MantineIcon from '../../../components/common/MantineIcon';
import { Tables } from './Tables';

import 'react-resizable/css/styles.css';
import {
    SIDEBAR_MAX_WIDTH,
    SIDEBAR_MIN_WIDTH,
} from '../../../components/common/Page/Sidebar';
import { TableFields } from './TableFields';

type Props = {
    setSidebarOpen: Dispatch<SetStateAction<boolean>>;
};

<<<<<<< HEAD
const DEFAULT_RESIZABLE_BOX_HEIGHT_PX = 250;
const MIN_RESIZABLE_BOX_HEIGHT_PX = 150;
const MAX_RESIZABLE_BOX_HEIGHT_PX = 500;

export const Sidebar: FC<Props> = ({ projectUuid, setSidebarOpen }) => {
    const [activeTable, setActiveTable] = useState<string | undefined>();

=======
export const Sidebar: FC<Props> = ({ setSidebarOpen }) => {
>>>>>>> ba5b357f
    return (
        <Stack spacing="xs" sx={{ flex: 1, overflow: 'hidden' }}>
            <Group position="apart">
                <Title order={5} fz="sm" c="gray.6">
                    SQL RUNNER
                </Title>
                <Tooltip variant="xs" label="Close sidebar" position="left">
                    <ActionIcon size="xs">
                        <MantineIcon
                            icon={IconLayoutSidebarLeftCollapse}
                            onClick={() => setSidebarOpen(false)}
                        />
                    </ActionIcon>
                </Tooltip>
            </Group>

<<<<<<< HEAD
            <Stack sx={{ flex: 1, overflow: 'hidden' }}>
                <Tables
                    activeTable={activeTable}
                    setActiveTable={setActiveTable}
                    projectUuid={projectUuid}
                />

                {activeTable && (
                    <Box pos="relative">
                        <ResizableBox
                            height={DEFAULT_RESIZABLE_BOX_HEIGHT_PX}
                            minConstraints={[
                                SIDEBAR_MIN_WIDTH,
                                MIN_RESIZABLE_BOX_HEIGHT_PX,
                            ]}
                            maxConstraints={[
                                SIDEBAR_MAX_WIDTH,
                                MAX_RESIZABLE_BOX_HEIGHT_PX,
                            ]}
                            resizeHandles={['n']}
                            axis="y"
                            handle={
                                <Divider
                                    h={5}
                                    bg="gray.3"
                                    pos="absolute"
                                    top={-2}
                                    left={0}
                                    right={0}
                                    sx={{
                                        cursor: 'ns-resize',
                                    }}
                                />
                            }
                        >
                            <TableFields
                                projectUuid={projectUuid}
                                activeTable={activeTable}
                            />
                        </ResizableBox>
                    </Box>
                )}
            </Stack>
=======
            <Flex direction="column" justify="space-between" h="100%">
                <Box>
                    <Tables />
                </Box>
                <Box pos="relative">
                    <ResizableBox
                        height={400}
                        minConstraints={[SIDEBAR_MIN_WIDTH, 100]}
                        maxConstraints={[SIDEBAR_MAX_WIDTH, 500]}
                        resizeHandles={['n']}
                        axis="y"
                        handle={
                            <Divider
                                h={3}
                                bg="gray.3"
                                pos="absolute"
                                top={-2}
                                left={0}
                                right={0}
                                sx={{
                                    cursor: 'ns-resize',
                                }}
                            />
                        }
                    >
                        <TableFields />
                    </ResizableBox>
                </Box>
            </Flex>
>>>>>>> ba5b357f
        </Stack>
    );
};<|MERGE_RESOLUTION|>--- conflicted
+++ resolved
@@ -11,30 +11,27 @@
 import { type Dispatch, type FC, type SetStateAction } from 'react';
 import { ResizableBox } from 'react-resizable';
 import MantineIcon from '../../../components/common/MantineIcon';
-import { Tables } from './Tables';
-
-import 'react-resizable/css/styles.css';
 import {
     SIDEBAR_MAX_WIDTH,
     SIDEBAR_MIN_WIDTH,
 } from '../../../components/common/Page/Sidebar';
+import { useAppSelector } from '../store/hooks';
 import { TableFields } from './TableFields';
+import { Tables } from './Tables';
+
+import 'react-resizable/css/styles.css';
 
 type Props = {
     setSidebarOpen: Dispatch<SetStateAction<boolean>>;
 };
 
-<<<<<<< HEAD
 const DEFAULT_RESIZABLE_BOX_HEIGHT_PX = 250;
 const MIN_RESIZABLE_BOX_HEIGHT_PX = 150;
 const MAX_RESIZABLE_BOX_HEIGHT_PX = 500;
 
-export const Sidebar: FC<Props> = ({ projectUuid, setSidebarOpen }) => {
-    const [activeTable, setActiveTable] = useState<string | undefined>();
+export const Sidebar: FC<Props> = ({ setSidebarOpen }) => {
+    const activeTable = useAppSelector((state) => state.sqlRunner.activeTable);
 
-=======
-export const Sidebar: FC<Props> = ({ setSidebarOpen }) => {
->>>>>>> ba5b357f
     return (
         <Stack spacing="xs" sx={{ flex: 1, overflow: 'hidden' }}>
             <Group position="apart">
@@ -51,13 +48,8 @@
                 </Tooltip>
             </Group>
 
-<<<<<<< HEAD
             <Stack sx={{ flex: 1, overflow: 'hidden' }}>
-                <Tables
-                    activeTable={activeTable}
-                    setActiveTable={setActiveTable}
-                    projectUuid={projectUuid}
-                />
+                <Tables />
 
                 {activeTable && (
                     <Box pos="relative">
@@ -87,45 +79,11 @@
                                 />
                             }
                         >
-                            <TableFields
-                                projectUuid={projectUuid}
-                                activeTable={activeTable}
-                            />
+                            <TableFields />
                         </ResizableBox>
                     </Box>
                 )}
             </Stack>
-=======
-            <Flex direction="column" justify="space-between" h="100%">
-                <Box>
-                    <Tables />
-                </Box>
-                <Box pos="relative">
-                    <ResizableBox
-                        height={400}
-                        minConstraints={[SIDEBAR_MIN_WIDTH, 100]}
-                        maxConstraints={[SIDEBAR_MAX_WIDTH, 500]}
-                        resizeHandles={['n']}
-                        axis="y"
-                        handle={
-                            <Divider
-                                h={3}
-                                bg="gray.3"
-                                pos="absolute"
-                                top={-2}
-                                left={0}
-                                right={0}
-                                sx={{
-                                    cursor: 'ns-resize',
-                                }}
-                            />
-                        }
-                    >
-                        <TableFields />
-                    </ResizableBox>
-                </Box>
-            </Flex>
->>>>>>> ba5b357f
         </Stack>
     );
 };