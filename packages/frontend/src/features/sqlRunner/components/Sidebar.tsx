import { ChartKind } from '@lightdash/common';
import {
    ActionIcon,
    Group,
    LoadingOverlay,
    ScrollArea,
    Stack,
    Title,
    Tooltip,
} from '@mantine/core';
import { IconLayoutSidebarLeftCollapse, IconReload } from '@tabler/icons-react';
import { type Dispatch, type FC, type SetStateAction } from 'react';
import MantineIcon from '../../../components/common/MantineIcon';
<<<<<<< HEAD
import { VisualizationConfigPanel } from '../../../components/DataViz/VisualizationConfigPanel';
import { useAppDispatch, useAppSelector } from '../store/hooks';
import { setSelectedChartType, SidebarTabs } from '../store/sqlRunnerSlice';
=======
import { useRefreshTables } from '../hooks/useTables';
import { useAppSelector } from '../store/hooks';
import { SidebarTabs } from '../store/sqlRunnerSlice';
>>>>>>> 63eef4ea
import { TablesPanel } from './TablesPanel';

type Props = {
    setSidebarOpen: Dispatch<SetStateAction<boolean>>;
};

export const Sidebar: FC<Props> = ({ setSidebarOpen }) => {
<<<<<<< HEAD
    const dispatch = useAppDispatch();
=======
    const activeSidebarTab = useAppSelector(
        (state) => state.sqlRunner.activeSidebarTab,
    );
    const projectUuid = useAppSelector((state) => state.sqlRunner.projectUuid);

    const {
        mutate: updateTables,
        // TODO: unify this loading with the one in TablesPanel, handle error
        isLoading,
    } = useRefreshTables({ projectUuid });
>>>>>>> 63eef4ea

    const { selectedChartType, activeSidebarTab, sqlColumns } = useAppSelector(
        (state) => state.sqlRunner,
    );
    return (
        <Stack spacing="xs" sx={{ flex: 1, overflow: 'hidden' }}>
            <Group position="apart">
                <Group noWrap spacing="xs">
                    <Title order={5} fz="sm" c="gray.6">
                        {activeSidebarTab === SidebarTabs.TABLES
                            ? 'TABLES'
                            : 'VISUALIZATION'}
                    </Title>
                    {activeSidebarTab === SidebarTabs.TABLES && (
                        <Tooltip
                            variant="xs"
                            label="Refresh tables"
                            position="right"
                        >
                            <ActionIcon
                                size="xs"
                                onClick={() => updateTables()}
                            >
                                <MantineIcon icon={IconReload}></MantineIcon>
                            </ActionIcon>
                        </Tooltip>
                    )}
                </Group>
                <Tooltip variant="xs" label="Close sidebar" position="left">
                    <ActionIcon size="xs">
                        <MantineIcon
                            icon={IconLayoutSidebarLeftCollapse}
                            onClick={() => setSidebarOpen(false)}
                        />
                    </ActionIcon>
                </Tooltip>
            </Group>

            <Stack
                display={
                    activeSidebarTab === SidebarTabs.TABLES ? 'inherit' : 'none'
                }
                sx={{ flex: 1, overflow: 'hidden' }}
            >
                <LoadingOverlay visible={isLoading} />
                <TablesPanel />
            </Stack>

            <ScrollArea
                offsetScrollbars
                variant="primary"
                className="only-vertical"
                sx={{
                    flex: 1,
                    display:
                        activeSidebarTab === SidebarTabs.VISUALIZATION
                            ? 'inherit'
                            : 'none',
                }}
            >
                <Stack sx={{ flex: 1, overflow: 'hidden' }}>
                    <VisualizationConfigPanel
                        selectedChartType={selectedChartType || ChartKind.TABLE}
                        setSelectedChartType={(value) =>
                            dispatch(setSelectedChartType(value))
                        }
                        sqlColumns={sqlColumns || []}
                    />
                </Stack>
            </ScrollArea>
        </Stack>
    );
};<|MERGE_RESOLUTION|>--- conflicted
+++ resolved
@@ -11,15 +11,10 @@
 import { IconLayoutSidebarLeftCollapse, IconReload } from '@tabler/icons-react';
 import { type Dispatch, type FC, type SetStateAction } from 'react';
 import MantineIcon from '../../../components/common/MantineIcon';
-<<<<<<< HEAD
 import { VisualizationConfigPanel } from '../../../components/DataViz/VisualizationConfigPanel';
+import { useRefreshTables } from '../hooks/useTables';
 import { useAppDispatch, useAppSelector } from '../store/hooks';
 import { setSelectedChartType, SidebarTabs } from '../store/sqlRunnerSlice';
-=======
-import { useRefreshTables } from '../hooks/useTables';
-import { useAppSelector } from '../store/hooks';
-import { SidebarTabs } from '../store/sqlRunnerSlice';
->>>>>>> 63eef4ea
 import { TablesPanel } from './TablesPanel';
 
 type Props = {
@@ -27,12 +22,8 @@
 };
 
 export const Sidebar: FC<Props> = ({ setSidebarOpen }) => {
-<<<<<<< HEAD
     const dispatch = useAppDispatch();
-=======
-    const activeSidebarTab = useAppSelector(
-        (state) => state.sqlRunner.activeSidebarTab,
-    );
+
     const projectUuid = useAppSelector((state) => state.sqlRunner.projectUuid);
 
     const {
@@ -40,7 +31,6 @@
         // TODO: unify this loading with the one in TablesPanel, handle error
         isLoading,
     } = useRefreshTables({ projectUuid });
->>>>>>> 63eef4ea
 
     const { selectedChartType, activeSidebarTab, sqlColumns } = useAppSelector(
         (state) => state.sqlRunner,
