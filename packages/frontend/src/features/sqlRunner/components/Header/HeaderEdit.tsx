import { type SqlChart } from '@lightdash/common';
import {
    ActionIcon,
    Button,
    Group,
    Paper,
    Stack,
    Title,
    Tooltip,
} from '@mantine/core';
import { IconArrowBack, IconPencil, IconTrash } from '@tabler/icons-react';
import { isEqual } from 'lodash';
import { useCallback, useMemo, useState, type FC } from 'react';
import { useHistory } from 'react-router-dom';
import MantineIcon from '../../../../components/common/MantineIcon';
import { UpdatedInfo } from '../../../../components/common/PageHeader/UpdatedInfo';
import { ResourceInfoPopup } from '../../../../components/common/ResourceInfoPopup/ResourceInfoPopup';
import {
    cartesianChartSelectors,
    selectChartConfigByKind,
} from '../../../../components/DataViz/store/selectors';
import { TitleBreadCrumbs } from '../../../../components/Explorer/SavedChartsHeader/TitleBreadcrumbs';
import { useUpdateSqlChartMutation } from '../../hooks/useSavedSqlCharts';
import { useAppDispatch, useAppSelector } from '../../store/hooks';
import {
    EditorTabs,
    setActiveEditorTab,
    toggleModal,
} from '../../store/sqlRunnerSlice';
import { ChartErrorsAlert } from '../ChartErrorsAlert';
import { DeleteSqlChartModal } from '../DeleteSqlChartModal';
import { SaveSqlChartModal } from '../SaveSqlChartModal';
import { UpdateSqlChartModal } from '../UpdateSqlChartModal';

export const HeaderEdit: FC = () => {
    const history = useHistory();
    const dispatch = useAppDispatch();
    const savedSqlChart = useAppSelector(
        (state) => state.sqlRunner.savedSqlChart,
    );
    const selectedChartType = useAppSelector(
        (state) => state.sqlRunner.selectedChartType,
    );
    const sqlToSave = useAppSelector(
        (state) => state.sqlRunner.successfulSqlQueries.current,
    );
    const limit = useAppSelector((state) => state.sqlRunner.limit);

    const config = useAppSelector((state) =>
        selectChartConfigByKind(state, selectedChartType),
    );

    const { mutate, isLoading } = useUpdateSqlChartMutation(
        savedSqlChart?.project.projectUuid || '',
        savedSqlChart?.savedSqlUuid || '',
    );
    // Store initial chart config to detect if there are any changes later on
    const [initialSavedSqlChart, setInitialSavedSqlChart] = useState<
        Pick<SqlChart, 'sql' | 'limit'> | undefined
    >(savedSqlChart);
    const [initialChartConfig, setInitialChartConfig] = useState(config);

    const hasChanges = useMemo(() => {
        if (!initialSavedSqlChart || !initialChartConfig) return false;
        const changedSql = sqlToSave !== initialSavedSqlChart.sql;
        const changedLimit = limit !== initialSavedSqlChart.limit;
        const changedConfig = !isEqual(config, initialChartConfig);

        return changedSql || changedLimit || changedConfig;
    }, [initialSavedSqlChart, initialChartConfig, sqlToSave, limit, config]);

    const onSave = useCallback(() => {
        if (config && sqlToSave) {
            mutate({
                versionedData: {
                    config,
                    sql: sqlToSave,
                    limit,
                },
            });
            setInitialChartConfig(config);
            setInitialSavedSqlChart({ sql: sqlToSave, limit });
        }
    }, [config, sqlToSave, mutate, limit]);

    const isSaveModalOpen = useAppSelector(
        (state) => state.sqlRunner.modals.saveChartModal.isOpen,
    );
    const onCloseSaveModal = useCallback(() => {
        dispatch(toggleModal('saveChartModal'));
    }, [dispatch]);
    const isDeleteModalOpen = useAppSelector(
        (state) => state.sqlRunner.modals.deleteChartModal.isOpen,
    );
    const onCloseDeleteModal = useCallback(() => {
        dispatch(toggleModal('deleteChartModal'));
    }, [dispatch]);
    const isUpdateModalOpen = useAppSelector(
        (state) => state.sqlRunner.modals.updateChartModal.isOpen,
    );
    const onCloseUpdateModal = useCallback(() => {
        dispatch(toggleModal('updateChartModal'));
    }, [dispatch]);
    const isChartErrorsAlertOpen = useAppSelector(
        (state) => state.sqlRunner.modals.chartErrorsAlert.isOpen,
    );
    const onCloseChartErrorsAlert = useCallback(() => {
        dispatch(toggleModal('chartErrorsAlert'));
    }, [dispatch]);
    const onFixButtonClick = useCallback(() => {
        dispatch(toggleModal('chartErrorsAlert'));
        dispatch(setActiveEditorTab(EditorTabs.VISUALIZATION));
    }, [dispatch]);

    const hasErrors = useAppSelector(
        (state) =>
            !!cartesianChartSelectors.getErrors(state, selectedChartType),
    );
    const onSaveClick = useCallback(() => {
        if (hasErrors) {
            dispatch(toggleModal('chartErrorsAlert'));
        } else if (config && sql) {
            onSave();
        }
    }, [hasErrors, config, sql, dispatch, onSave]);

    if (!savedSqlChart) {
        return null;
    }

    return (
        <>
            <Paper shadow="none" radius={0} px="md" py="xs" withBorder>
                <Group position="apart">
                    <Stack spacing="none">
                        <Group spacing="two">
                            <TitleBreadCrumbs
                                projectUuid={savedSqlChart.project.projectUuid}
                                spaceUuid={savedSqlChart.space.uuid}
                                spaceName={savedSqlChart.space.name}
                            />
                            <Title c="dark.6" order={5} fw={600}>
                                {savedSqlChart.name}
                            </Title>
                            <ActionIcon
                                size="xs"
                                onClick={() => {
                                    dispatch(toggleModal('updateChartModal'));
                                }}
                            >
                                <MantineIcon icon={IconPencil} />
                            </ActionIcon>
                        </Group>
                        <Group spacing="xs">
                            <UpdatedInfo
                                updatedAt={savedSqlChart.lastUpdatedAt}
                                user={savedSqlChart.lastUpdatedBy}
                                partiallyBold={false}
                            />
                            <ResourceInfoPopup
                                resourceUuid={savedSqlChart.savedSqlUuid}
                                projectUuid={savedSqlChart.project.projectUuid}
                                description={
                                    savedSqlChart.description ?? undefined
                                }
                                viewStats={savedSqlChart.views}
                                firstViewedAt={savedSqlChart.firstViewedAt}
                                withChartData={false}
                            />
                        </Group>
                    </Stack>

                    <Group spacing="md">
                        <Button
                            size="xs"
                            color={'green.7'}
                            disabled={!config || !sqlToSave || !hasChanges}
                            loading={isLoading}
<<<<<<< HEAD
                            onClick={() => {
                                if (config && sqlToSave) {
                                    onSave();
                                }
                            }}
=======
                            onClick={onSaveClick}
>>>>>>> e1718006
                        >
                            Save
                        </Button>
                        <Tooltip
                            variant="xs"
                            label="Back to view page"
                            position="bottom"
                        >
                            <ActionIcon
                                variant="default"
                                size="md"
                                onClick={() =>
                                    history.push(
                                        `/projects/${savedSqlChart.project.projectUuid}/sql-runner/${savedSqlChart.slug}`,
                                    )
                                }
                            >
                                <MantineIcon icon={IconArrowBack} />
                            </ActionIcon>
                        </Tooltip>
                        <Tooltip variant="xs" label="Delete" position="bottom">
                            <ActionIcon
                                size="xs"
                                onClick={() =>
                                    dispatch(toggleModal('deleteChartModal'))
                                }
                            >
                                <MantineIcon icon={IconTrash} />
                            </ActionIcon>
                        </Tooltip>
                    </Group>
                </Group>
            </Paper>
            <SaveSqlChartModal
                key={`${isSaveModalOpen}-saveChartModal`}
                opened={isSaveModalOpen}
                onClose={onCloseSaveModal}
            />

            <UpdateSqlChartModal
                opened={isUpdateModalOpen}
                projectUuid={savedSqlChart.project.projectUuid}
                savedSqlUuid={savedSqlChart.savedSqlUuid}
                onClose={() => onCloseUpdateModal()}
                onSuccess={() => onCloseUpdateModal()}
            />

            <DeleteSqlChartModal
                projectUuid={savedSqlChart.project.projectUuid}
                savedSqlUuid={savedSqlChart.savedSqlUuid}
                name={savedSqlChart.name}
                opened={isDeleteModalOpen}
                onClose={onCloseDeleteModal}
                onSuccess={() =>
                    history.push(
                        `/projects/${savedSqlChart.project.projectUuid}/home`,
                    )
                }
            />

            <ChartErrorsAlert
                opened={isChartErrorsAlertOpen}
                onClose={onCloseChartErrorsAlert}
                onFixButtonClick={onFixButtonClick}
            />
        </>
    );
};<|MERGE_RESOLUTION|>--- conflicted
+++ resolved
@@ -41,9 +41,7 @@
     const selectedChartType = useAppSelector(
         (state) => state.sqlRunner.selectedChartType,
     );
-    const sqlToSave = useAppSelector(
-        (state) => state.sqlRunner.successfulSqlQueries.current,
-    );
+    const sql = useAppSelector((state) => state.sqlRunner.sql);
     const limit = useAppSelector((state) => state.sqlRunner.limit);
 
     const config = useAppSelector((state) =>
@@ -62,26 +60,26 @@
 
     const hasChanges = useMemo(() => {
         if (!initialSavedSqlChart || !initialChartConfig) return false;
-        const changedSql = sqlToSave !== initialSavedSqlChart.sql;
+        const changedSql = sql !== initialSavedSqlChart.sql;
         const changedLimit = limit !== initialSavedSqlChart.limit;
         const changedConfig = !isEqual(config, initialChartConfig);
 
         return changedSql || changedLimit || changedConfig;
-    }, [initialSavedSqlChart, initialChartConfig, sqlToSave, limit, config]);
+    }, [initialSavedSqlChart, initialChartConfig, sql, limit, config]);
 
     const onSave = useCallback(() => {
-        if (config && sqlToSave) {
+        if (config && sql) {
             mutate({
                 versionedData: {
                     config,
-                    sql: sqlToSave,
+                    sql,
                     limit,
                 },
             });
             setInitialChartConfig(config);
-            setInitialSavedSqlChart({ sql: sqlToSave, limit });
+            setInitialSavedSqlChart({ sql, limit });
         }
-    }, [config, sqlToSave, mutate, limit]);
+    }, [config, sql, mutate, limit]);
 
     const isSaveModalOpen = useAppSelector(
         (state) => state.sqlRunner.modals.saveChartModal.isOpen,
@@ -174,17 +172,9 @@
                         <Button
                             size="xs"
                             color={'green.7'}
-                            disabled={!config || !sqlToSave || !hasChanges}
+                            disabled={!config || !sql || !hasChanges}
                             loading={isLoading}
-<<<<<<< HEAD
-                            onClick={() => {
-                                if (config && sqlToSave) {
-                                    onSave();
-                                }
-                            }}
-=======
                             onClick={onSaveClick}
->>>>>>> e1718006
                         >
                             Save
                         </Button>
