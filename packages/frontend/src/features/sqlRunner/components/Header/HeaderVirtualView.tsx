<<<<<<< HEAD
import {
    createTemporaryVirtualView,
    isApiError,
    ValidationTarget,
    type Explore,
    type ValidationResponse,
    type VizColumn,
} from '@lightdash/common';
=======
import { friendlyName, isApiError, type VizColumn } from '@lightdash/common';
>>>>>>> af6b6dec
import {
    Button,
    Collapse,
    Group,
    List,
    LoadingOverlay,
    Modal,
    Stack,
    Text,
    TextInput,
    type ModalProps,
} from '@mantine/core';
import {
    IconAlertCircle,
    IconAlertHexagon,
    IconPlus,
    IconTableAlias,
    IconTrash,
} from '@tabler/icons-react';
import { memo, useEffect, useState, type FC } from 'react';
import { useHistory } from 'react-router-dom';
import MantineIcon from '../../../../components/common/MantineIcon';
import useToaster from '../../../../hooks/toaster/useToaster';
import { useValidationWithResults } from '../../../../hooks/validation/useValidation';
import { useSqlQueryRun } from '../../hooks/useSqlQueryRun';
import { useUpdateVirtualView } from '../../hooks/useVirtualView';
import { useAppDispatch, useAppSelector } from '../../store/hooks';
import { setSqlRunnerResults } from '../../store/sqlRunnerSlice';
import { compareColumns, type ColumnDiff } from '../../utils/compareColumns';

const DiffListItem: FC<{ diff: ColumnDiff }> = memo(({ diff }) => {
    return (
        <List.Item
            fz="xs"
            icon={
                <MantineIcon
                    icon={
                        diff.type === 'deleted' ? IconTrash : IconAlertHexagon
                    }
                    color={diff.type === 'deleted' ? 'red' : 'yellow'}
                />
            }
        >
            {diff.type === 'deleted' ? (
                <Text>
                    <Text span fw={500}>
                        {diff.reference}
                    </Text>{' '}
                    has been deleted
                </Text>
            ) : (
                <Text>
                    <Text span fw={500}>
                        {diff.reference}
                    </Text>{' '}
                    type changed from{' '}
                    <Text span fw={500}>
                        {diff.oldType}
                    </Text>{' '}
                    →{' '}
                    <Text span fw={500}>
                        {diff.newType}
                    </Text>
                </Text>
            )}
        </List.Item>
    );
});

const ColumnDiffModal: FC<
    Pick<ModalProps, 'opened' | 'onClose'> & {
        columnDiffs: ColumnDiff[];
        onSave: () => void;
    }
> = ({ opened, onClose, columnDiffs, onSave }) => {
    const newColumnsAddedNr = columnDiffs.filter(
        (diff) => diff.type === 'added',
    ).length;
    const affectedColumns = columnDiffs.filter((diff) => diff.type !== 'added');
    const isDiffListTruncated = affectedColumns.length > 3;
    const [showAllChanges, setShowAllChanges] = useState(false);
    const visibleDiffs = affectedColumns.slice(0, 3);
    return (
        <Modal
            opened={opened}
            onClose={onClose}
            title={
                <Group spacing="xs">
                    <MantineIcon icon={IconAlertCircle} color="orange" />
                    <Text fw={500}>Schema changes detected</Text>
                </Group>
            }
        >
            <Stack>
                <Text fz="xs">Your changes rename or delete a field.</Text>

                <Stack
                    spacing={0}
                    sx={(theme) => ({
                        border: `1px solid ${theme.colors.gray[3]}`,
                        borderRadius: theme.radius.md,
                        padding: theme.spacing.xs,
                        backgroundColor: theme.colors.gray[0],
                    })}
                >
                    <List>
                        {newColumnsAddedNr > 0 && (
                            <List.Item
                                icon={
                                    <MantineIcon
                                        icon={IconPlus}
                                        color="green"
                                    />
                                }
                            >
                                <Text fz="xs">
                                    {newColumnsAddedNr} new column(s) added
                                </Text>
                            </List.Item>
                        )}
                        {visibleDiffs.map((diff, index) => (
                            <DiffListItem key={index} diff={diff} />
                        ))}
                    </List>
                    {isDiffListTruncated && (
                        <>
                            <Collapse in={showAllChanges}>
                                <List>
                                    {affectedColumns
                                        .slice(3)
                                        .map((diff, index) => (
                                            <DiffListItem
                                                key={index + 3}
                                                diff={diff}
                                            />
                                        ))}
                                </List>
                            </Collapse>
                            <Button
                                compact
                                ml="auto"
                                variant="default"
                                size="xs"
                                onClick={() =>
                                    setShowAllChanges(!showAllChanges)
                                }
                            >
                                {showAllChanges ? 'Show Less' : 'Show More'}
                            </Button>
                        </>
                    )}
                </Stack>
                <Text fz="xs" fw={500}>
                    These changes could break existing content using this
                    virtual view. <br />
                    Are you sure you want to save these changes?
                </Text>
            </Stack>
            <Group position="right" spacing="xs" mt="md">
                <Button variant="outline" onClick={onClose}>
                    Cancel
                </Button>
                <Button onClick={onSave}>Save Anyway</Button>
            </Group>
        </Modal>
    );
};

export const HeaderVirtualView: FC<{
    virtualViewState: { name: string; sql: string };
}> = ({ virtualViewState }) => {
    const { showToastError } = useToaster();
    const dispatch = useAppDispatch();
    const [initialColumns, setInitialColumns] = useState<
        VizColumn[] | undefined
    >(undefined);
    const columns = useAppSelector((state) => state.sqlRunner.sqlColumns);
    const [columnDiffs, setColumnDiffs] = useState<ColumnDiff[]>([]);

    const [showWarningModal, setShowWarningModal] = useState(false);
    const history = useHistory();
    const sql = useAppSelector((state) => state.sqlRunner.sql);
    const projectUuid = useAppSelector((state) => state.sqlRunner.projectUuid);
    const hasUnrunChanges = useAppSelector(
        (state) => state.sqlRunner.hasUnrunChanges,
    );
    const { mutateAsync: getValidation } =
        useValidationWithResults(projectUuid);

    const { mutateAsync: runQuery, isLoading: isRunningQuery } =
        useSqlQueryRun(projectUuid);

    const { mutateAsync: updateVirtualView, isLoading: isUpdatingVirtualView } =
        useUpdateVirtualView(projectUuid);

    useEffect(() => {
        if (!columns) {
            return;
        }
        if (!initialColumns) {
            setInitialColumns(columns);
        }
    }, [initialColumns, columns]);
    const [name, setName] = useState(friendlyName(virtualViewState.name));

    const handleUpdateVirtualView = async ({
        handleDiff,
    }: {
        handleDiff: boolean;
    }) => {
        if (!columns) {
            return;
        }
        let columnsFromQuery: VizColumn[] | undefined = columns;
        if (hasUnrunChanges) {
            try {
                const results = await runQuery({ sql, limit: 1 });

                if (results) {
                    dispatch(setSqlRunnerResults(results));
                    columnsFromQuery = results.columns;
                }
            } catch (error: unknown) {
                if (isApiError(error)) {
                    showToastError({
                        title: 'Error running query',
                        subtitle: error.error.message,
                    });
                }
                return;
            }
        }

        const virtualExplore: Explore = createTemporaryVirtualView(
            virtualViewState.name,
            sql,
            columnsFromQuery,
        );
        await getValidation({
            explores: [virtualExplore],
            validationTargets: [ValidationTarget.CHARTS],
            onComplete: async (response: ValidationResponse[]) => {
                if (response.length === 0) {
                    // No errors , we don't need to show warning
                    await updateVirtualView({
                        projectUuid,
                        name: virtualViewState.name,
                        sql,
                        columns,
                    });
                    history.go(0);
                } else {
                    // Show warning
                    console.warn('Validation errors', response);
                    if (handleDiff && initialColumns) {
                        const diffs = compareColumns(
                            initialColumns,
                            columnsFromQuery,
                        );

<<<<<<< HEAD
                        if (!diffs || diffs.length === 0) {
                            await updateVirtualView({
                                projectUuid,
                                name: virtualViewState.name,
                                sql,
                                columns: columnsFromQuery,
                            });
                            history.go(0);
                        } else {
                            setColumnDiffs(diffs);
                            setShowWarningModal(true);
                        }
                    } else {
                        await updateVirtualView({
                            projectUuid,
                            name: virtualViewState.name,
                            sql,
                            columns,
                        });
                        history.go(0);
                    }
                }
            },
        });
=======
            if (!diffs || diffs.length === 0) {
                await updateVirtualView({
                    exploreName: virtualViewState.name,
                    projectUuid,
                    name,
                    sql,
                    columns: columnsFromQuery,
                });
                history.go(0);
            } else {
                setColumnDiffs(diffs);
                setShowWarningModal(true);
            }
        } else {
            await updateVirtualView({
                exploreName: virtualViewState.name,
                projectUuid,
                name,
                sql,
                columns,
            });
            history.go(0);
        }
>>>>>>> af6b6dec
    };

    return (
        <Group
            p="md"
            py="xs"
            position="apart"
            sx={(theme) => ({
                borderBottom: `1px solid ${theme.colors.gray[3]}`,
            })}
        >
            <LoadingOverlay
                visible={isRunningQuery || isUpdatingVirtualView}
                loaderProps={{
                    variant: 'bars',
                }}
            />
            <Group spacing="xs">
                <Group spacing="xs">
                    <MantineIcon icon={IconTableAlias} />
                    Editing
                    <TextInput
                        fz="sm"
                        fw={500}
                        value={name}
                        onChange={(e) => setName(e.currentTarget.value)}
                    />
                </Group>
            </Group>

            <Button
                mr="lg"
                size="xs"
                variant="default"
                onClick={() => handleUpdateVirtualView({ handleDiff: true })}
            >
                Save
            </Button>
            <ColumnDiffModal
                opened={showWarningModal}
                onSave={() => handleUpdateVirtualView({ handleDiff: false })}
                onClose={() => setShowWarningModal(false)}
                columnDiffs={columnDiffs}
            />
        </Group>
    );
};<|MERGE_RESOLUTION|>--- conflicted
+++ resolved
@@ -1,15 +1,12 @@
-<<<<<<< HEAD
 import {
     createTemporaryVirtualView,
+    friendlyName,
     isApiError,
     ValidationTarget,
     type Explore,
     type ValidationResponse,
     type VizColumn,
 } from '@lightdash/common';
-=======
-import { friendlyName, isApiError, type VizColumn } from '@lightdash/common';
->>>>>>> af6b6dec
 import {
     Button,
     Collapse,
@@ -255,6 +252,7 @@
                 if (response.length === 0) {
                     // No errors , we don't need to show warning
                     await updateVirtualView({
+                        exploreName: virtualViewState.name,
                         projectUuid,
                         name: virtualViewState.name,
                         sql,
@@ -270,11 +268,11 @@
                             columnsFromQuery,
                         );
 
-<<<<<<< HEAD
                         if (!diffs || diffs.length === 0) {
                             await updateVirtualView({
+                                exploreName: virtualViewState.name,
                                 projectUuid,
-                                name: virtualViewState.name,
+                                name,
                                 sql,
                                 columns: columnsFromQuery,
                             });
@@ -285,6 +283,7 @@
                         }
                     } else {
                         await updateVirtualView({
+                            exploreName: virtualViewState.name,
                             projectUuid,
                             name: virtualViewState.name,
                             sql,
@@ -295,31 +294,6 @@
                 }
             },
         });
-=======
-            if (!diffs || diffs.length === 0) {
-                await updateVirtualView({
-                    exploreName: virtualViewState.name,
-                    projectUuid,
-                    name,
-                    sql,
-                    columns: columnsFromQuery,
-                });
-                history.go(0);
-            } else {
-                setColumnDiffs(diffs);
-                setShowWarningModal(true);
-            }
-        } else {
-            await updateVirtualView({
-                exploreName: virtualViewState.name,
-                projectUuid,
-                name,
-                sql,
-                columns,
-            });
-            history.go(0);
-        }
->>>>>>> af6b6dec
     };
 
     return (
