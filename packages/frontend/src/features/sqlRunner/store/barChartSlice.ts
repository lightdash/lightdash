--- conflicted
+++ resolved
@@ -1,11 +1,8 @@
 import {
     ChartKind,
     deepEqual,
-<<<<<<< HEAD
+    DEFAULT_AGGREGATION,
     isBarChartSQLConfig,
-=======
-    DEFAULT_AGGREGATION,
->>>>>>> 0879bf46
     type AggregationOptions,
     type BarChartDisplay,
     type BarChartSqlConfig,
