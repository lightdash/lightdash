import {
    ChartKind,
    deepEqual,
    type AggregationOptions,
    type BarChartConfig,
    type BarChartDisplay,
    type GroupByLayoutOptions,
    type SqlTransformBarChartConfig,
    type XLayoutOptions,
    type YLayoutOptions,
} from '@lightdash/common';
import type { PayloadAction } from '@reduxjs/toolkit';
import { createSlice } from '@reduxjs/toolkit';
<<<<<<< HEAD
import { SqlRunnerResultsTransformerFE } from '../transformers/SqlRunnerResultsTransformerFE';
import { setSaveChartData, setSqlRunnerResults } from './sqlRunnerSlice';
=======
import { SqlRunnerResultsTransformerFE } from '../transformers/useBarChart';
import { setSavedChartData, setSqlRunnerResults } from './sqlRunnerSlice';
>>>>>>> 06c4d55b

type InitialState = {
    defaultLayout: SqlTransformBarChartConfig | undefined;
    config: BarChartConfig | undefined;
    options: {
        xLayoutOptions: XLayoutOptions[];
        yLayoutOptions: YLayoutOptions[];
        groupByOptions: GroupByLayoutOptions[];
    };
};

const initialState: InitialState = {
    defaultLayout: undefined,
    config: undefined,
    options: {
        xLayoutOptions: [],
        yLayoutOptions: [],
        groupByOptions: [],
    },
};

export const barChartConfigSlice = createSlice({
    name: 'barChartConfig',
    initialState,
    reducers: {
        // TODO: add y field feature
        // addYField: (
        //     state,
        //     action: PayloadAction<SqlTransformBarChartConfig['y'][number]>,
        // ) => {
        //     if (!state.config) return;
        //     if (!state.config.fieldConfig) return;

        //     const yAxisFields = state.config.fieldConfig.y;
        //     if (yAxisFields) {
        //         state.config.fieldConfig.y = [...yAxisFields, action.payload];
        //     }
        // },
        setXAxisReference: ({ config }, action: PayloadAction<string>) => {
            if (config?.fieldConfig?.x) {
                config.fieldConfig.x.reference = action.payload;
            }
        },
        setGroupByReference: (
            { config },
            action: PayloadAction<{
                reference: string;
            }>,
        ) => {
            if (config?.fieldConfig) {
                config.fieldConfig.groupBy = [
                    { reference: action.payload.reference },
                ];
            }
        },
        unsetGroupByReference: ({ config }) => {
            if (config?.fieldConfig) {
                config.fieldConfig.groupBy = undefined;
            }
        },
        setYAxisReference: (
            { config },
            action: PayloadAction<{
                previousReference: string;
                reference: string;
                aggregation: AggregationOptions;
            }>,
        ) => {
            if (config?.fieldConfig?.y) {
                const yAxis = config.fieldConfig.y.find(
                    (axis) =>
                        axis.reference === action.payload.previousReference,
                );
                if (yAxis) {
                    yAxis.reference = action.payload.reference;
                    yAxis.aggregation = action.payload.aggregation;
                }
            }
        },
        setYAxisAggregation: (
            { config },
            action: PayloadAction<{
                reference: string;
                aggregation: AggregationOptions;
            }>,
        ) => {
            if (!config) return;
            if (!config?.fieldConfig?.y) return;

            const yAxis = config.fieldConfig.y.find(
                (axis) => axis.reference === action.payload.reference,
            );
            if (yAxis) {
                yAxis.aggregation = action.payload.aggregation;
            }
        },
        setXAxisLabel: (
            { config },
            action: PayloadAction<BarChartDisplay['xAxis']>,
        ) => {
            if (!config) return;
            if (!config.display) {
                config.display = {
                    xAxis: action.payload,
                };
            } else {
                config.display.xAxis = action.payload;
            }
        },
        setYAxisLabel: (
            { config },
            action: PayloadAction<{ index: number; label: string }>,
        ) => {
            if (!config) return;

            config.display = config.display || {};
            config.display.yAxis = config.display.yAxis || [];

            const { index, label } = action.payload;
            if (config.display.yAxis[index] === undefined) {
                config.display.yAxis[index] = {
                    label,
                };
            } else {
                config.display.yAxis[index].label = label;
            }
        },
        setSeriesLabel: (
            { config },
            action: PayloadAction<{
                reference: string;
                label: string;
            }>,
        ) => {
            if (!config || !config.display) return;

            if (config.display.series) {
                config.display.series[action.payload.reference].label =
                    action.payload.label;
            }
        },
        setYAxisPosition: (
            { config },
            action: PayloadAction<{
                index: number;
                position: string | undefined;
            }>,
        ) => {
            if (!config) return;

            config.display = config.display || {};
            config.display.yAxis = config.display.yAxis || [];

            const { index, position } = action.payload;
            if (config.display.yAxis[index] === undefined) {
                config.display.yAxis[index] = {
                    position,
                };
            } else {
                config.display.yAxis[index].position = position;
            }
        },
    },
    extraReducers: (builder) => {
        builder.addCase(setSqlRunnerResults, (state, action) => {
            if (action.payload.results && action.payload.columns) {
                // Transform results into options
                const sqlRunnerResultsTransformer =
                    new SqlRunnerResultsTransformerFE({
                        rows: action.payload.results,
                        columns: action.payload.columns,
                    });
                if (action.payload.columns) {
                    state.options = {
                        xLayoutOptions:
                            sqlRunnerResultsTransformer.barChartXLayoutOptions(),
                        yLayoutOptions:
                            sqlRunnerResultsTransformer.barChartYLayoutOptions(),
                        groupByOptions:
                            sqlRunnerResultsTransformer.barChartGroupByLayoutOptions(),
                    };
                }

                // Update layout
                const oldDefaultLayout = state.defaultLayout;
                const newDefaultLayout =
                    sqlRunnerResultsTransformer.defaultBarChartLayout();
                state.defaultLayout = newDefaultLayout;

                if (
                    !state.config ||
                    deepEqual(
                        oldDefaultLayout || {},
                        state.config?.fieldConfig || {},
                    )
                ) {
                    state.config = {
                        metadata: {
                            version: 1,
                        },
                        type: ChartKind.VERTICAL_BAR,
                        fieldConfig: newDefaultLayout,
                        display: state.config?.display,
                    };
                }
            }
        });
        builder.addCase(setSavedChartData, (state, action) => {
            if (action.payload.config.type === ChartKind.VERTICAL_BAR) {
                state.config = action.payload.config;
            }
        });
    },
});

export const {
    setYAxisLabel,
    setXAxisLabel,
    setXAxisReference,
    setYAxisReference,
    setYAxisAggregation,
    setSeriesLabel,
    setGroupByReference,
    unsetGroupByReference,
    setYAxisPosition,
} = barChartConfigSlice.actions;<|MERGE_RESOLUTION|>--- conflicted
+++ resolved
@@ -11,13 +11,8 @@
 } from '@lightdash/common';
 import type { PayloadAction } from '@reduxjs/toolkit';
 import { createSlice } from '@reduxjs/toolkit';
-<<<<<<< HEAD
 import { SqlRunnerResultsTransformerFE } from '../transformers/SqlRunnerResultsTransformerFE';
-import { setSaveChartData, setSqlRunnerResults } from './sqlRunnerSlice';
-=======
-import { SqlRunnerResultsTransformerFE } from '../transformers/useBarChart';
 import { setSavedChartData, setSqlRunnerResults } from './sqlRunnerSlice';
->>>>>>> 06c4d55b
 
 type InitialState = {
     defaultLayout: SqlTransformBarChartConfig | undefined;
