--- conflicted
+++ resolved
@@ -147,45 +147,6 @@
                 state.tableChartConfig.columns[reference].label = label;
             }
         },
-<<<<<<< HEAD
-=======
-        updateChartAxisLabel: (
-            state,
-            action: PayloadAction<{ reference?: string; label: string }>,
-        ) => {
-            if (!state.barChartConfig || !action.payload.reference) {
-                return;
-            }
-            const { reference, label } = action.payload;
-            if (state.barChartConfig?.axes?.x.reference === reference) {
-                state.barChartConfig.axes.x.label = label;
-            } else {
-                const index = state.barChartConfig?.axes?.y.findIndex(
-                    (axis) => axis.reference === reference,
-                );
-
-                if (
-                    index !== undefined &&
-                    state.barChartConfig?.axes?.y[index]
-                ) {
-                    state.barChartConfig.axes.y[index].label = label;
-                }
-            }
-        },
-        updateChartSeriesLabel: (
-            state,
-            action: PayloadAction<{ index: number; name: string }>,
-        ) => {
-            if (!state.barChartConfig) return;
-            const { index, name } = action.payload;
-            if (
-                state.barChartConfig.series &&
-                state.barChartConfig.series[index]
-            ) {
-                state.barChartConfig.series[index].name = name;
-            }
-        },
->>>>>>> bdb9f20b
         setSelectedChartType: (state, action: PayloadAction<ChartKind>) => {
             state.selectedChartType = action.payload;
         },
