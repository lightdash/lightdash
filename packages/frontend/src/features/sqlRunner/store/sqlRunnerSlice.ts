--- conflicted
+++ resolved
@@ -32,10 +32,7 @@
     description: string;
     sql: string;
     successfulSqlQueries: WithHistory<string | undefined>;
-<<<<<<< HEAD
     hasUnrunChanges: boolean;
-=======
->>>>>>> e1718006
     limit: number;
     activeSidebarTab: SidebarTabs;
     activeEditorTab: EditorTabs;
@@ -77,10 +74,7 @@
     description: '',
     sql: '',
     successfulSqlQueries: withHistory(undefined),
-<<<<<<< HEAD
     hasUnrunChanges: false,
-=======
->>>>>>> e1718006
     limit: 500,
     activeSidebarTab: SidebarTabs.TABLES,
     activeEditorTab: EditorTabs.SQL,
@@ -170,10 +164,7 @@
                     payload: state.sql,
                     type: 'sql',
                 });
-<<<<<<< HEAD
                 state.hasUnrunChanges = false;
-=======
->>>>>>> e1718006
             }
         },
         updateName: (state, action: PayloadAction<string>) => {
