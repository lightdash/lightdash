import {
    ChartKind,
    type SqlChart,
    type SqlColumn,
    type SqlTableConfig,
    type TableChartSqlConfig,
} from '@lightdash/common';
import type { PayloadAction } from '@reduxjs/toolkit';
import { createSlice } from '@reduxjs/toolkit';
import { type ResultsAndColumns } from '../hooks/useSqlQueryRun';

export enum VisTabs {
    CHART = 'chart',
    RESULTS = 'results',
}

export const DEFAULT_NAME = 'Untitled SQL Query';

export interface SqlRunnerState {
    projectUuid: string;
    activeTable: string | undefined;
    savedSqlUuid: string | undefined;
    space:
        | {
              uuid: string;
              name: string;
          }
        | undefined;
    name: string;
    description: string;

    sql: string;

    activeVisTab: VisTabs;
    selectedChartType: ChartKind;

    resultsTableConfig: SqlTableConfig | undefined;
    modals: {
        saveChartModal: {
            isOpen: boolean;
        };
    };

    quoteChar: string;

    sqlColumns: SqlColumn[] | undefined;
}

const initialState: SqlRunnerState = {
    projectUuid: '',
    activeTable: undefined,
    savedSqlUuid: undefined,
    space: undefined,
    name: '',
    description: '',
    sql: '',
    activeVisTab: VisTabs.CHART,
    selectedChartType: ChartKind.VERTICAL_BAR,
    resultsTableConfig: undefined,
    modals: {
        saveChartModal: {
            isOpen: false,
        },
    },
    quoteChar: '"',
    sqlColumns: undefined,
};

export const sqlRunnerSlice = createSlice({
    name: 'sqlRunner',
    initialState,
    reducers: {
        loadState: (state, action: PayloadAction<SqlRunnerState>) => {
            return action.payload;
        },
        setProjectUuid: (state, action: PayloadAction<string>) => {
            state.projectUuid = action.payload;
        },
        setInitialResultsAndSeries: (
            state,
            action: PayloadAction<ResultsAndColumns>,
        ) => {
<<<<<<< HEAD
            // TODO: this should come from the transformer
=======
            if (!action.payload.results || !action.payload.columns) {
                return;
            }

>>>>>>> 3e131399
            // Set the initial results table config
            const columns = Object.keys(action.payload.results[0]).reduce<
                TableChartSqlConfig['columns']
            >(
                (acc, key) => ({
                    ...acc,
                    [key]: {
                        visible: true,
                        reference: key,
                        label: key,
                        frozen: true,
                        order: undefined,
                    },
                }),
                {},
            );
            // Set static results table
            // TODO: should this be in a separate slice?
            state.resultsTableConfig = {
                columns,
            };
<<<<<<< HEAD
=======

            // TODO: this initialization should be put somewhere it
            // can be shared between the frontend and backend
            if (state.tableChartConfig === undefined) {
                // Editable table chart
                state.tableChartConfig = {
                    type: ChartKind.TABLE,
                    metadata: {
                        version: 1,
                    },
                    columns,
                };
            }

            state.sqlColumns = action.payload.columns;
>>>>>>> 3e131399
        },
        updateName: (state, action: PayloadAction<string>) => {
            state.name = action.payload;
        },
        setSql: (state, action: PayloadAction<string>) => {
            state.sql = action.payload;
        },
        setActiveVisTab: (state, action: PayloadAction<VisTabs>) => {
            state.activeVisTab = action.payload;
        },
        setSaveChartData: (state, action: PayloadAction<SqlChart>) => {
            state.savedSqlUuid = action.payload.savedSqlUuid;
            state.name = action.payload.name;
            state.description = action.payload.description || '';
            state.space = action.payload.space;

            state.sql = action.payload.sql;
            state.selectedChartType =
                action.payload.config.type === ChartKind.TABLE
                    ? ChartKind.TABLE
                    : ChartKind.VERTICAL_BAR;
        },
        setSelectedChartType: (state, action: PayloadAction<ChartKind>) => {
            state.selectedChartType = action.payload;
        },
        toggleActiveTable: (
            state,
            action: PayloadAction<string | undefined>,
        ) => {
            state.activeTable = action.payload;
        },
        toggleModal: (
            state,
            action: PayloadAction<keyof SqlRunnerState['modals']>,
        ) => {
            state.modals[action.payload].isOpen =
                !state.modals[action.payload].isOpen;
        },
        setQuoteChar: (state, action: PayloadAction<string>) => {
            state.quoteChar = action.payload;
        },
    },
});

export const {
    toggleActiveTable,
    setProjectUuid,
    setInitialResultsAndSeries,
    updateName,
    setSql,
    setActiveVisTab,
    setSaveChartData,
    setSelectedChartType,
    toggleModal,
    loadState,
    setQuoteChar,
} = sqlRunnerSlice.actions;<|MERGE_RESOLUTION|>--- conflicted
+++ resolved
@@ -80,14 +80,9 @@
             state,
             action: PayloadAction<ResultsAndColumns>,
         ) => {
-<<<<<<< HEAD
-            // TODO: this should come from the transformer
-=======
             if (!action.payload.results || !action.payload.columns) {
                 return;
             }
-
->>>>>>> 3e131399
             // Set the initial results table config
             const columns = Object.keys(action.payload.results[0]).reduce<
                 TableChartSqlConfig['columns']
@@ -109,24 +104,6 @@
             state.resultsTableConfig = {
                 columns,
             };
-<<<<<<< HEAD
-=======
-
-            // TODO: this initialization should be put somewhere it
-            // can be shared between the frontend and backend
-            if (state.tableChartConfig === undefined) {
-                // Editable table chart
-                state.tableChartConfig = {
-                    type: ChartKind.TABLE,
-                    metadata: {
-                        version: 1,
-                    },
-                    columns,
-                };
-            }
-
-            state.sqlColumns = action.payload.columns;
->>>>>>> 3e131399
         },
         updateName: (state, action: PayloadAction<string>) => {
             state.name = action.payload;
