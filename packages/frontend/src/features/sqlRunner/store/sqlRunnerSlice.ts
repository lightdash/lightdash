--- conflicted
+++ resolved
@@ -197,11 +197,6 @@
         setProjectUuid: (state, action: PayloadAction<string>) => {
             state.projectUuid = action.payload;
         },
-<<<<<<< HEAD
-        setFetchResultsOnLoad: (state, action: PayloadAction<boolean>) => {
-            state.fetchResultsOnLoad = action.payload;
-            if (action.payload) {
-=======
         setFetchResultsOnLoad: (
             state,
             action: PayloadAction<{
@@ -211,7 +206,6 @@
         ) => {
             state.fetchResultsOnLoad = action.payload.shouldFetch;
             if (action.payload.shouldOpenChartOnLoad) {
->>>>>>> 925f57bd
                 state.activeEditorTab = EditorTabs.VISUALIZATION;
             }
         },
@@ -269,14 +263,6 @@
             }
             state.sqlRows = action.payload.results;
             state.fileUrl = action.payload.fileUrl;
-
-            const resultsRunner = new SqlRunnerResultsRunnerFrontend({
-                columns: action.payload.columns,
-                rows: action.payload.results,
-                limit: state.limit,
-                sql: state.sql,
-                projectUuid: state.projectUuid,
-            });
         },
         updateName: (state, action: PayloadAction<string>) => {
             state.name = action.payload;
@@ -379,7 +365,7 @@
     resetState,
     setQuoteChar,
     setWarehouseConnectionType,
-<<<<<<< HEAD
+    setMode,
 } = sqlRunnerSlice.actions;
 
 export const {
@@ -391,13 +377,18 @@
     selectResultsTableConfig,
     selectActiveEditorTab,
     selectSavedSqlChart,
-    selectColumns,
-    selectRows,
+
     selectSqlQueryResults,
 } = sqlRunnerSlice.selectors;
 
 export const selectSqlRunnerResultsRunner = createSelector(
-    [selectColumns, selectRows, selectProjectUuid, selectLimit, selectSql],
+    [
+        sqlRunnerSlice.selectors.selectColumns,
+        sqlRunnerSlice.selectors.selectRows,
+        selectProjectUuid,
+        selectLimit,
+        selectSql,
+    ],
     (columns, rows, projectUuid, limit, sql) => {
         return new SqlRunnerResultsRunnerFrontend({
             columns: columns || [],
@@ -407,8 +398,4 @@
             sql,
         });
     },
-);
-=======
-    setMode,
-} = sqlRunnerSlice.actions;
->>>>>>> 925f57bd
+);