import {
    isApiSqlRunnerJobSuccessResponse,
    isErrorDetails,
    type ApiError,
    type ApiJobScheduledResponse,
    type RawResultRow,
    type SqlRunnerBody,
    type VizSqlColumn,
} from '@lightdash/common';
import { useMutation, type UseMutationOptions } from '@tanstack/react-query';
import { lightdashApi } from '../../../api';
import { getResultsFromStream, getSqlRunnerCompleteJob } from './requestUtils';

const scheduleSqlJob = async ({
    projectUuid,
    sql,
    limit,
}: {
    projectUuid: string;
    sql: SqlRunnerBody['sql'];
    limit: SqlRunnerBody['limit'];
}) =>
    lightdashApi<ApiJobScheduledResponse['results']>({
        url: `/projects/${projectUuid}/sqlRunner/run`,
        method: 'POST',
        body: JSON.stringify({ sql, limit }),
    });

export type ResultsAndColumns = {
    results: RawResultRow[];
    columns: VizSqlColumn[];
};

<<<<<<< HEAD
type UseSqlQueryRunParams = {
    sql: SqlRunnerBody['sql'];
    limit: SqlRunnerBody['limit'];
};
=======
/**
 * Gets the SQL query results from the server
 * This is a hook that is used to get the results of a SQL query - used in the SQL runner
 * @param onSuccess - The function to call when the results are fetched.
 * @returns The results of the SQL query
 */
export const useSqlQueryRun = ({
    onSuccess,
    onError,
}: {
    onSuccess: (data: ResultsAndColumns | undefined) => void;
    onError?: (error: ApiError) => void;
}) => {
    const { showToastError } = useToaster();
    const projectUuid = useAppSelector((state) => state.sqlRunner.projectUuid);
    const [data, setData] = useState<ResultsAndColumns | undefined>(undefined);
    const previousDataRef = useRef<ResultsAndColumns | undefined>(undefined);
>>>>>>> 3b55ad3d

export const useSqlQueryRun = (
    projectUuid: string,
    useMutationOptions?: UseMutationOptions<
        ResultsAndColumns | undefined,
        ApiError,
        UseSqlQueryRunParams
    >,
) =>
    useMutation<ResultsAndColumns | undefined, ApiError, UseSqlQueryRunParams>(
        async ({ sql, limit }) => {
            const scheduledJob = await scheduleSqlJob({
                projectUuid,
                sql,
                limit,
            });

            const job = await getSqlRunnerCompleteJob(scheduledJob.jobId);
            if (isApiSqlRunnerJobSuccessResponse(job)) {
                const url =
                    job.details && !isErrorDetails(job.details)
                        ? job.details.fileUrl
                        : undefined;
                const results = await getResultsFromStream<
                    ResultsAndColumns['results'][number]
                >(url);

                return {
                    results,
                    columns:
                        job.details && !isErrorDetails(job.details)
                            ? job.details.columns
                            : [],
                };
            } else {
                throw job;
            }
        },
        {
            mutationKey: ['sqlRunner', 'run'],
<<<<<<< HEAD
            ...useMutationOptions,
=======
            onError: (err: ApiError) => {
                showToastError({
                    title: 'Could not fetch SQL query results',
                    subtitle: err.error.message,
                });
                onError?.(err); // pass the error to the onError callback if it exists
            },
            onMutate: () => {
                // Save the current data to the previousDataRef so we can simulate a keepPreviousData behavior
                previousDataRef.current = data;
            },
            onSuccess: (newData) => {
                setData(newData);
                onSuccess(newData);
            },
>>>>>>> 3b55ad3d
        },
    );<|MERGE_RESOLUTION|>--- conflicted
+++ resolved
@@ -31,31 +31,15 @@
     columns: VizSqlColumn[];
 };
 
-<<<<<<< HEAD
 type UseSqlQueryRunParams = {
     sql: SqlRunnerBody['sql'];
     limit: SqlRunnerBody['limit'];
 };
-=======
+
 /**
  * Gets the SQL query results from the server
  * This is a hook that is used to get the results of a SQL query - used in the SQL runner
- * @param onSuccess - The function to call when the results are fetched.
- * @returns The results of the SQL query
  */
-export const useSqlQueryRun = ({
-    onSuccess,
-    onError,
-}: {
-    onSuccess: (data: ResultsAndColumns | undefined) => void;
-    onError?: (error: ApiError) => void;
-}) => {
-    const { showToastError } = useToaster();
-    const projectUuid = useAppSelector((state) => state.sqlRunner.projectUuid);
-    const [data, setData] = useState<ResultsAndColumns | undefined>(undefined);
-    const previousDataRef = useRef<ResultsAndColumns | undefined>(undefined);
->>>>>>> 3b55ad3d
-
 export const useSqlQueryRun = (
     projectUuid: string,
     useMutationOptions?: UseMutationOptions<
@@ -95,24 +79,6 @@
         },
         {
             mutationKey: ['sqlRunner', 'run'],
-<<<<<<< HEAD
             ...useMutationOptions,
-=======
-            onError: (err: ApiError) => {
-                showToastError({
-                    title: 'Could not fetch SQL query results',
-                    subtitle: err.error.message,
-                });
-                onError?.(err); // pass the error to the onError callback if it exists
-            },
-            onMutate: () => {
-                // Save the current data to the previousDataRef so we can simulate a keepPreviousData behavior
-                previousDataRef.current = data;
-            },
-            onSuccess: (newData) => {
-                setData(newData);
-                onSuccess(newData);
-            },
->>>>>>> 3b55ad3d
         },
     );