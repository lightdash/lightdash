--- conflicted
+++ resolved
@@ -65,15 +65,11 @@
     projectUuid: string,
     slug: string | undefined,
 ) => {
-<<<<<<< HEAD
+    const { getResultsFromStream } = useResultsFromStreamWorker();
     return useQuery<
         (ResultsAndColumns & { url: string }) | undefined,
         ApiError
     >(
-=======
-    const { getResultsFromStream } = useResultsFromStreamWorker();
-    return useQuery<ResultsAndColumns | undefined, ApiError>(
->>>>>>> 1992c690
         ['sqlChartResults', projectUuid, slug],
         () => {
             return getSqlChartResults({
