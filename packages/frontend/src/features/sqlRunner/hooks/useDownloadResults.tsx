<<<<<<< HEAD
import { type RawResultRow } from '@lightdash/common';
=======
import { type RawResultRow, type VizColumn } from '@lightdash/common';
import { stringify } from 'csv-stringify/browser/esm';
>>>>>>> 925f57bd
import { useCallback } from 'react';
import { useAppSelector } from '../store/hooks';
import { useResultsFromStreamWorker } from './useResultsFromStreamWorker';
import { useSqlQueryRun } from './useSqlQueryRun';

/**
 * Hook to download results from a stream worker as a CSV file
 * @param fileUrl - The URL of the file to download
 * @param columns - The columns of the streamed results
 * @param chartName - The name of the chart
 * @returns The download handler
 */
export const useDownloadResults = ({
    fileUrl,
    columnNames,
    chartName,
    customLimit,
}: {
    fileUrl: string | undefined;
    columnNames: string[];
    chartName?: string;
    customLimit?: number;
}) => {
    const projectUuid = useAppSelector((state) => state.sqlRunner.projectUuid);
    const sql = useAppSelector((state) => state.sqlRunner.sql);
    const { getResultsFromStream } = useResultsFromStreamWorker();
    const { mutateAsync: runQuery, isLoading } = useSqlQueryRun(projectUuid);
    const handleDownload = useCallback(async () => {
        if (!fileUrl) return;

        let results: RawResultRow[] | undefined = undefined;
        if (customLimit) {
            const queryResult = await runQuery({ sql, limit: customLimit });
            results = queryResult?.results;
        } else {
            // If no custom limit applied, we can use the fileUrl directly from the original query
            results = await getResultsFromStream(fileUrl);
        }

        if (!results) {
            return;
        }

<<<<<<< HEAD
        const csvContent = [
            columnNames.join(','),
            ...results.map((row) =>
                columnNames.map((reference) => row[reference] || '-').join(','),
            ),
        ].join('\n');
=======
        const csvHeader = columns.map((col) => col.reference);
        const csvBody = results.map((row) =>
            csvHeader.map((reference) => row[reference] || '-'),
        );
        const csvContent: string = await new Promise<string>(
            (resolve, reject) => {
                stringify(
                    [csvHeader, ...csvBody],
                    {
                        delimiter: ',',
                    },
                    (err, output) => {
                        if (err) {
                            reject(err);
                        } else {
                            resolve(output);
                        }
                    },
                );
            },
        );
>>>>>>> 925f57bd

        const blob = new Blob([csvContent], {
            type: 'text/csv;charset=utf-8;',
        });
        const url = URL.createObjectURL(blob);
        const link = document.createElement('a');
        link.href = url;
        link.setAttribute(
            'download',
            `${
                chartName || 'SQL runner results'
            }-${new Date().toISOString()}.csv`,
        );
        document.body.appendChild(link);
        link.click();
        document.body.removeChild(link);
    }, [
        fileUrl,
        customLimit,
        columnNames,
        chartName,
        runQuery,
        sql,
        getResultsFromStream,
    ]);

    return { handleDownload, isLoading };
};<|MERGE_RESOLUTION|>--- conflicted
+++ resolved
@@ -1,9 +1,5 @@
-<<<<<<< HEAD
 import { type RawResultRow } from '@lightdash/common';
-=======
-import { type RawResultRow, type VizColumn } from '@lightdash/common';
 import { stringify } from 'csv-stringify/browser/esm';
->>>>>>> 925f57bd
 import { useCallback } from 'react';
 import { useAppSelector } from '../store/hooks';
 import { useResultsFromStreamWorker } from './useResultsFromStreamWorker';
@@ -47,15 +43,7 @@
             return;
         }
 
-<<<<<<< HEAD
-        const csvContent = [
-            columnNames.join(','),
-            ...results.map((row) =>
-                columnNames.map((reference) => row[reference] || '-').join(','),
-            ),
-        ].join('\n');
-=======
-        const csvHeader = columns.map((col) => col.reference);
+        const csvHeader = columnNames;
         const csvBody = results.map((row) =>
             csvHeader.map((reference) => row[reference] || '-'),
         );
@@ -76,7 +64,6 @@
                 );
             },
         );
->>>>>>> 925f57bd
 
         const blob = new Blob([csvContent], {
             type: 'text/csv;charset=utf-8;',
