import {
    CatalogType,
    type CatalogField,
    type CatalogSelection,
    type CatalogTable,
} from '@lightdash/common';
import {
    ActionIcon,
    Box,
    Button,
    Group,
    SegmentedControl,
    Stack,
    Text,
    TextInput,
    Title,
} from '@mantine/core';
import { useDebouncedValue, useHotkeys } from '@mantine/hooks';
import { IconFilter, IconSearch, IconX } from '@tabler/icons-react';
import { useCallback, useMemo, useState, type FC } from 'react';
import { useHistory } from 'react-router-dom';
import MantineIcon from '../../../components/common/MantineIcon';
import { useProject } from '../../../hooks/useProject';
import { useCatalogContext } from '../context/CatalogProvider';
import { useCatalog } from '../hooks/useCatalog';
import { useCatalogAnalytics } from '../hooks/useCatalogAnalytics';
import { useCatalogMetadata } from '../hooks/useCatalogMetadata';
import { CatalogTree } from './CatalogTree';

type CatalogTreeType = {
    [key: string]: {
        name: string;
        tables: {
            [key: string]: CatalogTable & { fields: CatalogField[] };
        };
    };
};

function sortTree(tree: CatalogTreeType): CatalogTreeType {
    const sortedTree: CatalogTreeType = {};

    const sortedKeys = Object.keys(tree).sort((a, b) => a.localeCompare(b));

    sortedKeys.forEach((key) => {
        const value = tree[key];

        const sortedTables: typeof value.tables = {};
        const sortedTableKeys = Object.keys(value.tables).sort((a, b) =>
            a.localeCompare(b),
        );

        sortedTableKeys.forEach((tableKey) => {
            const tableValue = value.tables[tableKey];
            sortedTables[tableKey] = {
                ...tableValue,
                fields: tableValue.fields.sort((a, b) => {
                    return a.name.localeCompare(b.name);
                }),
            };
        });

        sortedTree[key] = {
            ...value,
            tables: sortedTables,
        };
    });

    return sortedTree;
}

<<<<<<< HEAD
export const CatalogPanel: FC = () => {
    const {
        setMetadata,
        isSidebarOpen,
        setAnalyticsResults,
        setSidebarOpen,
        projectUuid,
    } = useCatalogContext();
=======
// TODO: this could become a linked list if we need the performance
function getSelectionList(tree: CatalogTreeType): CatalogSelection[] {
    const selectionList: CatalogSelection[] = [];

    Object.keys(tree).forEach((group) => {
        Object.keys(tree[group].tables).forEach((table) => {
            selectionList.push({
                table,
                group,
            });
            tree[group].tables[table].fields.forEach((field) => {
                selectionList.push({
                    table,
                    group,
                    field: field.name,
                });
            });
        });
    });

    return selectionList;
}

export const CatalogPanel: FC<React.PropsWithChildren<Props>> = ({
    projectUuid,
}) => {
    // There are 3 search varialbes:
    // - search: the current search string
    // - completeSearch: the 3+ char search string that gets sent to the backend
    // - debouncedSearch: the complete search string debounced
>>>>>>> 8e36f383
    const [search, setSearch] = useState<string>('');
    const [completeSearch, setCompleteSearch] = useState<string>('');
    const [debouncedSearch] = useDebouncedValue(completeSearch, 300);
    const { data: projectData } = useProject(projectUuid);

    const { data: catalogResults } = useCatalog({
        projectUuid,
        type: CatalogType.Table,
        search: debouncedSearch,
    });

    // TODO: add field
    const [selection, setSelection] = useState<CatalogSelection>();

    const {
        mutate: getMetadata,
        data: metadata,
        reset: closeMetadata,
    } = useCatalogMetadata(projectUuid, (data) => {
        if (data) {
            setMetadata(data);
        }

        if (!isSidebarOpen && data) {
            setSidebarOpen(true);
        }
    });
    const { mutate: getAnalytics } = useCatalogAnalytics(
        projectUuid,
        (data) => {
            if (data) {
                setAnalyticsResults(data);
            }
        },
    );

    const handleSearchChange = useCallback(
        (searchString: string) => {
            setSearch(searchString);
            if (searchString.length >= 3) {
                setCompleteSearch(searchString);
            } else {
                setCompleteSearch('');
            }
        },
        [setSearch],
    );

    // TODO: should this transform be in the backend?
    const catalogTree: CatalogTreeType = useMemo(() => {
        if (catalogResults) {
            const unsortedTree = catalogResults.reduce<{
                [key: string]: any;
            }>((acc, item) => {
                if (item.type === CatalogType.Table) {
                    const groupName =
                        'groupLabel' in item && item.groupLabel
                            ? item.groupLabel
                            : 'Ungrouped tables';
                    if (!acc[groupName]) {
                        acc[groupName] = { name: groupName, tables: {} };
                    }
                    acc[groupName].tables[item.name] = {
                        ...item,
                        groupName: groupName,
                        fields: [],
                    };
                } else if (item.type === CatalogType.Field) {
                    const groupName =
                        'tableGroupLabel' in item && item.tableGroupLabel
                            ? item.tableGroupLabel
                            : 'Ungrouped tables';
                    if (!acc[groupName]) {
                        acc[groupName] = { name: groupName, tables: {} };
                    }
                    if (!acc[groupName].tables[item.tableName]) {
                        acc[groupName].tables[item.tableName] = {
                            name: item.tableName,
                            type: CatalogType.Table,
                            fields: [],
                        };
                    }
                    acc[groupName].tables[item.tableName].fields.push(item);
                }
                return acc;
            }, {});

            return sortTree(unsortedTree);
        }
        return {};
    }, [catalogResults]);

    const selectionList = useMemo(
        () => getSelectionList(catalogTree),
        [catalogTree],
    );

    const selectAndGetMetadata = useCallback(
        (selectedItem: CatalogSelection) => {
            if (!selectedItem.table) return;

            // For optimization purposes, we could only make this request if metadata panel is open
            setSelection({
                table: selectedItem.table,
                group: selectedItem.group || 'Ungrouped tables',
                field: selectedItem.field,
            });

            if (catalogResults) {
                const table = catalogResults.find(
                    (item) => item.name === selectedItem.table,
                );
                if (table && table.type === CatalogType.Table) {
                    getMetadata(selectedItem.table);
                    getAnalytics(selectedItem.table);
                }
            }
        },
        [catalogResults, getMetadata, getAnalytics],
    );

    const history = useHistory();
    // Keyboard navigation
    useHotkeys(
        [
            [
                'ArrowDown',
                () => {
                    if (selection) {
                        const selectedIndex = selectionList.findIndex(
                            (item) =>
                                item.table === selection.table &&
                                item.group === selection.group &&
                                item.field === selection.field,
                        );
                        if (
                            selectedIndex !== undefined &&
                            selectedIndex < selectionList.length
                        ) {
                            selectAndGetMetadata(
                                selectionList[
                                    (selectedIndex + 1) % selectionList.length
                                ],
                            );
                        }
                    } else {
                        // Get the first table in the first group
                        selectAndGetMetadata(selectionList[0]);
                    }
                },
            ],
            [
                'ArrowUp',
                () => {
                    if (selection) {
                        const selectedIndex = selectionList.findIndex(
                            (item) =>
                                item.table === selection.table &&
                                item.group === selection.group &&
                                item.field === selection.field,
                        );
                        if (
                            selectedIndex !== undefined &&
                            selectedIndex < selectionList.length
                        ) {
                            selectAndGetMetadata(
                                selectionList[
                                    (selectedIndex - 1 + selectionList.length) %
                                        selectionList.length
                                ],
                            );
                        }
                    } else {
                        selectAndGetMetadata(
                            selectionList[selectionList.length - 1],
                        );
                    }
                },
            ],
            [
                'Enter',
                () => {
                    if (catalogResults) {
                        const selectedItem = catalogResults.find(
                            (item) => item.name === selection?.table,
                        );
                        if (
                            selectedItem &&
                            selectedItem.type === CatalogType.Table
                        )
                            history.push(
                                `/projects/${projectUuid}/tables/${selectedItem.name}`,
                            );
                        else console.warn('Explore not available for fields');
                    }
                },
            ],
        ],
        [],
    );

    return (
        <Group noWrap align="start">
<<<<<<< HEAD
            <Stack>
                <Group position="apart" align="flex-start">
                    <Box>
                        <Title order={4} mt="xxl">
                            {projectData?.name}
                        </Title>
                        <Text color="gray">
                            Select a table or field to start exploring.
                        </Text>
                    </Box>
                    {selection && (
                        <Button
                            variant="default"
                            size="xs"
                            onClick={() => {
                                setSidebarOpen((prev) => !prev);
                                if (metadata) {
                                    closeMetadata();
                                    setSelection(undefined);
                                } else if (selection === undefined)
                                    selectAndGetMetadata(
                                        catalogTree[Object.keys(catalogTree)[0]]
                                            .tables[0].name,
                                        catalogTree[Object.keys(catalogTree)[0]]
                                            .name,
                                    );
                                else
                                    selectAndGetMetadata(
                                        selection.table,
                                        selection.group,
                                    );
                            }}
                        >
                            {isSidebarOpen ? 'Hide metadata' : 'Show metadata'}
                        </Button>
                    )}
                </Group>

                <Group position="apart">
=======
            <Stack w={selection ? '70%' : '100%'} spacing="xs">
                <Box>
                    <Title order={4} mt="xxl">
                        {projectData?.name}
                    </Title>
                    <Text color="gray">
                        Select a table or field to start exploring.
                    </Text>
                </Box>
                <Group position="apart" align="start" h={55}>
>>>>>>> 8e36f383
                    <TextInput
                        w={'40%'}
                        icon={<MantineIcon icon={IconSearch} />}
                        rightSection={
                            search ? (
                                <ActionIcon onClick={() => setSearch('')}>
                                    <MantineIcon icon={IconX} />
                                </ActionIcon>
                            ) : null
                        }
                        placeholder="Search tables and fields"
                        description={
                            search && search.length < 3
                                ? 'Enter at least 3 characters to search'
                                : undefined
                        }
                        value={search}
                        inputWrapperOrder={[
                            'label',
                            'input',
                            'description',
                            'error',
                        ]}
                        onChange={(e) => handleSearchChange(e.target.value)}
                    />
                    <Group>
                        <SegmentedControl
                            w={200}
                            disabled // TODO: remove when implemented
                            defaultValue={'tables'}
                            data={[
                                {
                                    value: 'tables',
                                    label: 'Tables',
                                },
                                {
                                    value: 'fields',
                                    label: 'Fields',
                                },
                            ]}
                            onChange={() => {
                                // NYI
                            }}
                        />
                        <Button
                            variant="default"
                            disabled // TODO: remove when implemented
                            leftIcon={<MantineIcon icon={IconFilter} />}
                        >
                            Filters
                        </Button>
                    </Group>
                </Group>
                <Stack sx={{ maxHeight: '900px', overflow: 'scroll' }}>
                    <CatalogTree
                        tree={catalogTree}
                        projectUuid={projectUuid}
                        searchString={debouncedSearch}
                        selection={selection}
                        onItemClick={selectAndGetMetadata}
                    />
                </Stack>
            </Stack>
<<<<<<< HEAD
=======
            {selection && (
                <Stack w="30%">
                    <Button
                        onClick={() => {
                            if (metadata) {
                                closeMetadata();
                                setSelection(undefined);
                            } else if (selection === undefined)
                                selectAndGetMetadata(selectionList[0]);
                            else selectAndGetMetadata(selection);
                        }}
                    >
                        {metadata ? 'Hide metadata' : 'Show metadata'}
                    </Button>

                    {metadata && (
                        <CatalogMetadata
                            metadataResults={metadata}
                            projectUuid={projectUuid}
                            selection={selection}
                            analyticResults={analytics}
                            isAnalyticsLoading={isAnalyticsLoading}
                        />
                    )}
                </Stack>
            )}
>>>>>>> 8e36f383
        </Group>
    );
};<|MERGE_RESOLUTION|>--- conflicted
+++ resolved
@@ -68,16 +68,6 @@
     return sortedTree;
 }
 
-<<<<<<< HEAD
-export const CatalogPanel: FC = () => {
-    const {
-        setMetadata,
-        isSidebarOpen,
-        setAnalyticsResults,
-        setSidebarOpen,
-        projectUuid,
-    } = useCatalogContext();
-=======
 // TODO: this could become a linked list if we need the performance
 function getSelectionList(tree: CatalogTreeType): CatalogSelection[] {
     const selectionList: CatalogSelection[] = [];
@@ -101,14 +91,21 @@
     return selectionList;
 }
 
-export const CatalogPanel: FC<React.PropsWithChildren<Props>> = ({
-    projectUuid,
-}) => {
-    // There are 3 search varialbes:
+export const CatalogPanel: FC = () => {
+    const {
+        setMetadata,
+        isSidebarOpen,
+        setAnalyticsResults,
+        setSidebarOpen,
+        projectUuid,
+        // TODO: Add field
+        selection,
+        setSelection,
+    } = useCatalogContext();
+    // There are 3 search variables:
     // - search: the current search string
     // - completeSearch: the 3+ char search string that gets sent to the backend
     // - debouncedSearch: the complete search string debounced
->>>>>>> 8e36f383
     const [search, setSearch] = useState<string>('');
     const [completeSearch, setCompleteSearch] = useState<string>('');
     const [debouncedSearch] = useDebouncedValue(completeSearch, 300);
@@ -119,9 +116,6 @@
         type: CatalogType.Table,
         search: debouncedSearch,
     });
-
-    // TODO: add field
-    const [selection, setSelection] = useState<CatalogSelection>();
 
     const {
         mutate: getMetadata,
@@ -227,7 +221,7 @@
                 }
             }
         },
-        [catalogResults, getMetadata, getAnalytics],
+        [setSelection, catalogResults, getMetadata, getAnalytics],
     );
 
     const history = useHistory();
@@ -311,128 +305,20 @@
     );
 
     return (
-        <Group noWrap align="start">
-<<<<<<< HEAD
-            <Stack>
-                <Group position="apart" align="flex-start">
-                    <Box>
-                        <Title order={4} mt="xxl">
-                            {projectData?.name}
-                        </Title>
-                        <Text color="gray">
-                            Select a table or field to start exploring.
-                        </Text>
-                    </Box>
-                    {selection && (
-                        <Button
-                            variant="default"
-                            size="xs"
-                            onClick={() => {
-                                setSidebarOpen((prev) => !prev);
-                                if (metadata) {
-                                    closeMetadata();
-                                    setSelection(undefined);
-                                } else if (selection === undefined)
-                                    selectAndGetMetadata(
-                                        catalogTree[Object.keys(catalogTree)[0]]
-                                            .tables[0].name,
-                                        catalogTree[Object.keys(catalogTree)[0]]
-                                            .name,
-                                    );
-                                else
-                                    selectAndGetMetadata(
-                                        selection.table,
-                                        selection.group,
-                                    );
-                            }}
-                        >
-                            {isSidebarOpen ? 'Hide metadata' : 'Show metadata'}
-                        </Button>
-                    )}
-                </Group>
-
-                <Group position="apart">
-=======
-            <Stack w={selection ? '70%' : '100%'} spacing="xs">
+        <Stack>
+            <Group position="apart" align="flex-start">
                 <Box>
-                    <Title order={4} mt="xxl">
-                        {projectData?.name}
-                    </Title>
+                    <Title order={4}>{projectData?.name}</Title>
                     <Text color="gray">
                         Select a table or field to start exploring.
                     </Text>
                 </Box>
-                <Group position="apart" align="start" h={55}>
->>>>>>> 8e36f383
-                    <TextInput
-                        w={'40%'}
-                        icon={<MantineIcon icon={IconSearch} />}
-                        rightSection={
-                            search ? (
-                                <ActionIcon onClick={() => setSearch('')}>
-                                    <MantineIcon icon={IconX} />
-                                </ActionIcon>
-                            ) : null
-                        }
-                        placeholder="Search tables and fields"
-                        description={
-                            search && search.length < 3
-                                ? 'Enter at least 3 characters to search'
-                                : undefined
-                        }
-                        value={search}
-                        inputWrapperOrder={[
-                            'label',
-                            'input',
-                            'description',
-                            'error',
-                        ]}
-                        onChange={(e) => handleSearchChange(e.target.value)}
-                    />
-                    <Group>
-                        <SegmentedControl
-                            w={200}
-                            disabled // TODO: remove when implemented
-                            defaultValue={'tables'}
-                            data={[
-                                {
-                                    value: 'tables',
-                                    label: 'Tables',
-                                },
-                                {
-                                    value: 'fields',
-                                    label: 'Fields',
-                                },
-                            ]}
-                            onChange={() => {
-                                // NYI
-                            }}
-                        />
-                        <Button
-                            variant="default"
-                            disabled // TODO: remove when implemented
-                            leftIcon={<MantineIcon icon={IconFilter} />}
-                        >
-                            Filters
-                        </Button>
-                    </Group>
-                </Group>
-                <Stack sx={{ maxHeight: '900px', overflow: 'scroll' }}>
-                    <CatalogTree
-                        tree={catalogTree}
-                        projectUuid={projectUuid}
-                        searchString={debouncedSearch}
-                        selection={selection}
-                        onItemClick={selectAndGetMetadata}
-                    />
-                </Stack>
-            </Stack>
-<<<<<<< HEAD
-=======
-            {selection && (
-                <Stack w="30%">
+                {selection && (
                     <Button
+                        variant="default"
+                        size="xs"
                         onClick={() => {
+                            setSidebarOpen((prev) => !prev);
                             if (metadata) {
                                 closeMetadata();
                                 setSelection(undefined);
@@ -441,21 +327,74 @@
                             else selectAndGetMetadata(selection);
                         }}
                     >
-                        {metadata ? 'Hide metadata' : 'Show metadata'}
+                        {isSidebarOpen ? 'Hide metadata' : 'Show metadata'}
                     </Button>
-
-                    {metadata && (
-                        <CatalogMetadata
-                            metadataResults={metadata}
-                            projectUuid={projectUuid}
-                            selection={selection}
-                            analyticResults={analytics}
-                            isAnalyticsLoading={isAnalyticsLoading}
-                        />
-                    )}
-                </Stack>
-            )}
->>>>>>> 8e36f383
-        </Group>
+                )}
+            </Group>
+
+            <Group position="apart" align="start" h={55}>
+                <TextInput
+                    w={'40%'}
+                    icon={<MantineIcon icon={IconSearch} />}
+                    rightSection={
+                        search ? (
+                            <ActionIcon onClick={() => setSearch('')}>
+                                <MantineIcon icon={IconX} />
+                            </ActionIcon>
+                        ) : null
+                    }
+                    placeholder="Search tables and fields"
+                    description={
+                        search && search.length < 3
+                            ? 'Enter at least 3 characters to search'
+                            : undefined
+                    }
+                    value={search}
+                    inputWrapperOrder={[
+                        'label',
+                        'input',
+                        'description',
+                        'error',
+                    ]}
+                    onChange={(e) => handleSearchChange(e.target.value)}
+                />
+                <Group>
+                    <SegmentedControl
+                        w={200}
+                        disabled // TODO: remove when implemented
+                        defaultValue={'tables'}
+                        data={[
+                            {
+                                value: 'tables',
+                                label: 'Tables',
+                            },
+                            {
+                                value: 'fields',
+                                label: 'Fields',
+                            },
+                        ]}
+                        onChange={() => {
+                            // NYI
+                        }}
+                    />
+                    <Button
+                        variant="default"
+                        disabled // TODO: remove when implemented
+                        leftIcon={<MantineIcon icon={IconFilter} />}
+                    >
+                        Filters
+                    </Button>
+                </Group>
+            </Group>
+            <Stack sx={{ maxHeight: '900px', overflow: 'scroll' }}>
+                <CatalogTree
+                    tree={catalogTree}
+                    projectUuid={projectUuid}
+                    searchString={debouncedSearch}
+                    selection={selection}
+                    onItemClick={selectAndGetMetadata}
+                />
+            </Stack>
+        </Stack>
     );
 };