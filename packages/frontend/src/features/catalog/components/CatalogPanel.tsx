--- conflicted
+++ resolved
@@ -22,11 +22,7 @@
 import { useDebouncedValue, useHotkeys } from '@mantine/hooks';
 
 import {
-<<<<<<< HEAD
-    IconFilters,
-=======
     IconAdjustmentsHorizontal,
->>>>>>> ecec76b0
     IconReportSearch,
     IconSearch,
     IconX,
@@ -428,196 +424,6 @@
                     </Box>
                 </Group>
 
-<<<<<<< HEAD
-            <Group spacing="xs">
-                <TextInput
-                    w={'50%'}
-                    size="xs"
-                    icon={<MantineIcon icon={IconSearch} />}
-                    rightSection={
-                        search ? (
-                            <ActionIcon onClick={() => handleSearchChange('')}>
-                                <MantineIcon icon={IconX} />
-                            </ActionIcon>
-                        ) : null
-                    }
-                    placeholder="Search"
-                    description={
-                        search && search.length < 3
-                            ? 'Enter at least 3 characters to search'
-                            : undefined
-                    }
-                    value={search}
-                    inputWrapperOrder={[
-                        'label',
-                        'input',
-                        'description',
-                        'error',
-                    ]}
-                    onChange={(e) => handleSearchChange(e.target.value)}
-                />
-                <Popover
-                    shadow="xs"
-                    position="bottom-start"
-                    opened={filtersOpen}
-                    onClose={() => setFiltersOpen(false)}
-                >
-                    <Button.Group>
-                        <Popover.Target>
-                            <Button
-                                variant="default"
-                                size="xs"
-                                leftIcon={<MantineIcon icon={IconFilters} />}
-                                onClick={() => {
-                                    setFiltersOpen((prev) => !prev);
-                                }}
-                            >
-                                <Group noWrap spacing="xs">
-                                    <Text>Filter</Text>
-                                    {filters.dimensions && (
-                                        <Badge
-                                            fw={500}
-                                            size="xs"
-                                            radius="md"
-                                            color="indigo"
-                                            styles={{
-                                                root: {
-                                                    textTransform: 'none',
-                                                },
-                                            }}
-                                        >
-                                            Dimensions
-                                        </Badge>
-                                    )}
-                                    {filters.metrics && (
-                                        <Badge
-                                            fw={500}
-                                            size="xs"
-                                            color="orange"
-                                            styles={{
-                                                root: {
-                                                    textTransform: 'none',
-                                                },
-                                            }}
-                                        >
-                                            Metrics
-                                        </Badge>
-                                    )}
-
-                                    {filters.hideGroupedTables && (
-                                        <Badge
-                                            fw={500}
-                                            size="xs"
-                                            color="gray.8"
-                                            styles={{
-                                                root: {
-                                                    textTransform: 'none',
-                                                },
-                                            }}
-                                        >
-                                            Hide grouped tables
-                                        </Badge>
-                                    )}
-                                </Group>
-                            </Button>
-                        </Popover.Target>
-                        {(filters.dimensions ||
-                            filters.metrics ||
-                            filters.hideGroupedTables) && (
-                            <Button
-                                variant="default"
-                                size="xs"
-                                onClick={clearFilters}
-                                p="xs"
-                            >
-                                <MantineIcon color="gray" icon={IconX} />
-                            </Button>
-                        )}
-                    </Button.Group>
-
-                    <Popover.Dropdown fz="xs">
-                        <Stack spacing="sm">
-                            <Text c="gray.6" fw={500}>
-                                Result type
-                            </Text>
-                            <Stack spacing="xs">
-                                <Checkbox
-                                    checked={filters.dimensions}
-                                    onChange={() => {
-                                        toggleFilter(FilterType.Dimensions);
-                                    }}
-                                    label={
-                                        <Badge
-                                            fw={500}
-                                            radius="md"
-                                            color="indigo"
-                                            styles={{
-                                                root: {
-                                                    textTransform: 'none',
-                                                },
-                                            }}
-                                        >
-                                            Dimensions
-                                        </Badge>
-                                    }
-                                />
-
-                                <Checkbox
-                                    checked={filters.metrics}
-                                    onChange={() => {
-                                        toggleFilter(FilterType.Metrics);
-                                    }}
-                                    label={
-                                        <Badge
-                                            fw={500}
-                                            color="orange"
-                                            styles={{
-                                                root: {
-                                                    textTransform: 'none',
-                                                },
-                                            }}
-                                        >
-                                            Metrics
-                                        </Badge>
-                                    }
-                                />
-                            </Stack>
-
-                            <Divider c="gray.1" />
-                            <Stack spacing="xs">
-                                <Checkbox
-                                    checked={filters.hideGroupedTables}
-                                    onChange={() => {
-                                        toggleFilter(
-                                            FilterType.HideGroupedTables,
-                                        );
-                                    }}
-                                    label={
-                                        <Text fz="xs" fw={500} c="gray.7">
-                                            Hide grouped tables
-                                        </Text>
-                                    }
-                                />
-                            </Stack>
-
-                            <Button
-                                size="xs"
-                                ml="auto"
-                                sx={(theme) => ({
-                                    backgroundColor: theme.colors.gray[8],
-                                    '&:hover': {
-                                        backgroundColor: theme.colors.gray[9],
-                                    },
-                                })}
-                                onClick={() => setFiltersOpen(false)}
-                            >
-                                Close
-                            </Button>
-                        </Stack>
-                    </Popover.Dropdown>
-                </Popover>
-            </Group>
-=======
                 <Group spacing="xs">
                     <TextInput
                         w={'50%'}
@@ -653,37 +459,191 @@
                         })}
                     />
                     <Group>
-                        <SegmentedControl
-                            w={200}
-                            disabled // TODO: remove when implemented
-                            defaultValue={'tables'}
-                            data={[
-                                {
-                                    value: 'tables',
-                                    label: 'Tables',
-                                },
-                                {
-                                    value: 'fields',
-                                    label: 'Fields',
-                                },
-                            ]}
-                            onChange={() => {
-                                // NYI
-                            }}
-                        />
-                        <Button
-                            variant="default"
-                            disabled // TODO: remove when implemented
-                            leftIcon={
-                                <MantineIcon icon={IconAdjustmentsHorizontal} />
-                            }
+                        <Popover
+                            shadow="xs"
+                            position="bottom-start"
+                            opened={filtersOpen}
+                            onClose={() => setFiltersOpen(false)}
                         >
-                            Filters
-                        </Button>
+                            <Button.Group>
+                                <Popover.Target>
+                                    <Button
+                                        variant="default"
+                                        size="xs"
+                                        leftIcon={
+                                            <MantineIcon
+                                                icon={IconAdjustmentsHorizontal}
+                                            />
+                                        }
+                                        onClick={() => {
+                                            setFiltersOpen((prev) => !prev);
+                                        }}
+                                    >
+                                        <Group noWrap spacing="xs">
+                                            <Text>Filter</Text>
+                                            {filters.dimensions && (
+                                                <Badge
+                                                    fw={500}
+                                                    size="xs"
+                                                    radius="md"
+                                                    color="indigo"
+                                                    styles={{
+                                                        root: {
+                                                            textTransform:
+                                                                'none',
+                                                        },
+                                                    }}
+                                                >
+                                                    Dimensions
+                                                </Badge>
+                                            )}
+                                            {filters.metrics && (
+                                                <Badge
+                                                    fw={500}
+                                                    size="xs"
+                                                    color="orange"
+                                                    styles={{
+                                                        root: {
+                                                            textTransform:
+                                                                'none',
+                                                        },
+                                                    }}
+                                                >
+                                                    Metrics
+                                                </Badge>
+                                            )}
+
+                                            {filters.hideGroupedTables && (
+                                                <Badge
+                                                    fw={500}
+                                                    size="xs"
+                                                    color="gray.8"
+                                                    styles={{
+                                                        root: {
+                                                            textTransform:
+                                                                'none',
+                                                        },
+                                                    }}
+                                                >
+                                                    Hide grouped tables
+                                                </Badge>
+                                            )}
+                                        </Group>
+                                    </Button>
+                                </Popover.Target>
+                                {(filters.dimensions ||
+                                    filters.metrics ||
+                                    filters.hideGroupedTables) && (
+                                    <Button
+                                        variant="default"
+                                        size="xs"
+                                        onClick={clearFilters}
+                                        p="xs"
+                                    >
+                                        <MantineIcon
+                                            color="gray"
+                                            icon={IconX}
+                                        />
+                                    </Button>
+                                )}
+                            </Button.Group>
+
+                            <Popover.Dropdown fz="xs">
+                                <Stack spacing="sm">
+                                    <Text c="gray.6" fw={500}>
+                                        Result type
+                                    </Text>
+                                    <Stack spacing="xs">
+                                        <Checkbox
+                                            checked={filters.dimensions}
+                                            onChange={() => {
+                                                toggleFilter(
+                                                    FilterType.Dimensions,
+                                                );
+                                            }}
+                                            label={
+                                                <Badge
+                                                    fw={500}
+                                                    radius="md"
+                                                    color="indigo"
+                                                    styles={{
+                                                        root: {
+                                                            textTransform:
+                                                                'none',
+                                                        },
+                                                    }}
+                                                >
+                                                    Dimensions
+                                                </Badge>
+                                            }
+                                        />
+
+                                        <Checkbox
+                                            checked={filters.metrics}
+                                            onChange={() => {
+                                                toggleFilter(
+                                                    FilterType.Metrics,
+                                                );
+                                            }}
+                                            label={
+                                                <Badge
+                                                    fw={500}
+                                                    color="orange"
+                                                    styles={{
+                                                        root: {
+                                                            textTransform:
+                                                                'none',
+                                                        },
+                                                    }}
+                                                >
+                                                    Metrics
+                                                </Badge>
+                                            }
+                                        />
+                                    </Stack>
+
+                                    <Divider c="gray.1" />
+                                    <Stack spacing="xs">
+                                        <Checkbox
+                                            checked={filters.hideGroupedTables}
+                                            onChange={() => {
+                                                toggleFilter(
+                                                    FilterType.HideGroupedTables,
+                                                );
+                                            }}
+                                            label={
+                                                <Text
+                                                    fz="xs"
+                                                    fw={500}
+                                                    c="gray.7"
+                                                >
+                                                    Hide grouped tables
+                                                </Text>
+                                            }
+                                        />
+                                    </Stack>
+
+                                    <Button
+                                        size="xs"
+                                        ml="auto"
+                                        sx={(theme) => ({
+                                            backgroundColor:
+                                                theme.colors.gray[8],
+                                            '&:hover': {
+                                                backgroundColor:
+                                                    theme.colors.gray[9],
+                                            },
+                                        })}
+                                        onClick={() => setFiltersOpen(false)}
+                                    >
+                                        Close
+                                    </Button>
+                                </Stack>
+                            </Popover.Dropdown>
+                        </Popover>
                     </Group>
                 </Group>
             </Stack>
->>>>>>> ecec76b0
 
             <CatalogTree
                 tree={catalogTree}
