--- conflicted
+++ resolved
@@ -12,28 +12,21 @@
     Checkbox,
     Divider,
     Group,
-<<<<<<< HEAD
+    Paper,
     Popover,
-=======
-    Paper,
-    SegmentedControl,
->>>>>>> 04704ca2
     Stack,
     Text,
     TextInput,
     Title,
 } from '@mantine/core';
 import { useDebouncedValue, useHotkeys } from '@mantine/hooks';
-<<<<<<< HEAD
-import { IconFilters, IconSearch, IconX } from '@tabler/icons-react';
-=======
+
 import {
-    IconFilter,
+    IconFilters,
     IconReportSearch,
     IconSearch,
     IconX,
 } from '@tabler/icons-react';
->>>>>>> 04704ca2
 import { useCallback, useMemo, useState, type FC } from 'react';
 import { useHistory } from 'react-router-dom';
 import MantineIcon from '../../../components/common/MantineIcon';
@@ -156,7 +149,6 @@
 
     const [filters, setFilters] = useState(() => ({ ...draftFilters }));
 
-    const { data: projectData } = useProject(projectUuid);
     const { data: catalogResults } = useCatalog({
         projectUuid,
         type: CatalogType.Table,
@@ -440,16 +432,9 @@
                 )}
             </Group>
 
-<<<<<<< HEAD
-            <Group align="start" h={40}>
-                <TextInput
-                    w={'40%'}
-                    size="xs"
-=======
             <Group spacing="xs">
                 <TextInput
                     w={'50%'}
->>>>>>> 04704ca2
                     icon={<MantineIcon icon={IconSearch} />}
                     rightSection={
                         search ? (
