import {
    CatalogType,
    type CatalogField,
    type CatalogTable,
} from '@lightdash/common';
import {
    ActionIcon,
    Box,
    Button,
    Group,
    SegmentedControl,
    Stack,
    Text,
    TextInput,
    Title,
} from '@mantine/core';
import { useDebouncedValue, useHotkeys } from '@mantine/hooks';
import { IconFilter, IconSearch, IconX } from '@tabler/icons-react';
import { useCallback, useMemo, useState, type FC } from 'react';
import { useHistory } from 'react-router-dom';
import MantineIcon from '../../../components/common/MantineIcon';
import { useProject } from '../../../hooks/useProject';
import { useCatalog } from '../hooks/useCatalog';
import { useCatalogAnalytics } from '../hooks/useCatalogAnalytics';
import { useCatalogMetadata } from '../hooks/useCatalogMetadata';
import { CatalogMetadata } from './CatalogMetadata';
import { CatalogTree } from './CatalogTree';

type Props = {
    projectUuid: string;
};

type CatalogTreeType = {
    [key: string]: {
        name: string;
        tables: {
            [key: string]: CatalogTable & { fields: CatalogField[] };
        };
    };
};

function sortTree(tree: CatalogTreeType): CatalogTreeType {
    const sortedTree: CatalogTreeType = {};

    const sortedKeys = Object.keys(tree).sort((a, b) => a.localeCompare(b));

    sortedKeys.forEach((key) => {
        const value = tree[key];

        const sortedTables: typeof value.tables = {};
        const sortedTableKeys = Object.keys(value.tables).sort((a, b) =>
            a.localeCompare(b),
        );

        sortedTableKeys.forEach((tableKey) => {
            const tableValue = value.tables[tableKey];
            sortedTables[tableKey] = {
                ...tableValue,
                fields: tableValue.fields.sort((a, b) => {
                    return a.name.localeCompare(b.name);
                }),
            };
        });

        // Assign the sorted tables to the sorted tree
        sortedTree[key] = {
            ...value,
            tables: sortedTables,
        };
    });

    return sortedTree;
}

export const CatalogPanel: FC<React.PropsWithChildren<Props>> = ({
    projectUuid,
}) => {
    const [search, setSearch] = useState<string>('');
    const [debouncedSearch] = useDebouncedValue(search, 300);
    const { data: projectData } = useProject(projectUuid);

    const { data: catalogResults } = useCatalog({
        projectUuid,
        type: CatalogType.Table,
        search: debouncedSearch,
    });

    // TODO: add field
    const [selection, setSelection] = useState<{
        group: string;
        table: string;
    }>();

    const {
        mutate: getMetadata,
        data: metadata,
        reset: closeMetadata,
    } = useCatalogMetadata(projectUuid);
    const {
        mutate: getAnalytics,
        isLoading: isAnalyticsLoading,
        data: analytics,
    } = useCatalogAnalytics(projectUuid);

    const handleSearchChange = useCallback(
        (searchString: string) => {
            setSearch(searchString);
        },
        [setSearch],
    );

    // TODO: should this transform be in the backend?
    const catalogTree: CatalogTreeType = useMemo(() => {
        if (catalogResults) {
            const unsortedTree = catalogResults.reduce<{
                [key: string]: any;
            }>((acc, item) => {
                if (item.type === CatalogType.Table) {
                    const groupName =
                        'groupLabel' in item && item.groupLabel
                            ? item.groupLabel
                            : 'Ungrouped tables';
                    if (!acc[groupName]) {
                        acc[groupName] = { name: groupName, tables: {} };
                    }
                    acc[groupName].tables[item.name] = {
                        ...item,
                        groupName: groupName,
                        fields: [],
                    };
                } else if (item.type === CatalogType.Field) {
                    const groupName =
                        'tableGroupLabel' in item && item.tableGroupLabel
                            ? item.tableGroupLabel
                            : 'Ungrouped tables';
                    if (!acc[groupName]) {
                        acc[groupName] = { name: groupName, tables: {} };
                    }
                    if (!acc[groupName].tables[item.tableName]) {
                        acc[groupName].tables[item.tableName] = {
                            name: item.tableName,
                            type: CatalogType.Table,
                            fields: [],
                        };
                    }
                    acc[groupName].tables[item.tableName].fields.push(item);
                }
                return acc;
            }, {});

            return sortTree(unsortedTree);
        }
        return {};
    }, [catalogResults]);

    const selectAndGetMetadata = useCallback(
        (tableName: string, groupName: string) => {
            // For optimization purposes, we could only make this request if metadata panel is open
            setSelection({ table: tableName, group: groupName });

            if (catalogResults) {
                const table = catalogResults.find(
                    (item) => item.name === tableName,
                );
                if (table && table.type === CatalogType.Table) {
                    getMetadata(tableName);
                    getAnalytics(tableName);
                } else console.warn('Metadata not available for fields');
            }
        },
        [catalogResults, getMetadata, getAnalytics],
    );

    const history = useHistory();
    // Keyboard navigation
    useHotkeys(
        [
            [
                'ArrowDown',
                () => {
                    if (selection) {
                        //TODO move around grouped items
                        const treeKeys = Object.keys(
                            catalogTree[selection.group].tables,
                        );

                        const selectedIndex = treeKeys.findIndex(
                            (name) => name === selection.table,
                        );

                        if (
                            selectedIndex !== undefined &&
                            selectedIndex < treeKeys.length
                        ) {
                            selectAndGetMetadata(
                                treeKeys[(selectedIndex + 1) % treeKeys.length],
                                selection.group,
                            );
                        }
                    } else {
                        // Get the first table in the first group
                        selectAndGetMetadata(
                            Object.entries(
                                Object.entries(catalogTree)[0][1].tables,
                            )[0][1].name,
                            Object.keys(catalogTree)[0],
                        );
                    }
                },
            ],
            [
                'ArrowUp',
                () => {
                    if (selection) {
                        //TODO move around grouped items
                        const treeKeys = Object.keys(
                            catalogTree[selection.group].tables,
                        );

                        const selectedIndex = treeKeys.findIndex(
                            (name) => name === selection.table,
                        );
                        if (
                            selectedIndex !== undefined &&
                            selectedIndex < treeKeys.length
                        ) {
                            selectAndGetMetadata(
                                treeKeys[
                                    (selectedIndex - 1 + treeKeys.length) %
                                        treeKeys.length
                                ],
                                selection.group,
                            );
                        }
                    } else {
                        // Get the first table in the first group
                        selectAndGetMetadata(
                            Object.entries(
                                Object.entries(catalogTree)[0][1].tables,
                            )[0][1].name,
                            Object.keys(catalogTree)[0],
                        );
                    }
                },
            ],
            [
                'Enter',
                () => {
                    if (catalogResults) {
                        const selectedItem = catalogResults.find(
                            (item) => item.name === selection?.table,
                        );
                        if (
                            selectedItem &&
                            selectedItem.type === CatalogType.Table
                        )
                            history.push(
                                `/projects/${projectUuid}/tables/${selectedItem.name}`,
                            );
                        else console.warn('Explore not available for fields');
                    }
                },
            ],
        ],
        [],
    );

    return (
        <Group noWrap align="start">
            <Stack w={selection ? '70%' : '100%'}>
                <Box>
                    <Title order={4} mt="xxl">
                        {projectData?.name}
                    </Title>
                    <Text color="gray">
                        Select a table or field to start exploring.
                    </Text>
                </Box>
                <Group position="apart">
                    <TextInput
                        w={'40%'}
                        icon={<MantineIcon icon={IconSearch} />}
                        rightSection={
                            search ? (
                                <ActionIcon onClick={() => setSearch('')}>
                                    <MantineIcon icon={IconX} />
                                </ActionIcon>
                            ) : null
                        }
                        placeholder="Search tables"
                        value={search}
                        onChange={(e) => handleSearchChange(e.target.value)}
                    />{' '}
                    <Group>
                        <SegmentedControl
                            w={200}
                            disabled // TODO: remove when implemented
                            defaultValue={'tables'}
                            data={[
                                {
                                    value: 'tables',
                                    label: 'Tables',
                                },
                                {
                                    value: 'fields',
                                    label: 'Fields',
                                },
                            ]}
                            onChange={() => {
                                // NYI
                            }}
                        />
                        <Button
                            variant="default"
                            disabled // TODO: remove when implemented
                            leftIcon={<MantineIcon icon={IconFilter} />}
                        >
                            Filters
                        </Button>
                    </Group>
                </Group>
                <Stack sx={{ maxHeight: '900px', overflow: 'scroll' }}>
<<<<<<< HEAD
                    {Object.keys(catalogGroupMap)
                        .sort((a, b) => a.localeCompare(b))
                        .map((groupLabel, idx) => (
                            <CatalogGroup label={groupLabel} key={groupLabel}>
                                <Table>
                                    <tbody>
                                        {catalogGroupMap[groupLabel]
                                            .sort((a, b) =>
                                                a.name.localeCompare(b.name),
                                            )
                                            .map((item) => (
                                                <CatalogListItem
                                                    key={`${item.name}-${idx}`}
                                                    onClick={() => {
                                                        selectAndGetMetadata(
                                                            item.name,
                                                        );
                                                    }}
                                                    catalogItem={item}
                                                    searchString={
                                                        debouncedSearch
                                                    }
                                                    isSelected={
                                                        metadata !==
                                                            undefined &&
                                                        item.name ===
                                                            selectedTable
                                                    }
                                                    tableUrl={`/projects/${projectUuid}/tables/${item.name}`}
                                                />
                                            ))}
                                    </tbody>
                                </Table>
                            </CatalogGroup>
                        ))}

                    <Table h="100%">
                        <tbody>
                            {ungroupedCatalogItems.map((item, idx) => (
                                <CatalogListItem
                                    key={`${item.name}-${idx}`}
                                    catalogItem={item}
                                    searchString={debouncedSearch}
                                    tableUrl={`/projects/${projectUuid}/tables/${item.name}`}
                                    isSelected={
                                        metadata !== undefined &&
                                        item.name === selectedTable
                                    }
                                    onClick={() => {
                                        selectAndGetMetadata(item.name);
                                    }}
                                />
                            ))}
                        </tbody>
                    </Table>
                </Stack>
            </Stack>
            <Stack>
                <Button
                    onClick={() => {
                        if (metadata) closeMetadata();
                        else if (selectedTable === undefined)
                            selectAndGetMetadata(
                                ungroupedCatalogItems[0]?.name,
                            );
                        else selectAndGetMetadata(selectedTable);
                    }}
                >
                    {metadata ? 'Show metadata' : 'Hide metadata'}
                </Button>

                {metadata && (
                    <CatalogMetadata
                        metadataResults={metadata}
                        analyticResults={analytics}
                        isAnalyticsLoading={isAnalyticsLoading}
=======
                    <CatalogTree
                        tree={catalogTree}
>>>>>>> 6bc69013
                        projectUuid={projectUuid}
                        searchString={debouncedSearch}
                        selection={selection}
                        onTableClick={selectAndGetMetadata}
                    />
                </Stack>
            </Stack>
            {selection && (
                <Stack w="30%">
                    <Button
                        onClick={() => {
                            if (metadata) {
                                closeMetadata();
                                setSelection(undefined);
                            } else if (selection === undefined)
                                selectAndGetMetadata(
                                    catalogTree[Object.keys(catalogTree)[0]]
                                        .tables[0].name,
                                    catalogTree[Object.keys(catalogTree)[0]]
                                        .name,
                                );
                            else
                                selectAndGetMetadata(
                                    selection.table,
                                    selection.group,
                                );
                        }}
                    >
                        {metadata ? 'Hide metadata' : 'Show metadata'}
                    </Button>

                    {metadata && (
                        <CatalogMetadata
                            data={metadata}
                            projectUuid={projectUuid}
                        />
                    )}
                </Stack>
            )}
        </Group>
    );
};<|MERGE_RESOLUTION|>--- conflicted
+++ resolved
@@ -320,87 +320,8 @@
                     </Group>
                 </Group>
                 <Stack sx={{ maxHeight: '900px', overflow: 'scroll' }}>
-<<<<<<< HEAD
-                    {Object.keys(catalogGroupMap)
-                        .sort((a, b) => a.localeCompare(b))
-                        .map((groupLabel, idx) => (
-                            <CatalogGroup label={groupLabel} key={groupLabel}>
-                                <Table>
-                                    <tbody>
-                                        {catalogGroupMap[groupLabel]
-                                            .sort((a, b) =>
-                                                a.name.localeCompare(b.name),
-                                            )
-                                            .map((item) => (
-                                                <CatalogListItem
-                                                    key={`${item.name}-${idx}`}
-                                                    onClick={() => {
-                                                        selectAndGetMetadata(
-                                                            item.name,
-                                                        );
-                                                    }}
-                                                    catalogItem={item}
-                                                    searchString={
-                                                        debouncedSearch
-                                                    }
-                                                    isSelected={
-                                                        metadata !==
-                                                            undefined &&
-                                                        item.name ===
-                                                            selectedTable
-                                                    }
-                                                    tableUrl={`/projects/${projectUuid}/tables/${item.name}`}
-                                                />
-                                            ))}
-                                    </tbody>
-                                </Table>
-                            </CatalogGroup>
-                        ))}
-
-                    <Table h="100%">
-                        <tbody>
-                            {ungroupedCatalogItems.map((item, idx) => (
-                                <CatalogListItem
-                                    key={`${item.name}-${idx}`}
-                                    catalogItem={item}
-                                    searchString={debouncedSearch}
-                                    tableUrl={`/projects/${projectUuid}/tables/${item.name}`}
-                                    isSelected={
-                                        metadata !== undefined &&
-                                        item.name === selectedTable
-                                    }
-                                    onClick={() => {
-                                        selectAndGetMetadata(item.name);
-                                    }}
-                                />
-                            ))}
-                        </tbody>
-                    </Table>
-                </Stack>
-            </Stack>
-            <Stack>
-                <Button
-                    onClick={() => {
-                        if (metadata) closeMetadata();
-                        else if (selectedTable === undefined)
-                            selectAndGetMetadata(
-                                ungroupedCatalogItems[0]?.name,
-                            );
-                        else selectAndGetMetadata(selectedTable);
-                    }}
-                >
-                    {metadata ? 'Show metadata' : 'Hide metadata'}
-                </Button>
-
-                {metadata && (
-                    <CatalogMetadata
-                        metadataResults={metadata}
-                        analyticResults={analytics}
-                        isAnalyticsLoading={isAnalyticsLoading}
-=======
                     <CatalogTree
                         tree={catalogTree}
->>>>>>> 6bc69013
                         projectUuid={projectUuid}
                         searchString={debouncedSearch}
                         selection={selection}
@@ -434,8 +355,10 @@
 
                     {metadata && (
                         <CatalogMetadata
-                            data={metadata}
+                            metadataResults={metadata}
                             projectUuid={projectUuid}
+                            analyticResults={analytics}
+                            isAnalyticsLoading={isAnalyticsLoading}
                         />
                     )}
                 </Stack>
