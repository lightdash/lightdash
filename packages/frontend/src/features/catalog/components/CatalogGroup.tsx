import {
    Avatar,
    Badge,
    Box,
    Collapse,
    Group,
    Text,
    UnstyledButton,
} from '@mantine/core';
import { IconChevronRight } from '@tabler/icons-react';
import React, { type FC } from 'react';
import { useToggle } from 'react-use';
import MantineIcon from '../../../components/common/MantineIcon';

type Props = {
    label: string;
    tableCount: number;
    startOpen?: boolean;
<<<<<<< HEAD
    hidden?: boolean;
=======
    isLast: boolean;
>>>>>>> 04704ca2
};

export const CatalogGroup: FC<React.PropsWithChildren<Props>> = ({
    label,
    tableCount,
    startOpen = false,
<<<<<<< HEAD
    hidden = false,
=======
    isLast,
>>>>>>> 04704ca2
    children,
}) => {
    const [isOpen, toggleOpen] = useToggle(startOpen);

    return (
        <>
<<<<<<< HEAD
            {!hidden && (
                <UnstyledButton
                    onClick={toggleOpen}
                    sx={(theme) => ({
                        backgroundColor: theme.colors.gray[3],
                        borderRadius: theme.radius.sm,
                        padding: theme.spacing.xs,
                        width: '100%',
                    })}
                >
                    <Group spacing={'sm'}>
=======
            <UnstyledButton
                onClick={toggleOpen}
                p="sm"
                w="100%"
                sx={(theme) => ({
                    borderBottom:
                        !isLast && !isOpen
                            ? `1px solid ${theme.colors.gray[3]}`
                            : undefined,
                })}
            >
                <Group spacing={'xs'}>
                    <Avatar
                        radius="xl"
                        color="gray"
                        size="xs"
                        styles={(theme) => ({
                            placeholder: {
                                backgroundColor: theme.colors.gray[2],
                            },
                        })}
                    >
>>>>>>> 04704ca2
                        <MantineIcon
                            icon={IconChevronRight}
                            size={14}
                            style={{
                                margin: 1,
                                transition: 'transform 200ms ease',
                                transform: isOpen ? 'rotate(90deg)' : undefined,
                            }}
                        />
<<<<<<< HEAD
                        <MantineIcon
                            size={'xl'}
                            color="gray"
                            icon={IconBoxMultiple}
                        />
                        <Text fw={600} fz={14}>
                            {label}
                        </Text>
                        <Badge color="blue" variant="light">
                            {tableCount}
                        </Badge>
                    </Group>
                </UnstyledButton>
            )}
            <Collapse in={isOpen} pl="md">
                <Box>{children}</Box>
=======
                    </Avatar>

                    <Text fw={600} fz={14}>
                        {label}
                    </Text>
                    <Badge
                        color="gray"
                        size="xs"
                        radius="xl"
                        sx={(theme) => ({
                            backgroundColor: theme.colors.gray[2],
                        })}
                    >
                        {tableCount}
                    </Badge>
                </Group>
            </UnstyledButton>
            <Collapse in={isOpen}>
                <Box
                    mb="sm"
                    ml="sm"
                    sx={(theme) => ({
                        border: `1px solid ${theme.colors.gray[2]}`,
                        borderRadius: theme.radius.lg,
                        backgroundColor: 'white',
                    })}
                >
                    {children}
                </Box>
>>>>>>> 04704ca2
            </Collapse>
        </>
    );
};<|MERGE_RESOLUTION|>--- conflicted
+++ resolved
@@ -16,108 +16,74 @@
     label: string;
     tableCount: number;
     startOpen?: boolean;
-<<<<<<< HEAD
     hidden?: boolean;
-=======
     isLast: boolean;
->>>>>>> 04704ca2
 };
 
 export const CatalogGroup: FC<React.PropsWithChildren<Props>> = ({
     label,
     tableCount,
     startOpen = false,
-<<<<<<< HEAD
     hidden = false,
-=======
     isLast,
->>>>>>> 04704ca2
     children,
 }) => {
     const [isOpen, toggleOpen] = useToggle(startOpen);
 
     return (
         <>
-<<<<<<< HEAD
             {!hidden && (
                 <UnstyledButton
                     onClick={toggleOpen}
+                    p="sm"
+                    w="100%"
                     sx={(theme) => ({
-                        backgroundColor: theme.colors.gray[3],
-                        borderRadius: theme.radius.sm,
-                        padding: theme.spacing.xs,
-                        width: '100%',
+                        borderBottom:
+                            !isLast && !isOpen
+                                ? `1px solid ${theme.colors.gray[3]}`
+                                : undefined,
                     })}
                 >
-                    <Group spacing={'sm'}>
-=======
-            <UnstyledButton
-                onClick={toggleOpen}
-                p="sm"
-                w="100%"
-                sx={(theme) => ({
-                    borderBottom:
-                        !isLast && !isOpen
-                            ? `1px solid ${theme.colors.gray[3]}`
-                            : undefined,
-                })}
-            >
-                <Group spacing={'xs'}>
-                    <Avatar
-                        radius="xl"
-                        color="gray"
-                        size="xs"
-                        styles={(theme) => ({
-                            placeholder: {
-                                backgroundColor: theme.colors.gray[2],
-                            },
-                        })}
-                    >
->>>>>>> 04704ca2
-                        <MantineIcon
-                            icon={IconChevronRight}
-                            size={14}
-                            style={{
-                                margin: 1,
-                                transition: 'transform 200ms ease',
-                                transform: isOpen ? 'rotate(90deg)' : undefined,
-                            }}
-                        />
-<<<<<<< HEAD
-                        <MantineIcon
-                            size={'xl'}
+                    <Group spacing={'xs'}>
+                        <Avatar
+                            radius="xl"
                             color="gray"
-                            icon={IconBoxMultiple}
-                        />
+                            size="xs"
+                            styles={(theme) => ({
+                                placeholder: {
+                                    backgroundColor: theme.colors.gray[2],
+                                },
+                            })}
+                        >
+                            <MantineIcon
+                                icon={IconChevronRight}
+                                size={14}
+                                style={{
+                                    margin: 1,
+                                    transition: 'transform 200ms ease',
+                                    transform: isOpen
+                                        ? 'rotate(90deg)'
+                                        : undefined,
+                                }}
+                            />
+                        </Avatar>
+
                         <Text fw={600} fz={14}>
                             {label}
                         </Text>
-                        <Badge color="blue" variant="light">
+                        <Badge
+                            color="gray"
+                            size="xs"
+                            radius="xl"
+                            sx={(theme) => ({
+                                backgroundColor: theme.colors.gray[2],
+                            })}
+                        >
                             {tableCount}
                         </Badge>
                     </Group>
                 </UnstyledButton>
             )}
-            <Collapse in={isOpen} pl="md">
-                <Box>{children}</Box>
-=======
-                    </Avatar>
-
-                    <Text fw={600} fz={14}>
-                        {label}
-                    </Text>
-                    <Badge
-                        color="gray"
-                        size="xs"
-                        radius="xl"
-                        sx={(theme) => ({
-                            backgroundColor: theme.colors.gray[2],
-                        })}
-                    >
-                        {tableCount}
-                    </Badge>
-                </Group>
-            </UnstyledButton>
             <Collapse in={isOpen}>
                 <Box
                     mb="sm"
@@ -130,7 +96,6 @@
                 >
                     {children}
                 </Box>
->>>>>>> 04704ca2
             </Collapse>
         </>
     );
