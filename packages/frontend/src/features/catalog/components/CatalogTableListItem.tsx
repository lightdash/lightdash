--- conflicted
+++ resolved
@@ -94,25 +94,6 @@
                             disabled={!isNameTruncated}
                             label={table.name}
                         >
-<<<<<<< HEAD
-                            <Group noWrap spacing="one">
-                                <MantineIcon
-                                    color="gray.5"
-                                    icon={IconLayersIntersect}
-                                />
-                            </Group>
-                        </Tooltip>
-                    )}
-                </Box>
-                {table.errors && table.errors.length > 0 ? (
-                    <Text fz="13px" w="100%" c="gray.7">
-                        {table.errors[0].message}
-                    </Text>
-                ) : (
-                    <>
-                        {!isSelected ? (
-=======
->>>>>>> 37a15442
                             <Highlight
                                 ref={ref}
                                 w="auto"
