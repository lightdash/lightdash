--- conflicted
+++ resolved
@@ -22,30 +22,35 @@
 
 export const CatalogMetadata: FC = () => {
     const { colors } = useMantineTheme();
-    const { projectUuid, metadata, analyticsResults, selection } =
-        useCatalogContext();
+    const {
+        projectUuid,
+        metadata: metadataResults,
+        analyticsResults,
+        selection,
+    } = useCatalogContext();
 
     const isFetchingAnalytics = useIsFetching({
         queryKey: ['catalog_analytics', projectUuid],
     });
     const history = useHistory();
-<<<<<<< HEAD
-    const theme = useMantineTheme();
 
     const metadata = useMemo(() => {
         if (selection?.field !== undefined) {
-            const field = metadataResults.fields?.find(
+            const field = metadataResults?.fields?.find(
                 (f) => f.name === selection.field,
             );
-            return field;
+            return {
+                name: field?.name,
+                description: field?.description,
+                modelName: field?.tableName,
+                fields: [],
+            };
         } else {
             return metadataResults;
         }
     }, [metadataResults, selection]);
-=======
 
     if (!metadata) return null;
->>>>>>> 097abe0b
 
     return (
         <Stack h="100vh">
@@ -59,31 +64,6 @@
                     );
                 }}
             >
-<<<<<<< HEAD
-                {metadata?.name}
-            </Text>
-            <MarkdownPreview
-                style={{ fontSize: 'small' }}
-                source={metadata?.description}
-            />
-            <Tabs defaultValue="overview">
-                <Tabs.List>
-                    <Tabs.Tab value={'overview'} mx="md">
-                        Overview
-                    </Tabs.Tab>
-                    <Tabs.Tab value={'analytics'} mx="md">
-                        {/* TODO replace loading with spinner ?*/}
-                        analytics (
-                        {isAnalyticsLoading
-                            ? '.'
-                            : analyticResults?.charts.length || '0'}
-                        )
-                    </Tabs.Tab>
-                </Tabs.List>
-                <Tabs.Panel value="overview">
-                    <Text> Overview</Text>
-                    {/* TODO make this a tab*/}
-=======
                 {metadata.name}
             </Text>
             <ScrollArea
@@ -96,7 +76,6 @@
                     style={{ fontSize: 'small' }}
                     source={metadata.description}
                 />
->>>>>>> 097abe0b
 
                 <Tabs defaultValue="overview">
                     <Tabs.List>
@@ -116,60 +95,33 @@
                         <Text> Overview</Text>
                         {/* TODO make this a tab*/}
 
-<<<<<<< HEAD
-                    {selection?.field === undefined && (
-=======
->>>>>>> 097abe0b
-                        <Table>
-                            <thead>
-                                <tr>
-                                    <th>field name</th>
-                                    <th>type</th>
-                                </tr>
-                            </thead>
-                            <tbody>
-<<<<<<< HEAD
-                                {metadataResults.fields?.map((field) => (
-=======
-                                {metadata.fields?.map((field) => (
->>>>>>> 097abe0b
-                                    <tr
-                                        key={field.name}
-                                        style={{
-                                            border:
-<<<<<<< HEAD
-                                                selection &&
-                                                selection?.field &&
-                                                selection.field === field.name
-                                                    ? `2px solid ${theme.colors.blue[6]}`
-=======
-                                                selection?.field === field.name
-                                                    ? `2px solid ${colors.blue[6]}`
->>>>>>> 097abe0b
-                                                    : undefined,
-                                        }}
-                                    >
-                                        <td>{field.name}</td>
-                                        <td>{field.basicType}</td>
+                        {selection?.field === undefined && (
+                            <Table>
+                                <thead>
+                                    <tr>
+                                        <th>field name</th>
+                                        <th>type</th>
                                     </tr>
-                                ))}
-                            </tbody>
-                        </Table>
-<<<<<<< HEAD
-                    )}
-                </Tabs.Panel>
-                <Tabs.Panel value="analytics" w={300}>
-                    <>
-                        {analyticResults && (
-                            <CatalogAnalyticCharts
-                                projectUuid={projectUuid}
-                                analyticResults={analyticResults}
-                            />
+                                </thead>
+                                <tbody>
+                                    {metadata.fields.map((field) => (
+                                        <tr
+                                            key={field.name}
+                                            style={{
+                                                border:
+                                                    selection?.field ===
+                                                    field.name
+                                                        ? `2px solid ${colors.blue[6]}`
+                                                        : undefined,
+                                            }}
+                                        >
+                                            <td>{field.name}</td>
+                                            <td>{field.basicType}</td>
+                                        </tr>
+                                    ))}
+                                </tbody>
+                            </Table>
                         )}
-                    </>
-                </Tabs.Panel>
-            </Tabs>
-=======
                     </Tabs.Panel>
                     <Tabs.Panel value="analytics" w={300}>
                         <>
@@ -183,7 +135,6 @@
                     </Tabs.Panel>
                 </Tabs>
             </ScrollArea>
->>>>>>> 097abe0b
             <Stack
                 p={10}
                 sx={(theme) => ({
