import { type CatalogMetadata as CatalogMetadataType } from '@lightdash/common';
import {
    Avatar,
    Badge,
    Box,
    Button,
    Divider,
    Group,
    Loader,
    LoadingOverlay,
    Paper,
    Stack,
    Table,
    Tabs,
    Text,
    Tooltip,
    useMantineTheme,
} from '@mantine/core';
import {
    IconArrowDown,
    IconArrowUp,
    IconCornerDownLeft,
    IconDatabase,
    IconLayoutSidebarRightCollapse,
    IconLink,
    IconTable,
} from '@tabler/icons-react';
import { useIsMutating } from '@tanstack/react-query';
import MarkdownPreview from '@uiw/react-markdown-preview';
import { useEffect, useMemo, useState, type FC } from 'react';
import { useHistory } from 'react-router-dom';
import MantineIcon from '../../../components/common/MantineIcon';
import { useTableStyles } from '../../../hooks/styles/useTableStyles';
import { useIsTruncated } from '../../../hooks/useIsTruncated';
import { useCatalogContext } from '../context/CatalogProvider';
import { useCatalogAnalytics } from '../hooks/useCatalogAnalytics';
import { useCatalogMetadata } from '../hooks/useCatalogMetadata';
import { CatalogAnalyticCharts } from './CatalogAnalyticCharts';

export const CatalogMetadata: FC = () => {
    const history = useHistory();

    const { classes, cx } = useTableStyles();
    const { colors } = useMantineTheme();
    const { ref, isTruncated } = useIsTruncated<HTMLDivElement>();

    const {
        projectUuid,
        metadata: metadataResults,
        setMetadata,
        setSidebarOpen,
        analyticsResults,
        selection,
        setAnalyticsResults,
        setSelection,
        metadataErrors,
        setMetadataErrors,
    } = useCatalogContext();
    const { reset: resetMetadata } = useCatalogMetadata(projectUuid);
    const isMutatingAnalytics = useIsMutating([
        'catalog_analytics',
        projectUuid,
    ]);
    const isMutatingMetadata = useIsMutating(['catalog_metadata', projectUuid]);

    const [selectedFieldInTable, setSelectedFieldInTable] = useState<
        string | undefined
    >();

    useEffect(() => {
        setSelectedFieldInTable(undefined);
    }, [selection]);

    const { mutate: getAnalytics } = useCatalogAnalytics(
        projectUuid,
        (data) => {
            if (data) {
                setAnalyticsResults(data);
            }
        },
    );

    const metadata = useMemo(() => {
        const fieldSelected = selection?.field || selectedFieldInTable;
        if (fieldSelected && metadataResults) {
            const field = metadataResults?.fields?.find(
                (f) => f.name === fieldSelected,
            );
            if (!field) return undefined;
            const catalogMetadata: CatalogMetadataType = {
                ...metadataResults,
                name: field.name,
                description: field.description,
                fields: [],
            };
            return catalogMetadata;
        } else {
            return metadataResults;
        }
    }, [metadataResults, selection, selectedFieldInTable]);

    return (
        <Stack h="100vh" spacing="xl">
            <Button
                variant="light"
                size="xs"
                pos="absolute"
                left={0}
                top={10}
                compact
                leftIcon={<MantineIcon icon={IconLayoutSidebarRightCollapse} />}
                onClick={() => {
                    setSidebarOpen(false);
                    setSelection(undefined);
                    setMetadataErrors(undefined);

                    if (metadata) {
                        resetMetadata();
                        setMetadata(undefined);
                    }
                }}
                sx={{
                    borderLeft: 'none',
                    borderTopLeftRadius: 0,
                    borderBottomLeftRadius: 0,
                }}
            >
                Close
            </Button>

            <Group spacing="xs" mt="lg">
                <Avatar
                    size="md"
                    radius="xl"
                    styles={(theme) => ({
                        root: {
                            border: `1px solid ${theme.colors.gray[1]}`,
                        },
                        placeholder: {
                            color: theme.colors.gray[7],
                            backgroundColor: 'white',
                        },
                    })}
                >
                    <MantineIcon icon={IconTable} />
                </Avatar>
                {selectedFieldInTable && (
                    <>
                        <Text
                            color={colors.blue[4]}
                            fz="md"
                            sx={{ cursor: 'pointer' }}
                            onClick={() => {
                                setSelectedFieldInTable(undefined);
                                if (selection?.table)
                                    getAnalytics({
                                        table: selection.table,
                                    }); //Restore table analytics
                            }}
                        >
                            {' '}
                            {selection?.table}
                        </Text>
                        {' / '}
                    </>
                )}
                <Text
                    fz="lg"
                    fw={600}
                    onDoubleClick={() => {
                        if (metadataErrors) return;
                        history.push(
                            `/projects/${projectUuid}/tables/${metadata?.modelName}`,
                        );
                    }}
                >
                    {metadataErrors ? selection?.table : metadata?.modelName}
                </Text>
            </Group>

            {metadataErrors && metadataErrors.length > 0 ? (
                <Stack>
                    <Text fw={500} c="gray.7">
                        There was an error loading the metadata for this table:
                    </Text>
                    <Box
                        p="sm"
                        sx={{
                            border: `1px solid ${colors.red[5]}`,
                            borderRadius: 4,

                            backgroundColor: colors.red[0],
                        }}
                    >
                        {metadataErrors.map((error) => (
                            <Text key={error.message} color="red">
                                {error.message}
                            </Text>
                        ))}
                    </Box>
                </Stack>
            ) : (
                <>
                    <LoadingOverlay
                        loaderProps={{
                            size: 'sm',
                            color: 'gray.7',
                            pos: 'absolute',
                            variant: 'dots',
                        }}
                        visible={!metadata || !!isMutatingMetadata}
                        transitionDuration={1000}
                    />

                    <Tabs
                        color="dark"
                        defaultValue="overview"
                        styles={(theme) => ({
                            tabsList: {
                                borderBottom: `1px solid ${theme.colors.gray[3]}`,
                            },
                            panel: {
                                paddingTop: theme.spacing.xl,
                                height: `calc(100vh - 260px)`,
                                overflowY: 'scroll',
                            },
                            tab: {
                                paddingRight: theme.spacing.sm,
                                paddingLeft: 0,
                                fontSize: theme.fontSizes.sm,
                                fontWeight: 500,
                                '&[data-active="true"]': {
                                    color: theme.colors.gray[9],
                                },

                                '&:not([data-active])': {
                                    color: theme.colors.gray[6],
                                },
                            },
                        })}
                    >
                        <Tabs.List>
                            <Tabs.Tab value={'overview'}>Overview</Tabs.Tab>
                            <Tabs.Tab value={'analytics'}>
                                <Group spacing="xs">
                                    Usage Analytics
                                    <Avatar
                                        radius="xl"
                                        size="xs"
                                        fz="md"
                                        styles={(theme) => ({
                                            placeholder: {
                                                fontSize: theme.fontSizes.xs,
                                                color: theme.colors.gray[7],
                                                backgroundColor:
                                                    theme.colors.gray[1],
                                            },
                                        })}
                                    >
                                        {isMutatingAnalytics ? (
                                            <Loader
                                                color="gray"
                                                size={8}
                                                speed={1}
                                                radius="xl"
                                            />
                                        ) : (
                                            analyticsResults?.charts.length ||
                                            '0'
                                        )}
                                    </Avatar>
                                </Group>
                            </Tabs.Tab>
                        </Tabs.List>

                        <Tabs.Panel value="overview">
                            <Stack>
                                {metadata?.description && (
                                    <>
                                        <Box
                                            sx={(theme) => ({
                                                padding: theme.spacing.sm,
                                                border: `1px solid ${theme.colors.gray[3]}`,
                                                borderRadius: theme.radius.sm,
                                                backgroundColor:
                                                    theme.colors.gray[0],
                                                fontSize: theme.fontSizes.sm,
                                            })}
                                        >
                                            <MarkdownPreview
                                                style={{
                                                    backgroundColor:
                                                        colors.gray[0],
                                                    fontSize: 'small',
                                                }}
                                                source={metadata?.description}
                                            />
                                        </Box>

                                        <Divider />
                                    </>
                                )}

                                <Group position="apart">
                                    <Group spacing="xs">
                                        <MantineIcon
                                            color={colors.gray[5]}
                                            icon={IconDatabase}
                                        />
                                        <Text fw={500} fz={13} c="gray.7">
                                            Source
                                        </Text>
                                    </Group>
                                    <Text fw={500} fz={13} c="gray.7">
                                        {metadata?.source}
                                    </Text>
                                </Group>

                                <Group position="apart" noWrap>
                                    <Group spacing="xs" noWrap>
                                        <MantineIcon
                                            color={colors.gray[5]}
                                            icon={IconLink}
                                        />
                                        <Text fw={500} fz={13} c="gray.7">
                                            Joins
                                        </Text>
                                    </Group>
                                    <Text
                                        fw={500}
                                        fz={13}
                                        c={
                                            metadata?.joinedTables &&
                                            metadata.joinedTables.length > 0
                                                ? 'blue'
                                                : 'gray.7'
                                        }
                                        truncate
                                    >
                                        {metadata?.joinedTables &&
                                        metadata?.joinedTables.length > 0
                                            ? metadata?.joinedTables.join(', ')
                                            : 'None'}
                                    </Text>
                                </Group>

                                <Divider />

                                {selection?.field === undefined &&
                                    !selectedFieldInTable && (
                                        <Paper withBorder>
                                            <Table
                                                className={cx(
                                                    classes.root,
                                                    classes.smallPadding,
                                                )}
                                            >
                                                <thead>
                                                    <tr>
                                                        <th>Field</th>
                                                        <th>Type</th>
                                                    </tr>
                                                </thead>
                                                <tbody>
                                                    {metadata?.fields?.map(
                                                        (field) => (
                                                            <tr
                                                                key={field.name}
                                                                style={{
                                                                    border:
                                                                        selection?.field ===
                                                                        field.name
                                                                            ? `2px solid ${colors.blue[6]}`
                                                                            : undefined,
                                                                }}
                                                            >
                                                                <td
                                                                    style={{
                                                                        color: `${colors.blue[6]}`,
                                                                        cursor: 'pointer',
                                                                    }}
                                                                    onClick={() => {
                                                                        setSelectedFieldInTable(
                                                                            field.name,
                                                                        );
                                                                        if (
                                                                            selection?.table
                                                                        )
                                                                            getAnalytics(
                                                                                {
                                                                                    table: selection.table,
                                                                                    field: field.name,
                                                                                },
                                                                            );
                                                                    }}
                                                                >
                                                                    {field.name}
                                                                </td>
                                                                <td>
                                                                    <Badge
                                                                        color="gray.4"
                                                                        radius="lg"
                                                                        size="xs"
                                                                        fz="xs"
                                                                        fw={500}
                                                                        style={{
                                                                            textTransform:
                                                                                'none',
                                                                            color: colors
                                                                                .gray[6],
                                                                        }}
                                                                    >
                                                                        {
                                                                            field.basicType
                                                                        }
                                                                    </Badge>
                                                                </td>
                                                            </tr>
                                                        ),
                                                    )}
                                                </tbody>
                                            </Table>
                                        </Paper>
                                    )}
                            </Stack>
                        </Tabs.Panel>
                        <Tabs.Panel value="analytics">
                            <>
                                {analyticsResults && (
                                    <CatalogAnalyticCharts
                                        projectUuid={projectUuid}
                                        analyticResults={analyticsResults}
                                    />
                                )}
                            </>
                        </Tabs.Panel>
                    </Tabs>

                    <Stack
                        h={72}
                        justify="center"
                        p="sm"
                        c="gray"
                        w="100%"
                        pos="absolute"
                        bottom={0}
                        left={0}
                        sx={(theme) => ({
                            backgroundColor: theme.colors.gray[0],
                            border: `1px solid ${theme.colors.gray[4]}`,
                            borderLeft: 0,
                            borderRight: 0,
                        })}
                    >
                        <Group position="apart">
<<<<<<< HEAD
                            <Group>
                                <Group spacing="xs">
                                    <Paper
                                        withBorder
                                        sx={(theme) => ({
                                            backgroundColor: 'white',
                                            border: `1px solid ${theme.colors.gray[9]}`,
                                            borderRadius: theme.radius.sm,
                                            padding: 4,
                                        })}
=======
                            <Group spacing="xs">
                                <MantineIcon
                                    color={colors.gray[5]}
                                    icon={IconDatabase}
                                />
                                <Text fw={500} fz={13} c="gray.7">
                                    Source
                                </Text>
                            </Group>
                            <Text fw={500} fz={13} c="gray.7">
                                {metadata?.source}
                            </Text>
                        </Group>

                        <Group position="apart" noWrap>
                            <Group spacing="xs" noWrap>
                                <MantineIcon
                                    color={colors.gray[5]}
                                    icon={IconLink}
                                />
                                <Text fw={500} fz={13} c="gray.7">
                                    Joins
                                </Text>
                            </Group>

                            <Tooltip
                                multiline
                                maw={300}
                                variant="xs"
                                label={metadata?.joinedTables.join(', ')}
                                disabled={
                                    !isTruncated ||
                                    !metadata?.joinedTables ||
                                    metadata.joinedTables.length === 0
                                }
                            >
                                <Text
                                    ref={ref}
                                    fw={500}
                                    fz={13}
                                    c={
                                        metadata?.joinedTables &&
                                        metadata.joinedTables.length > 0
                                            ? 'blue'
                                            : 'gray.7'
                                    }
                                    truncate
                                >
                                    {metadata?.joinedTables &&
                                    metadata?.joinedTables.length > 0
                                        ? metadata?.joinedTables.join(', ')
                                        : 'None'}
                                </Text>
                            </Tooltip>
                        </Group>

                        <Divider />

                        {selection?.field === undefined &&
                            !selectedFieldInTable && (
                                <Paper withBorder>
                                    <Table
                                        className={cx(
                                            classes.root,
                                            classes.smallPadding,
                                        )}
>>>>>>> 37a15442
                                    >
                                        <MantineIcon
                                            icon={IconCornerDownLeft}
                                        />
                                    </Paper>
                                    <Text fz="xs" fw={500} c="gray.6">
                                        Select Table
                                    </Text>
                                </Group>

                                <Group spacing="xs">
                                    <Paper
                                        withBorder
                                        sx={(theme) => ({
                                            backgroundColor: 'white',
                                            border: `1px solid ${theme.colors.gray[9]}`,
                                            borderRadius: theme.radius.sm,
                                            padding: 4,
                                        })}
                                    >
                                        <MantineIcon icon={IconArrowDown} />
                                    </Paper>

                                    <Paper
                                        withBorder
                                        sx={(theme) => ({
                                            backgroundColor: 'white',
                                            border: `1px solid ${theme.colors.gray[9]}`,
                                            borderRadius: theme.radius.sm,
                                            padding: 4,
                                        })}
                                    >
                                        <MantineIcon icon={IconArrowUp} />
                                    </Paper>
                                    <Text fz="xs" fw={500} c="gray.6">
                                        Navigate
                                    </Text>
                                </Group>
                            </Group>
                            <Button
                                size="sm"
                                sx={(theme) => ({
                                    backgroundColor: theme.colors.gray[8],
                                    '&:hover': {
                                        backgroundColor: theme.colors.gray[9],
                                    },
                                })}
                                onClick={() => {
                                    history.push(
                                        `/projects/${projectUuid}/tables/${metadata?.modelName}`,
                                    );
                                }}
                            >
                                Select table
                            </Button>
                        </Group>
                    </Stack>
                </>
            )}
        </Stack>
    );
};<|MERGE_RESOLUTION|>--- conflicted
+++ resolved
@@ -188,7 +188,6 @@
                         sx={{
                             border: `1px solid ${colors.red[5]}`,
                             borderRadius: 4,
-
                             backgroundColor: colors.red[0],
                         }}
                     >
@@ -326,22 +325,40 @@
                                             Joins
                                         </Text>
                                     </Group>
-                                    <Text
-                                        fw={500}
-                                        fz={13}
-                                        c={
-                                            metadata?.joinedTables &&
-                                            metadata.joinedTables.length > 0
-                                                ? 'blue'
-                                                : 'gray.7'
+
+                                    <Tooltip
+                                        multiline
+                                        maw={300}
+                                        variant="xs"
+                                        label={metadata?.joinedTables.join(
+                                            ', ',
+                                        )}
+                                        disabled={
+                                            !isTruncated ||
+                                            !metadata?.joinedTables ||
+                                            metadata.joinedTables.length === 0
                                         }
-                                        truncate
                                     >
-                                        {metadata?.joinedTables &&
-                                        metadata?.joinedTables.length > 0
-                                            ? metadata?.joinedTables.join(', ')
-                                            : 'None'}
-                                    </Text>
+                                        <Text
+                                            ref={ref}
+                                            fw={500}
+                                            fz={13}
+                                            c={
+                                                metadata?.joinedTables &&
+                                                metadata.joinedTables.length > 0
+                                                    ? 'blue'
+                                                    : 'gray.7'
+                                            }
+                                            truncate
+                                        >
+                                            {metadata?.joinedTables &&
+                                            metadata?.joinedTables.length > 0
+                                                ? metadata?.joinedTables.join(
+                                                      ', ',
+                                                  )
+                                                : 'None'}
+                                        </Text>
+                                    </Tooltip>
                                 </Group>
 
                                 <Divider />
@@ -453,7 +470,6 @@
                         })}
                     >
                         <Group position="apart">
-<<<<<<< HEAD
                             <Group>
                                 <Group spacing="xs">
                                     <Paper
@@ -464,74 +480,6 @@
                                             borderRadius: theme.radius.sm,
                                             padding: 4,
                                         })}
-=======
-                            <Group spacing="xs">
-                                <MantineIcon
-                                    color={colors.gray[5]}
-                                    icon={IconDatabase}
-                                />
-                                <Text fw={500} fz={13} c="gray.7">
-                                    Source
-                                </Text>
-                            </Group>
-                            <Text fw={500} fz={13} c="gray.7">
-                                {metadata?.source}
-                            </Text>
-                        </Group>
-
-                        <Group position="apart" noWrap>
-                            <Group spacing="xs" noWrap>
-                                <MantineIcon
-                                    color={colors.gray[5]}
-                                    icon={IconLink}
-                                />
-                                <Text fw={500} fz={13} c="gray.7">
-                                    Joins
-                                </Text>
-                            </Group>
-
-                            <Tooltip
-                                multiline
-                                maw={300}
-                                variant="xs"
-                                label={metadata?.joinedTables.join(', ')}
-                                disabled={
-                                    !isTruncated ||
-                                    !metadata?.joinedTables ||
-                                    metadata.joinedTables.length === 0
-                                }
-                            >
-                                <Text
-                                    ref={ref}
-                                    fw={500}
-                                    fz={13}
-                                    c={
-                                        metadata?.joinedTables &&
-                                        metadata.joinedTables.length > 0
-                                            ? 'blue'
-                                            : 'gray.7'
-                                    }
-                                    truncate
-                                >
-                                    {metadata?.joinedTables &&
-                                    metadata?.joinedTables.length > 0
-                                        ? metadata?.joinedTables.join(', ')
-                                        : 'None'}
-                                </Text>
-                            </Tooltip>
-                        </Group>
-
-                        <Divider />
-
-                        {selection?.field === undefined &&
-                            !selectedFieldInTable && (
-                                <Paper withBorder>
-                                    <Table
-                                        className={cx(
-                                            classes.root,
-                                            classes.smallPadding,
-                                        )}
->>>>>>> 37a15442
                                     >
                                         <MantineIcon
                                             icon={IconCornerDownLeft}
