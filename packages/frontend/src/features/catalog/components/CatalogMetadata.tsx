--- conflicted
+++ resolved
@@ -1,14 +1,10 @@
 import { type CatalogMetadata as CatalogMetadataType } from '@lightdash/common';
 import {
-<<<<<<< HEAD
-    Flex,
-=======
     Avatar,
     Badge,
     Box,
     Button,
     Divider,
->>>>>>> afde848e
     Group,
     Loader,
     Paper,
@@ -47,10 +43,10 @@
         setAnalyticsResults,
     } = useCatalogContext();
 
-<<<<<<< HEAD
     const isFetchingAnalytics = useIsFetching({
         queryKey: ['catalog_analytics', projectUuid],
     });
+
     const history = useHistory();
 
     const [selectedFieldInTable, setSelectedFieldInTable] = useState<
@@ -69,9 +65,6 @@
             }
         },
     );
-
-=======
->>>>>>> afde848e
     const metadata = useMemo(() => {
         const fieldSelected = selection?.field || selectedFieldInTable;
         if (fieldSelected && metadataResults) {
@@ -91,17 +84,26 @@
         }
     }, [metadataResults, selection, selectedFieldInTable]);
 
-    const isFetchingAnalytics = useIsFetching({
-        queryKey: ['catalog_analytics', projectUuid],
-    });
-    const history = useHistory();
-
     if (!metadata) return null;
 
     return (
-<<<<<<< HEAD
-        <Stack h="100vh">
-            <Flex>
+        <Stack h="100vh" spacing="xl">
+            <Group spacing="xs">
+                <Avatar
+                    size="sm"
+                    radius="xl"
+                    styles={(theme) => ({
+                        root: {
+                            border: `1px solid ${theme.colors.gray[1]}`,
+                        },
+                        placeholder: {
+                            color: theme.colors.gray[7],
+                            backgroundColor: 'white',
+                        },
+                    })}
+                >
+                    <MantineIcon icon={IconTable} />
+                </Avatar>
                 {selectedFieldInTable && (
                     <>
                         <Text
@@ -120,31 +122,8 @@
                     </>
                 )}
                 <Text
-                    underline={true}
-                    size="l"
-                    weight={700}
-=======
-        <Stack h="100vh" spacing="xl">
-            <Group spacing="xs">
-                <Avatar
-                    size="sm"
-                    radius="xl"
-                    styles={(theme) => ({
-                        root: {
-                            border: `1px solid ${theme.colors.gray[1]}`,
-                        },
-                        placeholder: {
-                            color: theme.colors.gray[7],
-                            backgroundColor: 'white',
-                        },
-                    })}
-                >
-                    <MantineIcon icon={IconTable} />
-                </Avatar>
-                <Text
                     fs="lg"
                     fw={600}
->>>>>>> afde848e
                     onDoubleClick={() => {
                         history.push(
                             `/projects/${projectUuid}/tables/${metadata.modelName}`,
@@ -153,14 +132,6 @@
                 >
                     {metadata.name}
                 </Text>
-<<<<<<< HEAD
-            </Flex>
-            <ScrollArea
-                variant="primary"
-                className="only-vertical"
-                offsetScrollbars
-                scrollbarSize={8}
-=======
             </Group>
 
             <Tabs
@@ -189,7 +160,6 @@
                         },
                     },
                 })}
->>>>>>> afde848e
             >
                 <Tabs.List>
                     <Tabs.Tab value={'overview'}>Overview</Tabs.Tab>
@@ -281,19 +251,6 @@
 
                         <Divider />
 
-<<<<<<< HEAD
-                        {selection?.field === undefined &&
-                            selectedFieldInTable === undefined && (
-                                <Table>
-                                    <thead>
-                                        <tr>
-                                            <th>field name</th>
-                                            <th>type</th>
-                                        </tr>
-                                    </thead>
-                                    <tbody>
-                                        {metadata.fields.map((field) => (
-=======
                         {selection?.field === undefined && (
                             <Paper withBorder>
                                 <Table
@@ -310,7 +267,6 @@
                                     </thead>
                                     <tbody>
                                         {metadata.fields?.map((field) => (
->>>>>>> afde848e
                                             <tr
                                                 key={field.name}
                                                 style={{
@@ -321,7 +277,6 @@
                                                             : undefined,
                                                 }}
                                             >
-<<<<<<< HEAD
                                                 <td
                                                     style={{
                                                         color: `${colors.blue[6]}`,
@@ -340,9 +295,6 @@
                                                 >
                                                     {field.name}
                                                 </td>
-                                                <td>{field.basicType}</td>
-=======
-                                                <td>{field.name}</td>
                                                 <td>
                                                     <Badge
                                                         color="gray.4"
@@ -360,27 +312,10 @@
                                                         {field.basicType}
                                                     </Badge>
                                                 </td>
->>>>>>> afde848e
                                             </tr>
                                         ))}
                                     </tbody>
                                 </Table>
-<<<<<<< HEAD
-                            )}
-                    </Tabs.Panel>
-                    <Tabs.Panel value="analytics" w={300}>
-                        <>
-                            {analyticsResults && (
-                                <CatalogAnalyticCharts
-                                    projectUuid={projectUuid}
-                                    analyticResults={analyticsResults}
-                                />
-                            )}
-                        </>
-                    </Tabs.Panel>
-                </Tabs>
-            </ScrollArea>
-=======
                             </Paper>
                         )}
                     </Stack>
@@ -397,7 +332,6 @@
                 </Tabs.Panel>
             </Tabs>
 
->>>>>>> afde848e
             <Stack
                 p="sm"
                 sx={(theme) => ({
