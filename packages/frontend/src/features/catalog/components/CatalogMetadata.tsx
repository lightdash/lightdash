import {
<<<<<<< HEAD
    Flex,
    Group,
    ScrollArea,
    Stack,
    Table,
    Tabs,
    Text,
} from '@mantine/core';
=======
    type ApiCatalogAnalyticsResults,
    type ApiCatalogMetadataResults,
    type CatalogSelection,
} from '@lightdash/common';
import { Flex, Stack, Table, Tabs, Text, useMantineTheme } from '@mantine/core';
>>>>>>> 8e36f383
import {
    IconArrowDown,
    IconArrowUp,
    IconCornerDownLeft,
} from '@tabler/icons-react';
import { useIsFetching } from '@tanstack/react-query';
import MarkdownPreview from '@uiw/react-markdown-preview';
import { type FC } from 'react';
import { useHistory } from 'react-router-dom';
import MantineIcon from '../../../components/common/MantineIcon';
import { useCatalogContext } from '../context/CatalogProvider';
import { CatalogAnalyticCharts } from './CatalogAnalyticCharts';

<<<<<<< HEAD
export const CatalogMetadata: FC = () => {
    const { projectUuid, metadata, analyticsResults } = useCatalogContext();

    const isFetchingAnalytics = useIsFetching({
        queryKey: ['catalog_analytics', projectUuid],
    });
    const history = useHistory();

    if (!metadata) return null;

=======
type Props = {
    projectUuid: string;
    selection?: CatalogSelection;
    metadataResults: ApiCatalogMetadataResults;
    analyticResults?: ApiCatalogAnalyticsResults;
    isAnalyticsLoading: boolean;
};

export const CatalogMetadata: FC<React.PropsWithChildren<Props>> = ({
    projectUuid,
    selection,
    metadataResults,
    analyticResults,
    isAnalyticsLoading,
}) => {
    const history = useHistory();
    const theme = useMantineTheme();
>>>>>>> 8e36f383
    return (
        <Stack h="100vh">
            <Text
                underline={true}
                size="l"
                weight={700}
                onDoubleClick={() => {
                    history.push(
                        `/projects/${projectUuid}/tables/${metadata.modelName}`,
                    );
                }}
            >
                {metadata.name}
            </Text>
            <ScrollArea
                variant="primary"
                className="only-vertical"
                offsetScrollbars
                scrollbarSize={8}
            >
                <MarkdownPreview
                    style={{ fontSize: 'small' }}
                    source={metadata.description}
                />

                <Tabs defaultValue="overview">
                    <Tabs.List>
                        <Tabs.Tab value={'overview'} mx="md">
                            Overview
                        </Tabs.Tab>
                        <Tabs.Tab value={'analytics'} mx="md">
                            {/* TODO replace loading with spinner ?*/}
                            analytics (
                            {isFetchingAnalytics
                                ? '.'
                                : analyticsResults?.charts.length || '0'}
                            )
                        </Tabs.Tab>
                    </Tabs.List>
                    <Tabs.Panel value="overview">
                        <Text> Overview</Text>
                        {/* TODO make this a tab*/}

<<<<<<< HEAD
                        <Text>Tags</Text>
                        <Flex justify="space-between">
                            <Text>Model name </Text>
                            <Text
                                underline={true}
                                weight={700}
                                onDoubleClick={() => {
                                    history.push(
                                        `/projects/${projectUuid}/tables/${metadata.modelName}`,
                                    );
                                }}
                            >
                                {metadata.modelName}
                            </Text>
                        </Flex>
                        <Flex justify="space-between">
                            <Text>Source </Text>
                            <Text>{metadata.source}</Text>
                        </Flex>

                        <Table>
                            <thead>
                                <tr>
                                    <th>field name</th>
                                    <th>type</th>
=======
                    <Table>
                        <thead>
                            <tr>
                                <th>field name</th>
                                <th>type</th>
                            </tr>
                        </thead>
                        <tbody>
                            {metadataResults.fields?.map((field) => (
                                <tr
                                    key={field.name}
                                    style={{
                                        border:
                                            selection &&
                                            selection?.field &&
                                            selection.field === field.name
                                                ? `2px solid ${theme.colors.blue[6]}`
                                                : undefined,
                                    }}
                                >
                                    <td>{field.name}</td>
                                    <td>{field.basicType}</td>
>>>>>>> 8e36f383
                                </tr>
                            </thead>
                            <tbody>
                                {metadata.fields?.map((field) => (
                                    <tr key={field.name}>
                                        <td>{field.name}</td>
                                        <td>{field.basicType}</td>
                                    </tr>
                                ))}
                            </tbody>
                        </Table>
                    </Tabs.Panel>
                    <Tabs.Panel value="analytics" w={300}>
                        <>
                            {analyticsResults && (
                                <CatalogAnalyticCharts
                                    projectUuid={projectUuid}
                                    analyticResults={analyticsResults}
                                />
                            )}
                        </>
                    </Tabs.Panel>
                </Tabs>
            </ScrollArea>
            <Stack
                p={10}
                sx={(theme) => ({
                    backgroundColor: theme.colors.gray[0],
                    border: `1px solid ${theme.colors.gray[4]}`,
                    borderLeft: 0,
                    position: 'absolute',
                    bottom: 0,
                    left: 0,
                    width: '100%',
                    color: 'gray',
                })}
            >
                <Group>
                    <MantineIcon icon={IconArrowUp} />
                    <MantineIcon icon={IconArrowDown} />
                    <Text>Navigate</Text>

                    <MantineIcon icon={IconCornerDownLeft} />
                    <Text>Use</Text>
                </Group>
            </Stack>
        </Stack>
    );
};<|MERGE_RESOLUTION|>--- conflicted
+++ resolved
@@ -1,20 +1,12 @@
 import {
-<<<<<<< HEAD
-    Flex,
     Group,
     ScrollArea,
     Stack,
     Table,
     Tabs,
     Text,
+    useMantineTheme,
 } from '@mantine/core';
-=======
-    type ApiCatalogAnalyticsResults,
-    type ApiCatalogMetadataResults,
-    type CatalogSelection,
-} from '@lightdash/common';
-import { Flex, Stack, Table, Tabs, Text, useMantineTheme } from '@mantine/core';
->>>>>>> 8e36f383
 import {
     IconArrowDown,
     IconArrowUp,
@@ -28,9 +20,10 @@
 import { useCatalogContext } from '../context/CatalogProvider';
 import { CatalogAnalyticCharts } from './CatalogAnalyticCharts';
 
-<<<<<<< HEAD
 export const CatalogMetadata: FC = () => {
-    const { projectUuid, metadata, analyticsResults } = useCatalogContext();
+    const { colors } = useMantineTheme();
+    const { projectUuid, metadata, analyticsResults, selection } =
+        useCatalogContext();
 
     const isFetchingAnalytics = useIsFetching({
         queryKey: ['catalog_analytics', projectUuid],
@@ -39,25 +32,6 @@
 
     if (!metadata) return null;
 
-=======
-type Props = {
-    projectUuid: string;
-    selection?: CatalogSelection;
-    metadataResults: ApiCatalogMetadataResults;
-    analyticResults?: ApiCatalogAnalyticsResults;
-    isAnalyticsLoading: boolean;
-};
-
-export const CatalogMetadata: FC<React.PropsWithChildren<Props>> = ({
-    projectUuid,
-    selection,
-    metadataResults,
-    analyticResults,
-    isAnalyticsLoading,
-}) => {
-    const history = useHistory();
-    const theme = useMantineTheme();
->>>>>>> 8e36f383
     return (
         <Stack h="100vh">
             <Text
@@ -101,61 +75,26 @@
                         <Text> Overview</Text>
                         {/* TODO make this a tab*/}
 
-<<<<<<< HEAD
-                        <Text>Tags</Text>
-                        <Flex justify="space-between">
-                            <Text>Model name </Text>
-                            <Text
-                                underline={true}
-                                weight={700}
-                                onDoubleClick={() => {
-                                    history.push(
-                                        `/projects/${projectUuid}/tables/${metadata.modelName}`,
-                                    );
-                                }}
-                            >
-                                {metadata.modelName}
-                            </Text>
-                        </Flex>
-                        <Flex justify="space-between">
-                            <Text>Source </Text>
-                            <Text>{metadata.source}</Text>
-                        </Flex>
-
                         <Table>
                             <thead>
                                 <tr>
                                     <th>field name</th>
                                     <th>type</th>
-=======
-                    <Table>
-                        <thead>
-                            <tr>
-                                <th>field name</th>
-                                <th>type</th>
-                            </tr>
-                        </thead>
-                        <tbody>
-                            {metadataResults.fields?.map((field) => (
-                                <tr
-                                    key={field.name}
-                                    style={{
-                                        border:
-                                            selection &&
-                                            selection?.field &&
-                                            selection.field === field.name
-                                                ? `2px solid ${theme.colors.blue[6]}`
-                                                : undefined,
-                                    }}
-                                >
-                                    <td>{field.name}</td>
-                                    <td>{field.basicType}</td>
->>>>>>> 8e36f383
                                 </tr>
                             </thead>
                             <tbody>
                                 {metadata.fields?.map((field) => (
-                                    <tr key={field.name}>
+                                    <tr
+                                        key={field.name}
+                                        style={{
+                                            border:
+                                                selection &&
+                                                selection?.field &&
+                                                selection.field === field.name
+                                                    ? `2px solid ${colors.blue[6]}`
+                                                    : undefined,
+                                        }}
+                                    >
                                         <td>{field.name}</td>
                                         <td>{field.basicType}</td>
                                     </tr>
