import {
    CreateSchedulerAndTargetsWithoutIds,
    CreateSchedulerTarget,
    getItemId,
    getMetricsFromItemsMap,
    getTableCalculationsFromItemsMap,
    isDashboardScheduler,
    isNumericItem,
    isSchedulerCsvOptions,
    isSchedulerImageOptions,
    isSlackTarget,
    ItemsMap,
    SchedulerAndTargets,
    SchedulerFormat,
    ThresoldOperator,
    validateEmail,
} from '@lightdash/common';
import {
    Anchor,
    Box,
    Button,
    Checkbox,
    Collapse,
    Group,
    HoverCard,
    Input,
    Loader,
    MultiSelect,
    NumberInput,
    Radio,
    SegmentedControl,
    Select,
    Space,
    Stack,
    Tabs,
    Text,
    TextInput,
} from '@mantine/core';
import { useForm } from '@mantine/form';
import {
    IconChevronDown,
    IconChevronUp,
    IconMail,
    IconSettings,
} from '@tabler/icons-react';
import MDEditor, { commands } from '@uiw/react-md-editor';
import { FC, useCallback, useMemo, useState } from 'react';
import FieldSelect from '../../../components/common/FieldSelect';
import MantineIcon from '../../../components/common/MantineIcon';
import { TagInput } from '../../../components/common/TagInput/TagInput';
import { CronInternalInputs } from '../../../components/ReactHookForm/CronInput';
import { hasRequiredScopes } from '../../../components/UserSettings/SlackSettingsPanel';
import { useDashboardQuery } from '../../../hooks/dashboard/useDashboard';
import useHealth from '../../../hooks/health/useHealth';
import { useGetSlack, useSlackChannels } from '../../../hooks/slack/useSlack';
import SlackSvg from '../../../svgs/slack.svg?react';
import { isInvalidCronExpression } from '../../../utils/fieldValidators';
import SchedulerFilters from './SchedulerFilters';
import SchedulersModalFooter from './SchedulerModalFooter';
import { SchedulerPreview } from './SchedulerPreview';

export enum Limit {
    TABLE = 'table',
    ALL = 'all',
    CUSTOM = 'custom',
}

export enum Values {
    FORMATTED = 'formatted',
    RAW = 'raw',
}

enum SlackStates {
    LOADING,
    SUCCESS,
    NO_SLACK,
    MISSING_SCOPES,
}

const DEFAULT_VALUES = {
    name: '',
    message: '',
    format: SchedulerFormat.CSV,
    cron: '0 9 * * 1',
    options: {
        formatted: Values.FORMATTED,
        limit: Limit.TABLE,
        customLimit: 1,
        withPdf: false,
    },
    emailTargets: [] as string[],
    slackTargets: [] as string[],
    filters: undefined,
    customViewportWidth: undefined,
    thresholds: [],
};

const DEFAULT_VALUES_ALERT = {
    ...DEFAULT_VALUES,
    format: SchedulerFormat.IMAGE,
    cron: '0 10 * * *',
    thresholds: [
        {
            fieldId: '',
            operator: ThresoldOperator.GREATER_THAN,
            value: 0,
        },
    ],
};

const thresholdOperatorOptions = [
    { label: 'is greater than', value: ThresoldOperator.GREATER_THAN },
    { label: 'is less than', value: ThresoldOperator.LESS_THAN },
    { label: 'increased by', value: ThresoldOperator.INCREASED_BY },
    { label: 'decreased by', value: ThresoldOperator.DECREASED_BY },
];

const getFormValuesFromScheduler = (schedulerData: SchedulerAndTargets) => {
    const options = schedulerData.options;

    const formOptions = DEFAULT_VALUES.options;

    if (isSchedulerCsvOptions(options)) {
        formOptions.formatted = options.formatted
            ? Values.FORMATTED
            : Values.RAW;
        formOptions.limit =
            options.limit === Limit.TABLE
                ? Limit.TABLE
                : options.limit === Limit.ALL
                ? Limit.ALL
                : Limit.CUSTOM;
        if (formOptions.limit === Limit.CUSTOM) {
            formOptions.customLimit = options.limit as number;
        }
    } else if (isSchedulerImageOptions(options)) {
        formOptions.withPdf = options.withPdf || false;
    }

    const emailTargets: string[] = [];
    const slackTargets: string[] = [];

    schedulerData.targets.forEach((target) => {
        if (isSlackTarget(target)) {
            slackTargets.push(target.channel);
        } else {
            emailTargets.push(target.recipient);
        }
    });

    return {
        name: schedulerData.name,
        message: schedulerData.message,
        format: schedulerData.format,
        cron: schedulerData.cron,
        options: formOptions,
        emailTargets: emailTargets,
        slackTargets: slackTargets,
        ...(isDashboardScheduler(schedulerData) && {
            filters: schedulerData.filters,
            customViewportWidth: schedulerData.customViewportWidth,
        }),
        thresholds: schedulerData.thresholds,
    };
};

const SlackErrorContent: FC<{ slackState: SlackStates }> = ({ slackState }) => {
    if (slackState === SlackStates.NO_SLACK) {
        return (
            <>
                <Text pb="sm">No Slack integration found</Text>
                <Text>
                    To create a slack scheduled delivery, you need to
                    <Anchor
                        target="_blank"
                        href="https://docs.lightdash.com/self-host/customize-deployment/configure-a-slack-app-for-lightdash"
                    >
                        {' '}
                        setup Slack{' '}
                    </Anchor>
                    for your Lightdash instance
                </Text>
            </>
        );
    } else if (slackState === SlackStates.MISSING_SCOPES) {
        return (
            <>
                <Text pb="sm">Slack integration needs to be reinstalled</Text>
                <Text>
                    To create a slack scheduled delivery, you need to
                    <Anchor href="/generalSettings/integrations">
                        {' '}
                        reinstall the Slack integration{' '}
                    </Anchor>
                    for your organization
                </Text>
            </>
        );
    }
    return <></>;
};

type Props = {
    disabled: boolean;
    savedSchedulerData?: SchedulerAndTargets;
    resource?: {
        uuid: string;
        type: 'chart' | 'dashboard';
    };
    onSubmit: (data: any) => void;
    onSendNow: (data: CreateSchedulerAndTargetsWithoutIds) => void;
    onBack?: () => void;
    loading?: boolean;
    confirmText?: string;
    isThresholdAlert?: boolean;
    itemsMap?: ItemsMap;
};

const SchedulerForm: FC<Props> = ({
    disabled,
    resource,
    savedSchedulerData,
    onSubmit,
    onSendNow,
    onBack,
    loading,
    confirmText,
    isThresholdAlert,
    itemsMap,
}) => {
    const form = useForm({
        initialValues:
            savedSchedulerData !== undefined
                ? getFormValuesFromScheduler(savedSchedulerData)
                : isThresholdAlert
                ? DEFAULT_VALUES_ALERT
                : DEFAULT_VALUES,
        validateInputOnBlur: ['options.customLimit'],

        validate: {
            name: (value) => {
                return value.length > 0 ? null : 'Name is required';
            },
            options: {
                customLimit: (value, values) => {
                    return values.options.limit === Limit.CUSTOM &&
                        !Number.isInteger(value)
                        ? 'Custom limit must be an integer'
                        : null;
                },
            },
            cron: (cronExpression) => {
                return isInvalidCronExpression('Cron expression')(
                    cronExpression,
                );
            },
            // TODO: validate thresholds
        },

        transformValues: (values): CreateSchedulerAndTargetsWithoutIds => {
            let options = {};
            if (values.format === SchedulerFormat.CSV) {
                options = {
                    formatted: values.options.formatted,
                    limit:
                        values.options.limit === Limit.CUSTOM
                            ? values.options.customLimit
                            : values.options.limit,
                };
            } else if (values.format === SchedulerFormat.IMAGE) {
                options = {
                    withPdf: values.options.withPdf,
                };
            }

            const emailTargets = values.emailTargets.map((email: string) => ({
                recipient: email,
            }));

            const slackTargets = values.slackTargets.map(
                (channelId: string) => ({
                    channel: channelId,
                }),
            );

            const targets: CreateSchedulerTarget[] = [
                ...emailTargets,
                ...slackTargets,
            ];

            return {
                name: values.name,
                message: values.message,
                format: values.format,
                cron: values.cron,
                options,
                targets,
                ...(resource?.type === 'dashboard' && {
                    filters: values.filters,
                    customViewportWidth: values.customViewportWidth,
                }),
                thresholds: values.thresholds,
            };
        },
    });
    const health = useHealth();
    const [emailValidationError, setEmailValidationError] = useState<
        string | undefined
    >();
    const [privateChannels, setPrivateChannels] = useState<
        Array<{
            label: string;
            value: string;
            group: 'Private channels';
        }>
    >([]);

    const [showFormatting, setShowFormatting] = useState(false);

    const numericMetrics = {
        ...getMetricsFromItemsMap(itemsMap ?? {}, isNumericItem),
        ...getTableCalculationsFromItemsMap(itemsMap),
    };

    const isDashboard = resource && resource.type === 'dashboard';
    const { data: dashboard } = useDashboardQuery(resource?.uuid, {
        enabled: isDashboard,
    });

    const slackQuery = useGetSlack();
    const slackState = useMemo(() => {
        if (slackQuery.isInitialLoading) {
            return SlackStates.LOADING;
        } else {
            if (
                slackQuery.data?.slackTeamName === undefined ||
                slackQuery.isError
            ) {
                return SlackStates.NO_SLACK;
            } else if (slackQuery.data && !hasRequiredScopes(slackQuery.data)) {
                return SlackStates.MISSING_SCOPES;
            }
            return SlackStates.SUCCESS;
        }
    }, [slackQuery]);

    const slackChannelsQuery = useSlackChannels();

    const slackChannels = useMemo(() => {
        return (slackChannelsQuery.data || [])
            .map((channel) => {
                const channelPrefix = channel.name.charAt(0);

                return {
                    value: channel.id,
                    label: channel.name,
                    group:
                        channelPrefix === '#'
                            ? 'Channels'
                            : channelPrefix === '@'
                            ? 'Users'
                            : 'Private channels',
                };
            })
            .concat(privateChannels);
    }, [slackChannelsQuery.data, privateChannels]);

    const handleSendNow = useCallback(() => {
        if (form.isValid()) {
            onSendNow(form.getTransformedValues(form.values));
        } else {
            form.validate();
        }
    }, [form, onSendNow]);

    const isAddSlackDisabled = disabled || slackState !== SlackStates.SUCCESS;
    const isAddEmailDisabled = disabled || !health.data?.hasEmailClient;
    const isImageDisabled = !health.data?.hasHeadlessBrowser;

    const limit = form.values?.options?.limit;

    const isThresholdAlertWithNoFields =
        isThresholdAlert && Object.keys(numericMetrics).length === 0;

    return (
        <form onSubmit={form.onSubmit((values) => onSubmit(values))}>
            <Tabs defaultValue="setup">
                <Tabs.List mt="sm" mb={0}>
                    <Tabs.Tab value="setup" ml="md">
                        Setup
                    </Tabs.Tab>
                    {isDashboard && dashboard ? (
                        <Tabs.Tab value="filters">Filters</Tabs.Tab>
                    ) : null}

                    {!isThresholdAlert && (
                        <>
                            <Tabs.Tab value="customization">
                                {isThresholdAlert
                                    ? 'Alert message'
                                    : 'Customization'}
                            </Tabs.Tab>
                            <Tabs.Tab
                                disabled={
                                    form.values.format !==
                                        SchedulerFormat.IMAGE || !isDashboard
                                }
                                value="preview"
                            >
                                Preview and Size
                            </Tabs.Tab>
                        </>
                    )}
                </Tabs.List>

                <Tabs.Panel value="setup" mt="md">
                    <Stack
                        sx={(theme) => ({
                            backgroundColor: theme.white,
                            paddingRight: theme.spacing.xl,
                        })}
                        spacing="xl"
                        px="md"
                    >
                        <TextInput
                            label={
                                isThresholdAlert
                                    ? 'Alert name'
                                    : 'Delivery name'
                            }
                            placeholder={
                                isThresholdAlert
                                    ? 'Name your alert'
                                    : 'Name your delivery'
                            }
                            required
                            {...form.getInputProps('name')}
                        />
                        {isThresholdAlert && (
                            <Stack spacing="xs">
                                <FieldSelect
                                    label={
                                        <Text>
                                            Alert field{' '}
                                            <Text color="red" span>
                                                *
                                            </Text>{' '}
                                        </Text>
                                    }
                                    disabled={isThresholdAlertWithNoFields}
                                    withinPortal
                                    hasGrouping
                                    items={Object.values(numericMetrics)}
                                    data-testid="Alert/FieldSelect"
                                    {...{
                                        // TODO: the field select doesn't work great
                                        // with use form, so we provide our own on change and value here.
                                        // The field select wants Items, but the form wants strings.
                                        // We could definitely make this easier to work with
                                        ...form.getInputProps(
                                            `thresholds.0.field`,
                                        ),
                                        item: Object.values(
                                            numericMetrics,
                                        ).find(
                                            (metric) =>
                                                getItemId(metric) ===
                                                form.values?.thresholds?.[0]
                                                    ?.fieldId,
                                        ),
                                        onChange: (value) => {
                                            if (!value) return;
                                            form.setFieldValue(
                                                'thresholds.0.fieldId',
                                                getItemId(value),
                                            );
                                        },
                                    }}
                                />
                                {isThresholdAlertWithNoFields && (
                                    <Text color="red" size="xs" mb="sm">
                                        No numeric fields available. You must
                                        have at least one numeric metric or
                                        calculation to set an alert.
                                    </Text>
                                )}
                                <Group noWrap grow>
                                    <Select
                                        required
                                        label="Condition"
                                        data={thresholdOperatorOptions}
                                        {...form.getInputProps(
                                            `thresholds.0.operator`,
                                        )}
                                    />
                                    <NumberInput
                                        label="Threshold"
                                        {...form.getInputProps(
                                            `thresholds.0.value`,
                                        )}
                                    />
                                </Group>
                            </Stack>
                        )}
<<<<<<< HEAD
                        {isThresholdAlert ? (
                            <Input.Wrapper label="Frequency">
                                <Text color="gray" mt={8}>
                                    Alerts will be processed at 10am(UTC) daily
                                </Text>
                            </Input.Wrapper>
                        ) : (
                            <Input.Wrapper label="Delivery frequency">
                                <Box>
                                    <CronInternalInputs
                                        disabled={disabled}
                                        {...form.getInputProps('cron')}
                                        value={form.values.cron}
                                        name="cron"
                                    />
                                </Box>
                            </Input.Wrapper>
                        )}
=======

                        <Input.Wrapper
                            label={
                                isThresholdAlert
                                    ? 'Alert frequency'
                                    : 'Delivery frequency'
                            }
                        >
                            <Box>
                                <CronInternalInputs
                                    disabled={disabled}
                                    {...form.getInputProps('cron')}
                                    value={form.values.cron}
                                    name="cron"
                                />
                            </Box>
                        </Input.Wrapper>

>>>>>>> 5d7686bc
                        {!isThresholdAlert && (
                            <Stack spacing={0}>
                                <Input.Label> Format </Input.Label>
                                <Group spacing="xs" noWrap>
                                    <SegmentedControl
                                        data={[
                                            {
                                                label: '.csv',
                                                value: SchedulerFormat.CSV,
                                            },
                                            {
                                                label: 'Image',
                                                value: SchedulerFormat.IMAGE,
                                                disabled: isImageDisabled,
                                            },
                                        ]}
                                        w="50%"
                                        mb="xs"
                                        {...form.getInputProps('format')}
                                    />
                                    {isImageDisabled && (
                                        <Text
                                            size="xs"
                                            color="gray.6"
                                            w="30%"
                                            sx={{ alignSelf: 'start' }}
                                        >
                                            You must enable the
                                            <Anchor href="https://docs.lightdash.com/self-host/customize-deployment/enable-headless-browser-for-lightdash">
                                                {' '}
                                                headless browser{' '}
                                            </Anchor>
                                            to send images
                                        </Text>
                                    )}
                                </Group>
                                <Space h="xxs" />
                                {form.getInputProps('format').value ===
                                SchedulerFormat.IMAGE ? (
                                    <Checkbox
                                        h={26}
                                        label="Also include image as PDF attachment"
                                        labelPosition="left"
                                        {...form.getInputProps(
                                            'options.withPdf',
                                            {
                                                type: 'checkbox',
                                            },
                                        )}
                                    />
                                ) : (
                                    <Stack spacing="xs">
                                        <Button
                                            variant="subtle"
                                            compact
                                            sx={{
                                                alignSelf: 'start',
                                            }}
                                            leftIcon={
                                                <MantineIcon
                                                    icon={IconSettings}
                                                />
                                            }
                                            rightIcon={
                                                <MantineIcon
                                                    icon={
                                                        showFormatting
                                                            ? IconChevronUp
                                                            : IconChevronDown
                                                    }
                                                />
                                            }
                                            onClick={() =>
                                                setShowFormatting((old) => !old)
                                            }
                                        >
                                            Formatting options
                                        </Button>
                                        <Collapse in={showFormatting} pl="md">
                                            <Group align="start" spacing="xxl">
                                                <Radio.Group
                                                    label="Values"
                                                    {...form.getInputProps(
                                                        'options.formatted',
                                                    )}
                                                >
                                                    <Stack
                                                        spacing="xxs"
                                                        pt="xs"
                                                    >
                                                        <Radio
                                                            label="Formatted"
                                                            value={
                                                                Values.FORMATTED
                                                            }
                                                        />
                                                        <Radio
                                                            label="Raw"
                                                            value={Values.RAW}
                                                        />
                                                    </Stack>
                                                </Radio.Group>
                                                <Stack spacing="xs">
                                                    <Radio.Group
                                                        label="Limit"
                                                        {...form.getInputProps(
                                                            'options.limit',
                                                        )}
                                                    >
                                                        <Stack
                                                            spacing="xxs"
                                                            pt="xs"
                                                        >
                                                            <Radio
                                                                label="Results in Table"
                                                                value={
                                                                    Limit.TABLE
                                                                }
                                                            />
                                                            <Radio
                                                                label="All Results"
                                                                value={
                                                                    Limit.ALL
                                                                }
                                                            />
                                                            <Radio
                                                                label="Custom..."
                                                                value={
                                                                    Limit.CUSTOM
                                                                }
                                                            />
                                                        </Stack>
                                                    </Radio.Group>
                                                    {limit === Limit.CUSTOM && (
                                                        <NumberInput
                                                            w={150}
                                                            min={1}
                                                            precision={0}
                                                            required
                                                            {...form.getInputProps(
                                                                'options.customLimit',
                                                            )}
                                                        />
                                                    )}

                                                    {(form.values?.options
                                                        ?.limit === Limit.ALL ||
                                                        form.values?.options
                                                            ?.limit ===
                                                            Limit.CUSTOM) && (
                                                        <i>
                                                            Results are limited
                                                            to{' '}
                                                            {Number(
                                                                health.data
                                                                    ?.query
                                                                    .csvCellsLimit ||
                                                                    100000,
                                                            ).toLocaleString()}{' '}
                                                            cells for each file
                                                        </i>
                                                    )}
                                                </Stack>
                                            </Group>
                                        </Collapse>
                                    </Stack>
                                )}
                            </Stack>
                        )}

                        <Input.Wrapper label="Destinations">
                            <Stack mt="sm">
                                {!isThresholdAlert && (
                                    <Group noWrap>
                                        <MantineIcon
                                            icon={IconMail}
                                            size="xl"
                                            color="gray.7"
                                        />
                                        <HoverCard
                                            disabled={!isAddEmailDisabled}
                                            width={300}
                                            position="bottom-start"
                                            shadow="md"
                                        >
                                            <HoverCard.Target>
                                                <Box w="100%">
                                                    <TagInput
                                                        clearable
                                                        error={
                                                            emailValidationError ||
                                                            null
                                                        }
                                                        placeholder="Enter email addresses"
                                                        disabled={
                                                            isAddEmailDisabled
                                                        }
                                                        value={
                                                            form.values
                                                                .emailTargets
                                                        }
                                                        allowDuplicates={false}
                                                        splitChars={[',', ' ']}
                                                        validationFunction={
                                                            validateEmail
                                                        }
                                                        onBlur={() =>
                                                            setEmailValidationError(
                                                                undefined,
                                                            )
                                                        }
                                                        onValidationReject={(
                                                            val,
                                                        ) =>
                                                            setEmailValidationError(
                                                                `'${val}' doesn't appear to be an email address`,
                                                            )
                                                        }
                                                        onChange={(val) => {
                                                            setEmailValidationError(
                                                                undefined,
                                                            );
                                                            form.setFieldValue(
                                                                'emailTargets',
                                                                val,
                                                            );
                                                        }}
                                                    />
                                                </Box>
                                            </HoverCard.Target>
                                            <HoverCard.Dropdown>
                                                <>
                                                    <Text pb="sm">
                                                        No Email integration
                                                        found
                                                    </Text>
                                                    <Text>
                                                        To create an email
                                                        scheduled delivery, you
                                                        need to add
                                                        <Anchor
                                                            target="_blank"
                                                            href="https://docs.lightdash.com/references/environmentVariables"
                                                        >
                                                            {' '}
                                                            SMTP environment
                                                            variables{' '}
                                                        </Anchor>
                                                        for your Lightdash
                                                        instance
                                                    </Text>
                                                </>
                                            </HoverCard.Dropdown>
                                        </HoverCard>
                                    </Group>
                                )}
                                <Stack spacing="xs" mb="sm">
                                    <Group noWrap>
                                        <SlackSvg
                                            style={{
                                                margin: '5px 2px',
                                                width: '20px',
                                                height: '20px',
                                            }}
                                        />
                                        <HoverCard
                                            disabled={!isAddSlackDisabled}
                                            width={300}
                                            position="bottom-start"
                                            shadow="md"
                                        >
                                            <HoverCard.Target>
                                                <Box w="100%">
                                                    <MultiSelect
                                                        placeholder="Search slack channels"
                                                        data={slackChannels}
                                                        searchable
                                                        creatable
                                                        withinPortal
                                                        value={
                                                            form.values
                                                                .slackTargets
                                                        }
                                                        rightSection={
                                                            slackChannelsQuery.isInitialLoading ?? (
                                                                <Loader size="sm" />
                                                            )
                                                        }
                                                        disabled={
                                                            isAddSlackDisabled
                                                        }
                                                        getCreateLabel={(
                                                            query,
                                                        ) =>
                                                            `Send to private channel #${query}`
                                                        }
                                                        onCreate={(newItem) => {
                                                            setPrivateChannels(
                                                                (current) => [
                                                                    ...current,
                                                                    {
                                                                        label: newItem,
                                                                        value: newItem,
                                                                        group: 'Private channels',
                                                                    },
                                                                ],
                                                            );
                                                            return newItem;
                                                        }}
                                                        onChange={(val) => {
                                                            form.setFieldValue(
                                                                'slackTargets',
                                                                val,
                                                            );
                                                        }}
                                                    />
                                                </Box>
                                            </HoverCard.Target>
                                            <HoverCard.Dropdown>
                                                <SlackErrorContent
                                                    slackState={slackState}
                                                />
                                            </HoverCard.Dropdown>
                                        </HoverCard>
                                    </Group>
                                    {!isAddSlackDisabled && (
                                        <Text size="xs" color="gray.6" ml="3xl">
                                            If delivering to a private Slack
                                            channel, please type the name of the
                                            channel in the input box exactly as
                                            it appears in Slack. Also ensure you
                                            invite the Lightdash Slackbot into
                                            that channel.
                                        </Text>
                                    )}
                                </Stack>
                            </Stack>
                        </Input.Wrapper>
                    </Stack>
                </Tabs.Panel>

                {isDashboard && dashboard ? (
                    <Tabs.Panel value="filters" p="md">
                        <SchedulerFilters
                            dashboard={dashboard}
                            schedulerFilters={form.values.filters}
                            onChange={(schedulerFilters) => {
                                form.setFieldValue('filters', schedulerFilters);
                            }}
                        />
                    </Tabs.Panel>
                ) : null}

                <Tabs.Panel value="customization">
                    <Stack p="md">
                        <Text fw={600}>Customize delivery message body</Text>

                        <MDEditor
                            preview="edit"
                            commands={[
                                commands.bold,
                                commands.italic,
                                commands.strikethrough,
                                commands.divider,
                                commands.link,
                            ]}
                            value={form.values.message}
                            onChange={(value) =>
                                form.setFieldValue('message', value || '')
                            }
                        />
                    </Stack>
                </Tabs.Panel>
                {isDashboard && dashboard ? (
                    <Tabs.Panel value="preview">
                        <SchedulerPreview
                            schedulerFilters={form.values.filters}
                            dashboard={dashboard}
                            customViewportWidth={
                                form.values.customViewportWidth
                            }
                            onChange={(customViewportWidth) => {
                                form.setFieldValue(
                                    'customViewportWidth',
                                    customViewportWidth
                                        ? parseInt(customViewportWidth)
                                        : undefined,
                                );
                            }}
                        />
                    </Tabs.Panel>
                ) : null}
            </Tabs>

            <SchedulersModalFooter
                confirmText={confirmText}
                disableConfirm={isThresholdAlertWithNoFields}
                onBack={onBack}
                canSendNow={Boolean(
                    form.values.slackTargets.length ||
                        form.values.emailTargets.length,
                )}
                onSendNow={isThresholdAlert ? undefined : handleSendNow}
                loading={loading}
            />
        </form>
    );
};

export default SchedulerForm;<|MERGE_RESOLUTION|>--- conflicted
+++ resolved
@@ -502,27 +502,6 @@
                                 </Group>
                             </Stack>
                         )}
-<<<<<<< HEAD
-                        {isThresholdAlert ? (
-                            <Input.Wrapper label="Frequency">
-                                <Text color="gray" mt={8}>
-                                    Alerts will be processed at 10am(UTC) daily
-                                </Text>
-                            </Input.Wrapper>
-                        ) : (
-                            <Input.Wrapper label="Delivery frequency">
-                                <Box>
-                                    <CronInternalInputs
-                                        disabled={disabled}
-                                        {...form.getInputProps('cron')}
-                                        value={form.values.cron}
-                                        name="cron"
-                                    />
-                                </Box>
-                            </Input.Wrapper>
-                        )}
-=======
-
                         <Input.Wrapper
                             label={
                                 isThresholdAlert
@@ -539,8 +518,6 @@
                                 />
                             </Box>
                         </Input.Wrapper>
-
->>>>>>> 5d7686bc
                         {!isThresholdAlert && (
                             <Stack spacing={0}>
                                 <Input.Label> Format </Input.Label>
