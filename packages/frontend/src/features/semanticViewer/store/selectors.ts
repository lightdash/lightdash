--- conflicted
+++ resolved
@@ -1,13 +1,10 @@
-<<<<<<< HEAD
 import {
     FieldType as FieldKind,
     getFilterFieldNamesRecursively,
     SemanticLayerFieldType,
     type SemanticLayerField,
+    type VizTableColumnsConfig,
 } from '@lightdash/common';
-=======
-import { type VizTableColumnsConfig } from '@lightdash/common';
->>>>>>> 98478d6a
 import { createSelector } from 'reselect';
 import { type RootState } from '.';
 
