import {
    assertUnreachable,
    ChartKind,
    FieldType,
    SemanticLayerFieldType,
    SemanticLayerSortByDirection,
    type RawResultRow,
    type SemanticLayerClientInfo,
    type SemanticLayerColumn,
    type SemanticLayerField,
    type SemanticLayerFilter,
    type SemanticLayerSortBy,
    type SemanticLayerTimeDimension,
<<<<<<< HEAD
=======
    type VizColumn,
>>>>>>> 17bbb97e
    type VizTableConfig,
} from '@lightdash/common';
import type { PayloadAction } from '@reduxjs/toolkit';
import { createSlice } from '@reduxjs/toolkit';

export enum EditorTabs {
    RESULTS = 'results',
    VISUALIZATION = 'visualization',
}

export enum SidebarTabs {
    TABLES = 'tables',
    VISUALIZATION = 'visualization',
}
type SemanticLayerStatePayloadDimension = Pick<
    SemanticLayerField,
    'name' | 'kind' | 'type'
>;
type SemanticLayerStatePayloadTimeDimension = Pick<
    SemanticLayerTimeDimension,
    'name' | 'kind' | 'type' | 'granularity'
>;
type SemanticLayerStatePayloadMetric = Pick<
    SemanticLayerField,
    'name' | 'kind' | 'type'
>;

type SemanticLayerStatePayloadField =
    | SemanticLayerStatePayloadDimension
    | SemanticLayerStatePayloadTimeDimension
    | SemanticLayerStatePayloadMetric;

type SemanticLayerStateDimension = Pick<SemanticLayerField, 'name'>;
type SemanticLayerStateMetric = Pick<SemanticLayerField, 'name'>;
type SemanticLayerStateTimeDimension = Pick<
    SemanticLayerTimeDimension,
    'name' | 'granularity'
>;

type SemanticLayerStateField =
    | SemanticLayerStateDimension
    | SemanticLayerStateMetric
    | SemanticLayerStateTimeDimension;

export const isSemanticLayerStateTimeDimension = (
    field: SemanticLayerStateField,
): field is SemanticLayerStateTimeDimension => {
    return 'granularity' in field;
};

const getKeyByField = (
    field:
        | Pick<SemanticLayerField, 'name' | 'kind' | 'type'>
        | Pick<
              SemanticLayerTimeDimension,
              'name' | 'kind' | 'type' | 'granularity'
          >,
): 'selectedDimensions' | 'selectedTimeDimensions' | 'selectedMetrics' => {
    switch (field.kind) {
        case FieldType.DIMENSION:
            switch (field.type) {
                case SemanticLayerFieldType.TIME:
                    return 'selectedTimeDimensions';
                case SemanticLayerFieldType.STRING:
                case SemanticLayerFieldType.NUMBER:
                case SemanticLayerFieldType.BOOLEAN:
                    return 'selectedDimensions';
                default:
                    return assertUnreachable(
                        field.type,
                        `Unknown field type: ${field.type}`,
                    );
            }
        case FieldType.METRIC:
            return 'selectedMetrics';
        default:
            return assertUnreachable(
                field.kind,
                `Unknown field kind: ${field.kind}`,
            );
    }
};

export type ResultsAndColumns = {
    results: RawResultRow[];
<<<<<<< HEAD
    columns: SemanticLayerColumn[];
=======
    columns: VizColumn[];
>>>>>>> 17bbb97e
    sortBy: [];
};

export enum SemanticViewerStateStatus {
    LOADING,
    INITIALIZED,
}

export interface SemanticViewerState {
    status: SemanticViewerStateStatus;

    info: undefined | (SemanticLayerClientInfo & { projectUuid: string });

    view: string | undefined;

    activeEditorTab: EditorTabs;
    activeSidebarTab: SidebarTabs;
    activeChartKind: ChartKind;

    resultsTableConfig: VizTableConfig | undefined;

    results: RawResultRow[];
<<<<<<< HEAD
    columns: SemanticLayerColumn[];
=======
    columns: VizColumn[];
>>>>>>> 17bbb97e
    fields: SemanticLayerField[];

    selectedDimensions: Record<string, SemanticLayerStateDimension>;
    selectedTimeDimensions: Record<string, SemanticLayerStateTimeDimension>;
    selectedMetrics: Record<string, SemanticLayerStateMetric>;

    limit: number | undefined;

    sortBy: SemanticLayerSortBy[];

    filters: SemanticLayerFilter[];

    isFiltersModalOpen: boolean;
}

const initialState: SemanticViewerState = {
    status: SemanticViewerStateStatus.LOADING,

    info: undefined,

    view: undefined,

    activeEditorTab: EditorTabs.RESULTS,
    activeSidebarTab: SidebarTabs.TABLES,
    activeChartKind: ChartKind.VERTICAL_BAR,

    resultsTableConfig: undefined,

    results: [],
    columns: [],
    fields: [],
    selectedDimensions: {},
    selectedMetrics: {},
    selectedTimeDimensions: {},

    limit: undefined,

    sortBy: [],
    filters: [],
    isFiltersModalOpen: false,
};

export const semanticViewerSlice = createSlice({
    name: 'semanticViewer',
    initialState,
    reducers: {
        resetState: () => {
            return initialState;
        },
        setSemanticLayerStatus: (
            state,
            action: PayloadAction<SemanticViewerStateStatus>,
        ) => {
            state.status = action.payload;
        },
        setSemanticLayerInfo: (
            state,
            action: PayloadAction<SemanticViewerState['info']>,
        ) => {
            state.info = action.payload;
        },
        enterView: (state, action: PayloadAction<string>) => {
            state.view = action.payload;
        },
        setResults: (
            state,
            action: PayloadAction<{
                results: RawResultRow[];
<<<<<<< HEAD
                columns: SemanticLayerColumn[];
=======
                columns: VizColumn[];
>>>>>>> 17bbb97e
            }>,
        ) => {
            state.results = action.payload.results || [];
            state.columns = action.payload.columns;
        },

        selectField: (
            state,
            action: PayloadAction<SemanticLayerStatePayloadField>,
        ) => {
            const key = getKeyByField(action.payload);
            state[key][action.payload.name] = action.payload;

            const fieldDefaultSortBy = {
                name: action.payload.name,
                kind: action.payload.kind,
                direction: SemanticLayerSortByDirection.DESC,
            };

            // If no sorts, add this field as the sort
            if (state.sortBy.length === 0) {
                state.sortBy = [fieldDefaultSortBy];
            } else if (
                // If sort is on a metric, and this is a dimension, replace sort with this field
                state.sortBy[0].kind === FieldType.METRIC &&
                action.payload.kind === FieldType.DIMENSION
            ) {
                state.sortBy = [fieldDefaultSortBy];
            } else if (
                state.sortBy[0].kind === FieldType.DIMENSION &&
                !isSemanticLayerStateTimeDimension(state.sortBy[0]) &&
                isSemanticLayerStateTimeDimension(action.payload)
            ) {
                // If sort is on a dimension, and this is a time dimension, replace sort with this field
                state.sortBy = [fieldDefaultSortBy];
            }
        },
        deselectField: (
            state,
            action: PayloadAction<SemanticLayerStatePayloadField>,
        ) => {
            const key = getKeyByField(action.payload);
            delete state[key][action.payload.name];
        },
        updateTimeDimensionGranularity: (
            state,
            action: PayloadAction<SemanticLayerStatePayloadTimeDimension>,
        ) => {
            const key = getKeyByField(action.payload);
            state[key][action.payload.name] = action.payload;
        },

        setActiveEditorTab: (state, action: PayloadAction<EditorTabs>) => {
            state.activeEditorTab = action.payload;

            if (action.payload === EditorTabs.RESULTS) {
                state.activeSidebarTab = SidebarTabs.TABLES;
            }
            if (action.payload === EditorTabs.VISUALIZATION) {
                state.activeSidebarTab = SidebarTabs.VISUALIZATION;
            }
        },

        setLimit: (state, action: PayloadAction<number>) => {
            state.limit = action.payload;
        },

        setSavedChartData: (state, action: PayloadAction<any>) => {
            console.debug('setSavedChartData state', state, action);
            throw new Error('Not implemented');
            /*state.savedSqlChart = action.payload;
            state.name = action.payload.name;
            state.description = action.payload.description || '';
            state.sql = action.payload.sql;
            state.limit = action.payload.limit || 500;
            state.activeChartKind =
                action.payload.config.type || ChartKind.VERTICAL_BAR;*/
        },
        setActiveChartKind: (state, action: PayloadAction<ChartKind>) => {
            state.activeChartKind = action.payload;
        },
        setFields: (state, action: PayloadAction<SemanticLayerField[]>) => {
<<<<<<< HEAD
            const columns: SemanticLayerColumn[] = action.payload.map(
                (field) => ({
                    reference: field.name,
                    type: getDimensionTypeFromSemanticLayerFieldType(
                        field.type,
                    ),
                    kind: field.kind,
                }),
            );

            state.columns = columns;
=======
>>>>>>> 17bbb97e
            state.fields = action.payload;
        },
        addFilter: (state, action: PayloadAction<SemanticLayerFilter>) => {
            state.filters.push(action.payload);
        },
        removeFilter: (state, action: PayloadAction<string>) => {
            const filterIndex = state.filters.findIndex(
                (filter) => filter.uuid === action.payload,
            );

            if (filterIndex !== -1) {
                state.filters.splice(filterIndex, 1);
            }
        },
        updateFilter: (state, action: PayloadAction<SemanticLayerFilter>) => {
            const filterIndex = state.filters.findIndex(
                (filter) => filter.uuid === action.payload.uuid,
            );

            if (filterIndex !== -1) {
                state.filters[filterIndex] = action.payload;
            }
        },
        setIsFiltersModalOpen: (state, action: PayloadAction<boolean>) => {
            state.isFiltersModalOpen = action.payload;
        },
        addFilterAndOpenModal: (
            state,
            action: PayloadAction<SemanticLayerFilter>,
        ) => {
            state.filters.push(action.payload);
            state.isFiltersModalOpen = true;
        },

        updateSortBy: (
            state,
            action: PayloadAction<{ name: string; kind: FieldType }>,
        ) => {
            const { name, kind } = action.payload;
            const existing = state.sortBy.find(
                (sort) => sort.name === name && sort.kind === kind,
            );
            if (!existing) {
                state.sortBy = [
                    {
                        name,
                        kind,
                        direction: SemanticLayerSortByDirection.DESC,
                    },
                ];
            } else if (
                existing &&
                existing.direction === SemanticLayerSortByDirection.DESC
            ) {
                existing.direction = SemanticLayerSortByDirection.ASC;
            } else {
                state.sortBy = [];
            }
        },
    },
});

export const {
    resetState,
    setSemanticLayerInfo,
    setSemanticLayerStatus,
    enterView,
    setResults,
    setActiveEditorTab,
    setActiveChartKind,
    setFields,
    selectField,
    deselectField,
    setLimit,
    updateTimeDimensionGranularity,
    addFilter,
    removeFilter,
    updateFilter,
    setIsFiltersModalOpen,
    addFilterAndOpenModal,
    updateSortBy,
} = semanticViewerSlice.actions;<|MERGE_RESOLUTION|>--- conflicted
+++ resolved
@@ -6,15 +6,11 @@
     SemanticLayerSortByDirection,
     type RawResultRow,
     type SemanticLayerClientInfo,
-    type SemanticLayerColumn,
     type SemanticLayerField,
     type SemanticLayerFilter,
     type SemanticLayerSortBy,
     type SemanticLayerTimeDimension,
-<<<<<<< HEAD
-=======
     type VizColumn,
->>>>>>> 17bbb97e
     type VizTableConfig,
 } from '@lightdash/common';
 import type { PayloadAction } from '@reduxjs/toolkit';
@@ -100,11 +96,7 @@
 
 export type ResultsAndColumns = {
     results: RawResultRow[];
-<<<<<<< HEAD
-    columns: SemanticLayerColumn[];
-=======
     columns: VizColumn[];
->>>>>>> 17bbb97e
     sortBy: [];
 };
 
@@ -127,11 +119,7 @@
     resultsTableConfig: VizTableConfig | undefined;
 
     results: RawResultRow[];
-<<<<<<< HEAD
-    columns: SemanticLayerColumn[];
-=======
     columns: VizColumn[];
->>>>>>> 17bbb97e
     fields: SemanticLayerField[];
 
     selectedDimensions: Record<string, SemanticLayerStateDimension>;
@@ -200,11 +188,7 @@
             state,
             action: PayloadAction<{
                 results: RawResultRow[];
-<<<<<<< HEAD
-                columns: SemanticLayerColumn[];
-=======
                 columns: VizColumn[];
->>>>>>> 17bbb97e
             }>,
         ) => {
             state.results = action.payload.results || [];
@@ -287,20 +271,6 @@
             state.activeChartKind = action.payload;
         },
         setFields: (state, action: PayloadAction<SemanticLayerField[]>) => {
-<<<<<<< HEAD
-            const columns: SemanticLayerColumn[] = action.payload.map(
-                (field) => ({
-                    reference: field.name,
-                    type: getDimensionTypeFromSemanticLayerFieldType(
-                        field.type,
-                    ),
-                    kind: field.kind,
-                }),
-            );
-
-            state.columns = columns;
-=======
->>>>>>> 17bbb97e
             state.fields = action.payload;
         },
         addFilter: (state, action: PayloadAction<SemanticLayerFilter>) => {
