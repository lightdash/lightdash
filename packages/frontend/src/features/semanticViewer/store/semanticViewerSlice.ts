--- conflicted
+++ resolved
@@ -249,11 +249,6 @@
             action: PayloadAction<SemanticLayerStatePayloadField>,
         ) => {
             const key = getKeyByField(action.payload);
-<<<<<<< HEAD
-            state.semanticLayerQuery[key] = state.semanticLayerQuery[
-                key
-            ].filter((field) => field.name !== action.payload.name);
-=======
 
             state.semanticLayerQuery[key] = state.semanticLayerQuery[
                 key
@@ -263,7 +258,6 @@
                 state.semanticLayerQuery.sortBy.filter(
                     (sort) => sort.name !== action.payload.name,
                 );
->>>>>>> 8b37e767
         },
         updateTimeDimensionGranularity: (
             state,
