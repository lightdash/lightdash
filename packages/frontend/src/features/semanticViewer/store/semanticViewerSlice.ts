import {
    assertUnreachable,
    ChartKind,
    DimensionType,
    FieldType,
    SemanticLayerFieldType,
    SemanticLayerSortByDirection,
    type RawResultRow,
    type SemanticLayerClientInfo,
    type SemanticLayerField,
    type SemanticLayerFilter,
    type SemanticLayerSortBy,
    type SemanticLayerTimeDimension,
    type VizSqlColumn,
    type VizTableConfig,
} from '@lightdash/common';
import type { PayloadAction } from '@reduxjs/toolkit';
import { createSlice } from '@reduxjs/toolkit';

export enum EditorTabs {
    RESULTS = 'results',
    VISUALIZATION = 'visualization',
}

export enum SidebarTabs {
    TABLES = 'tables',
    VISUALIZATION = 'visualization',
}
type SemanticLayerStatePayloadDimension = Pick<
    SemanticLayerField,
    'name' | 'kind' | 'type'
>;
type SemanticLayerStatePayloadTimeDimension = Pick<
    SemanticLayerTimeDimension,
    'name' | 'kind' | 'type' | 'granularity'
>;
type SemanticLayerStatePayloadMetric = Pick<
    SemanticLayerField,
    'name' | 'kind' | 'type'
>;

type SemanticLayerStatePayloadField =
    | SemanticLayerStatePayloadDimension
    | SemanticLayerStatePayloadTimeDimension
    | SemanticLayerStatePayloadMetric;

type SemanticLayerStateDimension = Pick<SemanticLayerField, 'name'>;
type SemanticLayerStateMetric = Pick<SemanticLayerField, 'name'>;
type SemanticLayerStateTimeDimension = Pick<
    SemanticLayerTimeDimension,
    'name' | 'granularity'
>;

type SemanticLayerStateField =
    | SemanticLayerStateDimension
    | SemanticLayerStateMetric
    | SemanticLayerStateTimeDimension;

export const isSemanticLayerStateTimeDimension = (
    field: SemanticLayerStateField,
): field is SemanticLayerStateTimeDimension => {
    return 'granularity' in field;
};

const getKeyByField = (
    field:
        | Pick<SemanticLayerField, 'name' | 'kind' | 'type'>
        | Pick<
              SemanticLayerTimeDimension,
              'name' | 'kind' | 'type' | 'granularity'
          >,
): 'selectedDimensions' | 'selectedTimeDimensions' | 'selectedMetrics' => {
    switch (field.kind) {
        case FieldType.DIMENSION:
            switch (field.type) {
                case SemanticLayerFieldType.TIME:
                    return 'selectedTimeDimensions';
                case SemanticLayerFieldType.STRING:
                case SemanticLayerFieldType.NUMBER:
                case SemanticLayerFieldType.BOOLEAN:
                    return 'selectedDimensions';
                default:
                    return assertUnreachable(
                        field.type,
                        `Unknown field type: ${field.type}`,
                    );
            }
        case FieldType.METRIC:
            return 'selectedMetrics';
        default:
            return assertUnreachable(
                field.kind,
                `Unknown field kind: ${field.kind}`,
            );
    }
};

function getDimensionTypeFromSemanticLayerFieldType(
    type: SemanticLayerFieldType,
): DimensionType {
    switch (type) {
        case SemanticLayerFieldType.TIME:
            return DimensionType.TIMESTAMP;
        case SemanticLayerFieldType.STRING:
            return DimensionType.STRING;
        case SemanticLayerFieldType.NUMBER:
            return DimensionType.NUMBER;
        case SemanticLayerFieldType.BOOLEAN:
            return DimensionType.BOOLEAN;
        default:
            return assertUnreachable(type, `Unknown field type: ${type}`);
    }
}

export type ResultsAndColumns = {
    results: RawResultRow[];
    columns: VizSqlColumn[];
    sortBy: [];
};

export enum SemanticViewerStateStatus {
    LOADING,
    INITIALIZED,
}

export interface SemanticViewerState {
    status: SemanticViewerStateStatus;

    info: undefined | (SemanticLayerClientInfo & { projectUuid: string });

    view: string | undefined;

    activeEditorTab: EditorTabs;
    activeSidebarTab: SidebarTabs;
    activeChartKind: ChartKind;

    resultsTableConfig: VizTableConfig | undefined;

    results: RawResultRow[];
    columns: VizSqlColumn[];
    fields: SemanticLayerField[];

    selectedDimensions: Record<string, SemanticLayerStateDimension>;
    selectedTimeDimensions: Record<string, SemanticLayerStateTimeDimension>;
    selectedMetrics: Record<string, SemanticLayerStateMetric>;

    limit: number | undefined;

    sortBy: SemanticLayerSortBy[];

    filters: SemanticLayerFilter[];

    isFiltersModalOpen: boolean;
}

const initialState: SemanticViewerState = {
    status: SemanticViewerStateStatus.LOADING,

    info: undefined,

    view: undefined,

    activeEditorTab: EditorTabs.RESULTS,
    activeSidebarTab: SidebarTabs.TABLES,
    activeChartKind: ChartKind.VERTICAL_BAR,

    resultsTableConfig: undefined,

    results: [],
    columns: [],
    fields: [],
    selectedDimensions: {},
    selectedMetrics: {},
    selectedTimeDimensions: {},

    limit: undefined,

    sortBy: [],
    filters: [],
    isFiltersModalOpen: false,
};

export const semanticViewerSlice = createSlice({
    name: 'semanticViewer',
    initialState,
    reducers: {
        resetState: () => {
            return initialState;
        },
        setSemanticLayerStatus: (
            state,
            action: PayloadAction<SemanticViewerStateStatus>,
        ) => {
            state.status = action.payload;
        },
        setSemanticLayerInfo: (
            state,
            action: PayloadAction<SemanticViewerState['info']>,
        ) => {
            state.info = action.payload;
        },
        enterView: (state, action: PayloadAction<string>) => {
            state.view = action.payload;
        },
        setResults: (
            state,
            action: PayloadAction<{
                results: RawResultRow[];
                columns: VizSqlColumn[];
            }>,
        ) => {
            state.results = action.payload.results || [];
        },

        selectField: (
            state,
            action: PayloadAction<SemanticLayerStatePayloadField>,
        ) => {
            const key = getKeyByField(action.payload);
            state[key][action.payload.name] = action.payload;

            const fieldDefaultSortBy = {
                name: action.payload.name,
                kind: action.payload.kind,
                direction: SemanticLayerSortByDirection.DESC,
            };

            // If no sorts, add this field as the sort
            if (state.sortBy.length === 0) {
                state.sortBy = [fieldDefaultSortBy];
            } else if (
                // If sort is on a metric, and this is a dimension, replace sort with this field
                state.sortBy[0].kind === FieldType.METRIC &&
                action.payload.kind === FieldType.DIMENSION
            ) {
                state.sortBy = [fieldDefaultSortBy];
            } else if (
                state.sortBy[0].kind === FieldType.DIMENSION &&
                !isSemanticLayerStateTimeDimension(state.sortBy[0]) &&
                isSemanticLayerStateTimeDimension(action.payload)
            ) {
                // If sort is on a dimension, and this is a time dimension, replace sort with this field
                state.sortBy = [fieldDefaultSortBy];
            }
        },
        deselectField: (
            state,
            action: PayloadAction<SemanticLayerStatePayloadField>,
        ) => {
            const key = getKeyByField(action.payload);
            delete state[key][action.payload.name];
        },
        updateTimeDimensionGranularity: (
            state,
            action: PayloadAction<SemanticLayerStatePayloadTimeDimension>,
        ) => {
            const key = getKeyByField(action.payload);
            state[key][action.payload.name] = action.payload;
        },

        setActiveEditorTab: (state, action: PayloadAction<EditorTabs>) => {
            state.activeEditorTab = action.payload;

            if (action.payload === EditorTabs.RESULTS) {
                state.activeSidebarTab = SidebarTabs.TABLES;
            }
            if (action.payload === EditorTabs.VISUALIZATION) {
                state.activeSidebarTab = SidebarTabs.VISUALIZATION;
            }
        },

        setLimit: (state, action: PayloadAction<number>) => {
            state.limit = action.payload;
        },

        setSavedChartData: (state, action: PayloadAction<any>) => {
            console.debug('setSavedChartData state', state, action);
            throw new Error('Not implemented');
            /*state.savedSqlChart = action.payload;
            state.name = action.payload.name;
            state.description = action.payload.description || '';
            state.sql = action.payload.sql;
            state.limit = action.payload.limit || 500;
            state.activeChartKind =
                action.payload.config.type || ChartKind.VERTICAL_BAR;*/
        },
        setActiveChartKind: (state, action: PayloadAction<ChartKind>) => {
            state.activeChartKind = action.payload;
        },
        setFields: (state, action: PayloadAction<SemanticLayerField[]>) => {
            const sqlColumns: VizSqlColumn[] = action.payload.map((field) => ({
                reference: field.name,
                type: getDimensionTypeFromSemanticLayerFieldType(field.type),
            }));

            state.columns = sqlColumns;
            state.fields = action.payload;
        },
        addFilter: (state, action: PayloadAction<SemanticLayerFilter>) => {
            state.filters.push(action.payload);
        },
        removeFilter: (state, action: PayloadAction<string>) => {
            const filterIndex = state.filters.findIndex(
                (filter) => filter.uuid === action.payload,
            );

            if (filterIndex !== -1) {
                state.filters.splice(filterIndex, 1);
            }
        },
        updateFilter: (state, action: PayloadAction<SemanticLayerFilter>) => {
            const filterIndex = state.filters.findIndex(
                (filter) => filter.uuid === action.payload.uuid,
            );

            if (filterIndex !== -1) {
                state.filters[filterIndex] = action.payload;
            }
        },
        setIsFiltersModalOpen: (state, action: PayloadAction<boolean>) => {
            state.isFiltersModalOpen = action.payload;
        },
        addFilterAndOpenModal: (
            state,
            action: PayloadAction<SemanticLayerFilter>,
        ) => {
            state.filters.push(action.payload);
            state.isFiltersModalOpen = true;
        },

        updateSortBy: (
            state,
            action: PayloadAction<{ name: string; kind: FieldType }>,
        ) => {
            const { name, kind } = action.payload;
            const existing = state.sortBy.find(
                (sort) => sort.name === name && sort.kind === kind,
            );
            if (!existing) {
                state.sortBy = [
                    {
                        name,
                        kind,
                        direction: SemanticLayerSortByDirection.DESC,
                    },
                ];
            } else if (
                existing &&
                existing.direction === SemanticLayerSortByDirection.DESC
            ) {
                existing.direction = SemanticLayerSortByDirection.ASC;
            } else {
                state.sortBy = [];
            }
        },
    },
});

export const {
    resetState,
    setSemanticLayerInfo,
    setSemanticLayerStatus,
    enterView,
    setResults,
    setActiveEditorTab,
    setActiveChartKind,
    setFields,
    selectField,
    deselectField,
    setLimit,
    updateTimeDimensionGranularity,
<<<<<<< HEAD
    addFilter,
    removeFilter,
    updateFilter,
    setIsFiltersModalOpen,
    addFilterAndOpenModal,
=======
    updateSortBy,
>>>>>>> 4d7e3172
} = semanticViewerSlice.actions;<|MERGE_RESOLUTION|>--- conflicted
+++ resolved
@@ -369,13 +369,10 @@
     deselectField,
     setLimit,
     updateTimeDimensionGranularity,
-<<<<<<< HEAD
     addFilter,
     removeFilter,
     updateFilter,
     setIsFiltersModalOpen,
     addFilterAndOpenModal,
-=======
     updateSortBy,
->>>>>>> 4d7e3172
 } = semanticViewerSlice.actions;