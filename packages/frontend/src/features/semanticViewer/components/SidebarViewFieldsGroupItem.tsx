--- conflicted
+++ resolved
@@ -78,13 +78,14 @@
             })}
             icon={<FieldIcon field={field} size="md" />}
             rightSection={
-<<<<<<< HEAD
                 (selectedField || hovered || isMenuOpen) && (
                     <SidebarViewFieldMenu
                         field={field}
                         isMenuOpen={isMenuOpen}
                         menuOpen={menuOpen}
                         menuClose={menuClose}
+                        arrowOffset={10}
+                        offset={-4}
                     >
                         {field.availableGranularities.length > 0 ? (
                             <TimeGranularityPickerMenuItem
@@ -111,50 +112,6 @@
                                               granularity,
                                           })
                                 }
-=======
-                (selectedField || hovered || isMenuOpen) &&
-                field.availableGranularities.length > 0 ? (
-                    <TimeDimensionGranularityPicker
-                        menuProps={{
-                            opened: isMenuOpen,
-                            onOpen: menuOpen,
-                            onClose: menuClose,
-                            arrowOffset: 10,
-                            offset: -4,
-                        }}
-                        availableGranularities={field.availableGranularities}
-                        value={
-                            selectedField &&
-                            isSemanticLayerStateTimeDimension(selectedField)
-                                ? selectedField.granularity ?? null
-                                : null
-                        }
-                        onChange={(granularity) =>
-                            selectedField
-                                ? handleUpdateTimeDimensionGranularity({
-                                      ...field,
-                                      ...selectedField,
-                                      granularity,
-                                  })
-                                : handleSelect({
-                                      ...field,
-                                      granularity,
-                                  })
-                        }
-                    >
-                        <ActionIcon
-                            component="div"
-                            variant="transparent"
-                            onClick={(e) => {
-                                e.stopPropagation();
-                                e.preventDefault();
-                            }}
-                        >
-                            <MantineIcon
-                                icon={IconDots}
-                                color="gray"
-                                size="md"
->>>>>>> 98478d6a
                             />
                         ) : null}
                     </SidebarViewFieldMenu>
