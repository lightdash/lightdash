--- conflicted
+++ resolved
@@ -36,27 +36,16 @@
     const org = useOrganization();
     const semanticQuery = useAppSelector(selectSemanticLayerQuery);
     const allSelectedFieldNames = useAppSelector(selectAllSelectedFieldNames);
-<<<<<<< HEAD
+
     const {
+        semanticLayerView,
         results,
-        view,
         activeEditorTab,
         columnNames,
         fields,
         activeChartKind,
     } = useAppSelector((state) => state.semanticViewer);
-=======
-
-    const {
-        semanticLayerView,
-        results,
-        activeEditorTab,
-        columns,
-        fields,
-        activeChartKind,
-    } = useAppSelector((state) => state.semanticViewer);
-
->>>>>>> 2e4cca52
+
     const [hasClickedRunQueryButton, setHasClickedRunQueryButton] =
         useState(false);
 
