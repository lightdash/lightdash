import { Center, Group, SegmentedControl, Text } from '@mantine/core';
import { IconChartHistogram, IconTable } from '@tabler/icons-react';
import { type FC } from 'react';
import MantineIcon from '../../../components/common/MantineIcon';
import SuboptimalState from '../../../components/common/SuboptimalState/SuboptimalState';
import { useAppDispatch, useAppSelector } from '../store/hooks';
import { selectAllSelectedFieldNames, selectFilters } from '../store/selectors';
import { EditorTabs, setActiveEditorTab } from '../store/semanticViewerSlice';
<<<<<<< HEAD
import Filters from './Filters';
import ResultsViewer from './ResultsViewer';
=======
import ContentCharts from './ContentCharts';
import ContentResults from './ContentResults';
>>>>>>> 98478d6a
import { RunSemanticQueryButton } from './RunSemanticQueryButton';

const Content: FC = () => {
    const dispatch = useAppDispatch();

    const allSelectedFieldNames = useAppSelector(selectAllSelectedFieldNames);
<<<<<<< HEAD
    const selectedFilters = useAppSelector(selectFilters);

    const { ref: inputSectionRef, width: inputSectionWidth } = useElementSize();
    const { activeEditorTab, results } = useAppSelector(
        (state) => state.semanticViewer,
    );
    const dispatch = useAppDispatch();

    if (allSelectedFieldNames.length === 0 && selectedFilters.length === 0)
        return null;
=======
    const { results, view, activeEditorTab } = useAppSelector(
        (state) => state.semanticViewer,
    );
>>>>>>> 98478d6a

    return (
        <>
            <Group
                px="md"
                py="sm"
                bg="gray.1"
                sx={(theme) => ({
                    borderBottom: `1px solid ${theme.colors.gray[3]}`,
                })}
                position="apart"
            >
<<<<<<< HEAD
                <Group position="apart">
                    <Group position="apart" pos="relative">
                        <SegmentedControl
                            color="dark"
                            size="sm"
                            radius="sm"
                            data={[
                                {
                                    value: 'chart',
                                    label: (
                                        <Group spacing="xs" noWrap>
                                            <MantineIcon
                                                icon={IconChartHistogram}
                                            />
                                            <Text>Chart</Text>
                                        </Group>
                                    ),
                                    disabled: results.length === 0,
                                },
                                {
                                    value: 'sql',
                                    label: (
                                        <Group spacing="xs" noWrap>
                                            <MantineIcon
                                                icon={IconCodeCircle}
                                            />
                                            <Text>Query</Text>
                                        </Group>
                                    ),
                                    disabled:
                                        allSelectedFieldNames.length === 0,
                                },
                            ]}
                            defaultValue={EditorTabs.VISUALIZATION}
                            onChange={(value) => {
                                if (value === 'sql') {
                                    dispatch(
                                        setActiveEditorTab(EditorTabs.SQL),
                                    );
                                } else {
                                    dispatch(
                                        setActiveEditorTab(
                                            EditorTabs.VISUALIZATION,
                                        ),
                                    );
                                }
                            }}
                        />
                        <Filters />
                    </Group>

                    <Group spacing="md">
                        <RunSemanticQueryButton />
                    </Group>
                </Group>
            </Paper>

            <Paper
                ref={inputSectionRef}
                shadow="none"
                radius={0}
                style={{ flex: 1 }}
                sx={(theme) => ({
                    borderWidth: '0 0 0 1px',
                    borderStyle: 'solid',
                    borderColor: theme.colors.gray[3],
                    overflow: 'auto',
                })}
            >
                {allSelectedFieldNames.length ? (
                    <Box
                        style={{ flex: 1 }}
                        sx={{
                            width: inputSectionWidth,
                        }}
                    >
                        <ConditionalVisibility
                            isVisible={activeEditorTab === EditorTabs.SQL}
                        >
                            <SqlViewer />
                        </ConditionalVisibility>

                        <ConditionalVisibility
                            isVisible={
                                activeEditorTab === EditorTabs.VISUALIZATION
                            }
                        >
                            <ResultsViewer />
                        </ConditionalVisibility>
                    </Box>
                ) : null}
            </Paper>
        </Flex>
=======
                <SegmentedControl
                    color="dark"
                    size="sm"
                    radius="sm"
                    data={[
                        {
                            value: EditorTabs.RESULTS,
                            label: (
                                <Group spacing="xs" noWrap>
                                    <MantineIcon icon={IconTable} />
                                    <Text>Results</Text>
                                </Group>
                            ),
                        },
                        {
                            value: EditorTabs.VISUALIZATION,
                            label: (
                                <Group spacing="xs" noWrap>
                                    <MantineIcon icon={IconChartHistogram} />
                                    <Text>Chart</Text>
                                </Group>
                            ),
                        },
                    ]}
                    disabled={
                        allSelectedFieldNames.length === 0 ||
                        results.length === 0
                    }
                    value={activeEditorTab}
                    onChange={(value: EditorTabs) => {
                        dispatch(setActiveEditorTab(value));
                    }}
                />

                <RunSemanticQueryButton />
            </Group>

            {!view ? (
                <Center sx={{ flexGrow: 1 }}>
                    <SuboptimalState
                        title="Select a view"
                        description="Please select a view from the sidebar to start building a query"
                    />
                </Center>
            ) : results.length === 0 ? (
                <Center sx={{ flexGrow: 1 }}>
                    <SuboptimalState
                        title="No results"
                        description="Please run the query to see results"
                    />
                </Center>
            ) : activeEditorTab === EditorTabs.RESULTS ? (
                <ContentResults />
            ) : activeEditorTab === EditorTabs.VISUALIZATION ? (
                <ContentCharts />
            ) : null}
        </>
>>>>>>> 98478d6a
    );
};

export default Content;<|MERGE_RESOLUTION|>--- conflicted
+++ resolved
@@ -4,37 +4,19 @@
 import MantineIcon from '../../../components/common/MantineIcon';
 import SuboptimalState from '../../../components/common/SuboptimalState/SuboptimalState';
 import { useAppDispatch, useAppSelector } from '../store/hooks';
-import { selectAllSelectedFieldNames, selectFilters } from '../store/selectors';
+import { selectAllSelectedFieldNames } from '../store/selectors';
 import { EditorTabs, setActiveEditorTab } from '../store/semanticViewerSlice';
-<<<<<<< HEAD
-import Filters from './Filters';
-import ResultsViewer from './ResultsViewer';
-=======
 import ContentCharts from './ContentCharts';
 import ContentResults from './ContentResults';
->>>>>>> 98478d6a
 import { RunSemanticQueryButton } from './RunSemanticQueryButton';
 
 const Content: FC = () => {
     const dispatch = useAppDispatch();
 
     const allSelectedFieldNames = useAppSelector(selectAllSelectedFieldNames);
-<<<<<<< HEAD
-    const selectedFilters = useAppSelector(selectFilters);
-
-    const { ref: inputSectionRef, width: inputSectionWidth } = useElementSize();
-    const { activeEditorTab, results } = useAppSelector(
-        (state) => state.semanticViewer,
-    );
-    const dispatch = useAppDispatch();
-
-    if (allSelectedFieldNames.length === 0 && selectedFilters.length === 0)
-        return null;
-=======
     const { results, view, activeEditorTab } = useAppSelector(
         (state) => state.semanticViewer,
     );
->>>>>>> 98478d6a
 
     return (
         <>
@@ -47,101 +29,6 @@
                 })}
                 position="apart"
             >
-<<<<<<< HEAD
-                <Group position="apart">
-                    <Group position="apart" pos="relative">
-                        <SegmentedControl
-                            color="dark"
-                            size="sm"
-                            radius="sm"
-                            data={[
-                                {
-                                    value: 'chart',
-                                    label: (
-                                        <Group spacing="xs" noWrap>
-                                            <MantineIcon
-                                                icon={IconChartHistogram}
-                                            />
-                                            <Text>Chart</Text>
-                                        </Group>
-                                    ),
-                                    disabled: results.length === 0,
-                                },
-                                {
-                                    value: 'sql',
-                                    label: (
-                                        <Group spacing="xs" noWrap>
-                                            <MantineIcon
-                                                icon={IconCodeCircle}
-                                            />
-                                            <Text>Query</Text>
-                                        </Group>
-                                    ),
-                                    disabled:
-                                        allSelectedFieldNames.length === 0,
-                                },
-                            ]}
-                            defaultValue={EditorTabs.VISUALIZATION}
-                            onChange={(value) => {
-                                if (value === 'sql') {
-                                    dispatch(
-                                        setActiveEditorTab(EditorTabs.SQL),
-                                    );
-                                } else {
-                                    dispatch(
-                                        setActiveEditorTab(
-                                            EditorTabs.VISUALIZATION,
-                                        ),
-                                    );
-                                }
-                            }}
-                        />
-                        <Filters />
-                    </Group>
-
-                    <Group spacing="md">
-                        <RunSemanticQueryButton />
-                    </Group>
-                </Group>
-            </Paper>
-
-            <Paper
-                ref={inputSectionRef}
-                shadow="none"
-                radius={0}
-                style={{ flex: 1 }}
-                sx={(theme) => ({
-                    borderWidth: '0 0 0 1px',
-                    borderStyle: 'solid',
-                    borderColor: theme.colors.gray[3],
-                    overflow: 'auto',
-                })}
-            >
-                {allSelectedFieldNames.length ? (
-                    <Box
-                        style={{ flex: 1 }}
-                        sx={{
-                            width: inputSectionWidth,
-                        }}
-                    >
-                        <ConditionalVisibility
-                            isVisible={activeEditorTab === EditorTabs.SQL}
-                        >
-                            <SqlViewer />
-                        </ConditionalVisibility>
-
-                        <ConditionalVisibility
-                            isVisible={
-                                activeEditorTab === EditorTabs.VISUALIZATION
-                            }
-                        >
-                            <ResultsViewer />
-                        </ConditionalVisibility>
-                    </Box>
-                ) : null}
-            </Paper>
-        </Flex>
-=======
                 <SegmentedControl
                     color="dark"
                     size="sm"
@@ -199,7 +86,6 @@
                 <ContentCharts />
             ) : null}
         </>
->>>>>>> 98478d6a
     );
 };
 
