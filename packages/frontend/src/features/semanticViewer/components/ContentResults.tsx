<<<<<<< HEAD
import { TableDataModel } from '@lightdash/common';
=======
import type { ApiError } from '@lightdash/common';
>>>>>>> 925f57bd
import { Box, Tabs, Text } from '@mantine/core';
import { IconCodeCircle } from '@tabler/icons-react';
import { useMemo, useState, type FC } from 'react';
import { Panel, PanelGroup, PanelResizeHandle } from 'react-resizable-panels';
import MantineIcon from '../../../components/common/MantineIcon';
import SuboptimalState from '../../../components/common/SuboptimalState/SuboptimalState';
import { Table } from '../../../components/DataViz/visualizations/Table';
import { SemanticViewerResultsRunnerFrontend } from '../runners/SemanticViewerResultsRunnerFrontend';
import { useAppSelector } from '../store/hooks';
import {
    selectResultsTableVizConfig,
    selectSemanticLayerInfo,
    selectSemanticLayerQuery,
} from '../store/selectors';
import SqlViewer from './SqlViewer';

enum TabPanel {
    SQL = 'SQL',
}

type ContentResultsProps = {
    resultsError?: ApiError;
    onTableHeaderClick: (fieldName: string) => void;
};

const ContentResults: FC<ContentResultsProps> = ({
    onTableHeaderClick,
    resultsError,
}) => {
    const semanticViewerInfo = useAppSelector(selectSemanticLayerInfo);

    const resultsTableVizConfig = useAppSelector(selectResultsTableVizConfig);
    const { results, columnNames, fields } = useAppSelector(
        (state) => state.semanticViewer,
    );

    const [openPanel, setOpenPanel] = useState<TabPanel>();

    const handleOpenPanel = (panel: TabPanel) => {
        setOpenPanel(panel);
    };

    const handleClosePanel = () => {
        setOpenPanel(undefined);
    };

    const semanticLayerQuery = useAppSelector((state) =>
        selectSemanticLayerQuery(state),
    );

    const resultsRunner = useMemo(() => {
        return new SemanticViewerResultsRunnerFrontend({
            rows: results ?? [],
            columnNames: columnNames ?? [],
            fields,
            projectUuid: semanticViewerInfo.projectUuid,
        });
    }, [results, columnNames, semanticViewerInfo.projectUuid, fields]);

    const thSortConfig = useMemo(() => {
        return TableDataModel.getTableHeaderSortConfig(
            columnNames,
            semanticLayerQuery,
        );
    }, [columnNames, semanticLayerQuery]);

    return (
        <>
            <PanelGroup direction="vertical">
                <Panel
                    id="semantic-viewer-panel-results"
                    order={1}
                    minSize={30}
                    style={{ display: 'flex' }}
                >
                    {resultsError ? (
                        <SuboptimalState
                            title="Failed to fetch results"
                            description={
                                resultsError.error.message ??
                                'Please check your filters and field selection.'
                            }
                        />
                    ) : results.length > 0 ? (
                        <Table
                            resultsRunner={resultsRunner}
                            columnsConfig={resultsTableVizConfig.columns}
                            thSortConfig={thSortConfig}
                            onTHClick={onTableHeaderClick}
                            flexProps={{
                                m: '-1px',
                            }}
                        />
                    ) : (
                        <SuboptimalState
                            title="No results"
                            description="Select fields and adjust filters to see results."
                        />
                    )}
                </Panel>

                {openPanel === TabPanel.SQL && (
                    <>
                        <Box
                            component={PanelResizeHandle}
                            bg="gray.2"
                            h="xs"
                            sx={(theme) => ({
                                transition: 'background-color 0.2s ease-in-out',
                                '&[data-resize-handle-state="hover"]': {
                                    backgroundColor: theme.colors.gray[3],
                                },
                                '&[data-resize-handle-state="drag"]': {
                                    backgroundColor: theme.colors.gray[4],
                                },
                            })}
                        />

                        <Panel
                            id={`semantic-viewer-panel-tab-${TabPanel.SQL}`}
                            collapsible
                            order={2}
                            defaultSize={25}
                            minSize={10}
                            onCollapse={() => setOpenPanel(undefined)}
                        >
                            <SqlViewer />
                        </Panel>
                    </>
                )}
            </PanelGroup>

            <Tabs
                color="gray"
                inverted
                allowTabDeactivation
                value={openPanel ?? null}
                onTabChange={(newTabValue: TabPanel | null) => {
                    if (newTabValue) {
                        handleOpenPanel(newTabValue);
                    } else {
                        handleClosePanel();
                    }
                }}
            >
                <Tabs.List style={{ alignItems: 'center' }} pb="two">
                    <Tabs.Tab
                        value={TabPanel.SQL}
                        h="xxl"
                        px="lg"
                        icon={<MantineIcon icon={IconCodeCircle} />}
                    >
                        View SQL
                    </Tabs.Tab>

                    <Text ml="auto" mr="lg" fz="sm">
                        Total rows:{' '}
                        <Text span fw={500}>
                            {results.length}
                        </Text>
                    </Text>
                </Tabs.List>
            </Tabs>
        </>
    );
};

export default ContentResults;<|MERGE_RESOLUTION|>--- conflicted
+++ resolved
@@ -1,8 +1,5 @@
-<<<<<<< HEAD
+import type { ApiError } from '@lightdash/common';
 import { TableDataModel } from '@lightdash/common';
-=======
-import type { ApiError } from '@lightdash/common';
->>>>>>> 925f57bd
 import { Box, Tabs, Text } from '@mantine/core';
 import { IconCodeCircle } from '@tabler/icons-react';
 import { useMemo, useState, type FC } from 'react';
