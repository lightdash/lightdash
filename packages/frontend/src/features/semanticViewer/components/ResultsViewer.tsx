--- conflicted
+++ resolved
@@ -1,5 +1,8 @@
-<<<<<<< HEAD
-import { isTableChartSQLConfig, type ResultRow } from '@lightdash/common';
+import {
+    isTableChartSQLConfig,
+    type ResultRow,
+    type SemanticLayerResultRow,
+} from '@lightdash/common';
 import {
     Box,
     Group,
@@ -10,9 +13,10 @@
 } from '@mantine/core';
 import { useElementSize } from '@mantine/hooks';
 import { IconChartHistogram, IconCodeCircle } from '@tabler/icons-react';
-import { type FC } from 'react';
+import { useEffect, type FC } from 'react';
 import { ConditionalVisibility } from '../../../components/common/ConditionalVisibility';
 import MantineIcon from '../../../components/common/MantineIcon';
+import useToaster from '../../../hooks/toaster/useToaster';
 import { useSemanticViewerQueryRun } from '../api/streamingResults';
 import { useAppDispatch, useAppSelector } from '../store/hooks';
 import { selectCurrentChartConfig } from '../store/selectors';
@@ -25,23 +29,6 @@
 import SqlViewer from './SqlViewer';
 import SqlRunnerChart from './visualizations/SqlRunnerChart';
 import { Table } from './visualizations/Table';
-=======
-import {
-    type ResultRow,
-    type SemanticLayerResultRow,
-    type SqlTableConfig,
-} from '@lightdash/common';
-import { Box, Button, Center, LoadingOverlay, Overlay } from '@mantine/core';
-import { IconPlayerPlay } from '@tabler/icons-react';
-import { isEqual } from 'lodash';
-import { useCallback, useMemo, useState, type FC } from 'react';
-import MantineIcon from '../../../components/common/MantineIcon';
-import useToaster from '../../../hooks/toaster/useToaster';
-import { Table } from '../../sqlRunner/components/visualizations/Table';
-import { useSemanticViewerQueryRun } from '../api/streamingResults';
-import { useAppSelector } from '../store/hooks';
-import { selectAllSelectedFieldsByKind } from '../store/selectors';
->>>>>>> 1f794be2
 
 const sanitizeFieldId = (fieldId: string) => fieldId.replace('.', '_');
 
@@ -65,22 +52,7 @@
 };
 
 const ResultsViewer: FC = () => {
-    const { projectUuid, sortBy } = useAppSelector(
-        (state) => state.semanticViewer,
-    );
-
-    const allSelectedFieldsByKind = useAppSelector(
-        selectAllSelectedFieldsByKind,
-    );
-
-    const { showToastError } = useToaster();
-
-    const [lastQuery, setLastQuery] = useState<
-        typeof allSelectedFieldsByKind | null
-    >(null);
-
     const {
-<<<<<<< HEAD
         projectUuid,
         selectedDimensions,
         selectedTimeDimensions,
@@ -88,8 +60,10 @@
         activeEditorTab,
         results,
         columns,
+        sortBy,
     } = useAppSelector((state) => state.semanticViewer);
     const dispatch = useAppDispatch();
+    const { showToastError } = useToaster();
 
     const { ref: inputSectionRef, width: inputSectionWidth } = useElementSize();
     const mantineTheme = useMantineTheme();
@@ -113,47 +87,48 @@
         (state) => state.pieChartConfig.config,
     );
 
-    const { mutate: runSemanticViewerQuery, isLoading } =
-        useSemanticViewerQueryRun({
-            onSuccess: (data) => {
-                if (data) {
-                    const resultRows: ResultRow[] = data.results.map(
-                        (result) => {
-                            return Object.entries(result).reduce(
-                                (acc, entry) => {
-                                    const [key, resultValue] = entry;
-                                    return {
-                                        ...acc,
-                                        [sanitizeFieldId(key)]: {
-                                            value: {
-                                                raw: resultValue,
-                                                formatted:
-                                                    resultValue?.toString(),
-                                            },
-                                        },
-                                    };
-                                },
-                                {},
-                            );
-                        },
-                    );
-                    const allReferencedColumns = [
-                        ...selectedDimensions,
-                        ...selectedTimeDimensions.map((d) => d.name),
-                        ...selectedMetrics,
-                    ].map(sanitizeFieldId);
-                    const usedColumns = columns.filter((c) =>
-                        allReferencedColumns.includes(c.reference),
-                    );
-                    dispatch(
-                        setResults({
-                            results: resultRows,
-                            columns: usedColumns,
-                        }),
-                    );
-                }
-            },
-        });
+    const {
+        data: resultsData,
+        mutateAsync: runSemanticViewerQuery,
+        isLoading,
+    } = useSemanticViewerQueryRun({
+        select: (data) => {
+            if (!data) return undefined;
+            return mapResultsToTableData(data);
+        },
+        onError: (data) => {
+            showToastError({
+                title: 'Could not fetch SQL query results',
+                subtitle: data.error.message,
+            });
+        },
+    });
+
+    useEffect(() => {
+        if (resultsData) {
+            const allReferencedColumns = [
+                ...selectedDimensions.map((d) => d.name),
+                ...selectedTimeDimensions.map((d) => d.name),
+                ...selectedMetrics.map((d) => d.name),
+            ].map(sanitizeFieldId);
+            const usedColumns = columns.filter((c) =>
+                allReferencedColumns.includes(c.reference),
+            );
+            dispatch(
+                setResults({
+                    results: resultsData,
+                    columns: usedColumns,
+                }),
+            );
+        }
+    }, [
+        resultsData,
+        columns,
+        dispatch,
+        selectedDimensions,
+        selectedTimeDimensions,
+        selectedMetrics,
+    ]);
 
     return (
         <>
@@ -232,6 +207,7 @@
                                         dimensions: selectedDimensions,
                                         metrics: selectedMetrics,
                                         timeDimensions: selectedTimeDimensions,
+                                        sortBy,
                                     },
                                 })
                             }
@@ -292,7 +268,11 @@
                                             }
                                         >
                                             <SqlRunnerChart
-                                                data={{ results, columns }}
+                                                data={{
+                                                    results,
+                                                    columns,
+                                                    sortBy: [],
+                                                }}
                                                 config={config}
                                                 isLoading={isLoading}
                                                 style={{
@@ -328,96 +308,6 @@
                 </Box>
             </Paper>
         </>
-=======
-        data: resultsData,
-        mutateAsync: runSemanticViewerQuery,
-        isLoading,
-    } = useSemanticViewerQueryRun({
-        select: (data) => {
-            if (!data) return undefined;
-            return mapResultsToTableData(data);
-        },
-        onError: (data) => {
-            showToastError({
-                title: 'Could not fetch SQL query results',
-                subtitle: data.error.message,
-            });
-        },
-    });
-
-    const shouldRunNewQuery = useMemo(() => {
-        if (!lastQuery) return true;
-        return !isEqual(lastQuery, allSelectedFieldsByKind);
-    }, [lastQuery, allSelectedFieldsByKind]);
-
-    const handleRunQuery = useCallback(async () => {
-        if (!shouldRunNewQuery) return;
-
-        await runSemanticViewerQuery({
-            projectUuid,
-            query: { ...allSelectedFieldsByKind, sortBy },
-        });
-
-        setLastQuery(allSelectedFieldsByKind);
-    }, [
-        projectUuid,
-        sortBy,
-        allSelectedFieldsByKind,
-        shouldRunNewQuery,
-        runSemanticViewerQuery,
-    ]);
-
-    const config: SqlTableConfig = useMemo(() => {
-        const firstRow = resultsData?.[0];
-        const columns = Object.keys(firstRow || {}).reduce((acc, key) => {
-            return {
-                ...acc,
-                [sanitizeFieldId(key)]: {
-                    visible: true,
-                    reference: sanitizeFieldId(key),
-                    label: key,
-                    frozen: false,
-                    order: undefined,
-                },
-            };
-        }, {});
-
-        return { columns };
-    }, [resultsData]);
-
-    return (
-        <Box pos="relative" h="100%">
-            <LoadingOverlay
-                visible={isLoading}
-                overlayBlur={2}
-                loaderProps={{ color: 'gray', size: 'sm' }}
-            />
-
-            {shouldRunNewQuery && (
-                <Overlay blur={3} color="#fff" opacity={0.33}>
-                    <Center h="100%">
-                        <Button
-                            size="xs"
-                            leftIcon={<MantineIcon icon={IconPlayerPlay} />}
-                            loading={isLoading}
-                            onClick={handleRunQuery}
-                        >
-                            Run query
-                        </Button>
-                    </Center>
-                </Overlay>
-            )}
-
-            {resultsData && (
-                <Box h="100%">
-                    {/* TODO: dummy fix for table header stretching vertically */}
-                    <Box>
-                        <Table data={resultsData} config={config} />
-                    </Box>
-                </Box>
-            )}
-        </Box>
->>>>>>> 1f794be2
     );
 };
 
