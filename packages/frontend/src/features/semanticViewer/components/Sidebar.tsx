--- conflicted
+++ resolved
@@ -25,24 +25,16 @@
 import SidebarViewFields from './SidebarViewFields';
 import SidebarViews from './SidebarViews';
 
-<<<<<<< HEAD
-const Sidebar: FC = () => {
-=======
 type SidebarProps = {
     shouldShowSave?: boolean;
 };
 
 const Sidebar: FC<SidebarProps> = ({ shouldShowSave }) => {
->>>>>>> 8b37e767
     const { features, projectUuid } = useAppSelector(selectSemanticLayerInfo);
     const { semanticLayerView, saveModalOpen } = useAppSelector(
         (state) => state.semanticViewer,
     );
     const history = useHistory();
-<<<<<<< HEAD
-
-=======
->>>>>>> 8b37e767
     const dispatch = useAppDispatch();
 
     const handleExitView = () => {
@@ -53,15 +45,8 @@
         (state) => state.semanticViewer,
     );
 
-<<<<<<< HEAD
-    const handleSave = (uuid: string) => {
-        history.replace(
-            `/projects/${projectUuid}/semantic-viewer/${uuid}/edit`,
-        );
-=======
     const handleCreate = (slug: string) => {
         history.replace(`/projects/${projectUuid}/semantic-viewer/${slug}`);
->>>>>>> 8b37e767
     };
 
     return (
@@ -78,13 +63,6 @@
                     borderBottom: `1px solid ${theme.colors.gray[3]}`,
                 })}
             >
-<<<<<<< HEAD
-                {semanticLayerView && (
-                    <>
-                        <SaveChart.Content />
-                        {saveModalOpen && (
-                            <SaveChart.Modal onSave={handleSave} />
-=======
                 {semanticLayerView && shouldShowSave && (
                     <>
                         <SaveSemanticViewerChart />
@@ -92,7 +70,6 @@
                             <SaveSemanticViewerChartModal
                                 onSave={handleCreate}
                             />
->>>>>>> 8b37e767
                         )}
                     </>
                 )}
