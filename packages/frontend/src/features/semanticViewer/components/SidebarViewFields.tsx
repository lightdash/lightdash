import {
    assertUnreachable,
    FieldType as FieldKind,
    SemanticLayerFieldType,
    type SemanticLayerField,
    type SemanticLayerTimeDimension,
} from '@lightdash/common';
import {
    ActionIcon,
    Center,
    Loader,
    LoadingOverlay,
    Stack,
    TextInput,
} from '@mantine/core';
import { IconSearch, IconX } from '@tabler/icons-react';
import Fuse from 'fuse.js';
import { useEffect, useMemo, useState } from 'react';
import MantineIcon from '../../../components/common/MantineIcon';
import SuboptimalState from '../../../components/common/SuboptimalState/SuboptimalState';
import { useSemanticLayerViewFields } from '../api/hooks';
import { useAppDispatch, useAppSelector } from '../store/hooks';
<<<<<<< HEAD
import { setFields, toggleField } from '../store/semanticViewerSlice';
import FieldIcon from './FieldIcon';

const getNavbarColorByFieldKind = (kind: SemanticLayerField['kind']) => {
    switch (kind) {
        case FieldKind.DIMENSION:
            return 'blue';
        case FieldKind.METRIC:
            return 'orange';
        default:
            return assertUnreachable(kind, `Unknown field kind ${kind}`);
    }
};
=======
import {
    selectAllSelectedFieldNames,
    selectAllSelectedFieldsByKind,
} from '../store/selectors';
import {
    toggleDimension,
    toggleMetric,
    toggleTimeDimension,
} from '../store/semanticViewerSlice';
import SidebarViewFieldsGroup from './SidebarViewFieldsGroup';
>>>>>>> 1f794be2

const getSearchResults = (
    fields: SemanticLayerField[],
    searchQuery: string,
) => {
    if (searchQuery === '') return fields;

    return new Fuse(fields, {
        keys: ['label', 'name', 'description'],
        ignoreLocation: true,
        threshold: 0.3,
    })
        .search(searchQuery)
        .map((result) => result.item);
};

const SidebarViewFields = () => {
    const { projectUuid, view } = useAppSelector(
        (state) => state.semanticViewer,
    );
    const allSelectedFieldsBykind = useAppSelector(
        selectAllSelectedFieldsByKind,
    );
    const allSelectedFieldNames = useAppSelector(selectAllSelectedFieldNames);
    const dispatch = useAppDispatch();

    const [searchQuery, setSearchQuery] = useState('');

    if (!view) {
        throw new Error('Impossible state');
    }

    const fields = useSemanticLayerViewFields(
        {
            projectUuid,
            view,
            selectedFields: allSelectedFieldsBykind,
        },
        {
            keepPreviousData: true,
        },
    );

    const searchedFields = useMemo(() => {
        if (!fields.data) return;

        return getSearchResults(fields.data, searchQuery);
    }, [fields.data, searchQuery]);

    useEffect(() => {
        if (fields.data) {
            dispatch(setFields(fields.data));
        }
    }, [dispatch, fields.data]);
    if (fields.isError) {
        throw fields.error;
    }

    if (fields.isLoading) {
        return (
            <Center sx={{ flexGrow: 1 }}>
                <Loader color="gray" size="sm" />
            </Center>
        );
    }

    const handleFieldToggle = (
        field:
            | Pick<SemanticLayerField, 'name' | 'kind' | 'type'>
            | Pick<
                  SemanticLayerTimeDimension,
                  'name' | 'kind' | 'type' | 'granularity'
              >,
    ) => {
        switch (field.kind) {
            case FieldKind.DIMENSION:
                switch (field.type) {
                    case SemanticLayerFieldType.TIME:
                        return dispatch(toggleTimeDimension(field));
                    case SemanticLayerFieldType.NUMBER:
                    case SemanticLayerFieldType.STRING:
                    case SemanticLayerFieldType.BOOLEAN:
                        return dispatch(toggleDimension(field));
                    default:
                        return assertUnreachable(
                            field.type,
                            `Unknown field type: ${field.type}`,
                        );
                }
            case FieldKind.METRIC:
                return dispatch(toggleMetric(field));
            default:
                return assertUnreachable(
                    field.kind,
                    `Unknown field kind: ${field.kind}`,
                );
        }
    };

    const searchedOrAllFields = searchedFields ?? fields.data;

    return fields.data.length === 0 ? (
        <SuboptimalState
            title="No fields available"
            description="No fields have been created in this view yet."
        />
    ) : (
        <>
            <LoadingOverlay
                visible={fields.isFetching}
                opacity={0.5}
                loaderProps={{ color: 'gray', size: 'sm' }}
            />

            <Stack sx={{ flexGrow: 1 }}>
                <Stack
                    bg="white"
                    sx={{
                        position: 'sticky',
                        top: 0,
                        zIndex: 1,
                    }}
                >
                    <TextInput
                        size="xs"
                        type="search"
                        icon={<MantineIcon icon={IconSearch} />}
                        rightSection={
                            searchQuery ? (
                                <ActionIcon
                                    size="xs"
                                    onClick={() => setSearchQuery('')}
                                >
                                    <MantineIcon icon={IconX} />
                                </ActionIcon>
                            ) : null
                        }
                        placeholder="Search fields"
                        value={searchQuery}
                        onChange={(e) => setSearchQuery(e.target.value)}
                    />

                    <SidebarViewFieldsGroup
                        containerProps={{
                            sx: { boxShadow: '0 3px 0 0 white' },
                        }}
                        groupLabel="Selected fields"
                        isActive
                        fields={searchedOrAllFields.filter((field) =>
                            allSelectedFieldNames.includes(field.name),
                        )}
                        searchQuery={searchQuery}
                        handleFieldToggle={handleFieldToggle}
                    />
                </Stack>

                <Stack>
                    <SidebarViewFieldsGroup
                        groupLabel="Available fields"
                        fields={searchedOrAllFields.filter(
                            (field) =>
                                !allSelectedFieldNames.includes(field.name) &&
                                field.visible,
                        )}
                        searchQuery={searchQuery}
                        handleFieldToggle={handleFieldToggle}
                    />

                    <SidebarViewFieldsGroup
                        groupLabel="Unavailable fields"
                        fields={searchedOrAllFields.filter(
                            (field) =>
                                !allSelectedFieldNames.includes(field.name) &&
                                !field.visible,
                        )}
                        searchQuery={searchQuery}
                        handleFieldToggle={handleFieldToggle}
                    />
                </Stack>

                {searchedFields && searchedOrAllFields.length === 0 ? (
                    <SuboptimalState
                        title="No fields match search"
                        description="No fields match the search query."
                    />
                ) : null}
            </Stack>
        </>
    );
};

export default SidebarViewFields;<|MERGE_RESOLUTION|>--- conflicted
+++ resolved
@@ -20,32 +20,17 @@
 import SuboptimalState from '../../../components/common/SuboptimalState/SuboptimalState';
 import { useSemanticLayerViewFields } from '../api/hooks';
 import { useAppDispatch, useAppSelector } from '../store/hooks';
-<<<<<<< HEAD
-import { setFields, toggleField } from '../store/semanticViewerSlice';
-import FieldIcon from './FieldIcon';
-
-const getNavbarColorByFieldKind = (kind: SemanticLayerField['kind']) => {
-    switch (kind) {
-        case FieldKind.DIMENSION:
-            return 'blue';
-        case FieldKind.METRIC:
-            return 'orange';
-        default:
-            return assertUnreachable(kind, `Unknown field kind ${kind}`);
-    }
-};
-=======
 import {
     selectAllSelectedFieldNames,
     selectAllSelectedFieldsByKind,
 } from '../store/selectors';
 import {
+    setFields,
     toggleDimension,
     toggleMetric,
     toggleTimeDimension,
 } from '../store/semanticViewerSlice';
 import SidebarViewFieldsGroup from './SidebarViewFieldsGroup';
->>>>>>> 1f794be2
 
 const getSearchResults = (
     fields: SemanticLayerField[],
