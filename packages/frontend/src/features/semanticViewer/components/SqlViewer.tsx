--- conflicted
+++ resolved
@@ -1,6 +1,6 @@
 import { Box, LoadingOverlay } from '@mantine/core';
 import { Prism } from '@mantine/prism';
-import { useMemo, type FC } from 'react';
+import { type FC } from 'react';
 import { useSemanticLayerSql } from '../api/hooks';
 import { useAppSelector } from '../store/hooks';
 import {
@@ -10,41 +10,12 @@
 
 const SqlViewer: FC = () => {
     const { projectUuid } = useAppSelector(selectSemanticLayerInfo);
-<<<<<<< HEAD
-
-    const { sortBy, limit, filters } = useAppSelector(
-        (state) => state.semanticViewer,
-    );
-
-    const filtersArr = useMemo(() => {
-        return Object.values(filters);
-    }, [filters]);
-
-    const allSelectedFieldsByKind = useAppSelector(
-        selectAllSelectedFieldsByKind,
-    );
-
-    const sql = useSemanticLayerSql(
-        {
-            projectUuid,
-            query: {
-                ...allSelectedFieldsByKind,
-                sortBy,
-                limit,
-                filters: filtersArr,
-            },
-        },
-        {
-            keepPreviousData: true,
-        },
-=======
     const semanticQuery = useAppSelector(selectSemanticLayerQuery);
     const { results } = useAppSelector((state) => state.semanticViewer);
 
     const sql = useSemanticLayerSql(
         { projectUuid, query: semanticQuery },
         { keepPreviousData: true, enabled: results.length !== 0 },
->>>>>>> 98478d6a
     );
 
     if (sql.isError) {
