import { Box, LoadingOverlay } from '@mantine/core';
import { Prism } from '@mantine/prism';
import { type FC } from 'react';
import { useSemanticLayerSql } from '../api/hooks';
import { useAppSelector } from '../store/hooks';

const SqlViewer: FC = () => {
    const {
        projectUuid,
        selectedDimensions,
        selectedTimeDimensions,
        selectedMetrics,
        sortBy,
    } = useAppSelector((state) => state.semanticViewer);

    const sql = useSemanticLayerSql(
        {
            projectUuid,
            payload: {
                dimensions: selectedDimensions,
                metrics: selectedMetrics,
                timeDimensions: selectedTimeDimensions,
                sortBy,
            },
        },
        {
            keepPreviousData: true,
        },
    );

    if (sql.isError) {
        throw sql.error;
    }

    return (
<<<<<<< HEAD
        <Box pos="relative" sx={{height: '300px'}}>
=======
        <Box pos="relative" h="100%">
>>>>>>> 1f794be2
            <LoadingOverlay
                visible={sql.isFetching}
                opacity={1}
                loaderProps={{ color: 'gray', size: 'sm' }}
            />

            <Prism m={0} radius={0} language="sql" withLineNumbers>
                {sql.data ?? ''}
            </Prism>
        </Box>
    );
};

export default SqlViewer;<|MERGE_RESOLUTION|>--- conflicted
+++ resolved
@@ -33,11 +33,7 @@
     }
 
     return (
-<<<<<<< HEAD
-        <Box pos="relative" sx={{height: '300px'}}>
-=======
         <Box pos="relative" h="100%">
->>>>>>> 1f794be2
             <LoadingOverlay
                 visible={sql.isFetching}
                 opacity={1}
