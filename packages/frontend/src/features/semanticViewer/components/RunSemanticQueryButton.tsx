--- conflicted
+++ resolved
@@ -93,18 +93,8 @@
     ]);
 
     const handleSubmit = useCallback(
-<<<<<<< HEAD
-        () =>
-            runSemanticViewerQuery({
-                ...allSelectedFieldsByKind,
-                sortBy,
-                limit,
-            }),
-        [allSelectedFieldsByKind, runSemanticViewerQuery, limit, sortBy],
-=======
         () => runSemanticViewerQuery(semanticQuery),
         [semanticQuery, runSemanticViewerQuery],
->>>>>>> 4d7db5b2
     );
 
     const handleLimitChange = useCallback(
