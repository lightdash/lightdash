import {
    assertUnreachable,
    isSemanticLayerBaseOperator,
    isSemanticLayerExactTimeFilter,
    isSemanticLayerRelativeTimeFilter,
    isSemanticLayerRelativeTimeOperator,
    isSemanticLayerStringFilter,
    type SemanticLayerField,
    type SemanticLayerFilter,
} from '@lightdash/common';
import {
    ActionIcon,
    Box,
    Group,
    Menu,
    rem,
    Stack,
    Text,
    useMantineTheme,
    type SelectItem,
    type StackProps,
} from '@mantine/core';
import {
    IconDots,
    IconPlus,
    IconRefresh,
    IconTrash,
} from '@tabler/icons-react';
import { capitalize } from 'lodash';
import { useCallback, useMemo, useState, type FC } from 'react';
import MantineIcon from '../../../../components/common/MantineIcon';
import FilterButton from './FilterButton';
import FilterFieldSelect from './FilterFieldSelect';
<<<<<<< HEAD
import FilterInput from './FilterInput';
=======
import getOperatorString from './getOperatorString';
>>>>>>> e3911f6b

enum AndOr {
    AND = 'and',
    OR = 'or',
}

type FilterProps = Pick<StackProps, 'style'> & {
    filter: SemanticLayerFilter;
    fieldOptions: SelectItem[];
    allFields: SemanticLayerField[];
    onDelete: () => void;
    onUpdate: (filter: SemanticLayerFilter) => void;
    nestedFilterProps?: {
        currentGroup: AndOr;
        moveSelfInParent: (moveTo: AndOr, filterUuid: string) => void;
        nestingLevel: number;
    };
    isFirstRootFilter?: boolean;
};

const LEFT_COMPONENT_WIDTH = rem(44);

type GroupLeftProps = {
    nestedFilterProps: { currentGroup: AndOr } | undefined;
    hasNestedFilters: boolean;
    isFirstRootFilter: boolean | undefined;
};

const GroupLeft: FC<GroupLeftProps> = ({
    nestedFilterProps,
    hasNestedFilters,
    isFirstRootFilter,
}) => {
    const theme = useMantineTheme();

    // Root filter
    if (!nestedFilterProps) {
        return (
            <Box w={LEFT_COMPONENT_WIDTH} style={{ flexShrink: 0 }}>
                <Text size="xs" fw="bold" color={theme.colors.gray[6]}>
                    {isFirstRootFilter ? 'Where' : 'And'}
                </Text>
            </Box>
        );
    }

    // Nested filter with nested filters
    if (nestedFilterProps && hasNestedFilters) {
        return (
            <Box w={LEFT_COMPONENT_WIDTH} style={{ flexShrink: 0 }}>
                <Text size="xs" fw="bold" color={theme.colors.gray[6]}>
                    {capitalize(nestedFilterProps.currentGroup)}
                </Text>
            </Box>
        );
    }

    return null;
};

type FilterLeftProps = {
    filter: SemanticLayerFilter;
    nestedFilterProps: FilterProps['nestedFilterProps'];
    hasNestedFilters: boolean;
};

const FilterLeft: FC<FilterLeftProps> = ({
    filter,
    nestedFilterProps,
    hasNestedFilters,
}) => {
    const theme = useMantineTheme();

    if (hasNestedFilters) {
        return (
            <Box w={LEFT_COMPONENT_WIDTH} style={{ flexShrink: 0 }}>
                <Text size="xs" fw="bold" color={theme.colors.gray[6]}>
                    Where
                </Text>
            </Box>
        );
    }

    if (nestedFilterProps) {
        return (
            <Box w={LEFT_COMPONENT_WIDTH} style={{ flexShrink: 0 }}>
                <FilterButton
                    icon={IconRefresh}
                    onClick={() => {
                        nestedFilterProps.moveSelfInParent(
                            nestedFilterProps.currentGroup === AndOr.AND
                                ? AndOr.OR
                                : AndOr.AND,
                            filter.uuid,
                        );
                    }}
                >
                    {capitalize(nestedFilterProps.currentGroup)}
                </FilterButton>
            </Box>
        );
    }

    return null;
};

const Filter: FC<FilterProps> = ({
    filter,
    fieldOptions,
    allFields,
    onDelete,
    onUpdate,
    style,
    nestedFilterProps,
    isFirstRootFilter,
}) => {
    const theme = useMantineTheme();
    const [isAddingNestedFilter, setIsAddingNestedFilter] = useState(false);

    const nestedAndFilters = useMemo(() => {
        return filter.and ?? [];
    }, [filter]);

    const nestedOrFilters = useMemo(() => {
        return filter.or ?? [];
    }, [filter]);

    const findFilterField = useCallback(
        (fieldName: string) => {
            return allFields.find((f) => f.name === fieldName);
        },
        [allFields],
    );

    const currentField = useMemo(() => {
        return findFilterField(filter.field);
    }, [filter.field, findFilterField]);

    // When field changes, reset operator to first available operator - this is done at the parent filter level
    const handleUpdateFilter = useCallback(
        (updatedFilter: SemanticLayerFilter) => {
            const updatedField = findFilterField(updatedFilter.field);

            if (!updatedField) {
                return;
            }

            const updatedOperator = updatedField.availableOperators.includes(
                updatedFilter.operator,
            )
                ? updatedFilter.operator
                : updatedField.availableOperators[0];

            if (!updatedOperator) {
                return;
            }

            const baseUpdate: Omit<SemanticLayerFilter, 'operator' | 'values'> =
                {
                    ...updatedFilter,
                    fieldKind: updatedField.kind,
                    fieldType: updatedField.type,
                };

            if (isSemanticLayerRelativeTimeOperator(updatedOperator)) {
                onUpdate({
                    ...baseUpdate,
                    operator: updatedOperator,
                    values: undefined,
                });
                return;
            }

            if (isSemanticLayerBaseOperator(updatedOperator)) {
                onUpdate({
                    ...baseUpdate,
                    operator: updatedOperator,
                    values: updatedFilter.values ?? [],
                });
                return;
            }
        },
        [findFilterField, onUpdate],
    );

    const handleDeleteNestedFilter = useCallback(
        (uuid: string) => {
            const { and, or, ...filterWithoutAndOr } = filter;

            const updatedAndFilters = and?.filter((f) => f.uuid !== uuid);

            if (
                and &&
                updatedAndFilters &&
                updatedAndFilters.length < and.length
            ) {
                handleUpdateFilter({
                    ...filterWithoutAndOr,
                    ...(updatedAndFilters.length > 0
                        ? { and: updatedAndFilters }
                        : {}),
                    or,
                });
                return;
            }

            const updatedOrFilters = or?.filter((f) => f.uuid !== uuid);

            if (or && updatedOrFilters && updatedOrFilters.length < or.length) {
                handleUpdateFilter({
                    ...filterWithoutAndOr,
                    ...(updatedOrFilters.length > 0
                        ? { or: updatedOrFilters }
                        : {}),
                    and,
                });
                return;
            }
        },
        [filter, handleUpdateFilter],
    );

    const handleUpdateNestedFilter = useCallback(
        (updatedNestedFilter: SemanticLayerFilter) => {
            const isFilterInAnd = filter.and?.some(
                (f) => f.uuid === updatedNestedFilter.uuid,
            );

            if (isFilterInAnd) {
                handleUpdateFilter({
                    ...filter,
                    and: filter.and?.map((f) =>
                        f.uuid === updatedNestedFilter.uuid
                            ? updatedNestedFilter
                            : f,
                    ),
                });

                return;
            }

            const isFilterInOr = filter.or?.some(
                (f) => f.uuid === updatedNestedFilter.uuid,
            );

            if (isFilterInOr) {
                handleUpdateFilter({
                    ...filter,
                    or: filter.or?.map((f) =>
                        f.uuid === updatedNestedFilter.uuid
                            ? updatedNestedFilter
                            : f,
                    ),
                });

                return;
            }
        },
        [filter, handleUpdateFilter],
    );

    const handleAddNestedFilter = useCallback(
        (newFilter: SemanticLayerFilter) => {
            handleUpdateFilter({
                ...filter,
                and: [...(filter.and ?? []), newFilter],
            });
        },
        [filter, handleUpdateFilter],
    );

    const handleMoveFilterToAnd = useCallback(
        (uuid: string) => {
            const { and, or, ...filterToUpdate } = filter;

            if (and) {
                // check if filter is already in and
                const nestedFilter = and.find((f) => f.uuid === uuid);
                if (nestedFilter) {
                    return;
                }
            }

            const nestedFilter = or?.find((f) => f.uuid === uuid);

            if (!nestedFilter) {
                return;
            }

            const updatedOrFilters = or?.filter((f) => f.uuid !== uuid) ?? [];

            handleUpdateFilter({
                ...filterToUpdate,
                ...(updatedOrFilters.length > 0
                    ? { or: updatedOrFilters }
                    : {}),
                and: [...(filter.and ?? []), nestedFilter],
            });
        },
        [filter, handleUpdateFilter],
    );

    const handleMoveFilterToOr = useCallback(
        (uuid: string) => {
            const { and, or, ...filterToUpdate } = filter;

            if (or) {
                // check if filter is already in or
                const nestedFilter = or.find((f) => f.uuid === uuid);
                if (nestedFilter) {
                    return;
                }
            }

            const nestedFilter = and?.find((f) => f.uuid === uuid);

            if (!nestedFilter) {
                return;
            }

            const updatedAndFilters = and?.filter((f) => f.uuid !== uuid) ?? [];

            handleUpdateFilter({
                ...filterToUpdate,
                ...(updatedAndFilters.length > 0
                    ? { and: updatedAndFilters }
                    : {}),
                or: [...(filter.or ?? []), nestedFilter],
            });
        },
        [filter, handleUpdateFilter],
    );

    // This is used to move a filter within its parent group (passed down as props by parent filter to nested filters)
    const handleNestedFilterMove = useCallback(
        (moveTo: AndOr, uuid: string) => {
            switch (moveTo) {
                case AndOr.AND:
                    handleMoveFilterToAnd(uuid);
                    break;
                case AndOr.OR:
                    handleMoveFilterToOr(uuid);
                    break;
                default:
                    assertUnreachable(moveTo, `Invalid move: ${moveTo}`);
            }
        },
        [handleMoveFilterToAnd, handleMoveFilterToOr],
    );

    const hasNestedFilters = useMemo(() => {
        return nestedAndFilters.length > 0 || nestedOrFilters.length > 0;
    }, [nestedAndFilters, nestedOrFilters]);

    const currentNestingLevel = useMemo(() => {
        return nestedFilterProps?.nestingLevel ?? 0;
    }, [nestedFilterProps]);

    const currBgShade = useMemo(
        () => Math.min(currentNestingLevel, 1),
        [currentNestingLevel],
    );

    return (
        <Group w="100%" spacing="xs" align="center" noWrap>
            <GroupLeft
                nestedFilterProps={nestedFilterProps}
                hasNestedFilters={hasNestedFilters}
                isFirstRootFilter={isFirstRootFilter}
            />

            <Stack
                w="100%"
                spacing="xs"
                align="flex-start"
                style={{
                    ...style,
                    borderRadius: theme.radius.md,
                    ...(hasNestedFilters && {
                        border: `1px solid ${
                            theme.colors.gray[currBgShade + 2]
                        }`,
                        backgroundColor: theme.colors.gray[currBgShade],
                    }),
                }}
                p={hasNestedFilters ? 'sm' : undefined}
            >
                <Group spacing="xs" w="100%" align="center" noWrap>
                    <FilterLeft
                        filter={filter}
                        nestedFilterProps={nestedFilterProps}
                        hasNestedFilters={hasNestedFilters}
                    />

<<<<<<< HEAD
                    {isSemanticLayerRelativeTimeFilter(filter) ? (
                        <FilterInput.RelativeTimeFilter
                            filter={filter}
                            onUpdate={handleUpdateFilter}
                            fieldOptions={fieldOptions}
                            filterField={currentField}
                        />
                    ) : null}

                    {isSemanticLayerStringFilter(filter) ||
                    isSemanticLayerExactTimeFilter(filter) ? (
                        <FilterInput.MultiStringFilter
                            fieldOptions={fieldOptions}
                            filter={filter}
                            onUpdate={handleUpdateFilter}
                            filterField={currentField}
                        />
                    ) : null}
=======
                    <FilterFieldSelect
                        value={filter.field}
                        availableFieldOptions={fieldOptions}
                        style={{ flex: 5 }}
                        onFieldChange={(value) => {
                            if (!value) {
                                return;
                            }

                            onUpdate({ ...filter, field: value });
                        }}
                    />

                    <Select
                        size="xs"
                        w={75}
                        withinPortal
                        data={operatorsOpts ?? []}
                        value={currentOperator}
                        portalProps={{
                            color: 'red',
                        }}
                        onChange={(
                            value: SemanticLayerFilter['operator'] | null,
                        ) => {
                            if (!value) {
                                return;
                            }

                            onUpdate({ ...filter, operator: value });
                        }}
                    />

                    <FilterMultiStringInput
                        size="xs"
                        withinPortal
                        style={{ flex: 5 }}
                        values={filter.values}
                        onChange={(values) => {
                            onUpdate({ ...filter, values });
                        }}
                    />
>>>>>>> e3911f6b

                    <Menu withinPortal withArrow shadow="md">
                        <Menu.Target>
                            <ActionIcon size="xs">
                                <IconDots />
                            </ActionIcon>
                        </Menu.Target>

                        <Menu.Dropdown>
                            {!hasNestedFilters && (
                                <>
                                    <Menu.Label>Filter actions</Menu.Label>
                                    <Menu.Item
                                        icon={<MantineIcon icon={IconPlus} />}
                                        disabled={isAddingNestedFilter}
                                        onClick={() => {
                                            setIsAddingNestedFilter(true);
                                        }}
                                    >
                                        Add nested filter
                                    </Menu.Item>
                                    <Menu.Divider />
                                </>
                            )}
                            <Menu.Item
                                color="red"
                                icon={<IconTrash size={14} />}
                                onClick={onDelete}
                            >
                                Delete filter
                            </Menu.Item>
                        </Menu.Dropdown>
                    </Menu>
                </Group>

                {hasNestedFilters && (
                    <Stack spacing="xs" pl="2xl" w="100%">
                        {nestedAndFilters.map((nestedFilter) => (
                            <Filter
                                key={nestedFilter.uuid}
                                filter={nestedFilter}
                                fieldOptions={fieldOptions}
                                allFields={allFields}
                                nestedFilterProps={{
                                    currentGroup: AndOr.AND,
                                    moveSelfInParent: handleNestedFilterMove,
                                    nestingLevel: currentNestingLevel + 1,
                                }}
                                onUpdate={handleUpdateNestedFilter}
                                onDelete={() =>
                                    handleDeleteNestedFilter(nestedFilter.uuid)
                                }
                            />
                        ))}

                        {nestedOrFilters.map((nestedFilter) => (
                            <Filter
                                key={nestedFilter.uuid}
                                filter={nestedFilter}
                                fieldOptions={fieldOptions}
                                allFields={allFields}
                                nestedFilterProps={{
                                    currentGroup: AndOr.OR,
                                    moveSelfInParent: handleNestedFilterMove,
                                    nestingLevel: currentNestingLevel + 1,
                                }}
                                onUpdate={handleUpdateNestedFilter}
                                onDelete={() =>
                                    handleDeleteNestedFilter(nestedFilter.uuid)
                                }
                            />
                        ))}
                    </Stack>
                )}

                {isAddingNestedFilter && (
<<<<<<< HEAD
                    <Group spacing="xs" w="100%" style={{ zIndex: 3 }}>
                        <FilterFieldSelect
                            availableFieldOptions={fieldOptions}
                            fields={allFields}
                            onAddFilter={(newFilter) => {
                                handleAddNestedFilter(newFilter);
                                setIsAddingNestedFilter(false);
                            }}
                            onCancel={() => setIsAddingNestedFilter(false)}
                        />
                    </Group>
=======
                    <FilterFieldSelect
                        availableFieldOptions={fieldOptions}
                        onFieldChange={(fieldName) => {
                            setIsAddingNestedFilter(false);
                            handleAddNestedFilter(fieldName);
                        }}
                        onCancel={() => setIsAddingNestedFilter(false)}
                        hasLeftSpacing={Boolean(nestedFilterProps)}
                        isCreatingFilter
                    />
>>>>>>> e3911f6b
                )}

                {hasNestedFilters ? (
                    <FilterButton
                        icon={IconPlus}
                        onClick={() => {
                            setIsAddingNestedFilter(true);
                        }}
                        disabled={isAddingNestedFilter}
                    >
                        Add nested filter
                    </FilterButton>
                ) : null}
            </Stack>
        </Group>
    );
};

export default Filter;<|MERGE_RESOLUTION|>--- conflicted
+++ resolved
@@ -29,13 +29,11 @@
 import { capitalize } from 'lodash';
 import { useCallback, useMemo, useState, type FC } from 'react';
 import MantineIcon from '../../../../components/common/MantineIcon';
+import useToaster from '../../../../hooks/toaster/useToaster';
+import { createFilterForOperator } from './createFilterForOperator';
 import FilterButton from './FilterButton';
 import FilterFieldSelect from './FilterFieldSelect';
-<<<<<<< HEAD
 import FilterInput from './FilterInput';
-=======
-import getOperatorString from './getOperatorString';
->>>>>>> e3911f6b
 
 enum AndOr {
     AND = 'and',
@@ -154,6 +152,8 @@
 }) => {
     const theme = useMantineTheme();
     const [isAddingNestedFilter, setIsAddingNestedFilter] = useState(false);
+
+    const { showToastError } = useToaster();
 
     const nestedAndFilters = useMemo(() => {
         return filter.and ?? [];
@@ -430,7 +430,6 @@
                         hasNestedFilters={hasNestedFilters}
                     />
 
-<<<<<<< HEAD
                     {isSemanticLayerRelativeTimeFilter(filter) ? (
                         <FilterInput.RelativeTimeFilter
                             filter={filter}
@@ -449,50 +448,6 @@
                             filterField={currentField}
                         />
                     ) : null}
-=======
-                    <FilterFieldSelect
-                        value={filter.field}
-                        availableFieldOptions={fieldOptions}
-                        style={{ flex: 5 }}
-                        onFieldChange={(value) => {
-                            if (!value) {
-                                return;
-                            }
-
-                            onUpdate({ ...filter, field: value });
-                        }}
-                    />
-
-                    <Select
-                        size="xs"
-                        w={75}
-                        withinPortal
-                        data={operatorsOpts ?? []}
-                        value={currentOperator}
-                        portalProps={{
-                            color: 'red',
-                        }}
-                        onChange={(
-                            value: SemanticLayerFilter['operator'] | null,
-                        ) => {
-                            if (!value) {
-                                return;
-                            }
-
-                            onUpdate({ ...filter, operator: value });
-                        }}
-                    />
-
-                    <FilterMultiStringInput
-                        size="xs"
-                        withinPortal
-                        style={{ flex: 5 }}
-                        values={filter.values}
-                        onChange={(values) => {
-                            onUpdate({ ...filter, values });
-                        }}
-                    />
->>>>>>> e3911f6b
 
                     <Menu withinPortal withArrow shadow="md">
                         <Menu.Target>
@@ -569,30 +524,48 @@
                 )}
 
                 {isAddingNestedFilter && (
-<<<<<<< HEAD
                     <Group spacing="xs" w="100%" style={{ zIndex: 3 }}>
                         <FilterFieldSelect
                             availableFieldOptions={fieldOptions}
-                            fields={allFields}
-                            onAddFilter={(newFilter) => {
+                            onFieldChange={(selectedField) => {
+                                setIsAddingNestedFilter(false);
+
+                                const field = allFields.find(
+                                    (f) => f.name === selectedField,
+                                );
+
+                                if (!field) {
+                                    showToastError({
+                                        title: 'Error',
+                                        subtitle: 'Field not found',
+                                    });
+                                    return;
+                                }
+
+                                const defaultOperator =
+                                    field.availableOperators[0];
+
+                                if (!defaultOperator) {
+                                    showToastError({
+                                        title: 'Error',
+                                        subtitle:
+                                            'No filter operators available for this field',
+                                    });
+                                    return;
+                                }
+
+                                const newFilter = createFilterForOperator({
+                                    field: selectedField,
+                                    fieldKind: field.kind,
+                                    fieldType: field.type,
+                                    operator: defaultOperator,
+                                });
                                 handleAddNestedFilter(newFilter);
                                 setIsAddingNestedFilter(false);
                             }}
                             onCancel={() => setIsAddingNestedFilter(false)}
                         />
                     </Group>
-=======
-                    <FilterFieldSelect
-                        availableFieldOptions={fieldOptions}
-                        onFieldChange={(fieldName) => {
-                            setIsAddingNestedFilter(false);
-                            handleAddNestedFilter(fieldName);
-                        }}
-                        onCancel={() => setIsAddingNestedFilter(false)}
-                        hasLeftSpacing={Boolean(nestedFilterProps)}
-                        isCreatingFilter
-                    />
->>>>>>> e3911f6b
                 )}
 
                 {hasNestedFilters ? (
