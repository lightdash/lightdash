import { ChartKind, isVizTableConfig, TableDataModel } from '@lightdash/common';
import { Box, Tabs, useMantineTheme } from '@mantine/core';
import { IconTable } from '@tabler/icons-react';
import { useMemo, useState, type FC } from 'react';
import { Panel, PanelGroup, PanelResizeHandle } from 'react-resizable-panels';
import { useAsync } from 'react-use';
import MantineIcon from '../../../components/common/MantineIcon';
import {
    selectChartConfigByKind,
    selectChartDisplayByKind,
} from '../../../components/DataViz/store/selectors';
import getChartDataModel from '../../../components/DataViz/transformers/getChartDataModel';
import ChartView from '../../../components/DataViz/visualizations/ChartView';
import { Table } from '../../../components/DataViz/visualizations/Table';
import { Table2 } from '../../../components/DataViz/visualizations/Table2';

import { useOrganization } from '../../../hooks/organization/useOrganization';
import { SemanticViewerResultsRunnerFrontend } from '../runners/SemanticViewerResultsRunnerFrontend';
import { useAppSelector } from '../store/hooks';
import {
    selectFilters,
    selectSemanticLayerInfo,
    selectSemanticLayerQuery,
    selectSortBy,
} from '../store/selectors';

enum TabPanel {
    VISUALIZATION_TABLE = 'VISUALIZATION_TABLE',
}

type ContentChartsProps = {
    onTableHeaderClick: (fieldName: string) => void;
};

const ContentCharts: FC<ContentChartsProps> = ({ onTableHeaderClick }) => {
    const mantineTheme = useMantineTheme();
    const { projectUuid } = useAppSelector(selectSemanticLayerInfo);
<<<<<<< HEAD
    const [openPanel, setOpenPanel] = useState<TabPanel>();
    const org = useOrganization();
    const { results, columnNames, activeChartKind, fields } = useAppSelector(
        (state) => state.semanticViewer,
    );

    // Get config. This could be a UUID fetch on dashboards
    const vizConfig = useAppSelector((state) =>
        selectChartConfigByKind(state, state.semanticViewer.activeChartKind),
    );
    const display = useAppSelector((state) =>
        selectChartDisplayByKind(state, state.semanticViewer.activeChartKind),
    );

    const semanticLayerQuery = useAppSelector((state) =>
        selectSemanticLayerQuery(state),
    );
=======
    const semanticQuery = useAppSelector(selectSemanticLayerQuery);

    const { results, columns, activeChartKind, fields } = useAppSelector(
        (state) => state.semanticViewer,
    );

    const filters = useAppSelector(selectFilters);
    const sortBy = useAppSelector(selectSortBy);
>>>>>>> 2e4cca52

    const resultsRunner = useMemo(() => {
        return new SemanticViewerResultsRunnerFrontend({
            rows: results ?? [],
            columnNames: columnNames ?? [],
            fields,
            projectUuid,
        });
    }, [columnNames, fields, projectUuid, results]);

    const vizDataModel = useMemo(() => {
        return getChartDataModel(resultsRunner, vizConfig, org.data);
    }, [vizConfig, org.data, resultsRunner]);

    const { loading: chartLoading, error: chartError } = useAsync(
        async () => vizDataModel.getPivotedChartData(semanticLayerQuery),
        [semanticLayerQuery, vizDataModel],
    );

    const spec = vizDataModel.getSpec(display);
    const tableData = vizDataModel.getPivotedTableData();

    const handleOpenPanel = (panel: TabPanel) => {
        setOpenPanel(panel);
    };

    const handleClosePanel = () => {
        setOpenPanel(undefined);
    };

    // ! TODO: THIS SHOULD COME FROM THE CORRESPONDING TABLE DATA MODELS
    const tableVizSorts = useMemo(() => {
        return TableDataModel.getTableHeaderSortConfig(
            resultsRunner.getColumns(),
            semanticLayerQuery,
        );
    }, [resultsRunner, semanticLayerQuery]);

    return (
        <>
            <PanelGroup direction="vertical">
                <Panel
                    id="semantic-viewer-panel-charts"
                    order={1}
                    minSize={30}
                    style={{
                        display: 'flex',
                        flexDirection: 'column',
                        position: 'relative',
                    }}
                >
                    {vizConfig && isVizTableConfig(vizConfig) ? (
                        <Table
                            resultsRunner={resultsRunner}
                            columnsConfig={vizConfig.columns}
                            thSortConfig={tableVizSorts}
                            onTHClick={onTableHeaderClick}
                            flexProps={{
                                m: '-1px',
                                w: '100%',
                                sx: { flexGrow: 1 },
                            }}
                        />
                    ) : vizConfig && !isVizTableConfig(vizConfig) ? (
                        <ChartView
                            config={vizConfig} // Config only used for error messaging
                            spec={spec}
                            isLoading={chartLoading}
                            error={chartError}
                            style={{
                                flexGrow: 1,
                                width: '100%',
                                marginTop: mantineTheme.spacing.sm,
                            }}
                        />
                    ) : null}
                </Panel>

                {openPanel === TabPanel.VISUALIZATION_TABLE &&
                    !isVizTableConfig(vizConfig) && (
                        <>
                            <Box
                                component={PanelResizeHandle}
                                bg="gray.2"
                                h="xs"
                                sx={(theme) => ({
                                    transition:
                                        'background-color 0.2s ease-in-out',
                                    '&[data-resize-handle-state="hover"]': {
                                        backgroundColor: theme.colors.gray[3],
                                    },
                                    '&[data-resize-handle-state="drag"]': {
                                        backgroundColor: theme.colors.gray[4],
                                    },
                                })}
                            />

                            <Panel
                                id={`semantic-viewer-panel-tab-${TabPanel.VISUALIZATION_TABLE}`}
                                collapsible
                                order={2}
                                defaultSize={25}
                                minSize={10}
                                onCollapse={() => setOpenPanel(undefined)}
                            >
                                <Table2
                                    columnNames={tableData?.columns ?? []}
                                    rows={tableData?.rows ?? []}
                                    onTHClick={onTableHeaderClick}
                                    thSortConfig={tableVizSorts}
                                />
                            </Panel>
                        </>
                    )}
            </PanelGroup>

            {activeChartKind !== ChartKind.TABLE ? (
                <Tabs
                    color="gray"
                    inverted
                    allowTabDeactivation
                    value={openPanel ?? null}
                    onTabChange={(newTabValue: TabPanel | null) => {
                        if (newTabValue) {
                            handleOpenPanel(newTabValue);
                        } else {
                            handleClosePanel();
                        }
                    }}
                >
                    <Tabs.List style={{ alignItems: 'center' }} pb="two">
                        <Tabs.Tab
                            value={TabPanel.VISUALIZATION_TABLE}
                            h="xxl"
                            px="lg"
                            icon={<MantineIcon icon={IconTable} />}
                        >
                            Results
                        </Tabs.Tab>
                    </Tabs.List>
                </Tabs>
            ) : null}
        </>
    );
};

export default ContentCharts;<|MERGE_RESOLUTION|>--- conflicted
+++ resolved
@@ -35,13 +35,15 @@
 const ContentCharts: FC<ContentChartsProps> = ({ onTableHeaderClick }) => {
     const mantineTheme = useMantineTheme();
     const { projectUuid } = useAppSelector(selectSemanticLayerInfo);
-<<<<<<< HEAD
     const [openPanel, setOpenPanel] = useState<TabPanel>();
     const org = useOrganization();
     const { results, columnNames, activeChartKind, fields } = useAppSelector(
         (state) => state.semanticViewer,
     );
 
+    const filters = useAppSelector(selectFilters);
+    const sortBy = useAppSelector(selectSortBy);
+
     // Get config. This could be a UUID fetch on dashboards
     const vizConfig = useAppSelector((state) =>
         selectChartConfigByKind(state, state.semanticViewer.activeChartKind),
@@ -53,16 +55,6 @@
     const semanticLayerQuery = useAppSelector((state) =>
         selectSemanticLayerQuery(state),
     );
-=======
-    const semanticQuery = useAppSelector(selectSemanticLayerQuery);
-
-    const { results, columns, activeChartKind, fields } = useAppSelector(
-        (state) => state.semanticViewer,
-    );
-
-    const filters = useAppSelector(selectFilters);
-    const sortBy = useAppSelector(selectSortBy);
->>>>>>> 2e4cca52
 
     const resultsRunner = useMemo(() => {
         return new SemanticViewerResultsRunnerFrontend({
@@ -78,7 +70,12 @@
     }, [vizConfig, org.data, resultsRunner]);
 
     const { loading: chartLoading, error: chartError } = useAsync(
-        async () => vizDataModel.getPivotedChartData(semanticLayerQuery),
+        async () =>
+            vizDataModel.getPivotedChartData({
+                ...semanticLayerQuery,
+                filters,
+                sortBy,
+            }),
         [semanticLayerQuery, vizDataModel],
     );
 
