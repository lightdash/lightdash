import { ChartKind, FieldType, isVizTableConfig } from '@lightdash/common';
import { Box, Tabs, useMantineTheme } from '@mantine/core';
import { IconTable } from '@tabler/icons-react';
import { useMemo, useState, type FC } from 'react';
import { Panel, PanelGroup, PanelResizeHandle } from 'react-resizable-panels';
import MantineIcon from '../../../components/common/MantineIcon';
import { useChartViz } from '../../../components/DataViz/hooks/useChartViz';
import { selectChartConfigByKind } from '../../../components/DataViz/store/selectors';
import ChartView from '../../../components/DataViz/visualizations/ChartView';
import { Table } from '../../../components/DataViz/visualizations/Table';
import { SemanticViewerResultsRunner } from '../runners/SemanticViewerResultsRunner';
import { useAppSelector } from '../store/hooks';
import {
    selectSemanticLayerInfo,
    selectSemanticLayerQuery,
} from '../store/selectors';

enum TabPanel {
    VISUALIZATION_TABLE = 'VISUALIZATION_TABLE',
}

const ContentCharts: FC = () => {
    const mantineTheme = useMantineTheme();

    const { projectUuid } = useAppSelector(selectSemanticLayerInfo);
    const semanticQuery = useAppSelector(selectSemanticLayerQuery);

    const { results, columns, activeChartKind, fields } = useAppSelector(
        (state) => state.semanticViewer,
    );

    const resultsRunner = useMemo(() => {
        return new SemanticViewerResultsRunner({
            query: semanticQuery,
            rows: results ?? [],
            columns: columns ?? [],
            projectUuid,
            fields,
        });
    }, [columns, fields, projectUuid, results, semanticQuery]);

    const vizConfig = useAppSelector((state) =>
        selectChartConfigByKind(state, state.semanticViewer.activeChartKind),
    );

    const [openPanel, setOpenPanel] = useState<TabPanel>();

    const handleOpenPanel = (panel: TabPanel) => {
        setOpenPanel(panel);
    };

    const handleClosePanel = () => {
        setOpenPanel(undefined);
    };

    const [chartVizQuery, chartSpec] = useChartViz({
        resultsRunner,
        config: vizConfig,
        projectUuid,
    });

    const pivotResultsRunner = useMemo(() => {
        return new SemanticViewerResultsRunner({
            projectUuid,
            query: semanticQuery,
            rows: chartVizQuery.data?.results ?? [],
<<<<<<< HEAD
            columns:
                chartVizQuery.data?.columns.map((column) => ({
                    ...column,
                    kind:
                        column.type === 'number'
                            ? FieldType.METRIC
                            : FieldType.DIMENSION,
                })) ?? [],
=======
            columns: chartVizQuery.data?.columns ?? [],
            fields: fields,
>>>>>>> 17bbb97e
        });
    }, [
        chartVizQuery.data?.columns,
        chartVizQuery.data?.results,
        projectUuid,
        semanticQuery,
        fields,
    ]);

    return (
        <>
            <PanelGroup direction="vertical">
                <Panel
                    id="semantic-viewer-panel-charts"
                    order={1}
                    minSize={30}
                    style={{ display: 'flex', flexDirection: 'column' }}
                >
                    {vizConfig && isVizTableConfig(vizConfig) ? (
                        <Table
                            resultsRunner={resultsRunner}
                            columnsConfig={vizConfig.columns}
                            flexProps={{
                                m: '-1px',
                                w: '100%',
                                sx: { flexGrow: 1 },
                            }}
                        />
                    ) : vizConfig && !isVizTableConfig(vizConfig) ? (
                        <ChartView
                            config={vizConfig}
                            spec={chartSpec}
                            isLoading={chartVizQuery.isLoading}
                            error={chartVizQuery.error}
                            style={{
                                flexGrow: 1,
                                width: '100%',
                                marginTop: mantineTheme.spacing.sm,
                            }}
                        />
                    ) : null}
                </Panel>

                {openPanel === TabPanel.VISUALIZATION_TABLE && (
                    <>
                        <Box
                            component={PanelResizeHandle}
                            bg="gray.3"
                            h="two"
                            sx={(theme) => ({
                                transition: 'background-color 0.2s ease-in-out',
                                '&[data-resize-handle-state="hover"]': {
                                    backgroundColor: theme.colors.gray[5],
                                },
                                '&[data-resize-handle-state="drag"]': {
                                    backgroundColor: theme.colors.gray[8],
                                },
                            })}
                        />

                        <Panel
                            id={`semantic-viewer-panel-tab-${TabPanel.VISUALIZATION_TABLE}`}
                            collapsible
                            order={2}
                            defaultSize={25}
                            minSize={10}
                            onCollapse={() => setOpenPanel(undefined)}
                        >
                            <Table
                                resultsRunner={pivotResultsRunner}
                                columnsConfig={Object.fromEntries(
                                    chartVizQuery.data?.columns.map((field) => [
                                        field.reference,
                                        {
                                            visible: true,
                                            reference: field.reference,
                                            label: field.reference,
                                            frozen: false,
                                            // TODO: add aggregation
                                            // aggregation?: VizAggregationOptions;
                                        },
                                    ]) ?? [],
                                )}
                            />
                        </Panel>
                    </>
                )}
            </PanelGroup>

            {activeChartKind !== ChartKind.TABLE ? (
                <Tabs
                    color="gray"
                    inverted
                    allowTabDeactivation
                    value={openPanel ?? null}
                    onTabChange={(newTabValue: TabPanel | null) => {
                        if (newTabValue) {
                            handleOpenPanel(newTabValue);
                        } else {
                            handleClosePanel();
                        }
                    }}
                >
                    <Tabs.List style={{ alignItems: 'center' }} pb="two">
                        <Tabs.Tab
                            value={TabPanel.VISUALIZATION_TABLE}
                            h="xxl"
                            px="lg"
                            icon={<MantineIcon icon={IconTable} />}
                        >
                            Visualization Data
                        </Tabs.Tab>
                    </Tabs.List>
                </Tabs>
            ) : null}
        </>
    );
};

export default ContentCharts;<|MERGE_RESOLUTION|>--- conflicted
+++ resolved
@@ -1,4 +1,4 @@
-import { ChartKind, FieldType, isVizTableConfig } from '@lightdash/common';
+import { ChartKind, isVizTableConfig } from '@lightdash/common';
 import { Box, Tabs, useMantineTheme } from '@mantine/core';
 import { IconTable } from '@tabler/icons-react';
 import { useMemo, useState, type FC } from 'react';
@@ -64,19 +64,8 @@
             projectUuid,
             query: semanticQuery,
             rows: chartVizQuery.data?.results ?? [],
-<<<<<<< HEAD
-            columns:
-                chartVizQuery.data?.columns.map((column) => ({
-                    ...column,
-                    kind:
-                        column.type === 'number'
-                            ? FieldType.METRIC
-                            : FieldType.DIMENSION,
-                })) ?? [],
-=======
             columns: chartVizQuery.data?.columns ?? [],
             fields: fields,
->>>>>>> 17bbb97e
         });
     }, [
         chartVizQuery.data?.columns,
