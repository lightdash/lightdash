--- conflicted
+++ resolved
@@ -119,12 +119,8 @@
 
         return {
             results,
-<<<<<<< HEAD
-            columns: job.details.columns,
-            fileUrl: url,
-=======
             columns,
->>>>>>> 2e4cca52
+            fileUrl,
         };
     } else {
         throw job;
