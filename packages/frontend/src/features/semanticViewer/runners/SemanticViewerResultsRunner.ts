--- conflicted
+++ resolved
@@ -1,21 +1,7 @@
 import {
-<<<<<<< HEAD
-    convertColumnToResultsColumn,
-    convertToResultsColumns,
-    FieldType,
-    isSemanticLayerColumnArray,
-    type PivotChartData,
-    type RawResultRow,
-    type SemanticLayerColumn,
-    type SemanticLayerPivot,
-    type SemanticLayerQuery,
-    type VizChartLayout,
-    type VizIndexLayoutOptions,
-    type VizPivotLayoutOptions,
-    type VizValuesLayoutOptions,
-=======
     assertUnreachable,
     DimensionType,
+    FieldType,
     SemanticLayerFieldType,
     VizIndexType,
     type PivotChartData,
@@ -25,7 +11,9 @@
     type SemanticLayerQuery,
     type VizChartLayout,
     type VizColumn,
->>>>>>> 17bbb97e
+    type VizIndexLayoutOptions,
+    type VizPivotLayoutOptions,
+    type VizValuesLayoutOptions,
 } from '@lightdash/common';
 import { ResultsRunner } from '../../../components/DataViz/transformers/ResultsRunner';
 import { apiGetSemanticLayerQueryResults } from '../api/requests';
@@ -92,12 +80,8 @@
         query: SemanticLayerQuery;
         projectUuid: string;
         rows: RawResultRow[];
-<<<<<<< HEAD
-        columns: SemanticLayerColumn[];
-=======
         columns: VizColumn[];
         fields: SemanticLayerField[];
->>>>>>> 17bbb97e
     }) {
         super(args);
 
@@ -106,24 +90,19 @@
         this.fields = fields;
     }
 
-<<<<<<< HEAD
     pivotChartOptions(): {
         indexLayoutOptions: VizIndexLayoutOptions[];
         valuesLayoutOptions: VizValuesLayoutOptions[];
         pivotLayoutOptions: VizPivotLayoutOptions[];
     } {
-        // TODO: these typechecks are unfortunate. We should use generics or clean up
-        // the hierarchy so that we don't need them.
-        if (!isSemanticLayerColumnArray(this.columns)) {
-            return {
-                indexLayoutOptions: [],
-                valuesLayoutOptions: [],
-                pivotLayoutOptions: [],
-            };
-        }
         return {
             indexLayoutOptions: this.columns.reduce((acc, column) => {
-                if (column.kind === FieldType.DIMENSION) {
+                const field =
+                    SemanticViewerResultsRunner.findSemanticLayerFieldFromColumn(
+                        this.fields,
+                        column.reference,
+                    );
+                if (field?.kind === FieldType.DIMENSION) {
                     acc.push({
                         reference: column.reference,
                         type: this.getAxisType(column),
@@ -132,44 +111,56 @@
                 return acc;
             }, [] as VizIndexLayoutOptions[]),
             valuesLayoutOptions: this.columns.reduce((acc, column) => {
-                if (column.kind === FieldType.METRIC) {
+                const field =
+                    SemanticViewerResultsRunner.findSemanticLayerFieldFromColumn(
+                        this.fields,
+                        column.reference,
+                    );
+                if (field?.kind === FieldType.METRIC) {
                     acc.push({
                         reference: column.reference,
                     });
                 }
                 return acc;
             }, [] as VizValuesLayoutOptions[]),
-            pivotLayoutOptions: this.columns.filter(
-                (column) => column.kind === FieldType.DIMENSION,
-            ),
+            pivotLayoutOptions: this.columns.filter((column) => {
+                const field =
+                    SemanticViewerResultsRunner.findSemanticLayerFieldFromColumn(
+                        this.fields,
+                        column.reference,
+                    );
+                return field?.kind === FieldType.DIMENSION;
+            }),
         };
     }
 
     defaultPivotChartLayout(): VizChartLayout | undefined {
-        // TODO: a second unfortunate typecheck. See comment in pivotChartOptions.
-        if (!isSemanticLayerColumnArray(this.columns)) {
-            return undefined;
-        }
-
-        const xColumn = this.columns.find(
-            (column) => column.kind === FieldType.DIMENSION,
-        );
-
-        const yColumn = this.columns.find(
-            (column) => column.kind === FieldType.METRIC,
-        );
+        const columnFields = this.columns.map((column) => {
+            return SemanticViewerResultsRunner.findSemanticLayerFieldFromColumn(
+                this.fields,
+                column.reference,
+            );
+        });
+
+        const xColumn = columnFields.find((field) => {
+            return field?.kind === FieldType.DIMENSION;
+        });
+
+        const yColumn = columnFields.find((field) => {
+            return field?.kind === FieldType.METRIC;
+        });
 
         return {
             x: xColumn
                 ? {
-                      reference: xColumn.reference,
-                      type: this.getAxisType(xColumn),
+                      reference: xColumn.name,
+                      type: getVizIndexTypeFromDimensionType(xColumn.type),
                   }
                 : undefined,
             y: yColumn
                 ? [
                       {
-                          reference: yColumn.reference,
+                          reference: yColumn.name,
                       },
                   ]
                 : [],
@@ -177,20 +168,6 @@
         };
     }
 
-    getColumnsAccessorFn(column: string) {
-        return (row: RawResultRow) => {
-            const resultsColumns = Object.keys(row);
-
-            // Result columns casing depends on warehouse, so we need to find the correct column name
-            const mappedColumn = convertColumnToResultsColumn(
-                column,
-                resultsColumns,
-            );
-
-            if (!mappedColumn) {
-                return;
-            }
-=======
     static convertColumnsToVizColumns(
         fields: SemanticLayerField[],
         columns: string[],
@@ -202,7 +179,6 @@
                         fields,
                         column,
                     );
-
                 if (!field) {
                     return;
                 }
@@ -218,7 +194,6 @@
             })
             .filter((c): c is VizColumn => Boolean(c));
     }
->>>>>>> 17bbb97e
 
     private static findSemanticLayerFieldFromColumn(
         fields: SemanticLayerField[],
