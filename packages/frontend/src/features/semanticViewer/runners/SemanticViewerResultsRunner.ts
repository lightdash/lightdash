import {
    assertUnreachable,
    DimensionType,
    FieldType,
    SemanticLayerFieldType,
    VizIndexType,
    VIZ_DEFAULT_AGGREGATION,
    type IResultsRunner,
    type PivotChartData,
    type RawResultRow,
    type SemanticLayerField,
    type SemanticLayerPivot,
    type SemanticLayerQuery,
    type SemanticViewerPivotChartLayout,
    type SqlRunnerPivotChartLayout,
    type VizColumn,
    type VizCustomMetricLayoutOptions,
    type VizIndexLayoutOptions,
    type VizValuesLayoutOptions,
} from '@lightdash/common';
import { apiGetSemanticLayerQueryResults } from '../api/requests';

const transformChartLayoutToSemanticPivot = (
    config: SemanticViewerPivotChartLayout,
): SemanticLayerPivot => {
    if (!config.x) {
        throw new Error('X is required');
    }

    return {
        on: [config.x.reference],
        index: config.groupBy?.map((groupBy) => groupBy.reference) ?? [],
        values: config.y.map((y) => y.reference),
    };
};

function getDimensionTypeFromSemanticLayerFieldType(
    type: SemanticLayerFieldType,
): DimensionType {
    switch (type) {
        case SemanticLayerFieldType.TIME:
            return DimensionType.TIMESTAMP;
        case SemanticLayerFieldType.STRING:
            return DimensionType.STRING;
        case SemanticLayerFieldType.NUMBER:
            return DimensionType.NUMBER;
        case SemanticLayerFieldType.BOOLEAN:
            return DimensionType.BOOLEAN;
        default:
            return assertUnreachable(type, `Unknown field type: ${type}`);
    }
}

function getVizIndexTypeFromDimensionType(
    type: SemanticLayerFieldType,
): VizIndexType {
    switch (type) {
        case SemanticLayerFieldType.BOOLEAN:
        case SemanticLayerFieldType.NUMBER:
        case SemanticLayerFieldType.STRING:
            return VizIndexType.CATEGORY;
        case SemanticLayerFieldType.TIME:
            return VizIndexType.TIME;
        default:
            return assertUnreachable(type, `Unknown field type: ${type}`);
    }
}

export class SemanticViewerResultsRunner implements IResultsRunner {
    private readonly query: SemanticLayerQuery;

    private readonly projectUuid: string;

    private readonly fields: SemanticLayerField[];

    private readonly availableFields: SemanticLayerField[];

    private readonly rows: RawResultRow[];

    private readonly dimensions: SemanticLayerField[];

    private readonly metrics: SemanticLayerField[];

    constructor({
        query,
        projectUuid,
        fields,
        rows,
        columnNames,
    }: {
        query: SemanticLayerQuery;
        projectUuid: string;
        rows: RawResultRow[];
        columnNames: string[];
        fields: SemanticLayerField[];
    }) {
        this.query = query;
        this.projectUuid = projectUuid;
        this.fields = fields;

        this.rows = rows;

        this.availableFields = fields.filter((f) =>
            columnNames.includes(f.name),
        );

        this.dimensions = this.availableFields.filter(
            (field) => field.kind === FieldType.DIMENSION,
        );
        this.metrics = this.availableFields.filter(
            (field) => field.kind === FieldType.METRIC,
        );
    }

    getDimensions(): VizIndexLayoutOptions[] {
        return this.dimensions.map((dimension) => ({
            reference: dimension.name,
            axisType: getVizIndexTypeFromDimensionType(dimension.type),
            dimensionType: getDimensionTypeFromSemanticLayerFieldType(
                dimension.type,
            ),
        }));
    }

    getMetrics(): VizValuesLayoutOptions[] {
        return this.metrics.map((metric) => ({
            reference: metric.name,
            aggregation: metric.aggType || VIZ_DEFAULT_AGGREGATION,
        }));
    }

    getPivotQueryDimensions(): VizIndexLayoutOptions[] {
        return this.dimensions.map((dimension) => ({
            reference: dimension.name,
            axisType: getVizIndexTypeFromDimensionType(dimension.type),
            dimensionType: getDimensionTypeFromSemanticLayerFieldType(
                dimension.type,
            ),
        }));
    }

    getPivotQueryMetrics(): VizValuesLayoutOptions[] {
        return this.metrics.map((metric) => ({
            reference: metric.name,
            aggregation: metric.aggType || VIZ_DEFAULT_AGGREGATION,
            aggregationOptions: [],
        }));
    }

    getPivotQueryCustomMetrics(): VizCustomMetricLayoutOptions[] {
        // No custom metrics for semantic layer yet
        return [];
    }

    static convertColumnNamesToVizColumns(
        fields: SemanticLayerField[],
        columnNames: string[],
    ): VizColumn[] {
<<<<<<< HEAD
        return columnNames
            .map<VizColumn | undefined>((columnName) => {
                const field = fields.find((f) => f.name === columnName);
                if (!field) {
                    return;
                }

                const dimType = getDimensionTypeFromSemanticLayerFieldType(
                    field.type,
                );

                return {
                    reference: columnName,
                    type: dimType,
                };
            })
            .filter((c): c is VizColumn => Boolean(c));
=======
        return columns.map<VizColumn>((column) => {
            const field =
                SemanticViewerResultsRunner.findSemanticLayerFieldFromColumn(
                    fields,
                    column,
                );

            const dimType = getDimensionTypeFromSemanticLayerFieldType(
                field?.type ?? SemanticLayerFieldType.STRING,
            );

            return {
                reference: column,
                type: dimType,
            };
        });
>>>>>>> d103be37
    }

    async getPivotedVisualizationData(
        config: SqlRunnerPivotChartLayout,
    ): Promise<PivotChartData> {
        if (config.x === undefined || config.y.length === 0) {
            return {
                fileUrl: undefined,
                results: [],
                indexColumn: undefined,
                valuesColumns: [],
                columns: [],
            };
        }

        const pivotConfig = transformChartLayoutToSemanticPivot(config);
        const pivotedResults = await apiGetSemanticLayerQueryResults({
            projectUuid: this.projectUuid,
            query: {
                ...this.query,
                pivot: pivotConfig,
            },
        });

        const { results, columns } = pivotedResults;

        // The backend call has no knowledge of field types, so we need to map them to the correct types
        const vizColumns: VizColumn[] =
            SemanticViewerResultsRunner.convertColumnNamesToVizColumns(
                this.fields,
                columns,
            );

        // The index column is the first column in the pivot config
        const onField = this.fields.find((f) => f.name === pivotConfig.on[0]);

        const indexColumn = onField
            ? {
                  reference: onField.name,
                  type: getVizIndexTypeFromDimensionType(onField.type),
              }
            : undefined;

        const valuesColumns = pivotedResults.columns.filter(
            (col) => !pivotConfig.on.includes(col),
        );

        return {
            fileUrl: undefined,
            results,
            indexColumn,
            valuesColumns,
            columns: vizColumns,
        };
    }

    getColumns(): string[] {
        return this.availableFields.map((field) => field.name);
    }

    getColumnsAccessorFn(column: string) {
        return (row: RawResultRow) => row[column];
    }

    getRows() {
        return this.rows;
    }
}<|MERGE_RESOLUTION|>--- conflicted
+++ resolved
@@ -156,7 +156,6 @@
         fields: SemanticLayerField[],
         columnNames: string[],
     ): VizColumn[] {
-<<<<<<< HEAD
         return columnNames
             .map<VizColumn | undefined>((columnName) => {
                 const field = fields.find((f) => f.name === columnName);
@@ -174,24 +173,6 @@
                 };
             })
             .filter((c): c is VizColumn => Boolean(c));
-=======
-        return columns.map<VizColumn>((column) => {
-            const field =
-                SemanticViewerResultsRunner.findSemanticLayerFieldFromColumn(
-                    fields,
-                    column,
-                );
-
-            const dimType = getDimensionTypeFromSemanticLayerFieldType(
-                field?.type ?? SemanticLayerFieldType.STRING,
-            );
-
-            return {
-                reference: column,
-                type: dimType,
-            };
-        });
->>>>>>> d103be37
     }
 
     async getPivotedVisualizationData(
