--- conflicted
+++ resolved
@@ -1,7 +1,4 @@
-<<<<<<< HEAD
 import { DateGranularity } from '@lightdash/common';
-=======
->>>>>>> 058921b7
 import { Button, Menu, Text, useMantineTheme } from '@mantine/core';
 import {
     IconCalendarSearch,
@@ -11,22 +8,15 @@
 import { FC, useEffect, useState } from 'react';
 import MantineIcon from '../../../components/common/MantineIcon';
 import { useDashboardContext } from '../../../providers/DashboardProvider';
-<<<<<<< HEAD
-=======
-import { DATE_ZOOM_OPTIONS } from '../constants';
 
 type Props = {
     isEditMode: boolean;
 };
->>>>>>> 058921b7
 
 export const DateZoom: FC<Props> = ({ isEditMode }) => {
     const theme = useMantineTheme();
     const [isOpen, setIsOpen] = useState(false);
-<<<<<<< HEAD
-    const dateGranularity = useDashboardContext((c) => c.dateGranularity);
-    const setDateGranularity = useDashboardContext((c) => c.setDateGranularity);
-=======
+
     const dateZoomGranularity = useDashboardContext(
         (c) => c.dateZoomGranularity,
     );
@@ -37,7 +27,6 @@
     useEffect(() => {
         if (isEditMode) setDateZoomGranularity(undefined);
     }, [isEditMode, setDateZoomGranularity]);
->>>>>>> 058921b7
 
     return (
         <Menu
@@ -76,11 +65,7 @@
                         {dateZoomGranularity ? `:` : null}{' '}
                         {dateZoomGranularity ? (
                             <Text span fw={500}>
-<<<<<<< HEAD
-                                {dateGranularity}
-=======
-                                {dateZoomGranularity.label}
->>>>>>> 058921b7
+                                {dateZoomGranularity}
                             </Text>
                         ) : null}
                     </Text>
@@ -116,32 +101,19 @@
                         fz="xs"
                         key={granularity}
                         onClick={() => {
-<<<<<<< HEAD
-                            setDateGranularity(granularity);
+                            setDateZoomGranularity(dateZoomGranularity);
                             setIsOpen(false);
                         }}
-                        disabled={dateGranularity === granularity}
+                        disabled={dateZoomGranularity === granularity}
                         bg={
-                            dateGranularity === granularity
-=======
-                            setDateZoomGranularity({ value, label });
-                            setIsOpen(false);
-                        }}
-                        disabled={dateZoomGranularity?.value === value}
-                        bg={
-                            dateZoomGranularity?.value === value
->>>>>>> 058921b7
+                            dateZoomGranularity === granularity
                                 ? theme.colors.blue['6']
                                 : 'white'
                         }
                         sx={{
                             '&[disabled]': {
                                 color:
-<<<<<<< HEAD
-                                    dateGranularity === granularity
-=======
-                                    dateZoomGranularity?.value === value
->>>>>>> 058921b7
+                                    dateZoomGranularity === granularity
                                         ? 'white'
                                         : 'black',
                             },
