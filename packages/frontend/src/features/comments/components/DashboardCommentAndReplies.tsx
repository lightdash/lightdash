--- conflicted
+++ resolved
@@ -32,8 +32,10 @@
     const [isReplyingTo, setIsReplyingTo] = useState<string | undefined>(
         undefined,
     );
-    const canReply =
-        canCreateDashboardComments && (isReplyingTo || isRepliesOpen);
+    const canReply = !!(
+        canCreateDashboardComments &&
+        (isReplyingTo || isRepliesOpen)
+    );
 
     const { mutateAsync: createReply, isLoading: isCreatingReply } =
         useCreateComment();
@@ -62,7 +64,7 @@
         <Stack spacing="two" ref={targetRef}>
             <CommentDetail
                 comment={comment}
-                canReply={canCreateDashboardComments}
+                canReply={canReply}
                 onReply={() => handleReply()}
                 // can remove any comment or the comment is created by the current user
                 canRemove={comment.canRemove}
@@ -110,7 +112,6 @@
                 </Box>
             )}
 
-<<<<<<< HEAD
             <Collapse in={!!isReplyingTo} ml="lg">
                 <CommentForm
                     userName={user.data?.firstName + ' ' + user.data?.lastName}
@@ -137,38 +138,6 @@
                     mode="reply"
                 />
             </Collapse>
-=======
-            {canReply && (
-                <Box ml="xl">
-                    <CommentForm
-                        userName={
-                            user.data?.firstName + ' ' + user.data?.lastName
-                        }
-                        onSubmit={(
-                            text: string,
-                            textHtml: string,
-                            mentions: string[],
-                        ) =>
-                            createReply({
-                                projectUuid,
-                                dashboardUuid,
-                                dashboardTileUuid,
-                                text,
-                                textHtml,
-                                replyTo: comment.commentId,
-                                mentions,
-                            })
-                        }
-                        onCancel={() => {
-                            toggleReplies();
-                            setIsReplyingTo(undefined);
-                        }}
-                        isSubmitting={isCreatingReply}
-                        mode="reply"
-                    />
-                </Box>
-            )}
->>>>>>> 45f4da7f
         </Stack>
     );
 };