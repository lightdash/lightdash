import { Comment } from '@lightdash/common';
import {
    ActionIcon,
    Avatar,
    Box,
    Grid,
    Group,
    Menu,
    Text,
    Tooltip,
} from '@mantine/core';
import { useHover } from '@mantine/hooks';
import { IconDotsVertical, IconMessage, IconTrash } from '@tabler/icons-react';
import { FC } from 'react';
import MantineIcon from '../../../components/common/MantineIcon';
import { getNameInitials } from '../utils';
import { CommentTimestamp } from './CommentTimestamp';
import { CommentWithMentions } from './CommentWithMentions';

type Props = {
    comment: Comment;
    canRemove: boolean;
    canReply: boolean;
    onRemove: () => void;
    onReply?: () => void;
};

export const CommentDetail: FC<Props> = ({
    comment,
    canRemove,
    onRemove,
    canReply,
    onReply,
}) => {
    const { ref, hovered } = useHover();

    return (
        <Box ref={ref}>
            <Grid columns={20}>
                <Grid.Col span={2}>
                    <Avatar radius="xl" size="sm">
                        {getNameInitials(comment.user.name)}
                    </Avatar>
                </Grid.Col>
                <Grid.Col span={18}>
                    <Group position="apart">
                        <Group spacing="xs">
                            <Text fz="xs" fw={600}>
                                {comment.user.name}
                            </Text>
                            <CommentTimestamp timestamp={comment.createdAt} />
                        </Group>

                        <Group spacing="two" opacity={hovered ? 1 : 0}>
<<<<<<< HEAD
                            {onReply && (
=======
                            {canRemove && (
                                <Tooltip label="Remove">
                                    <ActionIcon
                                        size="xs"
                                        onClick={() => onRemove()}
                                        variant="light"
                                        color="gray"
                                    >
                                        <MantineIcon icon={IconTrash} />
                                    </ActionIcon>
                                </Tooltip>
                            )}
                            {canReply && onReply && (
>>>>>>> 45f4da7f
                                <Tooltip label="Reply">
                                    <ActionIcon
                                        size="xs"
                                        onClick={() => onReply()}
                                        variant="subtle"
                                        color="blue"
                                    >
                                        <MantineIcon icon={IconMessage} />
                                    </ActionIcon>
                                </Tooltip>
                            )}
                            {comment.canRemove && (
                                <Menu position="right" withArrow>
                                    <Menu.Target>
                                        <ActionIcon
                                            size="xs"
                                            variant="subtle"
                                            color="gray"
                                        >
                                            <MantineIcon
                                                icon={IconDotsVertical}
                                            />
                                        </ActionIcon>
                                    </Menu.Target>
                                    <Menu.Dropdown p={0}>
                                        <Menu.Item
                                            p="xs"
                                            fz="xs"
                                            icon={
                                                <MantineIcon
                                                    color="red"
                                                    icon={IconTrash}
                                                />
                                            }
                                            onClick={() => onRemove()}
                                        >
                                            Delete
                                        </Menu.Item>
                                    </Menu.Dropdown>
                                </Menu>
                            )}
                        </Group>
                    </Group>
                    <Box fz="xs" mb="two">
                        <CommentWithMentions
                            readonly
                            content={comment.textHtml}
                        />
                    </Box>
                </Grid.Col>
            </Grid>
        </Box>
    );
};<|MERGE_RESOLUTION|>--- conflicted
+++ resolved
@@ -52,23 +52,7 @@
                         </Group>
 
                         <Group spacing="two" opacity={hovered ? 1 : 0}>
-<<<<<<< HEAD
-                            {onReply && (
-=======
-                            {canRemove && (
-                                <Tooltip label="Remove">
-                                    <ActionIcon
-                                        size="xs"
-                                        onClick={() => onRemove()}
-                                        variant="light"
-                                        color="gray"
-                                    >
-                                        <MantineIcon icon={IconTrash} />
-                                    </ActionIcon>
-                                </Tooltip>
-                            )}
                             {canReply && onReply && (
->>>>>>> 45f4da7f
                                 <Tooltip label="Reply">
                                     <ActionIcon
                                         size="xs"
@@ -80,7 +64,7 @@
                                     </ActionIcon>
                                 </Tooltip>
                             )}
-                            {comment.canRemove && (
+                            {canRemove && (
                                 <Menu position="right" withArrow>
                                     <Menu.Target>
                                         <ActionIcon
