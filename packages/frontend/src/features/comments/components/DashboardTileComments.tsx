--- conflicted
+++ resolved
@@ -177,15 +177,13 @@
                             }
                         />
                     ))}
-<<<<<<< HEAD
-                    {!userCanManageDashboardComments && !hasComments && (
+                    {!canCreateDashboardComments && !hasComments && (
                         <Text fz="xs">No comments yet</Text>
                     )}
                 </Stack>
-
                 {hasComments && <Divider />}
                 <Box p="sm" pt="xs">
-                    {userCanManageDashboardComments && (
+                    {canCreateDashboardComments && (
                         <CommentForm
                             userName={
                                 user.data?.firstName + ' ' + user.data?.lastName
@@ -195,35 +193,6 @@
                         />
                     )}
                 </Box>
-=======
-                    {!canCreateDashboardComments &&
-                        (!comments || comments.length === 0) && (
-                            <Text fz="xs">No comments yet</Text>
-                        )}
-                </Stack>
-                {canCreateDashboardComments && (
-                    <CommentForm
-                        userName={
-                            user.data?.firstName + ' ' + user.data?.lastName
-                        }
-                        onSubmit={(
-                            text: string,
-                            textHtml: string,
-                            mentions: string[],
-                        ) =>
-                            mutateAsync({
-                                projectUuid,
-                                dashboardUuid,
-                                dashboardTileUuid,
-                                text,
-                                textHtml,
-                                mentions,
-                            })
-                        }
-                        isSubmitting={isLoading}
-                    />
-                )}
->>>>>>> 45f4da7f
             </Popover.Dropdown>
 
             <Popover.Target>
