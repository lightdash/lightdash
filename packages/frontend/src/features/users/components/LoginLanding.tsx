import { useCallback, useEffect, useMemo, useState, type FC } from 'react';

import {
    getEmailSchema,
    isOpenIdIdentityIssuerType,
    LightdashMode,
    LocalIssuerTypes,
    SEED_ORG_1_ADMIN_EMAIL,
    SEED_ORG_1_ADMIN_PASSWORD,
} from '@lightdash/common';

import {
    ActionIcon,
    Anchor,
    Button,
    Card,
    Divider,
    Image,
    PasswordInput,
    Stack,
    Text,
    TextInput,
    Title,
} from '@mantine/core';
import { useForm, zodResolver } from '@mantine/form';
import { IconX } from '@tabler/icons-react';
import { Redirect, useLocation } from 'react-router-dom';
import { z } from 'zod';
import MantineIcon from '../../../components/common/MantineIcon';
import { ThirdPartySignInButton } from '../../../components/common/ThirdPartySignInButton';
import PageSpinner from '../../../components/PageSpinner';
import useToaster from '../../../hooks/toaster/useToaster';
import { useFlashMessages } from '../../../hooks/useFlashMessages';
import { useApp } from '../../../providers/AppProvider';
import { useTracking } from '../../../providers/TrackingProvider';
import LightdashLogo from '../../../svgs/lightdash-black.svg';
import {
    useFetchLoginOptions,
    useLoginWithEmailMutation,
    type LoginParams,
} from '../hooks/useLogin';

const Login: FC<{}> = () => {
    const { health } = useApp();
    const { identify } = useTracking();
    const location = useLocation<{ from?: Location } | undefined>();

    const { showToastError, showToastApiError } = useToaster();
    const flashMessages = useFlashMessages();
    useEffect(() => {
        if (flashMessages.data?.error) {
            showToastError({
                title: 'Failed to authenticate',
                subtitle: flashMessages.data.error.join('\n'),
            });
        }
    }, [flashMessages.data, showToastError]);

    const [preCheckEmail, setPreCheckEmail] = useState<string>();

    const redirectUrl = location.state?.from
        ? `${location.state.from.pathname}${location.state.from.search}`
        : '/';

    const form = useForm<LoginParams>({
        initialValues: {
            email: '',
            password: '',
        },
        validate: zodResolver(
            z.object({
                email: getEmailSchema(),
            }),
        ),
    });

    const {
        data: loginOptions,
        isInitialLoading: isInitialLoadingLoginOptions,
        isLoading: loginOptionsLoading,
        isSuccess: loginOptionsSuccess,
    } = useFetchLoginOptions({
        email: preCheckEmail,
    });

    // Disable fetch once it has succeeded
    useEffect(() => {
        if (loginOptions && loginOptionsSuccess) {
            if (loginOptions.forceRedirect && loginOptions.redirectUri) {
                window.location.href = loginOptions.redirectUri;
            }
<<<<<<< HEAD
            setFetchOptionsEnabled(false);
=======
>>>>>>> 976a7ae3
        }
    }, [loginOptionsSuccess, loginOptions]);

    const { mutate, isLoading, isSuccess, isIdle } = useLoginWithEmailMutation({
        onSuccess: (data) => {
            identify({ id: data.userUuid });
            window.location.href = redirectUrl;
        },
        onError: ({ error }) => {
            showToastApiError({
                title: `Failed to login`,
                apiError: error,
            });
        },
    });

    // Skip login for demo app
    const isDemo = health.data?.mode === LightdashMode.DEMO;
    useEffect(() => {
        if (isDemo && isIdle) {
            mutate({
                email: SEED_ORG_1_ADMIN_EMAIL.email,
                password: SEED_ORG_1_ADMIN_PASSWORD.password,
            });
        }
    }, [isDemo, mutate, isIdle]);

    const formStage = preCheckEmail ? 'login' : 'precheck';

    const isEmailLoginAvailable =
        loginOptions?.showOptions &&
        loginOptions?.showOptions.includes(LocalIssuerTypes.EMAIL);

    const handleFormSubmit = useCallback(() => {
        if (formStage === 'precheck' && form.values.email !== '') {
            setPreCheckEmail(form.values.email);
        } else if (
            formStage === 'login' &&
            isEmailLoginAvailable &&
            form.values.email !== '' &&
            form.values.password !== ''
        ) {
            mutate(form.values);
        }
    }, [form.values, formStage, isEmailLoginAvailable, mutate]);

    const disableControls =
        loginOptionsLoading ||
        (loginOptionsSuccess && loginOptions.forceRedirect === true) ||
        isLoading ||
        isSuccess;

    const ssoOptions = useMemo(() => {
        if (!loginOptions) {
            return [];
        }
        return loginOptions.showOptions.filter(isOpenIdIdentityIssuerType);
    }, [loginOptions]);

    if (health.isInitialLoading || isDemo || isInitialLoadingLoginOptions) {
        return <PageSpinner />;
    }
    if (health.status === 'success' && health.data?.requiresOrgRegistration) {
        return (
            <Redirect
                to={{
                    pathname: '/register',
                    state: { from: location.state?.from },
                }}
            />
        );
    }
    if (health.status === 'success' && health.data?.isAuthenticated) {
        return <Redirect to={redirectUrl} />;
    }

    return (
        <>
            <Image
                src={LightdashLogo}
                alt="lightdash logo"
                width={130}
                mx="auto"
                my="lg"
            />
            <Card p="xl" radius="xs" withBorder shadow="xs">
                <Title order={3} ta="center" mb="md">
                    Sign in
                </Title>
                <form
                    name="login"
                    onSubmit={form.onSubmit(() => handleFormSubmit())}
                >
                    <Stack spacing="lg">
                        <TextInput
                            label="Email address"
                            name="email"
                            placeholder="Your email address"
                            required
                            {...form.getInputProps('email')}
                            disabled={disableControls}
                            rightSection={
                                preCheckEmail ? (
                                    <ActionIcon
                                        onClick={() => {
                                            setPreCheckEmail(undefined);
                                            form.setValues({
                                                email: '',
                                                password: '',
                                            });
                                        }}
                                    >
                                        <MantineIcon icon={IconX} />
                                    </ActionIcon>
                                ) : null
                            }
                        />
                        {isEmailLoginAvailable && formStage === 'login' && (
                            <>
                                <PasswordInput
                                    label="Password"
                                    name="password"
                                    placeholder="Your password"
                                    required
                                    autoFocus
                                    {...form.getInputProps('password')}
                                    disabled={disableControls}
                                />
                                <Anchor href="/recover-password" mx="auto">
                                    Forgot your password?
                                </Anchor>
                                <Button
                                    type="submit"
                                    loading={disableControls}
                                    data-cy="signin-button"
                                >
                                    Sign in
                                </Button>
                            </>
                        )}
                        {formStage === 'precheck' && (
                            <Button
                                type="submit"
                                loading={disableControls}
                                data-cy="signin-button"
                            >
                                Continue
                            </Button>
                        )}
                        {ssoOptions.length > 0 && (
                            <>
                                {(isEmailLoginAvailable ||
                                    formStage === 'precheck') && (
                                    <Divider
                                        my="sm"
                                        labelPosition="center"
                                        label={
                                            <Text
                                                color="gray.5"
                                                size="sm"
                                                fw={500}
                                            >
                                                OR
                                            </Text>
                                        }
                                    />
                                )}
                                <Stack>
                                    {ssoOptions.map((providerName) => (
                                        <ThirdPartySignInButton
                                            key={providerName}
                                            providerName={providerName}
                                            redirect={redirectUrl}
                                            disabled={disableControls}
                                        />
                                    ))}
                                </Stack>
                            </>
                        )}
                        <Text mx="auto" mt="md">
                            Don't have an account?{' '}
                            <Anchor href="/register">Sign up</Anchor>
                        </Text>
                    </Stack>
                </form>
            </Card>
        </>
    );
};

export default Login;<|MERGE_RESOLUTION|>--- conflicted
+++ resolved
@@ -89,10 +89,6 @@
             if (loginOptions.forceRedirect && loginOptions.redirectUri) {
                 window.location.href = loginOptions.redirectUri;
             }
-<<<<<<< HEAD
-            setFetchOptionsEnabled(false);
-=======
->>>>>>> 976a7ae3
         }
     }, [loginOptionsSuccess, loginOptions]);
 
