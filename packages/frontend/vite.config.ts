import { sentryVitePlugin } from '@sentry/vite-plugin';
import reactPlugin from '@vitejs/plugin-react';
import { compression } from 'vite-plugin-compression2';
import monacoEditorPlugin from 'vite-plugin-monaco-editor';
import svgrPlugin from 'vite-plugin-svgr';
import { defineConfig } from 'vitest/config';

// @ts-expect-error - Vitest is not typed correctly
export default defineConfig(async () => {
    const { default: spotlight } = await import(
        '@spotlightjs/spotlight/vite-plugin'
    );
    const { default: spotlightSidecar } = await import(
        '@spotlightjs/sidecar/vite-plugin'
    );

    return {
        publicDir: 'public',
        define: {
            __APP_VERSION__: JSON.stringify(process.env.npm_package_version),
        },
        plugins: [
            svgrPlugin(),
            reactPlugin(),
            compression({
                include: [/\.(js)$/, /\.(css)$/],
                filename: '[path][base].gzip',
            }),
            monacoEditorPlugin({
                forceBuildCDN: true,
                languageWorkers: ['json'],
            }),
            sentryVitePlugin({
                org: 'lightdash',
                project: 'lightdash-frontend',
                authToken: process.env.SENTRY_AUTH_TOKEN,
                release: {
                    name: process.env.SENTRY_RELEASE_VERSION,
                    inject: true,
                },
                // Sourcemaps are already uploaded by the Sentry CLI
                sourcemaps: {
                    disable: true,
                },
            }),
            ...(process.env.SENTRY_SPOTLIGHT === '1' &&
            process.env.NODE_ENV === 'development'
                ? [spotlight(), spotlightSidecar()]
                : []),
        ],
        css: {
            transformer: 'lightningcss',
        },
        optimizeDeps: {
            exclude: ['@lightdash/common'],
        },
<<<<<<< HEAD
        allowedHosts: [
            'lightdash-dev', // for local development with docker
            '.lightdash.dev', // for cloudflared tunnels
            'solucia-analytics-backend.ngrok.app'

        ],
        watch: {
            ignored: ['!**/node_modules/@lightdash/common/**'],
=======
        build: {
            outDir: 'build',
            emptyOutDir: false,
            target: 'es2020',
            minify: true,
            sourcemap: true,

            rollupOptions: {
                output: {
                    manualChunks: {
                        react: [
                            'react',
                            'react-dom',
                            'react-router',
                            'react-hook-form',
                            'react-use',
                            // TODO: removed because of PNPM
                            // 'react-draggable',
                            '@hello-pangea/dnd',
                            '@tanstack/react-query',
                            '@tanstack/react-table',
                            '@tanstack/react-virtual',
                        ],
                        echarts: ['echarts'],
                        ace: ['ace-builds', 'react-ace/lib'],
                        modules: [
                            // TODO: removed because of PNPM
                            // 'ajv',
                            // 'ajv-formats',
                            // 'liquidjs',
                            // 'pegjs',
                            'jspdf',
                            'lodash',
                            'colorjs.io',
                            'zod',
                        ],
                        thirdparty: [
                            '@sentry/react',
                            'rudder-sdk-js',
                            'posthog-js',
                        ],
                        uiw: [
                            '@uiw/react-markdown-preview',
                            '@uiw/react-md-editor',
                        ],
                        mantine: [
                            '@mantine/core',
                            '@mantine/dates',
                            '@mantine/form',
                            '@mantine/hooks',
                            '@mantine/notifications',
                            '@mantine/prism',
                        ],
                    },
                },
            },
        },
        test: {
            globals: true,
            environment: 'jsdom',
            setupFiles: './src/testing/vitest.setup.ts',
>>>>>>> 3bf42460
        },
        server: {
            port: 3000,
            host: true,
            hmr: {
                overlay: true,
            },
            allowedHosts: [
                'lightdash-dev', // for local development with docker
                '.lightdash.dev', // for cloudflared tunnels
            ],
            watch: {
                ignored: ['!**/node_modules/@lightdash/common/**'],
            },
            proxy: {
                '/api': {
                    target: 'http://localhost:8080',
                    changeOrigin: true,
                },
                '/.well-known': {
                    // MCP inspector requires .well-known to be on the root, but according to RFC 9728 (OAuth 2.0 Protected Resource Metadata) the .well-known endpoint is not required to be at the root level.
                    target: 'http://localhost:8080/api/v1/oauth',
                    changeOrigin: true,
                },
                '/slack/events': {
                    target: 'http://localhost:8080',
                    changeOrigin: true,
                },
            },
        },
        clearScreen: false,
    };
});<|MERGE_RESOLUTION|>--- conflicted
+++ resolved
@@ -7,12 +7,8 @@
 
 // @ts-expect-error - Vitest is not typed correctly
 export default defineConfig(async () => {
-    const { default: spotlight } = await import(
-        '@spotlightjs/spotlight/vite-plugin'
-    );
-    const { default: spotlightSidecar } = await import(
-        '@spotlightjs/sidecar/vite-plugin'
-    );
+    const { default: spotlight } = await import('@spotlightjs/spotlight/vite-plugin');
+    const { default: spotlightSidecar } = await import('@spotlightjs/sidecar/vite-plugin');
 
     return {
         publicDir: 'public',
@@ -43,8 +39,7 @@
                     disable: true,
                 },
             }),
-            ...(process.env.SENTRY_SPOTLIGHT === '1' &&
-            process.env.NODE_ENV === 'development'
+            ...(process.env.SENTRY_SPOTLIGHT === '1' && process.env.NODE_ENV === 'development'
                 ? [spotlight(), spotlightSidecar()]
                 : []),
         ],
@@ -54,23 +49,12 @@
         optimizeDeps: {
             exclude: ['@lightdash/common'],
         },
-<<<<<<< HEAD
-        allowedHosts: [
-            'lightdash-dev', // for local development with docker
-            '.lightdash.dev', // for cloudflared tunnels
-            'solucia-analytics-backend.ngrok.app'
-
-        ],
-        watch: {
-            ignored: ['!**/node_modules/@lightdash/common/**'],
-=======
         build: {
             outDir: 'build',
             emptyOutDir: false,
             target: 'es2020',
             minify: true,
             sourcemap: true,
-
             rollupOptions: {
                 output: {
                     manualChunks: {
@@ -80,7 +64,6 @@
                             'react-router',
                             'react-hook-form',
                             'react-use',
-                            // TODO: removed because of PNPM
                             // 'react-draggable',
                             '@hello-pangea/dnd',
                             '@tanstack/react-query',
@@ -90,7 +73,6 @@
                         echarts: ['echarts'],
                         ace: ['ace-builds', 'react-ace/lib'],
                         modules: [
-                            // TODO: removed because of PNPM
                             // 'ajv',
                             // 'ajv-formats',
                             // 'liquidjs',
@@ -100,15 +82,8 @@
                             'colorjs.io',
                             'zod',
                         ],
-                        thirdparty: [
-                            '@sentry/react',
-                            'rudder-sdk-js',
-                            'posthog-js',
-                        ],
-                        uiw: [
-                            '@uiw/react-markdown-preview',
-                            '@uiw/react-md-editor',
-                        ],
+                        thirdparty: ['@sentry/react', 'rudder-sdk-js', 'posthog-js'],
+                        uiw: ['@uiw/react-markdown-preview', '@uiw/react-md-editor'],
                         mantine: [
                             '@mantine/core',
                             '@mantine/dates',
@@ -125,7 +100,6 @@
             globals: true,
             environment: 'jsdom',
             setupFiles: './src/testing/vitest.setup.ts',
->>>>>>> 3bf42460
         },
         server: {
             port: 3000,
@@ -133,9 +107,11 @@
             hmr: {
                 overlay: true,
             },
+            // For docker, cloudflared tunnels, and your ngrok host
             allowedHosts: [
-                'lightdash-dev', // for local development with docker
-                '.lightdash.dev', // for cloudflared tunnels
+                'lightdash-dev',
+                '.lightdash.dev',
+                'solucia-analytics-backend.ngrok.app',
             ],
             watch: {
                 ignored: ['!**/node_modules/@lightdash/common/**'],
@@ -146,7 +122,7 @@
                     changeOrigin: true,
                 },
                 '/.well-known': {
-                    // MCP inspector requires .well-known to be on the root, but according to RFC 9728 (OAuth 2.0 Protected Resource Metadata) the .well-known endpoint is not required to be at the root level.
+                    // MCP inspector requires .well-known at root; we forward to backend OAuth metadata
                     target: 'http://localhost:8080/api/v1/oauth',
                     changeOrigin: true,
                 },
