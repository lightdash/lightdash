--- conflicted
+++ resolved
@@ -3,20 +3,12 @@
     "version": "0.150.4",
     "private": true,
     "dependencies": {
-<<<<<<< HEAD
-        "@blueprintjs/core": "^4.2.0",
-        "@blueprintjs/datetime": "^4.1.3",
-        "@blueprintjs/popover2": "^1.1.3",
-        "@blueprintjs/select": "^4.4.1",
-        "@blueprintjs/table": "^4.1.3",
-=======
         "@blueprintjs/core": "^4.5.1",
         "@blueprintjs/datetime": "^4.3.1",
         "@blueprintjs/datetime2": "^0.2.0",
         "@blueprintjs/popover2": "^1.4.1",
         "@blueprintjs/select": "^4.4.1",
         "@blueprintjs/table": "^4.3.1",
->>>>>>> c4fd771b
         "@hookform/error-message": "^2.0.0",
         "@sentry/react": "^6.17.6",
         "@sentry/tracing": "^6.17.6",
