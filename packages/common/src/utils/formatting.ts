import dayjs from 'dayjs';
import timezone from 'dayjs/plugin/timezone';
import moment, { type MomentInput } from 'moment';
import {
    format as formatWithExpression,
    isDateFormat,
    isTextFormat,
    isValidFormat,
} from 'numfmt';
import {
    CompactConfigMap,
    CustomFormatType,
    DimensionType,
    Format,
    IECByteCompacts,
    MetricType,
    NumberSeparator,
    TableCalculationType,
    findCompactConfig,
    isCustomSqlDimension,
    isDimension,
    isField,
    isFormat,
    isMetric,
    isTableCalculation,
    type CompactOrAlias,
    type CustomDimension,
    type CustomFormat,
    type Dimension,
    type Field,
    type Item,
    type TableCalculation,
} from '../types/field';
import {
    hasFormatOptions,
    isAdditionalMetric,
    type AdditionalMetric,
} from '../types/metricQuery';
import { TimeFrames } from '../types/timeFrames';
import assertUnreachable from './assertUnreachable';
<<<<<<< HEAD
import { evaluateConditionalFormatExpression } from './conditionalFormatExpressions';
import { getItemType } from './item';
=======
import { getItemType, isNumericItem } from './item';
>>>>>>> 916565e6

dayjs.extend(timezone);

export const currencies = [
    'USD',
    'EUR',
    'GBP',
    'JPY',
    'DKK',
    'CHF',
    'CAD',
    'AUD',
    'CNY',
    'ARS',
    'BRL',
    'CLP',
    'COP',
    'CZK',
    'HKD',
    'HUF',
    'INR',
    'ILS',
    'KRW',
    'MYR',
    'MXN',
    'MAD',
    'NZD',
    'NOK',
    'PHP',
    'PLN',
    'RUB',
    'SAR',
    'SGD',
    'ZAR',
    'SEK',
    'TWD',
    'THB',
    'TRY',
    'VND',
];

export const formatBoolean = <T>(v: T) =>
    ['True', 'true', 'yes', 'Yes', '1', 'T'].includes(`${v}`)
        ? 'True'
        : 'False';

export const getDateFormat = (
    timeInterval: TimeFrames | undefined = TimeFrames.DAY,
): string => {
    switch (timeInterval) {
        case TimeFrames.YEAR:
            return 'YYYY';
        case TimeFrames.QUARTER:
            return 'YYYY-[Q]Q';
        case TimeFrames.MONTH:
            return 'YYYY-MM';
        default:
            return 'YYYY-MM-DD';
    }
};

const getTimeFormat = (
    timeInterval: TimeFrames | undefined = TimeFrames.DAY,
): string => {
    let timeFormat: string;
    switch (timeInterval) {
        case TimeFrames.HOUR:
            timeFormat = 'HH';
            break;
        case TimeFrames.MINUTE:
            timeFormat = 'HH:mm';
            break;
        case TimeFrames.SECOND:
            timeFormat = 'HH:mm:ss';
            break;
        default:
            timeFormat = 'HH:mm:ss:SSS';
            break;
    }
    return `YYYY-MM-DD, ${timeFormat} (Z)`;
};

// TODO: To rename to isDayJsInput once we remove moment usage
export const isMomentInput = (value: unknown): value is MomentInput =>
    typeof value === 'string' ||
    typeof value === 'number' ||
    value instanceof Date ||
    value instanceof moment ||
    value instanceof dayjs;

export function formatDate(
    date: MomentInput,
    timeInterval: TimeFrames = TimeFrames.DAY,
    convertToUTC: boolean = false,
): string {
    const momentDate = convertToUTC ? moment(date).utc() : moment(date);

    if (!momentDate.isValid()) {
        return 'NaT';
    }

    return momentDate.format(getDateFormat(timeInterval));
}

export function formatTimestamp(
    value: MomentInput,
    timeInterval: TimeFrames | undefined = TimeFrames.MILLISECOND,
    convertToUTC: boolean = false,
): string {
    const momentDate = convertToUTC ? moment(value).utc() : moment(value);

    if (!momentDate.isValid()) {
        return 'NaT';
    }

    return momentDate.format(getTimeFormat(timeInterval));
}

export function getLocalTimeDisplay(
    value: MomentInput,
    showTimezone: boolean = true,
): string {
    // NOTE: Mixing dayjs and moment here is not great, but we're doing it here
    // because we are using moment types in this file and the
    // plumbing expects them. It should be ok here because we are not moment and dayjs
    // together to operate on the date. Dayjs is only used for the
    // Timezone string, which moment doesn't support.
    const tzString = showTimezone ? `(${dayjs.tz.guess()})` : '';
    return `${moment(value).format(`YYYY-MM-DD HH:mm`)} ${tzString}`;
}

export const parseDate = (
    str: string,
    timeInterval: TimeFrames | undefined = TimeFrames.DAY,
): Date => moment(str, getDateFormat(timeInterval)).toDate();

export const parseTimestamp = (
    str: string,
    timeInterval: TimeFrames | undefined = TimeFrames.MILLISECOND,
): Date => moment(str, getTimeFormat(timeInterval)).toDate();

function getFormatNumberOptions(value: number, format?: CustomFormat) {
    const hasCurrency =
        format?.type === CustomFormatType.CURRENCY && format?.currency;
    const currencyOptions: Intl.NumberFormatOptions = hasCurrency
        ? { style: 'currency', currency: format.currency }
        : {};

    const round = format?.round;

    if (round === undefined) {
        // If the format is a currency format, set the currency options and keep default decimal places
        if (hasCurrency) {
            return currencyOptions;
        }

        // If the format is a number format, set the maximum fraction digits to 0
        if (format?.type === CustomFormatType.NUMBER) {
            return { maximumFractionDigits: 0 };
        }

        return {};
    }

    if (round < 0) {
        return {
            maximumSignificantDigits: Math.max(
                Math.floor(value).toString().length + round,
                1,
            ),
            maximumFractionDigits: 0,
            ...currencyOptions,
        };
    }

    const fractionDigits = Math.min(round, 20);
    return {
        maximumFractionDigits: fractionDigits,
        minimumFractionDigits: fractionDigits,
        ...currencyOptions,
    };
}

export function valueIsNaN(value: unknown) {
    if (typeof value === 'boolean') return true;

    return Number.isNaN(Number(value));
}

export function isNumber(value: unknown): value is number {
    return !valueIsNaN(value);
}

export function formatNumberValue(
    value: number,
    format?: CustomFormat,
): string {
    const options = getFormatNumberOptions(value, format);
    const separator = format?.separator || NumberSeparator.DEFAULT;
    switch (separator) {
        case NumberSeparator.COMMA_PERIOD:
            return value.toLocaleString('en-US', options);
        case NumberSeparator.SPACE_PERIOD:
            return value.toLocaleString('en-US', options).replace(/,/g, ' ');
        case NumberSeparator.PERIOD_COMMA:
            // If currency is provided, having a PERIOD_COMMA separator will also change the position of the currency symbol
            return value.toLocaleString('de-DE', options);
        case NumberSeparator.NO_SEPARATOR_PERIOD:
            return value.toLocaleString('en-US', {
                ...options,
                useGrouping: false,
            });
        case NumberSeparator.DEFAULT:
            // This will apply the default style for each currency
            return value.toLocaleString(undefined, options);
        default:
            return assertUnreachable(separator, 'Unknown separator');
    }
}

export function applyDefaultFormat(value: unknown) {
    if (value === null) return '∅';
    if (value === undefined) return '-';
    if (!isNumber(value)) {
        return `${value}`;
    }

    return formatNumberValue(value);
}

export function getCustomFormatFromLegacy({
    format,
    compact,
    round,
}: {
    format?: Format | string;
    compact?: CompactOrAlias;
    round?: number;
}): CustomFormat {
    switch (format) {
        case Format.EUR:
        case Format.GBP:
        case Format.USD:
        case Format.JPY:
        case Format.DKK:
            return {
                type: CustomFormatType.CURRENCY,
                currency: format.toUpperCase(),
                compact,
                round,
            };
        case Format.KM:
        case Format.MI:
            return {
                type: CustomFormatType.NUMBER,
                suffix: ` ${format}`,
                compact,
                round,
            };
        case Format.PERCENT:
            return {
                type: CustomFormatType.PERCENT,
                compact,
                round,
            };
        case Format.ID:
            return {
                type: CustomFormatType.ID,
            };
        default:
            return {
                type: CustomFormatType.NUMBER,
                round,
                compact,
            };
    }
}

export function hasFormatting(
    item:
        | Field
        | AdditionalMetric
        | TableCalculation
        | CustomDimension
        | undefined,
): boolean {
    if (!item) return false;
    if (hasFormatOptions(item)) {
        return true;
    }
    if (isTableCalculation(item)) {
        return item.format !== undefined;
    }
    if (isDimension(item) || isMetric(item)) {
        return (
            item.format !== undefined ||
            item.compact !== undefined ||
            item.round !== undefined
        );
    }
    return false;
}

export function getCustomFormat(
    item:
        | Field
        | AdditionalMetric
        | TableCalculation
        | CustomDimension
        | undefined,
) {
    if (!item) return undefined;

    if (hasFormatOptions(item)) {
        return item.formatOptions;
    }

    if (isTableCalculation(item)) {
        return item.format;
    }

    const legacyFormat = {
        ...('format' in item && { format: item.format }),
        ...('compact' in item && { compact: item.compact }),
        ...('round' in item && { round: item.round }),
    };

    // Only get custom format from legacy if there are any legacy format options or if the item is numeric
    if (Object.keys(legacyFormat).length > 0 || isNumericItem(item)) {
        return getCustomFormatFromLegacy(legacyFormat);
    }

    return undefined;
}

function applyCompact(
    value: unknown,
    format?: CustomFormat,
): {
    compactValue: number;
    compactSuffix: string;
} {
    if (format?.compact === undefined)
        return { compactValue: Number(value), compactSuffix: '' };

    const compactConfig = findCompactConfig(format.compact);

    if (compactConfig) {
        const compactValue = compactConfig.convertFn(Number(value));
        const compactSuffix = format.compact ? compactConfig.suffix : '';

        return { compactValue, compactSuffix };
    }

    return { compactValue: Number(value), compactSuffix: '' };
}

export function formatValueWithExpression(expression: string, value: unknown) {
    try {
        let sanitizedValue = value;

        if (typeof value === 'bigint') {
            if (
                value <= Number.MAX_SAFE_INTEGER &&
                value >= Number.MIN_SAFE_INTEGER
            ) {
                sanitizedValue = Number(value);
            } else {
                throw new Error(
                    "Can't format value as BigInt is out of safe integer range",
                );
            }
        }

        // Check if this is a binary (IEC) byte unit format expression using KiB, MiB, etc.
        const binaryByteUnits = IECByteCompacts.map(
            (compact) => CompactConfigMap[compact].suffix,
        );
        const binarySuffixMatch = binaryByteUnits.find((unit) =>
            expression.includes(`"${unit}"`),
        );
        if (binarySuffixMatch && !valueIsNaN(Number(sanitizedValue))) {
            const compactConfig = Object.values(CompactConfigMap).find(
                (config) =>
                    config.suffix === binarySuffixMatch &&
                    IECByteCompacts.includes(config.compact),
            );

            if (compactConfig) {
                const convertedValue = compactConfig.convertFn(
                    Number(sanitizedValue),
                );
                const baseExpression = expression.replace(
                    `"${binarySuffixMatch}"`,
                    '',
                );
                const formattedNumber = formatWithExpression(
                    baseExpression,
                    convertedValue,
                );
                return `${formattedNumber}${binarySuffixMatch}`;
            }
        }

        // format date
        if (isDateFormat(expression)) {
            if (!isMomentInput(sanitizedValue)) {
                return 'NaT';
            }
            return formatWithExpression(
                expression,
                moment(sanitizedValue).toDate(),
            );
        }

        // format text
        if (isTextFormat(expression)) {
            return formatWithExpression(expression, sanitizedValue);
        }

        // format number
        return valueIsNaN(Number(sanitizedValue))
            ? `${value}` // Return the raw value as a string if it's not a number
            : formatWithExpression(expression, Number(sanitizedValue));
    } catch (e) {
        // eslint-disable-next-line no-console
        console.error('Error formatting value with expression', e);
        return `${value}`;
    }
}

export function applyCustomFormat(
    value: unknown,
    format?: CustomFormat | undefined,
): string {
    if (format?.type === undefined) return applyDefaultFormat(value);

    if (value === '') return '';

    if (
        value instanceof Date &&
        ![CustomFormatType.DATE, CustomFormatType.TIMESTAMP].includes(
            format.type,
        )
    ) {
        return formatTimestamp(value, undefined, false);
    }

    if (valueIsNaN(value) || value === null) {
        return applyDefaultFormat(value);
    }

    switch (format.type) {
        case CustomFormatType.ID:
            return `${value}`;
        case CustomFormatType.DEFAULT:
            return applyDefaultFormat(value);

        case CustomFormatType.PERCENT:
            const formatted = formatNumberValue(Number(value) * 100, format);
            return `${formatted}%`;
        case CustomFormatType.CURRENCY:
            const { compactValue, compactSuffix } = applyCompact(value, format);

            const currencyFormatted = formatNumberValue(
                compactValue,
                format,
            ).replace(/\u00A0/, ' ');

            return `${currencyFormatted}${compactSuffix}`;
        case CustomFormatType.DATE:
            return formatDate(value, format?.timeInterval, false);
        case CustomFormatType.TIMESTAMP:
            return formatTimestamp(value, format?.timeInterval, false);
        case CustomFormatType.NUMBER:
            const prefix = format.prefix || '';
            const suffix = format.suffix || '';
            const {
                compactValue: compactNumber,
                compactSuffix: compactNumberSuffix,
            } = applyCompact(value, format);

            const numberFormatted = formatNumberValue(compactNumber, format);

            return `${prefix}${numberFormatted}${compactNumberSuffix}${suffix}`;
        case CustomFormatType.BYTES_SI:
        case CustomFormatType.BYTES_IEC: {
            const {
                compactValue: bytesCompactValue,
                compactSuffix: bytesCompactSuffix,
            } = applyCompact(value, format);
            return `${formatNumberValue(
                bytesCompactValue,
                format,
            )}${bytesCompactSuffix}`;
        }
        case CustomFormatType.CUSTOM:
            return formatValueWithExpression(format.custom || '', value);
        default:
            return assertUnreachable(
                format.type,
                `Table calculation format type ${format.type} is not valid`,
            );
    }
}

/**
 * Validates a format string that may contain parameter placeholders.
 * Strips ${...} placeholders before validation since numfmt doesn't understand them.
 */
function isValidFormatWithParameters(formatString: string): boolean {
    // Check if format contains parameter placeholders
    const hasPlaceholders = formatString.includes('${');

    if (!hasPlaceholders) {
        return isValidFormat(formatString);
    }

    // Strip out ${...} placeholders and validate what remains
    // This handles formats like: '${ld.parameters.currency=="usd"?"$":""}0,0.00'
    // After stripping: '0,0.00' which is valid
    const withoutPlaceholders = formatString.replace(/\$\{[^}]+\}/g, '');

    return isValidFormat(withoutPlaceholders);
}

export function hasValidFormatExpression<
    T extends
        | Field
        | AdditionalMetric
        | TableCalculation
        | CustomDimension
        | Dimension,
>(item: T | undefined): item is T & { format: string } {
    // filter out legacy format that might be valid expressions. eg: usd
    if (!item || !('format' in item) || !item.format) {
        return false;
    }

    return (
        (isField(item) || isAdditionalMetric(item)) &&
        typeof item.format === 'string' &&
        !isFormat(item.format) &&
        isValidFormatWithParameters(item.format)
    );
}

const customFormatConversionFnMap: Record<
    string,
    (formatExpression: string, format: CustomFormat) => string
> = {
    separator: (formatExpression, format) => {
        if (
            !format.separator ||
            format.separator !== NumberSeparator.NO_SEPARATOR_PERIOD
        ) {
            // Add thousands separator by default
            // Note: we don't support specific separators characters. This depends on the locale which we don't support as we format values in the server atm.
            return `#,##0`;
        }
        return formatExpression;
    },
    currency: (formatExpression, format) => {
        if (format.currency) {
            const mockAmount = 1;
            const mockCurrencyValue = new Intl.NumberFormat('en-US', {
                style: 'currency',
                currency: format.currency,
            }).format(mockAmount);
            // get the currency symbol/prefix + replace NBSP char
            const currencySymbolPrefix = mockCurrencyValue
                .substring(0, mockCurrencyValue.indexOf(mockAmount.toString()))
                .replace(/\u00A0/, ' ');
            return `[$${currencySymbolPrefix}]${formatExpression}`;
        }
        return formatExpression;
    },
    prefix: (formatExpression, format) => {
        if (format.prefix) {
            return `"${format.prefix}"${formatExpression}`;
        }
        return formatExpression;
    },
    round: (formatExpression, format) => {
        let round = 2;
        if (format.round !== undefined) {
            round = format.round;
        } else if (
            format.type === CustomFormatType.CURRENCY &&
            format.currency
        ) {
            const mockCurrencyValue = new Intl.NumberFormat('en-US', {
                style: 'currency',
                currency: format.currency,
            }).format(1);
            // find how many round decimals the currency has
            round = mockCurrencyValue.includes('.')
                ? mockCurrencyValue.split('.')[1].length
                : 0;
        } else if (format.type === CustomFormatType.NUMBER) {
            round = 0;
        }
        if (round > 0) {
            return `${formatExpression}.${'0'.repeat(round)}`;
        }
        return formatExpression;
    },
    compact: (formatExpression, format) => {
        if (format.compact) {
            const compactConfig = findCompactConfig(format.compact);
            if (compactConfig) {
                // Check if this is a binary (IEC) byte unit, like KiB, MiB, etc.
                const isBinaryByteUnit = IECByteCompacts.includes(
                    compactConfig.compact,
                );

                if (isBinaryByteUnit) {
                    return `${formatExpression}"${compactConfig.suffix}"`;
                }
                return `${formatExpression}${','.repeat(
                    compactConfig.orderOfMagnitude / 3,
                )}"${compactConfig.suffix}"`;
            }
        }
        return formatExpression;
    },
    percentage: (formatExpression) => `${formatExpression}%`,
    suffix: (formatExpression, format) => {
        if (format.suffix) {
            return `${formatExpression}"${format.suffix}"`;
        }
        return formatExpression;
    },
};

export function convertCustomFormatToFormatExpression(
    format: CustomFormat,
): string | null {
    // ECMA-376 format expression
    let defaultFormatExpression: string | null = null;
    let conversions: Array<string> = [];
    switch (format.type) {
        case CustomFormatType.CUSTOM: {
            // no conversion needed
            return format.custom || null;
        }
        case CustomFormatType.DEFAULT: {
            // No format expression needed
            break;
        }
        case CustomFormatType.CURRENCY: {
            defaultFormatExpression = '0';
            conversions = ['separator', 'currency', 'round', 'compact'];
            break;
        }
        case CustomFormatType.PERCENT: {
            defaultFormatExpression = '0';
            conversions = ['separator', 'round', 'percentage'];
            break;
        }
        case CustomFormatType.NUMBER: {
            defaultFormatExpression = `0`;
            conversions = ['separator', 'prefix', 'round', 'compact', 'suffix'];
            break;
        }
        case CustomFormatType.BYTES_SI: {
            defaultFormatExpression = '0';
            conversions = ['separator', 'round', 'compact'];
            break;
        }
        case CustomFormatType.BYTES_IEC: {
            // ECMA-376 format expressions cannot accurately represent binary (1024-based) scaling
            // Use a special format that includes the suffix but no comma scaling
            defaultFormatExpression = '0';
            conversions = ['separator', 'round', 'compact'];
            break;
        }
        case CustomFormatType.ID:
        case CustomFormatType.DATE:
        case CustomFormatType.TIMESTAMP: {
            // No implementation yet
            break;
        }
        default: {
            return assertUnreachable(
                format.type,
                `Cannot recognise ${format.type} format type`,
            );
        }
    }
    if (defaultFormatExpression === null) {
        return defaultFormatExpression;
    }
    // Apply conversions
    return conversions.reduce<string>(
        (expression, fnKey) =>
            customFormatConversionFnMap[fnKey](expression, format),
        defaultFormatExpression,
    );
}

export function getFormatExpression(
    item: Item | AdditionalMetric,
): string | undefined {
    if (hasValidFormatExpression(item)) {
        return item.format;
    }
    const customFormat = getCustomFormat(item);
    return customFormat
        ? convertCustomFormatToFormatExpression(customFormat) || undefined
        : undefined;
}

export function formatItemValue(
    item:
        | Field
        | Dimension
        | AdditionalMetric
        | TableCalculation
        | CustomDimension
        | undefined,
    value: unknown,
    convertToUTC?: boolean,
    parameters?: Record<string, unknown>,
): string {
    if (value === null) return '∅';
    if (value === undefined) return '-';
    if (item) {
        if (hasValidFormatExpression(item)) {
            // Check if format uses parameter placeholders
            const hasParameterPlaceholders =
                item.format.includes('${ld.parameters');

            // Only apply format expression if parameters are provided when needed
            if (!hasParameterPlaceholders || parameters) {
                // Evaluate conditional expressions in format string if parameters are provided
                const formatExpression = parameters
                    ? evaluateConditionalFormatExpression(
                          item.format,
                          parameters,
                      )
                    : item.format;

                try {
                    const result = formatValueWithExpression(
                        formatExpression,
                        value,
                    );
                    return result;
                } catch (error) {
                    // Fall through to default formatting below
                }
            }
            // If format uses parameters but none are provided, fall through to default formatting
        }

        const customFormat = getCustomFormat(item);

        if (isCustomSqlDimension(item) || 'type' in item) {
            const type = getItemType(item);
            switch (type) {
                case TableCalculationType.STRING:
                case DimensionType.STRING:
                case MetricType.STRING:
                    return `${value}`;
                case DimensionType.BOOLEAN:
                case MetricType.BOOLEAN:
                case TableCalculationType.BOOLEAN:
                    return formatBoolean(value);
                case DimensionType.DATE:
                case MetricType.DATE:
                case TableCalculationType.DATE:
                    return isMomentInput(value)
                        ? formatDate(
                              value,
                              isDimension(item) ? item.timeInterval : undefined,
                              convertToUTC,
                          )
                        : 'NaT';
                case DimensionType.TIMESTAMP:
                case MetricType.TIMESTAMP:
                case TableCalculationType.TIMESTAMP:
                    return isMomentInput(value)
                        ? formatTimestamp(
                              value,
                              isDimension(item) ? item.timeInterval : undefined,
                              convertToUTC,
                          )
                        : 'NaT';
                case MetricType.MAX:
                case MetricType.MIN:
                    if (value instanceof Date && customFormat === undefined) {
                        return formatTimestamp(
                            value,
                            isDimension(item) ? item.timeInterval : undefined,
                            convertToUTC,
                        );
                    }
                    break;
                case DimensionType.NUMBER:
                    if (
                        isDimension(item) &&
                        item.timeInterval &&
                        item.timeInterval === TimeFrames.YEAR_NUM // Year number (e.g. 2021) is a number, but should be formatted as a string so there's no separator applied
                    ) {
                        return `${value}`;
                    }
                    break;
                default:
            }
        }

        return applyCustomFormat(value, customFormat);
    }

    return applyDefaultFormat(value);
}<|MERGE_RESOLUTION|>--- conflicted
+++ resolved
@@ -38,12 +38,8 @@
 } from '../types/metricQuery';
 import { TimeFrames } from '../types/timeFrames';
 import assertUnreachable from './assertUnreachable';
-<<<<<<< HEAD
 import { evaluateConditionalFormatExpression } from './conditionalFormatExpressions';
-import { getItemType } from './item';
-=======
 import { getItemType, isNumericItem } from './item';
->>>>>>> 916565e6
 
 dayjs.extend(timezone);
 
