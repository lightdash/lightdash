--- conflicted
+++ resolved
@@ -189,16 +189,11 @@
                                             },
                                             "spotlight": {
                                                 "type": "object",
-<<<<<<< HEAD
                                                 "description": "Set the visibility and/or categories of a metric in Spotlight",
-=======
-                                                "description": "Set the visibility of a metric in Spotlight",
->>>>>>> 5c23a866
                                                 "properties": {
                                                     "visibility": {
                                                         "type": "string",
                                                         "enum": ["show", "hide"]
-<<<<<<< HEAD
                                                     },
                                                     "categories": {
                                                         "type": "array",
@@ -206,8 +201,6 @@
                                                             "type": "string"
                                                         },
                                                         "description": "An array of categories for the metric in Spotlight"
-=======
->>>>>>> 5c23a866
                                                     }
                                                 },
                                                 "anyOf": [
@@ -215,14 +208,11 @@
                                                         "required": [
                                                             "visibility"
                                                         ]
-<<<<<<< HEAD
                                                     },
                                                     {
                                                         "required": [
                                                             "categories"
                                                         ]
-=======
->>>>>>> 5c23a866
                                                     }
                                                 ]
                                             }
@@ -254,12 +244,11 @@
                             },
                             "spotlight": {
                                 "type": "object",
-                                "description": "Set the visibility of all metrics in this model in Spotlight",
+                                "description": "Set the visibility and/or categories of a metric in Spotlight",
                                 "properties": {
                                     "visibility": {
                                         "type": "string",
                                         "enum": ["show", "hide"]
-<<<<<<< HEAD
                                     },
                                     "categories": {
                                         "type": "array",
@@ -273,11 +262,6 @@
                                     { "required": ["visibility"] },
                                     { "required": ["categories"] }
                                 ]
-=======
-                                    }
-                                },
-                                "anyOf": [{ "required": ["visibility"] }]
->>>>>>> 5c23a866
                             }
                         }
                     },
@@ -423,11 +407,7 @@
                                                         },
                                                         "spotlight": {
                                                             "type": "object",
-<<<<<<< HEAD
                                                             "description": "Set the visibility and/or categories of a metric in Spotlight",
-=======
-                                                            "description": "Set the visibility of a metric in Spotlight",
->>>>>>> 5c23a866
                                                             "properties": {
                                                                 "visibility": {
                                                                     "type": "string",
@@ -435,7 +415,6 @@
                                                                         "show",
                                                                         "hide"
                                                                     ]
-<<<<<<< HEAD
                                                                 },
                                                                 "categories": {
                                                                     "type": "array",
@@ -443,8 +422,6 @@
                                                                         "type": "string"
                                                                     },
                                                                     "description": "An array of categories for the metric in Spotlight"
-=======
->>>>>>> 5c23a866
                                                                 }
                                                             },
                                                             "anyOf": [
@@ -452,14 +429,11 @@
                                                                     "required": [
                                                                         "visibility"
                                                                     ]
-<<<<<<< HEAD
                                                                 },
                                                                 {
                                                                     "required": [
                                                                         "categories"
                                                                     ]
-=======
->>>>>>> 5c23a866
                                                                 }
                                                             ]
                                                         }
@@ -737,16 +711,11 @@
                             },
                             "spotlight": {
                                 "type": "object",
-<<<<<<< HEAD
                                 "description": "Set the visibility and/or categories of a metric in Spotlight",
-=======
-                                "description": "Set the visibility of a metric in Spotlight",
->>>>>>> 5c23a866
                                 "properties": {
                                     "visibility": {
                                         "type": "string",
                                         "enum": ["show", "hide"]
-<<<<<<< HEAD
                                     },
                                     "categories": {
                                         "type": "array",
@@ -760,11 +729,6 @@
                                     { "required": ["visibility"] },
                                     { "required": ["categories"] }
                                 ]
-=======
-                                    }
-                                },
-                                "anyOf": [{ "required": ["visibility"] }]
->>>>>>> 5c23a866
                             }
                         }
                     }
