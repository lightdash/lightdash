import type {
    AllVizChartConfig,
    ChartKind,
    Dashboard,
    LightdashUser,
    Organization,
    Project,
    SortByDirection,
    SpaceSummary,
    VizAggregationOptions,
    VizChartConfig,
} from '..';
import { type FieldType } from './field';
import { type SchedulerJobStatus } from './scheduler';

export type SemanticLayerView = {
    name: string;
    label: string;
    description?: string;
    visible: boolean;
};

export enum SemanticLayerFieldType {
    TIME = 'time',
    NUMBER = 'number',
    STRING = 'string',
    BOOLEAN = 'boolean',
}

export enum SemanticLayerTimeGranularity {
    NANOSECOND = 'NANOSECOND',
    MICROSECOND = 'MICROSECOND',
    MILLISECOND = 'MILLISECOND',
    SECOND = 'SECOND',
    MINUTE = 'MINUTE',
    HOUR = 'HOUR',
    DAY = 'DAY',
    WEEK = 'WEEK',
    MONTH = 'MONTH',
    QUARTER = 'QUARTER',
    YEAR = 'YEAR',
}

// TODO: should we separate metric and dimension fields?
export type SemanticLayerField = {
    name: string;
    label: string;
    type: SemanticLayerFieldType;
    kind: FieldType;
    description?: string;
    visible: boolean;
    aggType?: VizAggregationOptions; // TODO: currently not populated, we should get this on the backend
    availableGranularities: SemanticLayerTimeGranularity[];
    availableOperators: SemanticLayerFilter['operator'][];
};

export type SemanticLayerTimeDimension = SemanticLayerField & {
    granularity?: SemanticLayerTimeGranularity;
};

export type SemanticLayerSortBy = Pick<SemanticLayerField, 'name' | 'kind'> & {
    direction: SortByDirection;
};

export type SemanticLayerPivot = {
    on: string[];
    index: string[];
    values: string[];
};

export type SemanticLayerQuery = {
    dimensions: Pick<SemanticLayerField, 'name'>[];
    timeDimensions: Pick<SemanticLayerTimeDimension, 'name' | 'granularity'>[];
    metrics: Pick<SemanticLayerField, 'name'>[];
    filters: SemanticLayerFilter[];
    sortBy: SemanticLayerSortBy[];
    pivot?: SemanticLayerPivot;
    limit?: number;
    timezone?: string;
<<<<<<< HEAD
    pivot?: SemanticLayerPivot;
    filters: SemanticLayerFilter[];
    sql?: string;
    customMetrics?: (Pick<SemanticLayerField, 'name' | 'aggType'> & {
        baseDimension?: string;
    })[];
=======
>>>>>>> 2e4cca52
};

export type SemanticLayerResultRow = Record<
    string,
    string | number | boolean | null
>;

export interface SemanticLayerTransformer<
    ViewType,
    QueryType,
    DimensionsType,
    MetricsType,
    ResultsType,
    SqlType,
> {
    fieldsToSemanticLayerFields: (
        dimensions: DimensionsType,
        metrics: MetricsType,
    ) => SemanticLayerField[];
    viewsToSemanticLayerViews: (views: ViewType[]) => SemanticLayerView[];
    semanticLayerQueryToQuery: (query: SemanticLayerQuery) => QueryType;
    resultsToResultRows: (results: ResultsType) => SemanticLayerResultRow[];
    sqlToString: (sql: SqlType) => string;
    mapResultsKeys: (key: string, query: SemanticLayerQuery) => string;
}

export interface SemanticLayerClientInfo {
    name: string;
    features: {
        views: boolean;
    };
    config: {
        maxQueryLimit: number;
    };
}

export interface ApiSemanticLayerClientInfo {
    status: 'ok';
    results: SemanticLayerClientInfo;
}

export interface SemanticLayerClient {
    getClientInfo: () => SemanticLayerClientInfo;
    getViews: () => Promise<SemanticLayerView[]>;
    getFields: (
        viewName: string,
        selectedFields: Pick<
            SemanticLayerQuery,
            'dimensions' | 'timeDimensions' | 'metrics'
        >,
    ) => Promise<SemanticLayerField[]>;
    streamResults: (
        projectUuid: string,
        query: SemanticLayerQuery,
        callback: (results: SemanticLayerResultRow[]) => void,
    ) => Promise<number>;
    getSql: (query: SemanticLayerQuery) => Promise<string>;
    getMaxQueryLimit: () => number;
}

export type SemanticLayerQueryPayload = {
    projectUuid: string;
    userUuid: string;
    query: SemanticLayerQuery;
    context: 'semanticViewer';
};

export const isSemanticLayerTimeDimension = (
    field: SemanticLayerField,
): field is SemanticLayerTimeDimension => 'granularity' in field;

// Semantic Layer Scheduler Job

export const semanticLayerQueryJob = 'semanticLayer';

export type SemanticLayerJobStatusSuccessDetails = {
    fileUrl: string;
    columns: string[];
};

export type SemanticLayerJobStatusErrorDetails = {
    error: string;
    createdByUserUuid: string;
};

export type ApiSemanticLayerJobStatusResponse = {
    status: 'ok';
    results:
        | {
              status: SchedulerJobStatus.SCHEDULED;
              details?: undefined;
          }
        | {
              status: SchedulerJobStatus.STARTED;
              details?: undefined;
          }
        | {
              status: SchedulerJobStatus.COMPLETED;
              details: SemanticLayerJobStatusSuccessDetails;
          }
        | {
              status: SchedulerJobStatus.ERROR;
              details: SemanticLayerJobStatusErrorDetails;
          };
};

export type ApiSemanticLayerJobSuccessResponse =
    ApiSemanticLayerJobStatusResponse & {
        results: {
            status: SchedulerJobStatus.COMPLETED;
            details: SemanticLayerJobStatusSuccessDetails;
        };
    };

// Semantic Layer Filters

export enum SemanticLayerFilterBaseOperator {
    IS = 'IS',
    IS_NOT = 'IS_NOT',
}

export enum SemanticLayerFilterRelativeTimeValue {
    TODAY = 'TODAY',
    YESTERDAY = 'YESTERDAY',
    LAST_7_DAYS = 'LAST_7_DAYS',
    LAST_30_DAYS = 'LAST_30_DAYS',
}

export type SemanticLayerFilterBase = {
    uuid: string;
    fieldRef: string;
    fieldKind: FieldType; // This is mostly to help with frontend state and avoiding having to set all the fields in redux to be able to find the kind
    fieldType: SemanticLayerFieldType;
};

export type SemanticLayerStringFilter = SemanticLayerFilterBase & {
    fieldType: SemanticLayerFieldType.STRING;
    operator: SemanticLayerFilterBaseOperator;
    values: string[];
};

export type SemanticLayerExactTimeFilter = SemanticLayerFilterBase & {
    fieldType: SemanticLayerFieldType.TIME;
    operator: SemanticLayerFilterBaseOperator;
    values: { time: string };
};

export type SemanticLayerRelativeTimeFilter = SemanticLayerFilterBase & {
    fieldType: SemanticLayerFieldType.TIME;
    operator: SemanticLayerFilterBaseOperator;
    values: { relativeTime: SemanticLayerFilterRelativeTimeValue };
};

export type SemanticLayerTimeFilter =
    | SemanticLayerExactTimeFilter
    | SemanticLayerRelativeTimeFilter;

type SemanticLayerFilterTypes =
    | SemanticLayerStringFilter
    | SemanticLayerTimeFilter;

export type SemanticLayerFilter = SemanticLayerFilterTypes & {
    and?: SemanticLayerFilter[];
    or?: SemanticLayerFilter[];
};

export const isSemanticLayerBaseOperator = (
    operator: SemanticLayerFilter['operator'],
): operator is SemanticLayerFilterBaseOperator =>
    operator === SemanticLayerFilterBaseOperator.IS ||
    operator === SemanticLayerFilterBaseOperator.IS_NOT;

export function isSemanticLayerRelativeTimeValue(
    value: string,
): value is SemanticLayerFilterRelativeTimeValue {
    return (
        value === SemanticLayerFilterRelativeTimeValue.TODAY ||
        value === SemanticLayerFilterRelativeTimeValue.YESTERDAY ||
        value === SemanticLayerFilterRelativeTimeValue.LAST_7_DAYS ||
        value === SemanticLayerFilterRelativeTimeValue.LAST_30_DAYS
    );
}

export function isSemanticLayerRelativeTimeFilter(
    filter: Pick<SemanticLayerFilter, 'fieldType' | 'values'>,
): filter is SemanticLayerRelativeTimeFilter {
    return (
        filter.fieldType === SemanticLayerFieldType.TIME &&
        'relativeTime' in filter.values &&
        isSemanticLayerRelativeTimeValue(filter.values.relativeTime)
    );
}

export function isSemanticLayerExactTimeFilter(
    filter: Pick<SemanticLayerFilter, 'fieldType' | 'values'>,
): filter is SemanticLayerExactTimeFilter {
    return (
        filter.fieldType === SemanticLayerFieldType.TIME &&
        'time' in filter.values
    );
}

export type SavedSemanticViewerChart = {
    savedSemanticViewerChartUuid: string;
    name: string;
    description: string | null;
    slug: string;
    config: AllVizChartConfig;
    semanticLayerView: string | null;
    semanticLayerQuery: SemanticLayerQuery;
    chartKind: ChartKind;
    createdAt: Date;
    createdBy: Pick<
        LightdashUser,
        'userUuid' | 'firstName' | 'lastName'
    > | null;
    lastUpdatedAt: Date;
    lastUpdatedBy: Pick<
        LightdashUser,
        'userUuid' | 'firstName' | 'lastName'
    > | null;
    space: Pick<SpaceSummary, 'uuid' | 'name' | 'isPrivate' | 'userAccess'>;
    dashboard: Pick<Dashboard, 'uuid' | 'name'> | null;
    project: Pick<Project, 'projectUuid'>;
    organization: Pick<Organization, 'organizationUuid'>;
    views: number;
    firstViewedAt: Date;
    lastViewedAt: Date;
};

export type SemanticViewerChartCreate = {
    name: string;
    description: string | null;
    semanticLayerView: string | null;
    semanticLayerQuery: SemanticLayerQuery;
    config: VizChartConfig;
    spaceUuid: string;
};

export type SemanticViewerChartCreateResult = {
    savedSemanticViewerChartUuid: string;
    slug: string;
};

export type SemanticViewerChartUpdate = {
    unversionedData?: {
        name: string;
        description: string | null;
        spaceUuid: string;
    };
    versionedData?: {
        semanticLayerView: string | null;
        semanticLayerQuery: SemanticLayerQuery;
        config: VizChartConfig;
        chartKind: ChartKind;
    };
};

export type SemanticViewerChartUpdateResult = {
    savedSemanticViewerChartUuid: string;
    savedSemanticViewerChartVersionUuid: string | null;
};

export type ApiSemanticViewerChartCreate = {
    status: 'ok';
    results: SemanticViewerChartCreateResult;
};

export type ApiSemanticViewerChartGet = {
    status: 'ok';
    results: SavedSemanticViewerChart;
};

export type ApiSemanticViewerChartUpdate = {
    status: 'ok';
    results: SemanticViewerChartUpdateResult;
};<|MERGE_RESOLUTION|>--- conflicted
+++ resolved
@@ -72,20 +72,15 @@
     dimensions: Pick<SemanticLayerField, 'name'>[];
     timeDimensions: Pick<SemanticLayerTimeDimension, 'name' | 'granularity'>[];
     metrics: Pick<SemanticLayerField, 'name'>[];
-    filters: SemanticLayerFilter[];
     sortBy: SemanticLayerSortBy[];
-    pivot?: SemanticLayerPivot;
     limit?: number;
     timezone?: string;
-<<<<<<< HEAD
     pivot?: SemanticLayerPivot;
     filters: SemanticLayerFilter[];
     sql?: string;
     customMetrics?: (Pick<SemanticLayerField, 'name' | 'aggType'> & {
         baseDimension?: string;
     })[];
-=======
->>>>>>> 2e4cca52
 };
 
 export type SemanticLayerResultRow = Record<
