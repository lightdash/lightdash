--- conflicted
+++ resolved
@@ -5,12 +5,9 @@
     LightdashUser,
     Organization,
     Project,
-<<<<<<< HEAD
-    SortByDirection,
-=======
     QueryExecutionContext,
     SemanticLayerType,
->>>>>>> 925f57bd
+    SortByDirection,
     SpaceSummary,
     VizAggregationOptions,
     VizChartConfig,
