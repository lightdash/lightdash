<<<<<<< HEAD
import type { ApiError, VizAggregationOptions } from '..';
=======
import type {
    AllVizChartConfig,
    ApiError,
    ChartKind,
    Dashboard,
    LightdashUser,
    Organization,
    Project,
    SpaceSummary,
    VizChartConfig,
} from '..';
>>>>>>> d103be37
import assertUnreachable from '../utils/assertUnreachable';
import { type FieldType } from './field';
import { SchedulerJobStatus } from './scheduler';

export type SemanticLayerView = {
    name: string;
    label: string;
    description?: string;
    visible: boolean;
};

export enum SemanticLayerFieldType {
    TIME = 'time',
    NUMBER = 'number',
    STRING = 'string',
    BOOLEAN = 'boolean',
}

export enum SemanticLayerTimeGranularity {
    NANOSECOND = 'NANOSECOND',
    MICROSECOND = 'MICROSECOND',
    MILLISECOND = 'MILLISECOND',
    SECOND = 'SECOND',
    MINUTE = 'MINUTE',
    HOUR = 'HOUR',
    DAY = 'DAY',
    WEEK = 'WEEK',
    MONTH = 'MONTH',
    QUARTER = 'QUARTER',
    YEAR = 'YEAR',
}

export enum SemanticLayerSortByDirection {
    ASC = 'ASC',
    DESC = 'DESC',
}

// TODO: should we separate metric and dimension fields?
export type SemanticLayerField = {
    name: string;
    label: string;
    type: SemanticLayerFieldType;
    kind: FieldType;
    description?: string;
    visible: boolean;
    aggType?: VizAggregationOptions; // TODO: currently not populated, we should get this on the backend
    availableGranularities: SemanticLayerTimeGranularity[];
    availableOperators: SemanticLayerStringFilterOperator[];
};

export type SemanticLayerTimeDimension = SemanticLayerField & {
    granularity?: SemanticLayerTimeGranularity;
};

export type SemanticLayerSortBy = Pick<SemanticLayerField, 'name' | 'kind'> & {
    direction: SemanticLayerSortByDirection;
};

export type SemanticLayerPivot = {
    on: string[];
    index: string[];
    values: string[];
};

export type SemanticLayerQuery = {
    dimensions: Pick<SemanticLayerField, 'name'>[];
    timeDimensions: Pick<SemanticLayerTimeDimension, 'name' | 'granularity'>[];
    metrics: Pick<SemanticLayerField, 'name'>[];
    sortBy: SemanticLayerSortBy[];
    limit?: number;
    timezone?: string;
    pivot?: SemanticLayerPivot;
    filters: SemanticLayerFilter[];
};

export type SemanticLayerResultRow = Record<
    string,
    string | number | boolean | null
>;

export interface SemanticLayerTransformer<
    ViewType,
    QueryType,
    DimensionsType,
    MetricsType,
    ResultsType,
    SqlType,
> {
    fieldsToSemanticLayerFields: (
        dimensions: DimensionsType,
        metrics: MetricsType,
    ) => SemanticLayerField[];
    viewsToSemanticLayerViews: (views: ViewType[]) => SemanticLayerView[];
    semanticLayerQueryToQuery: (query: SemanticLayerQuery) => QueryType;
    resultsToResultRows: (results: ResultsType) => SemanticLayerResultRow[];
    sqlToString: (sql: SqlType) => string;
    mapResultsKeys: (key: string, query: SemanticLayerQuery) => string;
}

export interface SemanticLayerClientInfo {
    name: string;
    features: {
        views: boolean;
    };
    config: {
        maxQueryLimit: number;
    };
}

export interface ApiSemanticLayerClientInfo {
    status: 'ok';
    results: SemanticLayerClientInfo;
}

export interface SemanticLayerClient {
    getClientInfo: () => SemanticLayerClientInfo;
    getViews: () => Promise<SemanticLayerView[]>;
    getFields: (
        viewName: string,
        selectedFields: Pick<
            SemanticLayerQuery,
            'dimensions' | 'timeDimensions' | 'metrics'
        >,
    ) => Promise<SemanticLayerField[]>;
    streamResults: (
        projectUuid: string,
        query: SemanticLayerQuery,
        callback: (results: SemanticLayerResultRow[]) => void,
    ) => Promise<number>;
    getSql: (query: SemanticLayerQuery) => Promise<string>;
    getMaxQueryLimit: () => number;
}

export type SemanticLayerQueryPayload = {
    projectUuid: string;
    userUuid: string;
    query: SemanticLayerQuery;
    context: 'semanticViewer';
};

export enum SemanticLayerStringFilterOperator {
    IS = 'IS',
    IS_NOT = 'IS NOT',
}

export type SemanticLayerFilterBase = {
    uuid: string;
    field: string;
    fieldKind: FieldType; // This is mostly to help with frontend state and avoiding having to set all the fields in redux to be able to find the kind
    fieldType: SemanticLayerFieldType;
};

export type SemanticLayerStringFilter = SemanticLayerFilterBase & {
    operator: SemanticLayerStringFilterOperator;
    values: string[];
};

// TODO: right now we only support string filters, this type should be a union of all filter types
type SemanticLayerFilterTypes = SemanticLayerStringFilter;

export type SemanticLayerFilter = SemanticLayerFilterTypes & {
    and?: SemanticLayerFilter[];
    or?: SemanticLayerFilter[];
};

// Helper functions and constants
const SEMANTIC_LAYER_DEFAULT_QUERY_LIMIT = 500;

export const isSemanticLayerTimeDimension = (
    field: SemanticLayerField,
): field is SemanticLayerTimeDimension => 'granularity' in field;

export function getDefaultedLimit(
    maxQueryLimit: number,
    queryLimit?: number,
): number {
    return Math.min(
        queryLimit ?? SEMANTIC_LAYER_DEFAULT_QUERY_LIMIT,
        maxQueryLimit,
    );
}

export function getAvailableSemanticLayerFilterOperators(
    fieldType: SemanticLayerFieldType,
) {
    switch (fieldType) {
        case SemanticLayerFieldType.STRING:
            return [
                SemanticLayerStringFilterOperator.IS,
                SemanticLayerStringFilterOperator.IS_NOT,
            ];
        case SemanticLayerFieldType.NUMBER:
        case SemanticLayerFieldType.BOOLEAN:
        case SemanticLayerFieldType.TIME:
            return [];
        default:
            return assertUnreachable(
                fieldType,
                `Unsupported field type: ${fieldType}`,
            );
    }
}

export function getFilterFieldNamesRecursively(filter: SemanticLayerFilter): {
    field: string;
    fieldKind: FieldType;
    fieldType: SemanticLayerFieldType;
}[] {
    const andFiltersFieldNames =
        filter.and?.flatMap(getFilterFieldNamesRecursively) ?? [];
    const orFiltersFieldNames =
        filter.or?.flatMap(getFilterFieldNamesRecursively) ?? [];

    return [
        {
            field: filter.field,
            fieldKind: filter.fieldKind,
            fieldType: filter.fieldType,
        },
        ...andFiltersFieldNames,
        ...orFiltersFieldNames,
    ];
}

// Semantic Layer Schedueler Job

export const semanticLayerQueryJob = 'semanticLayer';

export type SemanticLayerJobStatusSuccessDetails = {
    fileUrl: string;
    columns: string[];
};

export type SemanticLayerJobStatusErrorDetails = {
    error: string;
    charNumber?: number;
    lineNumber?: number;
    createdByUserUuid: string;
};

export type ApiSemanticLayerJobStatusResponse = {
    status: 'ok';
    results: {
        status: SchedulerJobStatus;
        details:
            | SemanticLayerJobStatusSuccessDetails
            | SemanticLayerJobStatusErrorDetails;
    };
};

export type ApiSemanticLayerJobSuccessResponse =
    ApiSemanticLayerJobStatusResponse & {
        results: {
            status: SchedulerJobStatus.COMPLETED;
            details: SemanticLayerJobStatusSuccessDetails;
        };
    };

export function isSemanticLayerJobErrorDetails(
    results?: ApiSemanticLayerJobStatusResponse['results']['details'],
): results is SemanticLayerJobStatusErrorDetails {
    return (results as SemanticLayerJobStatusErrorDetails).error !== undefined;
}

export const isApiSemanticLayerJobSuccessResponse = (
    response: ApiSemanticLayerJobStatusResponse['results'] | ApiError,
): response is ApiSemanticLayerJobSuccessResponse['results'] =>
    response.status === SchedulerJobStatus.COMPLETED;

export type SavedSemanticViewerChart = {
    savedSemanticViewerChartUuid: string;
    name: string;
    description: string | null;
    slug: string;
    config: AllVizChartConfig;
    semanticLayerView: string | null;
    semanticLayerQuery: SemanticLayerQuery;
    chartKind: ChartKind;
    createdAt: Date;
    createdBy: Pick<
        LightdashUser,
        'userUuid' | 'firstName' | 'lastName'
    > | null;
    lastUpdatedAt: Date;
    lastUpdatedBy: Pick<
        LightdashUser,
        'userUuid' | 'firstName' | 'lastName'
    > | null;
    space: Pick<SpaceSummary, 'uuid' | 'name' | 'isPrivate' | 'userAccess'>;
    dashboard: Pick<Dashboard, 'uuid' | 'name'> | null;
    project: Pick<Project, 'projectUuid'>;
    organization: Pick<Organization, 'organizationUuid'>;
    views: number;
    firstViewedAt: Date;
    lastViewedAt: Date;
};

export type SemanticLayerCreateChart = {
    name: string;
    description: string | null;
    semanticLayerView: string | null;
    semanticLayerQuery: SemanticLayerQuery;
    config: VizChartConfig;
    spaceUuid: string;
};

export type ApiSemanticLayerCreateChart = {
    status: 'ok';
    results: {
        savedSemanticViewerChartUuid: string;
        slug: string;
    };
};

export type ApiSemanticLayerGetChart = {
    status: 'ok';
    results: SavedSemanticViewerChart;
};<|MERGE_RESOLUTION|>--- conflicted
+++ resolved
@@ -1,6 +1,3 @@
-<<<<<<< HEAD
-import type { ApiError, VizAggregationOptions } from '..';
-=======
 import type {
     AllVizChartConfig,
     ApiError,
@@ -10,9 +7,9 @@
     Organization,
     Project,
     SpaceSummary,
+    VizAggregationOptions,
     VizChartConfig,
 } from '..';
->>>>>>> d103be37
 import assertUnreachable from '../utils/assertUnreachable';
 import { type FieldType } from './field';
 import { SchedulerJobStatus } from './scheduler';
