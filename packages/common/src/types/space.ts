// eslint-disable-next-line import/no-cycle
import { type SpaceDashboard } from './dashboard';
import { type OrganizationMemberRole } from './organizationMemberProfile';
import { type ProjectMemberRole } from './projectMemberRole';
// eslint-disable-next-line import/no-cycle
import { type SpaceQuery } from './savedCharts';

export type Space = {
    organizationUuid: string;
    uuid: string;
    name: string;
    isPrivate: boolean;
    queries: SpaceQuery[];
    projectUuid: string;
    dashboards: SpaceDashboard[];
    access: SpaceShare[];
    pinnedListUuid: string | null;
    pinnedListOrder: number | null;
<<<<<<< HEAD
    slug?: string;
=======
    slug: string;
>>>>>>> 2d7583a4
};

export type SpaceSummary = Pick<
    Space,
    | 'organizationUuid'
    | 'projectUuid'
    | 'uuid'
    | 'name'
    | 'isPrivate'
    | 'pinnedListUuid'
    | 'pinnedListOrder'
    | 'slug'
> & {
    userAccess: SpaceShare | undefined;
    access: string[];
    chartCount: number;
    dashboardCount: number;
};

export type CreateSpace = {
    name: string;
    isPrivate?: boolean;
    access?: Pick<SpaceShare, 'userUuid' | 'role'>[];
};

export type UpdateSpace = {
    name: string;
    isPrivate: boolean;
};

export type SpaceShare = {
    userUuid: string;
    firstName: string;
    lastName: string;
    email: string;
    role: SpaceMemberRole;
    hasDirectAccess: boolean;
    inheritedRole: OrganizationMemberRole | ProjectMemberRole | undefined;
    inheritedFrom: 'organization' | 'project' | 'group' | undefined;
};

export enum SpaceMemberRole {
    VIEWER = 'viewer',
    EDITOR = 'editor',
    ADMIN = 'admin',
}

export type ApiSpaceSummaryListResponse = {
    status: 'ok';
    results: SpaceSummary[];
};

export type ApiSpaceResponse = {
    status: 'ok';
    results: Space;
};

export type AddSpaceUserAccess = {
    userUuid: string;
    spaceRole: SpaceMemberRole;
};<|MERGE_RESOLUTION|>--- conflicted
+++ resolved
@@ -16,11 +16,7 @@
     access: SpaceShare[];
     pinnedListUuid: string | null;
     pinnedListOrder: number | null;
-<<<<<<< HEAD
-    slug?: string;
-=======
     slug: string;
->>>>>>> 2d7583a4
 };
 
 export type SpaceSummary = Pick<
