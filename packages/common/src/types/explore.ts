import {
    type DbtModelJoinType,
    type LineageGraph,
    type SupportedDbtAdapter,
} from './dbt';
import {
    type CompiledDimension,
    type CompiledMetric,
    type Dimension,
    type Metric,
    type Source,
} from './field';
import { type LightdashProjectConfig } from './lightdashProjectConfig';
import { type TableBase } from './table';

export type ExploreJoin = {
    table: string; // Must match a tableName in containing Explore
    sqlOn: string; // Built sql
    type?: DbtModelJoinType; // Optional join type
    alias?: string; // Optional alias for the joined tableName
    label?: string; // Optional UI label override for the underlying table
    hidden?: boolean;
    fields?: string[]; // Optional list of fields to include from the joined table
    always?: boolean; // Optional flag to always join the table
};

export type CompiledExploreJoin = Pick<
    ExploreJoin,
    'table' | 'sqlOn' | 'type' | 'hidden' | 'always'
> & {
    compiledSqlOn: string; // Sql on clause with template variables resolved
};

export type CompiledTable = TableBase & {
    dimensions: Record<string, CompiledDimension>;
    metrics: Record<string, CompiledMetric>;
    lineageGraph: LineageGraph;
    source?: Source | undefined;
    uncompiledSqlWhere?: string;
};

export enum ExploreType {
    VIRTUAL = 'virtual',
    DEFAULT = 'default',
}

export type Explore = {
    name: string; // Must be sql friendly (a-Z, 0-9, _)
    label: string; // Friendly name
    tags: string[];
    groupLabel?: string;
    baseTable: string; // Must match a tableName in tables
    joinedTables: CompiledExploreJoin[]; // Must match a tableName in tables
    tables: { [tableName: string]: CompiledTable }; // All tables in this explore, potentially filtered by user attributes
    unfilteredTables?: { [tableName: string]: CompiledTable }; // All tables, without user attribute filters, for error handling
    targetDatabase: SupportedDbtAdapter; // Type of target database e.g. postgres/redshift/bigquery/snowflake/databricks
    warehouse?: string;
    ymlPath?: string;
    sqlPath?: string;
    type?: ExploreType;
    // Spotlight config for this explore
<<<<<<< HEAD
    spotlight: {
        visibility: Required<
            NonNullable<LightdashProjectConfig['spotlight']>
        >['default_visibility'];
        categories?: string[]; // yaml_reference
=======
    spotlight?: {
        visibility: Required<
            NonNullable<LightdashProjectConfig['spotlight']>
        >['default_visibility'];
>>>>>>> 5c23a866
    };
};

export enum InlineErrorType {
    METADATA_PARSE_ERROR = 'METADATA_PARSE_ERROR',
    NO_DIMENSIONS_FOUND = 'NO_DIMENSIONS_FOUND',
}

export type InlineError = {
    type: InlineErrorType;
    message: string;
};

export type ExploreError = Partial<Explore> &
    Pick<Explore, 'name' | 'label' | 'groupLabel'> & {
        errors: InlineError[];
    };

export const isExploreError = (
    explore: Explore | ExploreError,
): explore is ExploreError => 'errors' in explore;

type SummaryExploreFields = 'name' | 'label' | 'tags' | 'groupLabel' | 'type';
type SummaryExploreErrorFields = SummaryExploreFields | 'errors';
type SummaryExtraFields = {
    description?: string;
    schemaName: string;
    databaseName: string;
};

export type SummaryExplore =
    | (Pick<Explore, SummaryExploreFields> & SummaryExtraFields)
    | (Pick<ExploreError, SummaryExploreErrorFields> &
          Partial<SummaryExtraFields>);

export type Table = TableBase & {
    dimensions: { [fieldName: string]: Dimension }; // Field names must be unique across dims and metrics
    metrics: { [fieldName: string]: Metric }; //
    lineageGraph: LineageGraph; // DAG structure representing the lineage of the table
    source?: Source;
};

export enum CustomViewType {
    VIRTUAL = 'virtual',
    WRITE_BACK = 'write_back',
}<|MERGE_RESOLUTION|>--- conflicted
+++ resolved
@@ -59,18 +59,9 @@
     sqlPath?: string;
     type?: ExploreType;
     // Spotlight config for this explore
-<<<<<<< HEAD
-    spotlight: {
-        visibility: Required<
-            NonNullable<LightdashProjectConfig['spotlight']>
-        >['default_visibility'];
+    spotlight?: {
+        visibility: LightdashProjectConfig['spotlight']['default_visibility'];
         categories?: string[]; // yaml_reference
-=======
-    spotlight?: {
-        visibility: Required<
-            NonNullable<LightdashProjectConfig['spotlight']>
-        >['default_visibility'];
->>>>>>> 5c23a866
     };
 };
 
