import { DepGraph } from 'dependency-graph';
import assertUnreachable from '../utils/assertUnreachable';
import { getItemId } from '../utils/item';
import {
    type ColumnInfo,
    type CompiledModelNode,
    type ParsedMetric,
} from './dbtFromSchema';
import { DbtError, ParseError } from './errors';
import {
    FieldType,
    friendlyName,
    type CompactOrAlias,
    type DimensionType,
    type FieldUrl,
    type Format,
    type Metric,
    type MetricType,
    type Source,
} from './field';
import { parseFilters } from './filterGrammar';
import { type LightdashProjectConfig } from './lightdashProjectConfig';
import { type OrderFieldsByStrategy } from './table';
import { type DefaultTimeDimension, type TimeFrames } from './timeFrames';
import { type LightdashProjectConfig } from './lightdashProjectConfig';
import { getCategoriesFromResource } from '../compiler/lightdashProjectConfig';

export enum SupportedDbtAdapter {
    BIGQUERY = 'bigquery',
    DATABRICKS = 'databricks',
    SNOWFLAKE = 'snowflake',
    REDSHIFT = 'redshift',
    POSTGRES = 'postgres',
    TRINO = 'trino',
}

export type DbtNodeConfig = {
    materialized: string;
    snowflake_warehouse: string;
};
export type DbtNode = {
    unique_id: string;
    resource_type: string;
    config?: DbtNodeConfig;
};
export type DbtRawModelNode = CompiledModelNode & {
    columns: { [name: string]: DbtModelColumn };
    config?: CompiledModelNode['config'] & { meta?: DbtModelMetadata };
    meta: DbtModelMetadata;
};
export type DbtModelNode = DbtRawModelNode & {
    database: string;
    unrendered_config?: {
        meta?: {
            joins?: Array<{ join: string }>;
        };
    };
};
export type DbtModelColumn = ColumnInfo & {
    meta: DbtColumnMetadata;
    data_type?: DimensionType;
};

type DbtLightdashFieldTags = {
    tags?: string | string[];
};

type DbtModelMetadata = DbtModelLightdashConfig & {};

type DbtModelLightdashConfig = {
    label?: string;
    joins?: DbtModelJoin[];
    metrics?: Record<string, DbtModelLightdashMetric>;
    order_fields_by?: OrderFieldsByStrategy;
    group_label?: string;
    sql_filter?: string;
    sql_where?: string; // alias for sql_filter
    required_filters?: { [key: string]: any }[];
    required_attributes?: Record<string, string | string[]>;
    group_details?: Record<string, DbtModelGroup>;
    default_time_dimension?: {
        field: string;
        interval: TimeFrames;
    };
    spotlight?: {
        visibility?: NonNullable<
            LightdashProjectConfig['spotlight']
        >['default_visibility'];
<<<<<<< HEAD
        categories?: string[];
=======
>>>>>>> 5c23a866
    };
};

export type DbtModelGroup = {
    label: string;
    description?: string;
};

export type DbtModelJoinType = 'inner' | 'full' | 'left' | 'right';

type DbtModelJoin = {
    join: string;
    sql_on: string;
    alias?: string;
    label?: string;
    type?: DbtModelJoinType;
    hidden?: boolean;
    fields?: string[];
    always?: boolean;
};
type DbtColumnMetadata = DbtColumnLightdashConfig & {};
type DbtColumnLightdashConfig = {
    dimension?: DbtColumnLightdashDimension;
    additional_dimensions?: {
        [subDimensionName: string]: DbtColumnLightdashAdditionalDimension;
    };
    metrics?: { [metricName: string]: DbtColumnLightdashMetric };
};

export type DbtColumnLightdashDimension = {
    name?: string;
    label?: string;
    type?: DimensionType;
    description?: string;
    sql?: string;
    time_intervals?: boolean | 'default' | 'OFF' | TimeFrames[];
    hidden?: boolean;
    round?: number;
    compact?: CompactOrAlias;
    format?: Format;
    group_label?: string;
    groups?: string[] | string;
    colors?: Record<string, string>;
    urls?: FieldUrl[];
    required_attributes?: Record<string, string | string[]>;
} & DbtLightdashFieldTags;

type DbtColumnLightdashAdditionalDimension = Omit<
    DbtColumnLightdashDimension,
    'name'
>;

export type DbtColumnLightdashMetric = {
    label?: string;
    type: MetricType;
    description?: string;
    sql?: string;
    hidden?: boolean;
    round?: number;
    compact?: CompactOrAlias;
    format?: Format;
    group_label?: string;
    groups?: string[];
    urls?: FieldUrl[];
    show_underlying_values?: string[];
    filters?: { [key: string]: any }[];
    percentile?: number;
    default_time_dimension?: DefaultTimeDimension;
    spotlight?: {
        visibility?: NonNullable<
            LightdashProjectConfig['spotlight']
        >['default_visibility'];
<<<<<<< HEAD
        categories: string[];
=======
>>>>>>> 5c23a866
    };
} & DbtLightdashFieldTags;

export type DbtModelLightdashMetric = DbtColumnLightdashMetric &
    Required<Pick<DbtColumnLightdashMetric, 'sql'>>;

export const normaliseModelDatabase = (
    model: DbtRawModelNode,
    targetWarehouse: SupportedDbtAdapter,
): DbtModelNode => {
    switch (targetWarehouse) {
        case SupportedDbtAdapter.POSTGRES:
        case SupportedDbtAdapter.BIGQUERY:
        case SupportedDbtAdapter.SNOWFLAKE:
        case SupportedDbtAdapter.TRINO:
        case SupportedDbtAdapter.REDSHIFT:
            if (model.database === null) {
                throw new ParseError(
                    `Cannot parse dbt model '${model.unique_id}' because the database field has null value.`,
                    {},
                );
            }
            return { ...model, database: model.database as string };
        case SupportedDbtAdapter.DATABRICKS:
            return { ...model, database: model.database || 'DEFAULT' };
        default:
            return assertUnreachable(
                targetWarehouse,
                `Cannot recognise warehouse ${targetWarehouse}`,
            );
    }
};
export const patchPathParts = (patchPath: string) => {
    const [project, ...rest] = patchPath.split('://');
    if (rest.length === 0) {
        throw new DbtError(
            'Could not parse dbt manifest. It looks like you might be using an old version of dbt. You must be using dbt version 0.20.0 or above.',
        );
    }
    return {
        project,
        path: rest.join('://'),
    };
};

export type LineageGraph = Record<string, LineageNodeDependency[]>;
export type LineageNodeDependency = {
    type: 'model' | 'seed' | 'source';
    name: string;
};
export const buildModelGraph = (
    allModels: Pick<DbtModelNode, 'unique_id' | 'name' | 'depends_on'>[],
): DepGraph<LineageNodeDependency> => {
    const depGraph = new DepGraph<LineageNodeDependency>();
    const lookup = Object.fromEntries(
        allModels.map((model) => [model.unique_id, model]),
    );
    allModels.forEach((model) => {
        depGraph.addNode(model.unique_id, { type: 'model', name: model.name });
        // Only use models for graph.
        model.depends_on?.nodes?.forEach((nodeId) => {
            const node = lookup[nodeId];
            if (node) {
                depGraph.addNode(node.unique_id, {
                    type: 'model',
                    name: node.name,
                });
                depGraph.addDependency(model.unique_id, node.unique_id);
            }
        });
    });
    return depGraph;
};

export interface DbtCatalogNode {
    metadata: DbtCatalogNodeMetadata;
    columns: {
        [k: string]: DbtCatalogNodeColumn;
    };
}

export interface DbtCatalogNodeMetadata {
    type: string;
    database: string | null;
    schema: string;
    name: string;
    comment?: string;
    owner?: string;
}

export interface DbtCatalogNodeColumn {
    type: string;
    comment?: string;
    index: number;
    name: string;
}

export interface DbtRpcDocsGenerateResults {
    nodes: {
        [k: string]: DbtCatalogNode;
    };
}

export const isDbtRpcDocsGenerateResults = (
    results: Record<string, any>,
): results is DbtRpcDocsGenerateResults =>
    'nodes' in results &&
    typeof results.nodes === 'object' &&
    results.nodes !== null &&
    Object.values(results.nodes).every(
        (node) =>
            typeof node === 'object' &&
            node !== null &&
            'metadata' in node &&
            'columns' in node,
    );

export interface DbtPackage {
    package: string;
    version: string;
}

export interface DbtPackages {
    packages: DbtPackage[];
}

export const isDbtPackages = (
    results: Record<string, any>,
): results is DbtPackages => 'packages' in results;

export type V9MetricRef = {
    name: string;
    package?: string | null;
    version?: string | number | null;
};

export const isV9MetricRef = (x: string[] | V9MetricRef): x is V9MetricRef =>
    typeof x === 'object' && x !== null && 'name' in x;

export type DbtMetric = Omit<ParsedMetric, 'refs'> & {
    meta?: Record<string, any> & DbtMetricLightdashMetadata;
    refs?: string[][] | V9MetricRef[];
};

export type DbtMetricLightdashMetadata = {
    hidden?: boolean;
    group_label?: string;
    groups?: string[];
    show_underlying_values?: string[];
    filters: Record<string, any>[];
};

export type DbtDoc = {
    unique_id: string;
    name: string;
    block_contents: string;
};

export interface DbtManifest {
    nodes: Record<string, DbtNode>;
    metadata: DbtRawManifestMetadata;
    metrics: Record<string, DbtMetric>;
    docs: Record<string, DbtDoc>;
}

export interface DbtRawManifestMetadata {
    dbt_schema_version: string;
    generated_at: string;
    adapter_type: string;
}

export interface DbtManifestMetadata extends DbtRawManifestMetadata {
    adapter_type: SupportedDbtAdapter;
}

const isDbtRawManifestMetadata = (x: any): x is DbtRawManifestMetadata =>
    typeof x === 'object' &&
    x !== null &&
    'dbt_schema_version' in x &&
    'generated_at' in x &&
    'adapter_type' in x;
export const isSupportedDbtAdapter = (
    x: DbtRawManifestMetadata,
): x is DbtManifestMetadata =>
    isDbtRawManifestMetadata(x) &&
    Object.values<string>(SupportedDbtAdapter).includes(x.adapter_type);

export const isSupportedDbtAdapterType = (
    x: string,
): x is SupportedDbtAdapter =>
    Object.values<string>(SupportedDbtAdapter).includes(x);

export interface DbtRpcGetManifestResults {
    manifest: DbtManifest;
}

export const isDbtRpcManifestResults = (
    results: Record<string, any>,
): results is DbtRpcGetManifestResults =>
    'manifest' in results &&
    typeof results.manifest === 'object' &&
    results.manifest !== null &&
    'nodes' in results.manifest &&
    'metadata' in results.manifest &&
    'metrics' in results.manifest &&
    isDbtRawManifestMetadata(results.manifest.metadata);

export interface DbtRpcCompileResults {
    results: { node: DbtNode }[];
}

export const isDbtRpcCompileResults = (
    results: Record<string, any>,
): results is DbtRpcCompileResults =>
    'results' in results &&
    Array.isArray(results.results) &&
    results.results.every(
        (result) =>
            typeof result === 'object' &&
            result !== null &&
            'node' in result &&
            typeof result.node === 'object' &&
            result.node !== null &&
            'unique_id' in result.node &&
            'resource_type' in result.node,
    );

export interface DbtRpcRunSqlResults {
    results: {
        table: { column_names: string[]; rows: any[][] };
    }[];
}

export const convertToGroups = (
    dbtGroups: string | string[] | undefined,
    dbtGroupLabel: string | undefined,
): string[] => {
    let groups: string[] = [];
    if (dbtGroups) {
        if (typeof dbtGroups === 'string') {
            groups = [dbtGroups];
        } else {
            groups = [...dbtGroups];
        }
    } else if (dbtGroupLabel) {
        groups = [dbtGroupLabel];
    }
    return groups;
};

export const isDbtRpcRunSqlResults = (
    results: Record<string, any>,
): results is DbtRpcRunSqlResults =>
    'results' in results &&
    Array.isArray(results.results) &&
    results.results.every(
        (result) =>
            typeof result === 'object' &&
            result !== null &&
            'table' in result &&
            typeof result.table === 'object' &&
            result.table !== null &&
            'column_names' in result.table &&
            Array.isArray(result.table.column_names) &&
            'rows' in result.table &&
            Array.isArray(result.table.rows),
    );

type ConvertModelMetricArgs = {
    modelName: string;
    name: string;
    metric: DbtModelLightdashMetric;
    source?: Source;
    tableLabel: string;
    dimensionReference?: string;
    requiredAttributes?: Record<string, string | string[]>;
<<<<<<< HEAD
    spotlightConfig: Required<NonNullable<LightdashProjectConfig['spotlight']>>;
    modelCategories?: string[];
=======
    spotlightConfig?: LightdashProjectConfig['spotlight'];
>>>>>>> 5c23a866
};
export const convertModelMetric = ({
    modelName,
    name,
    metric,
    source,
    tableLabel,
    dimensionReference,
    requiredAttributes,
    spotlightConfig,
<<<<<<< HEAD
    modelCategories = [],
}: ConvertModelMetricArgs): Metric => {
    const groups = convertToGroups(metric.groups, metric.group_label);
    const spotlightVisibility =
        metric.spotlight?.visibility ?? spotlightConfig.default_visibility;

    const metricCategories = Array.from(
        new Set([...modelCategories, ...(metric.spotlight?.categories || [])]),
    );

    const spotlightCategories = getCategoriesFromResource(
        'metric',
        name,
        spotlightConfig,
        metricCategories,
    );
=======
}: ConvertModelMetricArgs): Metric => {
    const groups = convertToGroups(metric.groups, metric.group_label);
    const spotlightVisibility =
        metric.spotlight?.visibility ?? spotlightConfig?.default_visibility;
>>>>>>> 5c23a866

    return {
        fieldType: FieldType.METRIC,
        name,
        label: metric.label || friendlyName(name),
        sql: metric.sql,
        table: modelName,
        tableLabel,
        type: metric.type,
        isAutoGenerated: false,
        description: metric.description,
        source,
        hidden: !!metric.hidden,
        round: metric.round,
        compact: metric.compact,
        format: metric.format,
        groups,
        showUnderlyingValues: metric.show_underlying_values,
        filters: parseFilters(metric.filters),
        percentile: metric.percentile,
        dimensionReference,
        requiredAttributes,
        ...(metric.urls ? { urls: metric.urls } : null),
        ...(metric.tags
            ? {
                  tags: Array.isArray(metric.tags)
                      ? metric.tags
                      : [metric.tags],
              }
            : null),
        ...(metric.default_time_dimension
            ? {
                  defaultTimeDimension: {
                      field: metric.default_time_dimension.field,
                      interval: metric.default_time_dimension.interval,
                  },
              }
            : null),
<<<<<<< HEAD
        spotlight: {
            visibility: spotlightVisibility,
            categories: spotlightCategories,
        },
=======
        ...(spotlightVisibility !== undefined
            ? {
                  spotlight: {
                      visibility: spotlightVisibility,
                  },
              }
            : {}),
>>>>>>> 5c23a866
    };
};

type ConvertColumnMetricArgs = Omit<ConvertModelMetricArgs, 'metric'> & {
    metric: DbtColumnLightdashMetric;
    dimensionName?: string;
    dimensionSql: string;
    requiredAttributes?: Record<string, string | string[]>;
    modelCategories?: string[];
};

export const convertColumnMetric = ({
    modelName,
    dimensionName,
    dimensionSql,
    name,
    metric,
    source,
    tableLabel,
    requiredAttributes,
    spotlightConfig,
<<<<<<< HEAD
    modelCategories = [],
=======
>>>>>>> 5c23a866
}: ConvertColumnMetricArgs): Metric =>
    convertModelMetric({
        modelName,
        name,
        metric: {
            ...metric,
            sql: metric.sql || dimensionSql,
            description:
                metric.description ||
                (dimensionName
                    ? `${friendlyName(metric.type)} of ${friendlyName(
                          dimensionName,
                      )}`
                    : undefined),
        },
        source,
        tableLabel,
        dimensionReference: dimensionName
            ? getItemId({ table: modelName, name: dimensionName })
            : undefined,
        requiredAttributes,
        ...(metric.default_time_dimension
            ? {
                  defaultTimeDimension: {
                      field: metric.default_time_dimension.field,
                      interval: metric.default_time_dimension.interval,
                  },
              }
            : null),
        spotlightConfig,
<<<<<<< HEAD
        modelCategories,
=======
>>>>>>> 5c23a866
    });

export enum DbtManifestVersion {
    V7 = 'v7',
    V8 = 'v8',
    V9 = 'v9',
    V10 = 'v10',
    V11 = 'v11',
    V12 = 'v12',
}

export const getDbtManifestVersion = (
    manifest: DbtManifest,
): DbtManifestVersion => {
    const version =
        manifest.metadata.dbt_schema_version.match(/\/(v\d+).json/)?.[1];
    if (!version) {
        throw new Error(
            `Could not determine dbt manifest version from ${manifest.metadata.dbt_schema_version}`,
        );
    }
    if (
        Object.values(DbtManifestVersion).includes(
            version as DbtManifestVersion,
        )
    ) {
        return version as DbtManifestVersion;
    }
    throw new Error(`Unsupported dbt manifest version: ${version}`);
};

export const getLatestSupportedDbtManifestVersion = (): DbtManifestVersion => {
    const versions = Object.values(DbtManifestVersion);
    return versions[versions.length - 1];
};

export enum DbtExposureType {
    DASHBOARD = 'dashboard',
    NOTEBOOK = 'notebook',
    ANALYSIS = 'analysis',
    ML = 'ml',
    APPLICATION = 'application',
}

export type DbtExposure = {
    name: string; // a unique exposure name written in snake case
    owner: {
        name: string;
        email: string;
    };
    type: DbtExposureType;
    dependsOn: string[]; // list of refs to models. eg: ref('fct_orders')
    label?: string;
    description?: string;
    url?: string;
    tags?: string[];
};

export const getModelsFromManifest = (
    manifest: DbtManifest,
): DbtModelNode[] => {
    const models = Object.values(manifest.nodes).filter(
        (node) =>
            node.resource_type === 'model' &&
            node.config?.materialized !== 'ephemeral',
    ) as DbtRawModelNode[];

    if (!isSupportedDbtAdapter(manifest.metadata)) {
        throw new ParseError(
            `dbt adapter not supported. Lightdash does not support adapter ${manifest.metadata.adapter_type}`,
            {},
        );
    }
    const adapterType = manifest.metadata.adapter_type;
    return models
        .filter(
            (model) =>
                model.config?.materialized &&
                model.config.materialized !== 'ephemeral',
        )
        .map((model) => normaliseModelDatabase(model, adapterType));
};

export function getCompiledModels(
    manifestModels: DbtModelNode[],
    compiledModelIds?: string[],
) {
    return manifestModels.filter((model) => {
        if (compiledModelIds) {
            return compiledModelIds.includes(model.unique_id);
        }

        return model.compiled;
    });
}<|MERGE_RESOLUTION|>--- conflicted
+++ resolved
@@ -1,4 +1,5 @@
 import { DepGraph } from 'dependency-graph';
+import { getCategoriesFromResource } from '../compiler/lightdashProjectConfig';
 import assertUnreachable from '../utils/assertUnreachable';
 import { getItemId } from '../utils/item';
 import {
@@ -22,8 +23,6 @@
 import { type LightdashProjectConfig } from './lightdashProjectConfig';
 import { type OrderFieldsByStrategy } from './table';
 import { type DefaultTimeDimension, type TimeFrames } from './timeFrames';
-import { type LightdashProjectConfig } from './lightdashProjectConfig';
-import { getCategoriesFromResource } from '../compiler/lightdashProjectConfig';
 
 export enum SupportedDbtAdapter {
     BIGQUERY = 'bigquery',
@@ -86,10 +85,7 @@
         visibility?: NonNullable<
             LightdashProjectConfig['spotlight']
         >['default_visibility'];
-<<<<<<< HEAD
-        categories?: string[];
-=======
->>>>>>> 5c23a866
+        categories?: string[]; // yaml_reference
     };
 };
 
@@ -162,10 +158,7 @@
         visibility?: NonNullable<
             LightdashProjectConfig['spotlight']
         >['default_visibility'];
-<<<<<<< HEAD
-        categories: string[];
-=======
->>>>>>> 5c23a866
+        categories?: string[]; // yaml_reference
     };
 } & DbtLightdashFieldTags;
 
@@ -442,12 +435,8 @@
     tableLabel: string;
     dimensionReference?: string;
     requiredAttributes?: Record<string, string | string[]>;
-<<<<<<< HEAD
-    spotlightConfig: Required<NonNullable<LightdashProjectConfig['spotlight']>>;
+    spotlightConfig?: LightdashProjectConfig['spotlight'];
     modelCategories?: string[];
-=======
-    spotlightConfig?: LightdashProjectConfig['spotlight'];
->>>>>>> 5c23a866
 };
 export const convertModelMetric = ({
     modelName,
@@ -458,13 +447,11 @@
     dimensionReference,
     requiredAttributes,
     spotlightConfig,
-<<<<<<< HEAD
     modelCategories = [],
 }: ConvertModelMetricArgs): Metric => {
     const groups = convertToGroups(metric.groups, metric.group_label);
     const spotlightVisibility =
-        metric.spotlight?.visibility ?? spotlightConfig.default_visibility;
-
+        metric.spotlight?.visibility ?? spotlightConfig?.default_visibility;
     const metricCategories = Array.from(
         new Set([...modelCategories, ...(metric.spotlight?.categories || [])]),
     );
@@ -475,12 +462,6 @@
         spotlightConfig,
         metricCategories,
     );
-=======
-}: ConvertModelMetricArgs): Metric => {
-    const groups = convertToGroups(metric.groups, metric.group_label);
-    const spotlightVisibility =
-        metric.spotlight?.visibility ?? spotlightConfig?.default_visibility;
->>>>>>> 5c23a866
 
     return {
         fieldType: FieldType.METRIC,
@@ -519,20 +500,15 @@
                   },
               }
             : null),
-<<<<<<< HEAD
-        spotlight: {
-            visibility: spotlightVisibility,
-            categories: spotlightCategories,
-        },
-=======
+        // TODO SPOTLIGHT: check how to handle categories or if irrelevant
         ...(spotlightVisibility !== undefined
             ? {
                   spotlight: {
                       visibility: spotlightVisibility,
+                      categories: spotlightCategories,
                   },
               }
             : {}),
->>>>>>> 5c23a866
     };
 };
 
@@ -554,10 +530,7 @@
     tableLabel,
     requiredAttributes,
     spotlightConfig,
-<<<<<<< HEAD
     modelCategories = [],
-=======
->>>>>>> 5c23a866
 }: ConvertColumnMetricArgs): Metric =>
     convertModelMetric({
         modelName,
@@ -588,10 +561,7 @@
               }
             : null),
         spotlightConfig,
-<<<<<<< HEAD
         modelCategories,
-=======
->>>>>>> 5c23a866
     });
 
 export enum DbtManifestVersion {
