import {
    type ApiError,
    type Explore,
    type PivotChartData,
<<<<<<< HEAD
    type PivotChartLayout,
=======
    type PullRequestCreated,
>>>>>>> 80c9e8f8
    type QueryExecutionContext,
} from '..';
import {
    type PivotIndexColum,
    type VizAggregationOptions,
    type VizBaseConfig,
    type VizCartesianChartConfig,
    type VizChartConfig,
    type VizColumn,
    type VizPieChartConfig,
    type VizTableConfig,
} from '../visualizations/types';
import { type Dashboard } from './dashboard';
import { type Organization } from './organization';
import { type Project } from './projects';
import { type RawResultRow } from './results';
import { type ChartKind } from './savedCharts';
import { SchedulerJobStatus } from './scheduler';
import { type SpaceSummary } from './space';
import { type LightdashUser } from './user';

export type SqlRunnerPayload = {
    projectUuid: string;
    userUuid: string;
    organizationUuid: string | undefined;
    sqlChartUuid?: string;
    context: QueryExecutionContext;
} & SqlRunnerBody;

type ApiSqlRunnerPivotQueryPayload = {
    indexColumn: PivotIndexColum;
    valuesColumns: {
        reference: string;
        aggregation: VizAggregationOptions;
    }[];
    groupByColumns: { reference: string }[] | undefined;
    sortBy: PivotChartLayout['sortBy'] | undefined;
};

export type SqlRunnerPivotQueryPayload = SqlRunnerPayload &
    ApiSqlRunnerPivotQueryPayload;

export type SqlRunnerBody = {
    sql: string;
    limit?: number;
    slug?: string;
    uuid?: string;
};

export type SqlRunnerPivotQueryBody = SqlRunnerBody &
    ApiSqlRunnerPivotQueryPayload;

export type SqlRunnerResults = RawResultRow[];

export const sqlRunnerJob = 'sqlRunner';
export const sqlRunnerPivotQueryJob = 'sqlRunnerPivotQuery';

type SqlRunnerJobStatusSuccessDetails = {
    fileUrl: string;
    columns: VizColumn[];
};

type SqlRunnerPivotQueryJobStatusSuccessDetails =
    SqlRunnerJobStatusSuccessDetails & Omit<PivotChartData, 'results'>;

type SqlRunnerJobStatusErrorDetails = {
    error: string;
    charNumber?: number;
    lineNumber?: number;
    createdByUserUuid: string;
};

export function isErrorDetails(
    results?: ApiSqlRunnerJobStatusResponse['results']['details'],
): results is SqlRunnerJobStatusErrorDetails {
    return (results as SqlRunnerJobStatusErrorDetails).error !== undefined;
}

export type ApiSqlRunnerJobStatusResponse = {
    status: 'ok';
    results: {
        status: SchedulerJobStatus;
        details:
            | SqlRunnerJobStatusSuccessDetails
            | SqlRunnerJobStatusErrorDetails;
    };
};

export type ApiSqlRunnerJobSuccessResponse = ApiSqlRunnerJobStatusResponse & {
    results: {
        status: SchedulerJobStatus.COMPLETED;
        details: SqlRunnerJobStatusSuccessDetails;
    };
};

export const isApiSqlRunnerJobSuccessResponse = (
    response: ApiSqlRunnerJobStatusResponse['results'] | ApiError,
): response is ApiSqlRunnerJobSuccessResponse['results'] =>
    response.status === SchedulerJobStatus.COMPLETED;

export const isApiSqlRunnerJobErrorResponse = (
    response: ApiSqlRunnerJobStatusResponse['results'] | ApiError,
): response is ApiError => response.status === SchedulerJobStatus.ERROR;

// TODO: common type with semantic viewer and should be abstracted
export type ApiSqlRunnerJobPivotQuerySuccessResponse = {
    results: {
        status: SchedulerJobStatus.COMPLETED;
        details: SqlRunnerPivotQueryJobStatusSuccessDetails;
    };
};

export const isApiSqlRunnerJobPivotQuerySuccessResponse = (
    response: ApiSqlRunnerJobStatusResponse['results'] | ApiError,
): response is ApiSqlRunnerJobPivotQuerySuccessResponse['results'] =>
    response.status === SchedulerJobStatus.COMPLETED;

export type SqlChart = {
    savedSqlUuid: string;
    name: string;
    description: string | null;
    slug: string;
    sql: string;
    limit: number;
    config: VizBaseConfig &
        (VizCartesianChartConfig | VizPieChartConfig | VizTableConfig);
    chartKind: ChartKind;
    createdAt: Date;
    createdBy: Pick<
        LightdashUser,
        'userUuid' | 'firstName' | 'lastName'
    > | null;
    lastUpdatedAt: Date;
    lastUpdatedBy: Pick<
        LightdashUser,
        'userUuid' | 'firstName' | 'lastName'
    > | null;
    space: Pick<SpaceSummary, 'uuid' | 'name' | 'isPrivate' | 'userAccess'>;
    dashboard: Pick<Dashboard, 'uuid' | 'name'> | null;
    project: Pick<Project, 'projectUuid'>;
    organization: Pick<Organization, 'organizationUuid'>;
    views: number;
    firstViewedAt: Date;
    lastViewedAt: Date;
};

export type CreateSqlChart = {
    name: string;
    description: string | null;
    sql: string;
    limit: number;
    config: VizChartConfig;
    spaceUuid: string;
};

export type UpdateUnversionedSqlChart = {
    name: string;
    description: string | null;
    spaceUuid: string;
};

export type UpdateVersionedSqlChart = {
    sql: string;
    limit: number;
    config: VizChartConfig;
};

export type UpdateSqlChart = {
    unversionedData?: UpdateUnversionedSqlChart;
    versionedData?: UpdateVersionedSqlChart;
};

export type ApiSqlChart = {
    status: 'ok';
    results: SqlChart;
};

export type ApiCreateSqlChart = {
    status: 'ok';
    results: {
        savedSqlUuid: string;
        slug: string;
    };
};

export type ApiUpdateSqlChart = {
    status: 'ok';
    results: {
        savedSqlUuid: string;
        savedSqlVersionUuid: string | null;
    };
};

export type ApiCreateCustomExplore = {
    status: 'ok';
    results: Pick<Explore, 'name'>;
};

export type CreateCustomExplorePayload = {
    name: string;
    sql: string;
    columns: VizColumn[];
};

export type ApiGithubDbtWriteBack = {
    status: 'ok';
    results: PullRequestCreated;
};<|MERGE_RESOLUTION|>--- conflicted
+++ resolved
@@ -2,11 +2,8 @@
     type ApiError,
     type Explore,
     type PivotChartData,
-<<<<<<< HEAD
     type PivotChartLayout,
-=======
     type PullRequestCreated,
->>>>>>> 80c9e8f8
     type QueryExecutionContext,
 } from '..';
 import {
