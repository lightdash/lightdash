import {
    type ApiError,
    type Explore,
    type PivotChartData,
<<<<<<< HEAD
    type PivotChartLayout,
=======
    type QueryExecutionContext,
>>>>>>> 2e4cca52
} from '..';
import {
    type PivotIndexColum,
    type VizAggregationOptions,
    type VizBaseConfig,
    type VizCartesianChartConfig,
    type VizChartConfig,
    type VizColumn,
    type VizPieChartConfig,
    type VizTableConfig,
} from '../visualizations/types';
import { type Dashboard } from './dashboard';
import { type Organization } from './organization';
import { type Project } from './projects';
import { type RawResultRow } from './results';
import { type ChartKind } from './savedCharts';
import { SchedulerJobStatus } from './scheduler';
import { type SpaceSummary } from './space';
import { type LightdashUser } from './user';

export type SqlRunnerPayload = {
    projectUuid: string;
    userUuid: string;
    organizationUuid: string | undefined;
    sqlChartUuid?: string;
    context: QueryExecutionContext;
} & SqlRunnerBody;

type ApiSqlRunnerPivotQueryPayload = {
    indexColumn: PivotIndexColum;
    valuesColumns: {
        reference: string;
        aggregation: VizAggregationOptions;
    }[];
    groupByColumns: { reference: string }[] | undefined;
    sortBy: PivotChartLayout['sortBy'] | undefined;
};

export type SqlRunnerPivotQueryPayload = SqlRunnerPayload &
    ApiSqlRunnerPivotQueryPayload;

export type SqlRunnerBody = {
    sql: string;
    limit?: number;
    slug?: string;
    uuid?: string;
};

export type SqlRunnerPivotQueryBody = SqlRunnerBody &
    ApiSqlRunnerPivotQueryPayload;

export type SqlRunnerResults = RawResultRow[];

export const sqlRunnerJob = 'sqlRunner';
export const sqlRunnerPivotQueryJob = 'sqlRunnerPivotQuery';

type SqlRunnerJobStatusSuccessDetails = {
    fileUrl: string;
    columns: VizColumn[];
};

type SqlRunnerPivotQueryJobStatusSuccessDetails =
    SqlRunnerJobStatusSuccessDetails & Omit<PivotChartData, 'results'>;

type SqlRunnerJobStatusErrorDetails = {
    error: string;
    charNumber?: number;
    lineNumber?: number;
    createdByUserUuid: string;
};

export function isErrorDetails(
    results?: ApiSqlRunnerJobStatusResponse['results']['details'],
): results is SqlRunnerJobStatusErrorDetails {
    return (results as SqlRunnerJobStatusErrorDetails).error !== undefined;
}

export type ApiSqlRunnerJobStatusResponse = {
    status: 'ok';
    results: {
        status: SchedulerJobStatus;
        details:
            | SqlRunnerJobStatusSuccessDetails
            | SqlRunnerJobStatusErrorDetails;
    };
};

export type ApiSqlRunnerJobSuccessResponse = ApiSqlRunnerJobStatusResponse & {
    results: {
        status: SchedulerJobStatus.COMPLETED;
        details: SqlRunnerJobStatusSuccessDetails;
    };
};

export const isApiSqlRunnerJobSuccessResponse = (
    response: ApiSqlRunnerJobStatusResponse['results'] | ApiError,
): response is ApiSqlRunnerJobSuccessResponse['results'] =>
    response.status === SchedulerJobStatus.COMPLETED;

export const isApiSqlRunnerJobErrorResponse = (
    response: ApiSqlRunnerJobStatusResponse['results'] | ApiError,
): response is ApiError => response.status === SchedulerJobStatus.ERROR;

// TODO: common type with semantic viewer and should be abstracted
export type ApiSqlRunnerJobPivotQuerySuccessResponse = {
    results: {
        status: SchedulerJobStatus.COMPLETED;
        details: SqlRunnerPivotQueryJobStatusSuccessDetails;
    };
};

export const isApiSqlRunnerJobPivotQuerySuccessResponse = (
    response: ApiSqlRunnerJobStatusResponse['results'] | ApiError,
): response is ApiSqlRunnerJobPivotQuerySuccessResponse['results'] =>
    response.status === SchedulerJobStatus.COMPLETED;

export type SqlChart = {
    savedSqlUuid: string;
    name: string;
    description: string | null;
    slug: string;
    sql: string;
    limit: number;
    config: VizBaseConfig &
        (VizCartesianChartConfig | VizPieChartConfig | VizTableConfig);
    chartKind: ChartKind;
    createdAt: Date;
    createdBy: Pick<
        LightdashUser,
        'userUuid' | 'firstName' | 'lastName'
    > | null;
    lastUpdatedAt: Date;
    lastUpdatedBy: Pick<
        LightdashUser,
        'userUuid' | 'firstName' | 'lastName'
    > | null;
    space: Pick<SpaceSummary, 'uuid' | 'name' | 'isPrivate' | 'userAccess'>;
    dashboard: Pick<Dashboard, 'uuid' | 'name'> | null;
    project: Pick<Project, 'projectUuid'>;
    organization: Pick<Organization, 'organizationUuid'>;
    views: number;
    firstViewedAt: Date;
    lastViewedAt: Date;
};

export type CreateSqlChart = {
    name: string;
    description: string | null;
    sql: string;
    limit: number;
    config: VizChartConfig;
    spaceUuid: string;
};

export type UpdateUnversionedSqlChart = {
    name: string;
    description: string | null;
    spaceUuid: string;
};

export type UpdateVersionedSqlChart = {
    sql: string;
    limit: number;
    config: VizChartConfig;
};

export type UpdateSqlChart = {
    unversionedData?: UpdateUnversionedSqlChart;
    versionedData?: UpdateVersionedSqlChart;
};

export type ApiSqlChart = {
    status: 'ok';
    results: SqlChart;
};

export type ApiCreateSqlChart = {
    status: 'ok';
    results: {
        savedSqlUuid: string;
        slug: string;
    };
};

export type ApiUpdateSqlChart = {
    status: 'ok';
    results: {
        savedSqlUuid: string;
        savedSqlVersionUuid: string | null;
    };
};

export type ApiCreateCustomExplore = {
    status: 'ok';
    results: Pick<Explore, 'name'>;
};

export type CreateCustomExplorePayload = {
    name: string;
    sql: string;
    columns: VizColumn[];
};<|MERGE_RESOLUTION|>--- conflicted
+++ resolved
@@ -2,11 +2,8 @@
     type ApiError,
     type Explore,
     type PivotChartData,
-<<<<<<< HEAD
     type PivotChartLayout,
-=======
     type QueryExecutionContext,
->>>>>>> 2e4cca52
 } from '..';
 import {
     type PivotIndexColum,
