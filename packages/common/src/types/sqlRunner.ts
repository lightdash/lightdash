--- conflicted
+++ resolved
@@ -5,11 +5,7 @@
     type VizBaseConfig,
     type VizCartesianChartConfig,
     type VizChartConfig,
-<<<<<<< HEAD
-    type VizIndexType,
-=======
     type VizColumn,
->>>>>>> 17bbb97e
     type VizPieChartConfig,
     type VizTableConfig,
 } from '../visualizations/types';
@@ -31,16 +27,7 @@
 } & SqlRunnerBody;
 
 type ApiSqlRunnerPivotQueryPayload = {
-<<<<<<< HEAD
-    indexColumn:
-        | {
-              reference: string;
-              type: VizIndexType;
-          }
-        | undefined;
-=======
     indexColumn: PivotIndexColum;
->>>>>>> 17bbb97e
     valuesColumns: {
         reference: string;
         aggregation: VizAggregationOptions;
