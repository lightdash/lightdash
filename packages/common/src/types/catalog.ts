<<<<<<< HEAD
import { type CompiledExploreJoin, type InlineError } from './explore';
import { type Dimension, type Field } from './field';
=======
import assertUnreachable from '../utils/assertUnreachable';
import { type InlineError } from './explore';
import {
    DimensionType,
    MetricType,
    type CompiledDimension,
    type CompiledMetric,
    type Dimension,
    type Field,
} from './field';
>>>>>>> 3c573d38
import { type TableBase } from './table';

export enum CatalogType {
    Table = 'table',
    Field = 'field',
}

export type ApiCatalogSearch = {
    search?: string;
    type?: CatalogType;
};
export type CatalogField = Pick<
    Field,
    'name' | 'fieldType' | 'tableLabel' | 'description'
> &
    Pick<Dimension, 'requiredAttributes'> & {
        type: CatalogType.Field;
        basicType?: string; // string, number, timestamp... used in metadata
        tableName: string;
        tableGroupLabel?: string;
    };

export type CatalogTable = Pick<
    TableBase,
    'name' | 'groupLabel' | 'description' | 'requiredAttributes'
> & {
    errors?: InlineError[]; // For explore errors
    type: CatalogType.Table;
    groupLabel?: string;
    joinedTables?: CompiledExploreJoin[]; // Matched type in explore
};

export type CatalogItem = CatalogField | CatalogTable;
export type ApiCatalogResults = CatalogItem[];

export type CatalogMetadata = {
    name: string;
    description: string | undefined;
    // TODO Tags
    modelName: string;
    source: string | undefined;
    fields: CatalogField[];
};
export type ApiCatalogMetadataResults = CatalogMetadata;

export const getBasicType = (
    field: CompiledDimension | CompiledMetric,
): string => {
    const { type } = field;
    switch (type) {
        case DimensionType.STRING:
        case MetricType.STRING:
            return 'string';

        case DimensionType.NUMBER:
        case MetricType.NUMBER:
        case MetricType.PERCENTILE:
        case MetricType.MEDIAN:
        case MetricType.AVERAGE:
        case MetricType.COUNT:
        case MetricType.COUNT_DISTINCT:
        case MetricType.SUM:
        case MetricType.MIN:
        case MetricType.MAX:
            return 'number';
        case DimensionType.DATE:
        case MetricType.DATE:
            return 'date';
        case DimensionType.TIMESTAMP:
        case MetricType.TIMESTAMP:
            return 'timestamp';
        case DimensionType.BOOLEAN:
        case MetricType.BOOLEAN:
            return 'boolean';
        default:
            return assertUnreachable(type, `Invalid field type ${type}`);
    }
};<|MERGE_RESOLUTION|>--- conflicted
+++ resolved
@@ -1,9 +1,5 @@
-<<<<<<< HEAD
+import assertUnreachable from '../utils/assertUnreachable';
 import { type CompiledExploreJoin, type InlineError } from './explore';
-import { type Dimension, type Field } from './field';
-=======
-import assertUnreachable from '../utils/assertUnreachable';
-import { type InlineError } from './explore';
 import {
     DimensionType,
     MetricType,
@@ -12,7 +8,6 @@
     type Dimension,
     type Field,
 } from './field';
->>>>>>> 3c573d38
 import { type TableBase } from './table';
 
 export enum CatalogType {
