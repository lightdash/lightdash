--- conflicted
+++ resolved
@@ -20,17 +20,15 @@
     type Dimension,
     type Metric,
 } from '../types/field';
-import { type WarehouseClient } from '../types/warehouse';
-
 import { type LightdashProjectConfig } from '../types/lightdashProjectConfig';
 import {
     dateGranularityToTimeFrameMap,
     type DateGranularity,
 } from '../types/timeFrames';
+import { type WarehouseClient } from '../types/warehouse';
 import { timeFrameConfigs } from '../utils/timeFrames';
 import { getFieldQuoteChar } from '../utils/warehouse';
 import { renderFilterRuleSql } from './filtersCompiler';
-import { type LightdashProjectConfig } from '../types/lightdashProjectConfig';
 
 // exclude lightdash prefix from variable pattern
 export const lightdashVariablePattern =
@@ -80,11 +78,7 @@
     ymlPath?: string;
     sqlPath?: string;
     joinAliases?: Record<string, Record<string, string>>;
-<<<<<<< HEAD
-    spotlightConfig: Required<NonNullable<LightdashProjectConfig['spotlight']>>;
-=======
     spotlightConfig?: LightdashProjectConfig['spotlight'];
->>>>>>> 5c23a866
     meta: DbtRawModelNode['meta'];
 };
 
@@ -256,26 +250,18 @@
         );
 
         const spotlightVisibility =
-<<<<<<< HEAD
-            meta.spotlight?.visibility ?? spotlightConfig.default_visibility;
-
-        return {
-            spotlight: {
-                visibility: spotlightVisibility,
-                categories: meta.spotlight?.categories,
-            },
-=======
             meta.spotlight?.visibility ?? spotlightConfig?.default_visibility;
 
         return {
+            // TODO SPOTLIGHT: check how to handle categories
             ...(spotlightVisibility !== undefined
                 ? {
                       spotlight: {
                           visibility: spotlightVisibility,
+                          categories: meta.spotlight?.categories,
                       },
                   }
                 : {}),
->>>>>>> 5c23a866
             name,
             label,
             tags,
