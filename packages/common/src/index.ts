--- conflicted
+++ resolved
@@ -1,9 +1,5 @@
-<<<<<<< HEAD
-import moment from 'moment';
-=======
 import dayjs from 'dayjs';
 import utc from 'dayjs/plugin/utc';
->>>>>>> 6b92095a
 import { z } from 'zod';
 import { UserActivity, ViewStatistics } from './types/analytics';
 import {
@@ -868,11 +864,7 @@
 
     if (isTimestamp) {
         // We want to return the datetime in UTC to avoid timezone issues in the frontend like in chart tooltips
-<<<<<<< HEAD
-        return moment(value).utc(true).format();
-=======
         return dayjs(value).utc(true).format();
->>>>>>> 6b92095a
     }
     return value;
 }
