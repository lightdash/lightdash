import moment from 'moment';
import { v4 as uuidv4 } from 'uuid';
import { Dashboard, DashboardBasicDetails } from './types/dashboard';
import { DbtNode, SupportedDbtAdapter } from './types/dbt';
import {
    CompiledDimension,
    CompiledField,
    CompiledMetric,
    Dimension,
    DimensionType,
    Field,
    FieldId,
    fieldId,
    FilterableDimension,
    FilterableField,
    isDimension,
    isField,
    isFilterableDimension,
    Metric,
    MetricType,
    Source,
} from './types/field';
import {
    DashboardFilterRule,
    DateFilterRule,
    FilterOperator,
    FilterRule,
    Filters,
    FilterType,
    getFilterGroupItemsPropertyName,
    getItemsFromFilterGroup,
    UnitOfTime,
} from './types/filter';
import { MetricQuery, TableCalculation } from './types/metricQuery';
import { OrganizationMemberProfile } from './types/organizationMemberProfile';
import { SavedChart, Series } from './types/savedCharts';
import { LightdashUser } from './types/user';

export * from './authorization/organizationMemberAbility';
export * from './types/dashboard';
export * from './types/dbt';
export * from './types/field';
export * from './types/filter';
export * from './types/metricQuery';
export * from './types/organization';
export * from './types/organizationMemberProfile';
export * from './types/savedCharts';
export * from './types/user';

const DATE_FORMAT = 'YYYY-MM-DD';
export const formatDate = (date: Date): string =>
    moment(date).format(DATE_FORMAT);
export const parseDate = (str: string): Date =>
    moment(str, DATE_FORMAT).toDate();

const TIMESTAMP_FORMAT = 'YYYY-MM-DD HH:mm:ss';
export const formatTimestamp = (date: Date): string =>
    moment(date).format(TIMESTAMP_FORMAT);
export const parseTimestamp = (str: string): Date =>
    moment(str, TIMESTAMP_FORMAT).toDate();

export const validateEmail = (email: string): boolean => {
    const re =
        /^(([^<>()[\]\\.,;:\s@"]+(\.[^<>()[\]\\.,;:\s@"]+)*)|(".+"))@((\[[0-9]{1,3}\.[0-9]{1,3}\.[0-9]{1,3}\.[0-9]{1,3}\])|(([a-zA-Z\-0-9]+\.)+[a-zA-Z]{2,}))$/;
    return re.test(String(email).toLowerCase());
};

export const hasIntersection = (tags: string[], tags2: string[]): boolean => {
    const intersection = tags.filter((value) => tags2.includes(value));
    return intersection.length > 0;
};

export const toggleArrayValue = (
    initialArray: string[],
    value: string,
): string[] => {
    const array = [...initialArray];
    const index = array.indexOf(value);
    if (index === -1) {
        array.push(value);
    } else {
        array.splice(index, 1);
    }
    return array;
};

export type SqlResultsRow = { [columnName: string]: any };
export type SqlResultsField = { name: string; type: string }; // TODO: standardise column types
export type SqlQueryResults = {
    fields: SqlResultsField[]; // TODO: standard column types
    rows: SqlResultsRow[];
};

export function hexToRGB(hex: string, alpha: number | undefined): string {
    const r = parseInt(hex.slice(1, 3), 16);
    const g = parseInt(hex.slice(3, 5), 16);
    const b = parseInt(hex.slice(5, 7), 16);

    if (alpha !== undefined) {
        return `rgba(${r}, ${g}, ${b}, ${alpha})`;
    }
    return `rgb(${r}, ${g}, ${b})`;
}

export enum ProjectType {
    DBT = 'dbt',
    DBT_CLOUD_IDE = 'dbt_cloud_ide',
    GITHUB = 'github',
    GITLAB = 'gitlab',
    BITBUCKET = 'bitbucket',
    AZURE_DEVOPS = 'azure_devops',
}

// Seeds
export const SEED_ORGANIZATION = {
    organization_uuid: '172a2270-000f-42be-9c68-c4752c23ae51',
    organization_name: 'Jaffle Shop',
};
export const SEED_USER = {
    user_uuid: 'b264d83a-9000-426a-85ec-3f9c20f368ce',
    first_name: 'Jane',
    last_name: 'Doe',
    is_marketing_opted_in: true,
    is_tracking_anonymized: false,
    is_setup_complete: true,
};
export const SEED_EMAIL = {
    email: 'demo@lightdash.com',
    is_primary: true,
};
export const SEED_PASSWORD = {
    password: 'demo_password!',
};
export const SEED_PROJECT = {
    project_uuid: '3675b69e-8324-4110-bdca-059031aa8da3',
    name: 'Jaffle shop',
    dbt_connection_type: ProjectType.DBT,
    dbt_connection: null,
};
export const SEED_SPACE = {
    name: SEED_PROJECT.name,
};

export type ArgumentsOf<F extends Function> = F extends (
    ...args: infer A
) => any
    ? A
    : never;

export type Explore = {
    name: string; // Must be sql friendly (a-Z, 0-9, _)
    label: string; // Friendly name
    tags: string[];
    baseTable: string; // Must match a tableName in tables
    joinedTables: CompiledExploreJoin[]; // Must match a tableName in tables
    tables: { [tableName: string]: CompiledTable }; // All tables in this explore
    targetDatabase: SupportedDbtAdapter; // Type of target database e.g. postgres/redshift/bigquery/snowflake/spark
};

export enum InlineErrorType {
    METADATA_PARSE_ERROR = 'METADATA_PARSE_ERROR',
    NO_DIMENSIONS_FOUND = 'NO_DIMENSIONS_FOUND',
}

export type InlineError = {
    type: InlineErrorType;
    message: string;
};

export type ExploreError = Partial<Explore> & {
    name: string;
    label: string;
    errors: InlineError[];
};
export const isExploreError = (
    explore: Explore | ExploreError,
): explore is ExploreError => 'errors' in explore;

export type ExploreJoin = {
    table: string; // Must match a tableName in containing Explore
    sqlOn: string; // Built sql
};

export type CompiledExploreJoin = ExploreJoin & {
    compiledSqlOn: string; // Sql on clause with template variables resolved
};

export type SummaryExplore =
    | Pick<Explore, 'name' | 'label' | 'tags'>
    | Pick<ExploreError, 'name' | 'label' | 'tags' | 'errors'>;

export type TableBase = {
    name: string; // Must be sql friendly (a-Z, 0-9, _)
    label: string; // Friendly name
    description?: string; // Optional description of table
    database: string;
    schema: string;
    sqlTable: string; // The sql identifier for the table
};

export type Table = TableBase & {
    dimensions: { [fieldName: string]: Dimension }; // Field names must be unique across dims and metrics
    metrics: { [fieldName: string]: Metric }; //
    lineageGraph: LineageGraph; // DAG structure representing the lineage of the table
    source?: Source;
};

export type CompiledTable = TableBase & {
    dimensions: Record<string, CompiledDimension>;
    metrics: Record<string, CompiledMetric>;
    lineageGraph: LineageGraph;
    source?: Source | undefined;
};

export type LineageGraph = Record<string, LineageNodeDependency[]>;
export type LineageNodeDependency = {
    type: 'model' | 'seed' | 'source';
    name: string;
};

// Helper function to get a list of all dimensions in an explore
export const getDimensions = (explore: Explore): CompiledDimension[] =>
    Object.values(explore.tables).flatMap((t) => Object.values(t.dimensions));

// Helper function to get a list of all metrics in an explore
export const getMetrics = (explore: Explore): CompiledMetric[] =>
    Object.values(explore.tables).flatMap((t) => Object.values(t.metrics));

export const getFields = (explore: Explore): CompiledField[] => [
    ...getDimensions(explore),
    ...getMetrics(explore),
];

export const getVisibleFields = (explore: Explore): CompiledField[] =>
    getFields(explore).filter(({ hidden }) => !hidden);

export const findFieldByIdInExplore = (
    explore: Explore,
    id: FieldId,
): Field | undefined =>
    getFields(explore).find((field) => fieldId(field) === id);

export enum FilterGroupOperator {
    and = 'and',
    or = 'or',
}

export const filterableDimensionsOnly = (
    dimensions: Dimension[],
): FilterableDimension[] => dimensions.filter(isFilterableDimension);

export const getFilterTypeFromField = (field: FilterableField): FilterType => {
    const fieldType = field.type;
    switch (field.type) {
        case DimensionType.STRING:
        case MetricType.STRING:
            return FilterType.STRING;
        case DimensionType.NUMBER:
        case MetricType.NUMBER:
        case MetricType.AVERAGE:
        case MetricType.COUNT:
        case MetricType.COUNT_DISTINCT:
        case MetricType.SUM:
        case MetricType.MIN:
        case MetricType.MAX:
            return FilterType.NUMBER;
        case DimensionType.TIMESTAMP:
        case DimensionType.DATE:
        case MetricType.DATE:
            return FilterType.DATE;
        case DimensionType.BOOLEAN:
        case MetricType.BOOLEAN:
            return FilterType.BOOLEAN;
        default: {
            // eslint-disable-next-line @typescript-eslint/no-unused-vars
            const never: never = field;
            throw Error(`No filter type found for field type: ${fieldType}`);
        }
    }
};

export const getFilterRuleWithDefaultValue = <T extends FilterRule>(
    field: FilterableField,
    filterRule: T,
    value?: any,
): T => {
    const filterType = getFilterTypeFromField(field);
    const filterRuleDefaults: Partial<FilterRule> = {};
    if (
        ![FilterOperator.NULL, FilterOperator.NOT_NULL].includes(
            filterRule.operator,
        )
    ) {
        switch (filterType) {
            case FilterType.DATE: {
                if (filterRule.operator === FilterOperator.IN_THE_PAST) {
                    filterRuleDefaults.values =
                        value !== undefined ? [value] : [1];
                    filterRuleDefaults.settings = {
                        unitOfTime: UnitOfTime.days,
                        completed: false,
                    } as DateFilterRule['settings'];
                } else {
                    filterRuleDefaults.values = [new Date()];
                }
                break;
            }
            case FilterType.BOOLEAN: {
                filterRuleDefaults.values =
                    value !== undefined ? [value] : [false];
                break;
            }
            default:
                break;
        }
    }
    return {
        ...filterRule,
        values: value !== undefined && value !== null ? [value] : [],
        settings: undefined,
        ...filterRuleDefaults,
    };
};

export const createFilterRuleFromField = (
    field: FilterableField,
    value?: any,
): FilterRule =>
    getFilterRuleWithDefaultValue(
        field,
        {
            id: uuidv4(),
            target: {
                fieldId: fieldId(field),
            },
            operator:
                value === null ? FilterOperator.NULL : FilterOperator.EQUALS,
        },
        value,
    );

export const createDashboardFilterRuleFromField = (
    field: FilterableField,
): DashboardFilterRule =>
    getFilterRuleWithDefaultValue(field, {
        id: uuidv4(),
        target: {
            fieldId: fieldId(field),
            tableName: field.table,
        },
        operator: FilterOperator.EQUALS,
    });

type AddFilterRuleArgs = {
    filters: Filters;
    field: FilterableField;
    value?: any;
};
export const addFilterRule = ({
    filters,
    field,
    value,
}: AddFilterRuleArgs): Filters => {
    const groupKey = isDimension(field) ? 'dimensions' : 'metrics';
    const group = filters[groupKey];
    return {
        ...filters,
        [groupKey]: {
            id: uuidv4(),
            ...group,
            [getFilterGroupItemsPropertyName(group)]: [
                ...getItemsFromFilterGroup(group),
                createFilterRuleFromField(field, value),
            ],
        },
    };
};

export const getFilterRulesByFieldType = (
    fields: Field[],
    filterRules: FilterRule[],
): {
    dimensions: FilterRule[];
    metrics: FilterRule[];
} =>
    filterRules.reduce<{
        dimensions: FilterRule[];
        metrics: FilterRule[];
    }>(
        (sum, filterRule) => {
            const fieldInRule = fields.find(
                (field) => fieldId(field) === filterRule.target.fieldId,
            );
            if (fieldInRule) {
                if (isDimension(fieldInRule)) {
                    return {
                        ...sum,
                        dimensions: [...sum.dimensions, filterRule],
                    };
                }
                return {
                    ...sum,
                    metrics: [...sum.metrics, filterRule],
                };
            }

            return sum;
        },
        {
            dimensions: [],
            metrics: [],
        },
    );

const capitalize = (word: string): string =>
    word ? `${word.charAt(0).toUpperCase()}${word.slice(1).toLowerCase()}` : '';

export const friendlyName = (text: string): string => {
    if (text === '') {
        return '';
    }
    const normalisedText =
        text === text.toUpperCase() ? text.toLowerCase() : text; // force all uppercase to all lowercase
    const [first, ...rest] =
        normalisedText.match(/[0-9]*[A-Za-z][a-z]*|[0-9]+/g) || [];
    return [
        capitalize(first.toLowerCase()),
        ...rest.map((word) => word.toLowerCase()),
    ].join(' ');
};

export const snakeCaseName = (text: string): string =>
    text
        .replace(/\W+/g, ' ')
        .split(/ |\B(?=[A-Z])/)
        .map((word) => word.toLowerCase())
        .join('_');

export const hasSpecialCharacters = (text: string) => /[^a-zA-Z ]/g.test(text);

export type ResultRow = {
    [col: string]: {
        value: {
            raw: any;
            formatted: any;
        };
    };
};
export type ApiQueryResults = {
    metricQuery: MetricQuery;
    rows: ResultRow[];
};

export type ApiSqlQueryResults = {
    rows: { [col: string]: any }[];
};

export type ProjectCatalog = {
    [database: string]: {
        [schema: string]: {
            [table: string]: Pick<TableBase, 'description' | 'sqlTable'>;
        };
    };
};

export enum TableSelectionType {
    ALL = 'ALL',
    WITH_TAGS = 'WITH_TAGS',
    WITH_NAMES = 'WITH_NAMES',
}

export type TablesConfiguration = {
    tableSelection: {
        type: TableSelectionType;
        value: string[] | null;
    };
};

export type ApiCompiledQueryResults = string;

export type ApiExploresResults = SummaryExplore[];

export type ApiExploreResults = Explore;

export type ApiStatusResults = 'loading' | 'ready' | 'error';

export type ApiRefreshResults = undefined;

export type CreateUserArgs = {
    firstName: string;
    lastName: string;
    email: string;
    password: string;
};

export type CreateOrganizationUser = CreateUserArgs & {
    inviteCode: string;
};

export type CompleteUserArgs = {
    organizationName?: string;
    jobTitle: string;
    isMarketingOptedIn: boolean;
    isTrackingAnonymized: boolean;
};

export type UpdateUserArgs = {
    firstName: string;
    lastName: string;
    email: string;
    isMarketingOptedIn: boolean;
    isTrackingAnonymized: boolean;
    isSetupComplete: boolean;
};

export type CreateOpenIdIdentity = {
    subject: string;
    issuer: string;
    userId: number;
    email: string;
};

export type UpdateOpenIdentity = Pick<
    CreateOpenIdIdentity,
    'subject' | 'issuer' | 'email'
>;

export type OpenIdIdentity = CreateOpenIdIdentity & {
    createdAt: Date;
};

export type OpenIdIdentitySummary = Pick<
    OpenIdIdentity,
    'issuer' | 'email' | 'createdAt'
>;

export type DeleteOpenIdentity = Pick<
    OpenIdIdentitySummary,
    'issuer' | 'email'
>;

export type PasswordResetLink = {
    expiresAt: Date;
    code: string;
    email: string;
    url: string;
    isExpired: boolean;
};

export type CreatePasswordResetLink = Pick<PasswordResetLink, 'email'>;

export type PasswordReset = {
    code: string;
    newPassword: string;
};

export type ApiHealthResults = HealthState;
export type InviteLink = {
    expiresAt: Date;
    inviteCode: string;
    inviteUrl: string;
    organisationUuid: string;
};
export type CreateInviteLink = Pick<InviteLink, 'expiresAt'>;

export type OnbordingRecord = {
    ranQueryAt: Date | null;
    shownSuccessAt: Date | null;
};

export type OnboardingStatus = {
    isComplete: boolean;
    ranQuery: boolean;
};

export type ProjectSavedChartStatus = boolean;

export type ApiFlashResults = Record<string, string[]>;

export type Organisation = {
    name: string;
    allowedEmailDomains: string[];
    chartColors?: string[];
};

export type UpdateOrganisation = Partial<Organisation>;

type ApiResults =
    | ApiQueryResults
    | ApiSqlQueryResults
    | ApiCompiledQueryResults
    | ApiExploresResults
    | ApiExploreResults
    | ApiStatusResults
    | ApiRefreshResults
    | ApiHealthResults
    | Organisation
    | LightdashUser
    | SavedChart
    | Space[]
    | InviteLink
    | OrganizationProject[]
    | Project
    | WarehouseCredentials
    | OrganizationMemberProfile[]
    | ProjectCatalog
    | TablesConfiguration
    | Dashboard
    | DashboardBasicDetails[]
    | OnboardingStatus
    | Dashboard[]
    | DeleteOpenIdentity
    | ApiFlashResults
    | OpenIdIdentitySummary[]
    | FilterableField[]
    | ProjectSavedChartStatus;

export type ApiResponse = {
    status: 'ok';
    results: ApiResults;
};

type ApiErrorDetail = {
    name: string;
    statusCode: number;
    message: string;
    data: { [key: string]: string };
};
export type ApiError = {
    status: 'error';
    error: ApiErrorDetail;
};

export enum LightdashMode {
    DEFAULT = 'default',
    DEMO = 'demo',
    PR = 'pr',
    CLOUD_BETA = 'cloud_beta',
}

export const isLightdashMode = (x: string): x is LightdashMode =>
    Object.values<string>(LightdashMode).includes(x);

export enum LightdashInstallType {
    DOCKER_IMAGE = 'docker_image',
    BASH_INSTALL = 'bash_install',
    HEROKU = 'heroku',
    UNKNOWN = 'unknown',
}

export type HealthState = {
    healthy: boolean;
    mode: LightdashMode;
    version: string;
    needsSetup: boolean;
    needsProject: boolean;
    localDbtEnabled: boolean;
    defaultProject?: DbtProjectConfig;
    isAuthenticated: boolean;
    hasEmailClient: boolean;
    latest: {
        version?: string;
    };
    rudder: {
        writeKey: string;
        dataPlaneUrl: string;
    };
    sentry: {
        dsn: string;
        environment: string;
        release: string;
    };
    chatwoot: {
        baseUrl: string;
        websiteToken: string;
    };
    auth: {
        disablePasswordAuthentication: boolean;
        google: {
            oauth2ClientId: string | undefined;
            loginPath: string;
        };
    };
    cohere: {
        token: string;
    };
    siteUrl: string;
};

export interface DbtCatalogNode {
    metadata: DbtCatalogNodeMetadata;
    columns: {
        [k: string]: DbtCatalogNodeColumn;
    };
}

export interface DbtCatalogNodeMetadata {
    type: string;
    database: string | null;
    schema: string;
    name: string;
    comment?: string;
    owner?: string;
}

export interface DbtCatalogNodeColumn {
    type: string;
    comment?: string;
    index: number;
    name: string;
}

export interface DbtRpcDocsGenerateResults {
    nodes: {
        [k: string]: DbtCatalogNode;
    };
}

export const isDbtRpcDocsGenerateResults = (
    results: Record<string, any>,
): results is DbtRpcDocsGenerateResults =>
    'nodes' in results &&
    typeof results.nodes === 'object' &&
    results.nodes !== null &&
    Object.values(results.nodes).every(
        (node) =>
            typeof node === 'object' &&
            node !== null &&
            'metadata' in node &&
            'columns' in node,
    );

export interface DbtPackage {
    package: string;
    version: string;
}

export interface DbtPackages {
    packages: DbtPackage[];
}

export const isDbtPackages = (
    results: Record<string, any>,
): results is DbtPackages => 'packages' in results;

type DbtMetricFilter = {
    field: string;
    operator: string;
    value: string;
};

export type DbtMetric = {
    unique_id: string;
    package_name: string;
    path: string;
    root_path: string;
    original_file_path: string;
    model: string;
    name: string;
    description: string;
    label: string;
    type: string;
    timestamp: string | null;
    filters: DbtMetricFilter[];
    time_grains: string[];
    dimensions: string[];
    resource_type?: 'metric';
    meta?: Record<string, any> & DbtMetricLightdashMetadata;
    tags?: string[];
    sql?: string | null;
};

export type DbtMetricLightdashMetadata = {
    hidden?: boolean;
};

export interface DbtManifest {
    nodes: Record<string, DbtNode>;
    metadata: DbtRawManifestMetadata;
    metrics: Record<string, DbtMetric>;
}

export interface DbtRawManifestMetadata {
    dbt_schema_version: string;
    generated_at: string;
    adapter_type: string;
}

export interface DbtManifestMetadata extends DbtRawManifestMetadata {
    adapter_type: SupportedDbtAdapter;
}

const isDbtRawManifestMetadata = (x: any): x is DbtRawManifestMetadata =>
    typeof x === 'object' &&
    x !== null &&
    'dbt_schema_version' in x &&
    'generated_at' in x &&
    'adapter_type' in x;

export const isSupportedDbtAdapter = (
    x: DbtRawManifestMetadata,
): x is DbtManifestMetadata =>
    isDbtRawManifestMetadata(x) &&
    Object.values<string>(SupportedDbtAdapter).includes(x.adapter_type);

export interface DbtRpcGetManifestResults {
    manifest: DbtManifest;
}

export const isDbtRpcManifestResults = (
    results: Record<string, any>,
): results is DbtRpcGetManifestResults =>
    'manifest' in results &&
    typeof results.manifest === 'object' &&
    results.manifest !== null &&
    'nodes' in results.manifest &&
    'metadata' in results.manifest &&
    'metrics' in results.manifest &&
    isDbtRawManifestMetadata(results.manifest.metadata);

export interface DbtRpcCompileResults {
    results: { node: DbtNode }[];
}

export const isDbtRpcCompileResults = (
    results: Record<string, any>,
): results is DbtRpcCompileResults =>
    'results' in results &&
    Array.isArray(results.results) &&
    results.results.every(
        (result) =>
            typeof result === 'object' &&
            result !== null &&
            'node' in result &&
            typeof result.node === 'object' &&
            result.node !== null &&
            'unique_id' in result.node &&
            'resource_type' in result.node,
    );

export interface DbtRpcRunSqlResults {
    results: {
        table: { column_names: string[]; rows: any[][] };
    }[];
}

export const isDbtRpcRunSqlResults = (
    results: Record<string, any>,
): results is DbtRpcRunSqlResults =>
    'results' in results &&
    Array.isArray(results.results) &&
    results.results.every(
        (result) =>
            typeof result === 'object' &&
            result !== null &&
            'table' in result &&
            typeof result.table === 'object' &&
            result.table !== null &&
            'column_names' in result.table &&
            Array.isArray(result.table.column_names) &&
            'rows' in result.table &&
            Array.isArray(result.table.rows),
    );

export type SpaceQuery = Pick<
    SavedChart,
    'uuid' | 'name' | 'updatedAt' | 'updatedByUser'
>;

export type Space = {
    uuid: string;
    name: string;
    queries: SpaceQuery[];
};

export enum DBFieldTypes {
    DIMENSION = 'dimension',
    METRIC = 'metric',
}

export enum WarehouseTypes {
    BIGQUERY = 'bigquery',
    POSTGRES = 'postgres',
    REDSHIFT = 'redshift',
    SNOWFLAKE = 'snowflake',
    DATABRICKS = 'databricks',
}

export type CreateBigqueryCredentials = {
    type: WarehouseTypes.BIGQUERY;
    project: string;
    dataset: string;
    threads: number;
    timeoutSeconds: number;
    priority: 'interactive' | 'batch';
    keyfileContents: Record<string, string>;
    retries: number;
    location: string;
    maximumBytesBilled: number;
};

export const sensitiveCredentialsFieldNames = [
    'user',
    'password',
    'keyfileContents',
    'personalAccessToken',
] as const;

export const sensitiveDbtCredentialsFieldNames = [
    'personal_access_token',
    'api_key',
] as const;

export type SensitiveCredentialsFieldNames =
    typeof sensitiveCredentialsFieldNames[number];

export type BigqueryCredentials = Omit<
    CreateBigqueryCredentials,
    SensitiveCredentialsFieldNames
>;

export type CreateDatabricksCredentials = {
    type: WarehouseTypes.DATABRICKS;
    serverHostName: string;
    port: number;
    database: string;
    personalAccessToken: string;
    httpPath: string;
};

export type DatabricksCredentials = Omit<
    CreateDatabricksCredentials,
    SensitiveCredentialsFieldNames
>;

export type CreatePostgresCredentials = {
    type: WarehouseTypes.POSTGRES;
    host: string;
    user: string;
    password: string;
    port: number;
    dbname: string;
    schema: string;
    threads: number;
    keepalivesIdle?: number;
    searchPath?: string;
    role?: string;
    sslmode?: string;
};

export type PostgresCredentials = Omit<
    CreatePostgresCredentials,
    SensitiveCredentialsFieldNames
>;

export type CreateRedshiftCredentials = {
    type: WarehouseTypes.REDSHIFT;
    host: string;
    user: string;
    password: string;
    port: number;
    dbname: string;
    schema: string;
    threads: number;
    keepalivesIdle?: number;
    sslmode?: string;
    ra3Node?: boolean;
};

export type RedshiftCredentials = Omit<
    CreateRedshiftCredentials,
    SensitiveCredentialsFieldNames
>;

export type CreateSnowflakeCredentials = {
    type: WarehouseTypes.SNOWFLAKE;
    account: string;
    user: string;
    password: string;
    role: string;
    database: string;
    warehouse: string;
    schema: string;
    threads: number;
    clientSessionKeepAlive: boolean;
    queryTag?: string;
};

export type SnowflakeCredentials = Omit<
    CreateSnowflakeCredentials,
    SensitiveCredentialsFieldNames
>;

export type CreateWarehouseCredentials =
    | CreateRedshiftCredentials
    | CreateBigqueryCredentials
    | CreatePostgresCredentials
    | CreateSnowflakeCredentials
    | CreateDatabricksCredentials;

export type WarehouseCredentials =
    | SnowflakeCredentials
    | RedshiftCredentials
    | PostgresCredentials
    | BigqueryCredentials
    | DatabricksCredentials;

export const ProjectTypeLabels: Record<ProjectType, string> = {
    [ProjectType.DBT]: 'dbt local server',
    [ProjectType.DBT_CLOUD_IDE]: 'dbt cloud',
    [ProjectType.GITHUB]: 'Github',
    [ProjectType.GITLAB]: 'GitLab',
    [ProjectType.BITBUCKET]: 'BitBucket',
    [ProjectType.AZURE_DEVOPS]: 'Azure DevOps',
};

export interface DbtProjectConfigBase {
    type: ProjectType;
    name: string;
}

export type DbtProjectEnvironmentVariable = {
    key: string;
    value: string;
};

export interface DbtProjectCompilerBase extends DbtProjectConfigBase {
    target?: string;
    environment?: DbtProjectEnvironmentVariable[];
}

export interface DbtLocalProjectConfig extends DbtProjectCompilerBase {
    type: ProjectType.DBT;
    profiles_dir?: string;
    project_dir?: string;
}

export interface DbtCloudIDEProjectConfig extends DbtProjectConfigBase {
    type: ProjectType.DBT_CLOUD_IDE;
    api_key: string;
    account_id: string | number;
    environment_id: string | number;
    project_id: string | number;
}

export interface DbtGithubProjectConfig extends DbtProjectCompilerBase {
    type: ProjectType.GITHUB;
    personal_access_token: string;
    repository: string;
    branch: string;
    project_sub_path: string;
    host_domain?: string;
}

export interface DbtGitlabProjectConfig extends DbtProjectCompilerBase {
    type: ProjectType.GITLAB;
    personal_access_token: string;
    repository: string;
    branch: string;
    project_sub_path: string;
    host_domain?: string;
}

export interface DbtBitBucketProjectConfig extends DbtProjectCompilerBase {
    type: ProjectType.BITBUCKET;
    username: string;
    personal_access_token: string;
    repository: string;
    branch: string;
    project_sub_path: string;
    host_domain?: string;
}

export interface DbtAzureDevOpsProjectConfig extends DbtProjectCompilerBase {
    type: ProjectType.AZURE_DEVOPS;
    personal_access_token: string;
    organization: string;
    project: string;
    repository: string;
    branch: string;
    project_sub_path: string;
}

export type DbtProjectConfig =
    | DbtLocalProjectConfig
    | DbtCloudIDEProjectConfig
    | DbtGithubProjectConfig
    | DbtBitBucketProjectConfig
    | DbtGitlabProjectConfig
    | DbtAzureDevOpsProjectConfig;

export type OrganizationProject = {
    projectUuid: string;
    name: string;
};

export type Project = {
    projectUuid: string;
    name: string;
    dbtConnection: DbtProjectConfig;
    warehouseConnection?: WarehouseCredentials;
};

export type CreateProject = Omit<Project, 'projectUuid'> & {
    warehouseConnection: CreateWarehouseCredentials;
};

export type UpdateProject = Omit<Project, 'projectUuid'> & {
    warehouseConnection: CreateWarehouseCredentials;
};

export const getItemId = (item: Field | TableCalculation) =>
    isField(item) ? fieldId(item) : item.name;
export const getItemLabel = (item: Field | TableCalculation) =>
    isField(item) ? `${item.tableLabel} ${item.label}` : item.displayName;
export const getItemIcon = (item: Field | TableCalculation) => {
    if (isField(item)) {
        return isDimension(item) ? 'tag' : 'numerical';
    }
    return 'function';
};
export const getItemColor = (item: Field | TableCalculation) => {
    if (isField(item)) {
        return isDimension(item) ? '#0E5A8A' : '#A66321';
    }
    return '#0A6640';
};

export const getResultValues = (
    rows: ResultRow[],
    onlyRaw: boolean = false,
): { [col: string]: any }[] =>
    rows.map((row: ResultRow) =>
        Object.keys(row).reduce((acc, key) => {
            const value: string = onlyRaw
                ? row[key]?.value?.raw
                : row[key]?.value?.formatted || row[key]?.value?.raw;

            return { ...acc, [key]: value };
        }, {}),
    );

export const getAxisName = ({
    isAxisTheSameForAllSeries,
    selectedAxisIndex,
    axisReference,
    axisIndex,
    axisName,
    series,
    items,
}: {
    isAxisTheSameForAllSeries: boolean;
    selectedAxisIndex: number;
    axisReference: 'yRef' | 'xRef';
    axisIndex: number;
    axisName?: string;
    series?: Series[];
    items: Array<Field | TableCalculation>;
}): string | undefined => {
    const defaultItem = items.find(
        (item) =>
            getItemId(item) === (series || [])[0]?.encode[axisReference].field,
    );
    const fallbackSeriesName: string | undefined =
        series && series.length === 1
            ? series[0].name || (defaultItem && getItemLabel(defaultItem))
            : undefined;
    return !isAxisTheSameForAllSeries || selectedAxisIndex === axisIndex
        ? axisName || fallbackSeriesName
        : undefined;
};

export function formatValue<T>(format: string, value: T): string | T {
    if (value === undefined) return value;
    switch (format) {
        case 'km':
        case 'mi':
            return `${value} ${format}`;
        case 'usd':
            return `$${value}`;
        case 'gbp':
            return `£${value}`;
        case 'eur':
            return `€${value}`;
        case 'percent':
            if (Number.isNaN(value as any)) {
                return value;
            }
            // Fix rounding issue
            return `${(parseFloat(value as any) * 100).toFixed(2)}%`;

        case '': // no format
            return value;
        default:
            // unrecognized format
            return value;
    }
}

export function getFormats(
    explore: Explore,
): Record<string, string | undefined> {
    return getFields(explore).reduce(
        (sum, field) => ({
            ...sum,
            [fieldId(field)]: field.format,
        }),
        {},
    ); // e.g { 'my_table_my_dimension': 'km'}}
}
export function formatRows(
    rows: { [col: string]: any }[],
    explore: Explore,
): ResultRow[] {
    const fieldMap = getFormats(explore);
    function getFormat(columnName: string): string {
        return fieldMap[columnName] || '';
    }

    return rows.map((row) =>
        Object.keys(row).reduce((acc, columnName) => {
            const col = row[columnName];

<<<<<<< HEAD
            const format = getFormat(columnName);
            const formattedColumn = formatValue(format, col);
=======
            const field: CompiledField | undefined = fieldMap[columnName];
            const formattedColumn =
                field === undefined
                    ? col
                    : formatValue(field.format, field.round, col);
>>>>>>> dfe290e1

            return {
                ...acc,
                [columnName]: {
                    value: {
                        raw: col,
                        formatted: formattedColumn,
                    },
                },
            };
        }, {}),
    );
}<|MERGE_RESOLUTION|>--- conflicted
+++ resolved
@@ -1221,16 +1221,12 @@
         Object.keys(row).reduce((acc, columnName) => {
             const col = row[columnName];
 
-<<<<<<< HEAD
-            const format = getFormat(columnName);
-            const formattedColumn = formatValue(format, col);
-=======
             const field: CompiledField | undefined = fieldMap[columnName];
             const formattedColumn =
                 field === undefined
                     ? col
                     : formatValue(field.format, field.round, col);
->>>>>>> dfe290e1
+
 
             return {
                 ...acc,
