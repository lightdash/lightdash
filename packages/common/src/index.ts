--- conflicted
+++ resolved
@@ -633,24 +633,10 @@
     password: string;
 };
 
-<<<<<<< HEAD
 export type CreateOrganizationUser = CreateUserArgs & {
     inviteCode: string;
 };
 
-export type CompleteUserArgs = {
-    organizationName?: string;
-=======
-export type CreateOrganizationUser = CreateInitialUserArgs & {
->>>>>>> a07985b8
-    jobTitle: string;
-    isMarketingOptedIn: boolean;
-    isTrackingAnonymized: boolean;
-    inviteCode: string;
-};
-
-<<<<<<< HEAD
-=======
 export type CompleteUserArgs = {
     organizationName?: string;
     jobTitle: string;
@@ -658,7 +644,6 @@
     isTrackingAnonymized: boolean;
 };
 
->>>>>>> a07985b8
 export type UpdateUserArgs = {
     firstName: string;
     lastName: string;
