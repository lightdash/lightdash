--- conflicted
+++ resolved
@@ -153,11 +153,8 @@
 import { getFields } from './utils/fields';
 import { formatItemValue } from './utils/formatting';
 import { getItemId, getItemLabelWithoutTableName } from './utils/item';
-<<<<<<< HEAD
 import { type ApiGetSpotlightTableConfig } from './types/api/spotlight';
 import { type AnyType } from './types/any';
-=======
->>>>>>> 5c23a866
 
 dayjs.extend(utc);
 
@@ -270,12 +267,10 @@
 export * from './visualizations/TableDataModel';
 export * from './visualizations/types';
 export * from './visualizations/types/IResultsRunner';
-<<<<<<< HEAD
 export * from './types/spotlightTableConfig';
 export * from './utils/loadLightdashProjectConfig';
 export * from './types/any';
-=======
->>>>>>> 5c23a866
+
 
 export const validateEmail = (email: string): boolean => {
     if (/\s/.test(email)) {
