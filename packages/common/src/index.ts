--- conflicted
+++ resolved
@@ -812,71 +812,7 @@
 > & {
     warehouseConnection: CreateWarehouseCredentials;
 };
-<<<<<<< HEAD
-export const findItem = (
-    items: Array<Field | TableCalculation>,
-    id: string | undefined,
-) =>
-    items.find((item) =>
-        isField(item) ? fieldId(item) === id : item.name === id,
-    );
-export const getItemId = (item: Field | AdditionalMetric | TableCalculation) =>
-    isField(item) || isAdditionalMetric(item) ? fieldId(item) : item.name;
-export const getItemLabel = (item: Field | TableCalculation) =>
-    isField(item) ? `${item.tableLabel} ${item.label}` : item.displayName;
-export const getItemIcon = (
-    item: Field | TableCalculation | AdditionalMetric,
-) => {
-    if (isField(item)) {
-        return isDimension(item) ? 'tag' : 'numerical';
-    }
-    return 'function';
-};
-export const getItemColor = (
-    item: Field | TableCalculation | AdditionalMetric,
-) => {
-    if (isField(item)) {
-        return isDimension(item) ? '#0E5A8A' : '#A66321';
-    }
-    return '#0A6640';
-};
-
-export const isNumericItem = (
-    item: Field | AdditionalMetric | TableCalculation | undefined,
-): boolean => {
-    if (!item) {
-        return false;
-    }
-    if (isField(item) || isAdditionalMetric(item)) {
-        const numericTypes: string[] = [
-            DimensionType.NUMBER,
-            MetricType.NUMBER,
-            MetricType.AVERAGE,
-            MetricType.COUNT,
-            MetricType.COUNT_DISTINCT,
-            MetricType.SUM,
-            MetricType.MIN,
-            MetricType.MAX,
-        ];
-        return numericTypes.includes(item.type);
-    }
-    return true;
-};
-export const isDateItem = (
-    item: Field | AdditionalMetric | TableCalculation | undefined,
-): boolean => {
-    if (!item) {
-        return false;
-    }
-    if (isField(item) || isAdditionalMetric(item)) {
-        const dateTypes: string[] = [DimensionType.DATE, MetricType.DATE];
-        return dateTypes.includes(item.type);
-    }
-    return true;
-};
-=======
-
->>>>>>> 3ad90f3e
+
 export const getResultValues = (
     rows: ResultRow[],
     onlyRaw: boolean = false,
