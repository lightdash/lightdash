import moment from 'moment';
import { v4 as uuidv4 } from 'uuid';
import { Dashboard, DashboardBasicDetails } from './types/dashboard';
import {
    CompiledDimension,
    CompiledField,
    CompiledMetric,
    Dimension,
    DimensionType,
    Field,
    FieldId,
    fieldId,
    FilterableDimension,
    FilterableField,
    isDimension,
    isField,
    isFilterableDimension,
    Metric,
    MetricType,
    Source,
} from './types/field';
import {
    DashboardFilterRule,
    DateFilterRule,
    FilterOperator,
    FilterRule,
    Filters,
    FilterType,
    getFilterGroupItemsPropertyName,
    getItemsFromFilterGroup,
    UnitOfTime,
} from './types/filter';
import { MetricQuery, TableCalculation } from './types/metricQuery';
import { OrganizationMemberProfile } from './types/organizationMemberProfile';
import { SavedChart } from './types/savedCharts';
import { LightdashUser } from './types/user';

export * from './authorization/organizationMemberAbility';
export * from './types/dashboard';
export * from './types/field';
export * from './types/filter';
export * from './types/metricQuery';
export * from './types/organization';
export * from './types/organizationMemberProfile';
export * from './types/savedCharts';
export * from './types/user';

const DATE_FORMAT = 'YYYY-MM-DD';
export const formatDate = (date: Date): string =>
    moment(date).format(DATE_FORMAT);
export const parseDate = (str: string): Date =>
    moment(str, DATE_FORMAT).toDate();

const TIMESTAMP_FORMAT = 'YYYY-MM-DD HH:mm:ss';
export const formatTimestamp = (date: Date): string =>
    moment(date).format(TIMESTAMP_FORMAT);
export const parseTimestamp = (str: string): Date =>
    moment(str, TIMESTAMP_FORMAT).toDate();

export const validateEmail = (email: string): boolean => {
    const re =
        /^(([^<>()[\]\\.,;:\s@"]+(\.[^<>()[\]\\.,;:\s@"]+)*)|(".+"))@((\[[0-9]{1,3}\.[0-9]{1,3}\.[0-9]{1,3}\.[0-9]{1,3}\])|(([a-zA-Z\-0-9]+\.)+[a-zA-Z]{2,}))$/;
    return re.test(String(email).toLowerCase());
};

export const hasIntersection = (tags: string[], tags2: string[]): boolean => {
    const intersection = tags.filter((value) => tags2.includes(value));
    return intersection.length > 0;
};

export const toggleArrayValue = (
    initialArray: string[],
    value: string,
): string[] => {
    const array = [...initialArray];
    const index = array.indexOf(value);
    if (index === -1) {
        array.push(value);
    } else {
        array.splice(index, 1);
    }
    return array;
};

export type SqlResultsRow = { [columnName: string]: any };
export type SqlResultsField = { name: string; type: string }; // TODO: standardise column types
export type SqlQueryResults = {
    fields: SqlResultsField[]; // TODO: standard column types
    rows: SqlResultsRow[];
};

export function hexToRGB(hex: string, alpha: number | undefined): string {
    const r = parseInt(hex.slice(1, 3), 16);
    const g = parseInt(hex.slice(3, 5), 16);
    const b = parseInt(hex.slice(5, 7), 16);

    if (alpha !== undefined) {
        return `rgba(${r}, ${g}, ${b}, ${alpha})`;
    }
    return `rgb(${r}, ${g}, ${b})`;
}

export enum ProjectType {
    DBT = 'dbt',
    DBT_CLOUD_IDE = 'dbt_cloud_ide',
    GITHUB = 'github',
    GITLAB = 'gitlab',
    BITBUCKET = 'bitbucket',
    AZURE_DEVOPS = 'azure_devops',
}

// Seeds
export const SEED_ORGANIZATION = {
    organization_uuid: '172a2270-000f-42be-9c68-c4752c23ae51',
    organization_name: 'Jaffle Shop',
};
export const SEED_USER = {
    user_uuid: 'b264d83a-9000-426a-85ec-3f9c20f368ce',
    first_name: 'Jane',
    last_name: 'Doe',
    is_marketing_opted_in: true,
    is_tracking_anonymized: false,
    is_setup_complete: true,
};
export const SEED_EMAIL = {
    email: 'demo@lightdash.com',
    is_primary: true,
};
export const SEED_PASSWORD = {
    password: 'demo_password!',
};
export const SEED_PROJECT = {
    project_uuid: '3675b69e-8324-4110-bdca-059031aa8da3',
    name: 'Jaffle shop',
    dbt_connection_type: ProjectType.DBT,
    dbt_connection: null,
};
export const SEED_SPACE = {
    name: SEED_PROJECT.name,
};

export type ArgumentsOf<F extends Function> = F extends (
    ...args: infer A
) => any
    ? A
    : never;

export type Explore = {
    name: string; // Must be sql friendly (a-Z, 0-9, _)
    label: string; // Friendly name
    tags: string[];
    baseTable: string; // Must match a tableName in tables
    joinedTables: CompiledExploreJoin[]; // Must match a tableName in tables
    tables: { [tableName: string]: CompiledTable }; // All tables in this explore
    targetDatabase: SupportedDbtAdapter; // Type of target database e.g. postgres/redshift/bigquery/snowflake/spark
};

export enum InlineErrorType {
    METADATA_PARSE_ERROR = 'METADATA_PARSE_ERROR',
    NO_DIMENSIONS_FOUND = 'NO_DIMENSIONS_FOUND',
}

export type InlineError = {
    type: InlineErrorType;
    message: string;
};

export type ExploreError = Partial<Explore> & {
    name: string;
    label: string;
    errors: InlineError[];
};
export const isExploreError = (
    explore: Explore | ExploreError,
): explore is ExploreError => 'errors' in explore;

export type ExploreJoin = {
    table: string; // Must match a tableName in containing Explore
    sqlOn: string; // Built sql
};

export type CompiledExploreJoin = ExploreJoin & {
    compiledSqlOn: string; // Sql on clause with template variables resolved
};

export type SummaryExplore =
    | Pick<Explore, 'name' | 'label' | 'tags'>
    | Pick<ExploreError, 'name' | 'label' | 'tags' | 'errors'>;

export type TableBase = {
    name: string; // Must be sql friendly (a-Z, 0-9, _)
    label: string; // Friendly name
    description?: string; // Optional description of table
    database: string;
    schema: string;
    sqlTable: string; // The sql identifier for the table
};

export type Table = TableBase & {
    dimensions: { [fieldName: string]: Dimension }; // Field names must be unique across dims and metrics
    metrics: { [fieldName: string]: Metric }; //
    lineageGraph: LineageGraph; // DAG structure representing the lineage of the table
    source?: Source;
};

export type CompiledTable = TableBase & {
    dimensions: Record<string, CompiledDimension>;
    metrics: Record<string, CompiledMetric>;
    lineageGraph: LineageGraph;
    source?: Source | undefined;
};

export type LineageGraph = Record<string, LineageNodeDependency[]>;
export type LineageNodeDependency = {
    type: 'model' | 'seed' | 'source';
    name: string;
};

// Helper function to get a list of all dimensions in an explore
export const getDimensions = (explore: Explore): CompiledDimension[] =>
    Object.values(explore.tables).flatMap((t) => Object.values(t.dimensions));

// Helper function to get a list of all metrics in an explore
export const getMetrics = (explore: Explore): CompiledMetric[] =>
    Object.values(explore.tables).flatMap((t) => Object.values(t.metrics));

export const getFields = (explore: Explore): CompiledField[] => [
    ...getDimensions(explore),
    ...getMetrics(explore),
];

export const getVisibleFields = (explore: Explore): CompiledField[] =>
    getFields(explore).filter(({ hidden }) => !hidden);

export const findFieldByIdInExplore = (
    explore: Explore,
    id: FieldId,
): Field | undefined =>
    getFields(explore).find((field) => fieldId(field) === id);

export enum FilterGroupOperator {
    and = 'and',
    or = 'or',
}

export const filterableDimensionsOnly = (
    dimensions: Dimension[],
): FilterableDimension[] => dimensions.filter(isFilterableDimension);

export const getFilterTypeFromField = (field: FilterableField): FilterType => {
    const fieldType = field.type;
    switch (field.type) {
        case DimensionType.STRING:
        case MetricType.STRING:
            return FilterType.STRING;
        case DimensionType.NUMBER:
        case MetricType.NUMBER:
        case MetricType.AVERAGE:
        case MetricType.COUNT:
        case MetricType.COUNT_DISTINCT:
        case MetricType.SUM:
        case MetricType.MIN:
        case MetricType.MAX:
            return FilterType.NUMBER;
        case DimensionType.TIMESTAMP:
        case DimensionType.DATE:
        case MetricType.DATE:
            return FilterType.DATE;
        case DimensionType.BOOLEAN:
        case MetricType.BOOLEAN:
            return FilterType.BOOLEAN;
        default: {
            // eslint-disable-next-line @typescript-eslint/no-unused-vars
            const never: never = field;
            throw Error(`No filter type found for field type: ${fieldType}`);
        }
    }
};

export const getFilterRuleWithDefaultValue = <T extends FilterRule>(
    field: FilterableField,
    filterRule: T,
    value?: any,
): T => {
    const filterType = getFilterTypeFromField(field);
    const filterRuleDefaults: Partial<FilterRule> = {};
    if (
        ![FilterOperator.NULL, FilterOperator.NOT_NULL].includes(
            filterRule.operator,
        )
    ) {
        switch (filterType) {
            case FilterType.DATE: {
                if (filterRule.operator === FilterOperator.IN_THE_PAST) {
                    filterRuleDefaults.values =
                        value !== undefined ? [value] : [1];
                    filterRuleDefaults.settings = {
                        unitOfTime: UnitOfTime.days,
                        completed: false,
                    } as DateFilterRule['settings'];
                } else {
                    filterRuleDefaults.values = [new Date()];
                }
                break;
            }
            case FilterType.BOOLEAN: {
                filterRuleDefaults.values =
                    value !== undefined ? [value] : [false];
                break;
            }
            default:
                break;
        }
    }
    return {
        ...filterRule,
        values: value !== undefined && value !== null ? [value] : [],
        settings: undefined,
        ...filterRuleDefaults,
    };
};

export const createFilterRuleFromField = (
    field: FilterableField,
    value?: any,
): FilterRule =>
    getFilterRuleWithDefaultValue(
        field,
        {
            id: uuidv4(),
            target: {
                fieldId: fieldId(field),
            },
            operator:
                value === null ? FilterOperator.NULL : FilterOperator.EQUALS,
        },
        value,
    );

export const createDashboardFilterRuleFromField = (
    field: FilterableField,
): DashboardFilterRule =>
    getFilterRuleWithDefaultValue(field, {
        id: uuidv4(),
        target: {
            fieldId: fieldId(field),
            tableName: field.table,
        },
        operator: FilterOperator.EQUALS,
    });

type AddFilterRuleArgs = {
    filters: Filters;
    field: FilterableField;
    value?: any;
};
export const addFilterRule = ({
    filters,
    field,
    value,
}: AddFilterRuleArgs): Filters => {
    const groupKey = isDimension(field) ? 'dimensions' : 'metrics';
    const group = filters[groupKey];
    return {
        ...filters,
        [groupKey]: {
            id: uuidv4(),
            ...group,
            [getFilterGroupItemsPropertyName(group)]: [
                ...getItemsFromFilterGroup(group),
                createFilterRuleFromField(field, value),
            ],
        },
    };
};

export const getFilterRulesByFieldType = (
    fields: Field[],
    filterRules: FilterRule[],
): {
    dimensions: FilterRule[];
    metrics: FilterRule[];
} =>
    filterRules.reduce<{
        dimensions: FilterRule[];
        metrics: FilterRule[];
    }>(
        (sum, filterRule) => {
            const fieldInRule = fields.find(
                (field) => fieldId(field) === filterRule.target.fieldId,
            );
            if (fieldInRule) {
                if (isDimension(fieldInRule)) {
                    return {
                        ...sum,
                        dimensions: [...sum.dimensions, filterRule],
                    };
                }
                return {
                    ...sum,
                    metrics: [...sum.metrics, filterRule],
                };
            }

            return sum;
        },
        {
            dimensions: [],
            metrics: [],
        },
    );

const capitalize = (word: string): string =>
    word ? `${word.charAt(0).toUpperCase()}${word.slice(1).toLowerCase()}` : '';

export const friendlyName = (text: string): string => {
    const normalisedText =
        text === text.toUpperCase() ? text.toLowerCase() : text; // force all uppercase to all lowercase
    const [first, ...rest] =
        normalisedText.match(/[0-9]*[A-Za-z][a-z]*|[0-9]+/g) || [];
    return [
        capitalize(first.toLowerCase()),
        ...rest.map((word) => word.toLowerCase()),
    ].join(' ');
};

export const snakeCaseName = (text: string): string =>
    text
        .replace(/\W+/g, ' ')
        .split(/ |\B(?=[A-Z])/)
        .map((word) => word.toLowerCase())
        .join('_');

export const hasSpecialCharacters = (text: string) => /[^a-zA-Z ]/g.test(text);

// DBT CONFIG
export enum SupportedDbtAdapter {
    BIGQUERY = 'bigquery',
    DATABRICKS = 'databricks',
    SNOWFLAKE = 'snowflake',
    REDSHIFT = 'redshift',
    POSTGRES = 'postgres',
}

export type DbtNode = {
    unique_id: string;
    resource_type: string;
};
export type DbtRawModelNode = DbtNode & {
    columns: { [name: string]: DbtModelColumn };
    config?: { meta?: DbtModelMetadata };
    meta: DbtModelMetadata;
    database: string | null;
    schema: string;
    name: string;
    tags: string[];
    relation_name: string;
    depends_on: DbtTableDependency;
    description?: string;
    root_path: string;
    patch_path: string | null;
};
export type DbtModelNode = DbtRawModelNode & {
    database: string;
};
type DbtTableDependency = {
    nodes: string[];
};
export type DbtModelColumn = {
    name: string;
    description?: string;
    meta: DbtColumnMetadata;
    data_type?: DimensionType;
};

// CUSTOM LIGHTDASH CONFIG IN DBT
type DbtModelMetadata = DbtModelLightdashConfig & {};

type DbtModelLightdashConfig = {
    label?: string;
    joins?: DbtModelJoin[];
};
type DbtModelJoin = {
    join: string;
    sql_on: string;
};
type DbtColumnMetadata = DbtColumnLightdashConfig & {};
type DbtColumnLightdashConfig = {
    dimension?: DbtColumnLightdashDimension;
    metrics?: { [metricName: string]: DbtColumnLightdashMetric };
};

type DbtColumnLightdashDimension = {
    name?: string;
    label?: string;
    type?: DimensionType;
    description?: string;
    sql?: string;
    time_intervals?: string | string[];
    hidden?: boolean;
    round?: number;
<<<<<<< HEAD
    format?: string;
=======
>>>>>>> ed32460c
};

export type DbtColumnLightdashMetric = {
    label?: string;
    type: MetricType;
    description?: string;
    sql?: string;
    hidden?: boolean;
    round?: number;
<<<<<<< HEAD
    format?: string;
=======
>>>>>>> ed32460c
};

export type ApiQueryResults = {
    metricQuery: MetricQuery;
    rows: { [col: string]: any }[]; // TODO make this a type
    formattedRows?: { [col: string]: any }[];
};

export type ApiSqlQueryResults = {
    rows: { [col: string]: any }[];
};

export type ProjectCatalog = {
    [database: string]: {
        [schema: string]: {
            [table: string]: Pick<TableBase, 'description' | 'sqlTable'>;
        };
    };
};

export enum TableSelectionType {
    ALL = 'ALL',
    WITH_TAGS = 'WITH_TAGS',
    WITH_NAMES = 'WITH_NAMES',
}

export type TablesConfiguration = {
    tableSelection: {
        type: TableSelectionType;
        value: string[] | null;
    };
};

export type ApiCompiledQueryResults = string;

export type ApiExploresResults = SummaryExplore[];

export type ApiExploreResults = Explore;

export type ApiStatusResults = 'loading' | 'ready' | 'error';

export type ApiRefreshResults = undefined;

export type CreateUserArgs = {
    firstName: string;
    lastName: string;
    email: string;
    password: string;
};

export type CreateOrganizationUser = CreateUserArgs & {
    inviteCode: string;
};

export type CompleteUserArgs = {
    organizationName?: string;
    jobTitle: string;
    isMarketingOptedIn: boolean;
    isTrackingAnonymized: boolean;
};

export type UpdateUserArgs = {
    firstName: string;
    lastName: string;
    email: string;
    isMarketingOptedIn: boolean;
    isTrackingAnonymized: boolean;
    isSetupComplete: boolean;
};

export type CreateOpenIdIdentity = {
    subject: string;
    issuer: string;
    userId: number;
    email: string;
};

export type UpdateOpenIdentity = Pick<
    CreateOpenIdIdentity,
    'subject' | 'issuer' | 'email'
>;

export type OpenIdIdentity = CreateOpenIdIdentity & {
    createdAt: Date;
};

export type OpenIdIdentitySummary = Pick<
    OpenIdIdentity,
    'issuer' | 'email' | 'createdAt'
>;

export type DeleteOpenIdentity = Pick<
    OpenIdIdentitySummary,
    'issuer' | 'email'
>;

export type PasswordResetLink = {
    expiresAt: Date;
    code: string;
    email: string;
    url: string;
    isExpired: boolean;
};

export type CreatePasswordResetLink = Pick<PasswordResetLink, 'email'>;

export type PasswordReset = {
    code: string;
    newPassword: string;
};

export type ApiHealthResults = HealthState;
export type InviteLink = {
    expiresAt: Date;
    inviteCode: string;
    inviteUrl: string;
    organisationUuid: string;
};
export type CreateInviteLink = Pick<InviteLink, 'expiresAt'>;

export type OnbordingRecord = {
    ranQueryAt: Date | null;
    shownSuccessAt: Date | null;
};

export type IncompleteOnboarding = {
    isComplete: false;
    connectedProject: boolean;
    definedMetric: boolean;
    ranQuery: boolean;
    savedChart: boolean;
    invitedUser: boolean;
};

export type CompleteOnboarding = {
    isComplete: true;
    showSuccess: boolean;
};

export type ApiFlashResults = Record<string, string[]>;

export type OnboardingStatus = IncompleteOnboarding | CompleteOnboarding;

export type Organisation = {
    name: string;
    allowedEmailDomains: string[];
};

export type UpdateOrganisation = Partial<Organisation>;

type ApiResults =
    | ApiQueryResults
    | ApiSqlQueryResults
    | ApiCompiledQueryResults
    | ApiExploresResults
    | ApiExploreResults
    | ApiStatusResults
    | ApiRefreshResults
    | ApiHealthResults
    | Organisation
    | LightdashUser
    | SavedChart
    | Space[]
    | InviteLink
    | OrganizationProject[]
    | Project
    | WarehouseCredentials
    | OrganizationMemberProfile[]
    | ProjectCatalog
    | TablesConfiguration
    | Dashboard
    | DashboardBasicDetails[]
    | OnboardingStatus
    | Dashboard[]
    | DeleteOpenIdentity
    | ApiFlashResults
    | OpenIdIdentitySummary[]
    | FilterableField[];

export type ApiResponse = {
    status: 'ok';
    results: ApiResults;
};

type ApiErrorDetail = {
    name: string;
    statusCode: number;
    message: string;
    data: { [key: string]: string };
};
export type ApiError = {
    status: 'error';
    error: ApiErrorDetail;
};

export enum LightdashMode {
    DEFAULT = 'default',
    DEMO = 'demo',
    PR = 'pr',
    CLOUD_BETA = 'cloud_beta',
}

export const isLightdashMode = (x: string): x is LightdashMode =>
    Object.values<string>(LightdashMode).includes(x);

export enum LightdashInstallType {
    DOCKER_IMAGE = 'docker_image',
    BASH_INSTALL = 'bash_install',
    HEROKU = 'heroku',
    UNKNOWN = 'unknown',
}

export type HealthState = {
    healthy: boolean;
    mode: LightdashMode;
    version: string;
    needsSetup: boolean;
    needsProject: boolean;
    localDbtEnabled: boolean;
    defaultProject?: DbtProjectConfig;
    isAuthenticated: boolean;
    hasEmailClient: boolean;
    latest: {
        version?: string;
    };
    rudder: {
        writeKey: string;
        dataPlaneUrl: string;
    };
    sentry: {
        dsn: string;
        environment: string;
        release: string;
    };
    chatwoot: {
        baseUrl: string;
        websiteToken: string;
    };
    auth: {
        disablePasswordAuthentication: boolean;
        google: {
            oauth2ClientId: string | undefined;
            loginPath: string;
        };
    };
    cohere: {
        token: string;
    };
    siteUrl: string;
};

export interface DbtCatalogNode {
    metadata: DbtCatalogNodeMetadata;
    columns: {
        [k: string]: DbtCatalogNodeColumn;
    };
}

export interface DbtCatalogNodeMetadata {
    type: string;
    database: string | null;
    schema: string;
    name: string;
    comment?: string;
    owner?: string;
}

export interface DbtCatalogNodeColumn {
    type: string;
    comment?: string;
    index: number;
    name: string;
}

export interface DbtRpcDocsGenerateResults {
    nodes: {
        [k: string]: DbtCatalogNode;
    };
}

export const isDbtRpcDocsGenerateResults = (
    results: Record<string, any>,
): results is DbtRpcDocsGenerateResults =>
    'nodes' in results &&
    typeof results.nodes === 'object' &&
    results.nodes !== null &&
    Object.values(results.nodes).every(
        (node) =>
            typeof node === 'object' &&
            node !== null &&
            'metadata' in node &&
            'columns' in node,
    );

export interface DbtPackage {
    package: string;
    version: string;
}

export interface DbtPackages {
    packages: DbtPackage[];
}

export const isDbtPackages = (
    results: Record<string, any>,
): results is DbtPackages => 'packages' in results;

type DbtMetricFilter = {
    field: string;
    operator: string;
    value: string;
};

export type DbtMetric = {
    unique_id: string;
    package_name: string;
    path: string;
    root_path: string;
    original_file_path: string;
    model: string;
    name: string;
    description: string;
    label: string;
    type: string;
    timestamp: string | null;
    filters: DbtMetricFilter[];
    time_grains: string[];
    dimensions: string[];
    resource_type?: 'metric';
    meta?: Record<string, any> & DbtMetricLightdashMetadata;
    tags?: string[];
    sql?: string | null;
};

export type DbtMetricLightdashMetadata = {
    hidden?: boolean;
};

export interface DbtManifest {
    nodes: Record<string, DbtNode>;
    metadata: DbtRawManifestMetadata;
    metrics: Record<string, DbtMetric>;
}

export interface DbtRawManifestMetadata {
    dbt_schema_version: string;
    generated_at: string;
    adapter_type: string;
}

export interface DbtManifestMetadata extends DbtRawManifestMetadata {
    adapter_type: SupportedDbtAdapter;
}

const isDbtRawManifestMetadata = (x: any): x is DbtRawManifestMetadata =>
    typeof x === 'object' &&
    x !== null &&
    'dbt_schema_version' in x &&
    'generated_at' in x &&
    'adapter_type' in x;

export const isSupportedDbtAdapter = (
    x: DbtRawManifestMetadata,
): x is DbtManifestMetadata =>
    isDbtRawManifestMetadata(x) &&
    Object.values<string>(SupportedDbtAdapter).includes(x.adapter_type);

export interface DbtRpcGetManifestResults {
    manifest: DbtManifest;
}

export const isDbtRpcManifestResults = (
    results: Record<string, any>,
): results is DbtRpcGetManifestResults =>
    'manifest' in results &&
    typeof results.manifest === 'object' &&
    results.manifest !== null &&
    'nodes' in results.manifest &&
    'metadata' in results.manifest &&
    'metrics' in results.manifest &&
    isDbtRawManifestMetadata(results.manifest.metadata);

export interface DbtRpcCompileResults {
    results: { node: DbtNode }[];
}

export const isDbtRpcCompileResults = (
    results: Record<string, any>,
): results is DbtRpcCompileResults =>
    'results' in results &&
    Array.isArray(results.results) &&
    results.results.every(
        (result) =>
            typeof result === 'object' &&
            result !== null &&
            'node' in result &&
            typeof result.node === 'object' &&
            result.node !== null &&
            'unique_id' in result.node &&
            'resource_type' in result.node,
    );

export interface DbtRpcRunSqlResults {
    results: {
        table: { column_names: string[]; rows: any[][] };
    }[];
}

export const isDbtRpcRunSqlResults = (
    results: Record<string, any>,
): results is DbtRpcRunSqlResults =>
    'results' in results &&
    Array.isArray(results.results) &&
    results.results.every(
        (result) =>
            typeof result === 'object' &&
            result !== null &&
            'table' in result &&
            typeof result.table === 'object' &&
            result.table !== null &&
            'column_names' in result.table &&
            Array.isArray(result.table.column_names) &&
            'rows' in result.table &&
            Array.isArray(result.table.rows),
    );

export type SpaceQuery = Pick<SavedChart, 'uuid' | 'name' | 'updatedAt'>;

export type Space = {
    uuid: string;
    name: string;
    queries: SpaceQuery[];
};

export enum DBFieldTypes {
    DIMENSION = 'dimension',
    METRIC = 'metric',
}

export enum WarehouseTypes {
    BIGQUERY = 'bigquery',
    POSTGRES = 'postgres',
    REDSHIFT = 'redshift',
    SNOWFLAKE = 'snowflake',
    DATABRICKS = 'databricks',
}

export type CreateBigqueryCredentials = {
    type: WarehouseTypes.BIGQUERY;
    project: string;
    dataset: string;
    threads: number;
    timeoutSeconds: number;
    priority: 'interactive' | 'batch';
    keyfileContents: Record<string, string>;
    retries: number;
    location: string;
    maximumBytesBilled: number;
};

export const sensitiveCredentialsFieldNames = [
    'user',
    'password',
    'keyfileContents',
    'personalAccessToken',
] as const;

export const sensitiveDbtCredentialsFieldNames = [
    'personal_access_token',
    'api_key',
] as const;

export type SensitiveCredentialsFieldNames =
    typeof sensitiveCredentialsFieldNames[number];

export type BigqueryCredentials = Omit<
    CreateBigqueryCredentials,
    SensitiveCredentialsFieldNames
>;

export type CreateDatabricksCredentials = {
    type: WarehouseTypes.DATABRICKS;
    serverHostName: string;
    port: number;
    database: string;
    personalAccessToken: string;
    httpPath: string;
};

export type DatabricksCredentials = Omit<
    CreateDatabricksCredentials,
    SensitiveCredentialsFieldNames
>;

export type CreatePostgresCredentials = {
    type: WarehouseTypes.POSTGRES;
    host: string;
    user: string;
    password: string;
    port: number;
    dbname: string;
    schema: string;
    threads: number;
    keepalivesIdle?: number;
    searchPath?: string;
    role?: string;
    sslmode?: string;
};

export type PostgresCredentials = Omit<
    CreatePostgresCredentials,
    SensitiveCredentialsFieldNames
>;

export type CreateRedshiftCredentials = {
    type: WarehouseTypes.REDSHIFT;
    host: string;
    user: string;
    password: string;
    port: number;
    dbname: string;
    schema: string;
    threads: number;
    keepalivesIdle?: number;
    sslmode?: string;
    ra3Node?: boolean;
};

export type RedshiftCredentials = Omit<
    CreateRedshiftCredentials,
    SensitiveCredentialsFieldNames
>;

export type CreateSnowflakeCredentials = {
    type: WarehouseTypes.SNOWFLAKE;
    account: string;
    user: string;
    password: string;
    role: string;
    database: string;
    warehouse: string;
    schema: string;
    threads: number;
    clientSessionKeepAlive: boolean;
    queryTag?: string;
};

export type SnowflakeCredentials = Omit<
    CreateSnowflakeCredentials,
    SensitiveCredentialsFieldNames
>;

export type CreateWarehouseCredentials =
    | CreateRedshiftCredentials
    | CreateBigqueryCredentials
    | CreatePostgresCredentials
    | CreateSnowflakeCredentials
    | CreateDatabricksCredentials;

export type WarehouseCredentials =
    | SnowflakeCredentials
    | RedshiftCredentials
    | PostgresCredentials
    | BigqueryCredentials
    | DatabricksCredentials;

export const ProjectTypeLabels: Record<ProjectType, string> = {
    [ProjectType.DBT]: 'dbt local server',
    [ProjectType.DBT_CLOUD_IDE]: 'dbt cloud',
    [ProjectType.GITHUB]: 'Github',
    [ProjectType.GITLAB]: 'GitLab',
    [ProjectType.BITBUCKET]: 'BitBucket',
    [ProjectType.AZURE_DEVOPS]: 'Azure DevOps',
};

export interface DbtProjectConfigBase {
    type: ProjectType;
    name: string;
}

export type DbtProjectEnvironmentVariable = {
    key: string;
    value: string;
};

export interface DbtProjectCompilerBase extends DbtProjectConfigBase {
    target?: string;
    environment?: DbtProjectEnvironmentVariable[];
}

export interface DbtLocalProjectConfig extends DbtProjectCompilerBase {
    type: ProjectType.DBT;
    profiles_dir?: string;
    project_dir?: string;
}

export interface DbtCloudIDEProjectConfig extends DbtProjectConfigBase {
    type: ProjectType.DBT_CLOUD_IDE;
    api_key: string;
    account_id: string | number;
    environment_id: string | number;
    project_id: string | number;
}

export interface DbtGithubProjectConfig extends DbtProjectCompilerBase {
    type: ProjectType.GITHUB;
    personal_access_token: string;
    repository: string;
    branch: string;
    project_sub_path: string;
    host_domain?: string;
}

export interface DbtGitlabProjectConfig extends DbtProjectCompilerBase {
    type: ProjectType.GITLAB;
    personal_access_token: string;
    repository: string;
    branch: string;
    project_sub_path: string;
    host_domain?: string;
}

export interface DbtBitBucketProjectConfig extends DbtProjectCompilerBase {
    type: ProjectType.BITBUCKET;
    username: string;
    personal_access_token: string;
    repository: string;
    branch: string;
    project_sub_path: string;
    host_domain?: string;
}

export interface DbtAzureDevOpsProjectConfig extends DbtProjectCompilerBase {
    type: ProjectType.AZURE_DEVOPS;
    personal_access_token: string;
    organization: string;
    project: string;
    repository: string;
    branch: string;
    project_sub_path: string;
}

export type DbtProjectConfig =
    | DbtLocalProjectConfig
    | DbtCloudIDEProjectConfig
    | DbtGithubProjectConfig
    | DbtBitBucketProjectConfig
    | DbtGitlabProjectConfig
    | DbtAzureDevOpsProjectConfig;

export type OrganizationProject = {
    projectUuid: string;
    name: string;
};

export type Project = {
    projectUuid: string;
    name: string;
    dbtConnection: DbtProjectConfig;
    warehouseConnection?: WarehouseCredentials;
};

export type CreateProject = Omit<Project, 'projectUuid'> & {
    warehouseConnection: CreateWarehouseCredentials;
};

export type UpdateProject = Omit<Project, 'projectUuid'> & {
    warehouseConnection: CreateWarehouseCredentials;
};

export const getItemId = (item: Field | TableCalculation) =>
    isField(item) ? fieldId(item) : item.name;
export const getItemLabel = (item: Field | TableCalculation) =>
    isField(item) ? `${item.tableLabel} ${item.label}` : item.displayName;
export const getItemIcon = (item: Field | TableCalculation) => {
    if (isField(item)) {
        return isDimension(item) ? 'tag' : 'numerical';
    }
    return 'function';
};
export const getItemColor = (item: Field | TableCalculation) => {
    if (isField(item)) {
        return isDimension(item) ? '#0E5A8A' : '#A66321';
    }
    return '#0A6640';
};<|MERGE_RESOLUTION|>--- conflicted
+++ resolved
@@ -499,10 +499,7 @@
     time_intervals?: string | string[];
     hidden?: boolean;
     round?: number;
-<<<<<<< HEAD
     format?: string;
-=======
->>>>>>> ed32460c
 };
 
 export type DbtColumnLightdashMetric = {
@@ -512,10 +509,8 @@
     sql?: string;
     hidden?: boolean;
     round?: number;
-<<<<<<< HEAD
     format?: string;
-=======
->>>>>>> ed32460c
+
 };
 
 export type ApiQueryResults = {
