--- conflicted
+++ resolved
@@ -641,11 +641,8 @@
     | ApiAiGetDashboardSummaryResponse['results']
     | ApiCatalogMetadataResults
     | ApiCatalogAnalyticsResults
-<<<<<<< HEAD
-    | ApiPromotionChangesResponse['results'];
-=======
+    | ApiPromotionChangesResponse['results']
     | ApiTogglePinnedItem['results'];
->>>>>>> db1fddbb
 
 export type ApiResponse<T extends ApiResults = ApiResults> = {
     status: 'ok';
