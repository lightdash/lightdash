import moment from 'moment';
import { v4 as uuidv4 } from 'uuid';
import { Dashboard, DashboardBasicDetails } from './types/dashboard';
import {
    CompiledDimension,
    CompiledField,
    CompiledMetric,
    Dimension,
    DimensionType,
    Field,
    FieldId,
    fieldId,
    FilterableDimension,
    FilterableField,
    isDimension,
    isField,
    isFilterableDimension,
    Metric,
    MetricType,
    Source,
} from './types/field';
import {
    DashboardFilterRule,
    DateFilterRule,
    FilterOperator,
    FilterRule,
    Filters,
    FilterType,
    getFilterGroupItemsPropertyName,
    getItemsFromFilterGroup,
    UnitOfTime,
} from './types/filter';
import { MetricQuery, TableCalculation } from './types/metricQuery';
import { OrganizationMemberProfile } from './types/organizationMemberProfile';
import { SavedChart, Series } from './types/savedCharts';
import { LightdashUser } from './types/user';

export * from './authorization/organizationMemberAbility';
export * from './types/dashboard';
export * from './types/field';
export * from './types/filter';
export * from './types/metricQuery';
export * from './types/organization';
export * from './types/organizationMemberProfile';
export * from './types/savedCharts';
export * from './types/user';

const DATE_FORMAT = 'YYYY-MM-DD';
export const formatDate = (date: Date): string =>
    moment(date).format(DATE_FORMAT);
export const parseDate = (str: string): Date =>
    moment(str, DATE_FORMAT).toDate();

const TIMESTAMP_FORMAT = 'YYYY-MM-DD HH:mm:ss';
export const formatTimestamp = (date: Date): string =>
    moment(date).format(TIMESTAMP_FORMAT);
export const parseTimestamp = (str: string): Date =>
    moment(str, TIMESTAMP_FORMAT).toDate();

export const validateEmail = (email: string): boolean => {
    const re =
        /^(([^<>()[\]\\.,;:\s@"]+(\.[^<>()[\]\\.,;:\s@"]+)*)|(".+"))@((\[[0-9]{1,3}\.[0-9]{1,3}\.[0-9]{1,3}\.[0-9]{1,3}\])|(([a-zA-Z\-0-9]+\.)+[a-zA-Z]{2,}))$/;
    return re.test(String(email).toLowerCase());
};

export const hasIntersection = (tags: string[], tags2: string[]): boolean => {
    const intersection = tags.filter((value) => tags2.includes(value));
    return intersection.length > 0;
};

export const toggleArrayValue = (
    initialArray: string[],
    value: string,
): string[] => {
    const array = [...initialArray];
    const index = array.indexOf(value);
    if (index === -1) {
        array.push(value);
    } else {
        array.splice(index, 1);
    }
    return array;
};

export type SqlResultsRow = { [columnName: string]: any };
export type SqlResultsField = { name: string; type: string }; // TODO: standardise column types
export type SqlQueryResults = {
    fields: SqlResultsField[]; // TODO: standard column types
    rows: SqlResultsRow[];
};

export function hexToRGB(hex: string, alpha: number | undefined): string {
    const r = parseInt(hex.slice(1, 3), 16);
    const g = parseInt(hex.slice(3, 5), 16);
    const b = parseInt(hex.slice(5, 7), 16);

    if (alpha !== undefined) {
        return `rgba(${r}, ${g}, ${b}, ${alpha})`;
    }
    return `rgb(${r}, ${g}, ${b})`;
}

export enum ProjectType {
    DBT = 'dbt',
    DBT_CLOUD_IDE = 'dbt_cloud_ide',
    GITHUB = 'github',
    GITLAB = 'gitlab',
    BITBUCKET = 'bitbucket',
    AZURE_DEVOPS = 'azure_devops',
}

// Seeds
export const SEED_ORGANIZATION = {
    organization_uuid: '172a2270-000f-42be-9c68-c4752c23ae51',
    organization_name: 'Jaffle Shop',
};
export const SEED_USER = {
    user_uuid: 'b264d83a-9000-426a-85ec-3f9c20f368ce',
    first_name: 'Jane',
    last_name: 'Doe',
    is_marketing_opted_in: true,
    is_tracking_anonymized: false,
    is_setup_complete: true,
};
export const SEED_EMAIL = {
    email: 'demo@lightdash.com',
    is_primary: true,
};
export const SEED_PASSWORD = {
    password: 'demo_password!',
};
export const SEED_PROJECT = {
    project_uuid: '3675b69e-8324-4110-bdca-059031aa8da3',
    name: 'Jaffle shop',
    dbt_connection_type: ProjectType.DBT,
    dbt_connection: null,
};
export const SEED_SPACE = {
    name: SEED_PROJECT.name,
};

export type ArgumentsOf<F extends Function> = F extends (
    ...args: infer A
) => any
    ? A
    : never;

export type Explore = {
    name: string; // Must be sql friendly (a-Z, 0-9, _)
    label: string; // Friendly name
    tags: string[];
    baseTable: string; // Must match a tableName in tables
    joinedTables: CompiledExploreJoin[]; // Must match a tableName in tables
    tables: { [tableName: string]: CompiledTable }; // All tables in this explore
    targetDatabase: SupportedDbtAdapter; // Type of target database e.g. postgres/redshift/bigquery/snowflake/spark
};

export enum InlineErrorType {
    METADATA_PARSE_ERROR = 'METADATA_PARSE_ERROR',
    NO_DIMENSIONS_FOUND = 'NO_DIMENSIONS_FOUND',
}

export type InlineError = {
    type: InlineErrorType;
    message: string;
};

export type ExploreError = Partial<Explore> & {
    name: string;
    label: string;
    errors: InlineError[];
};
export const isExploreError = (
    explore: Explore | ExploreError,
): explore is ExploreError => 'errors' in explore;

export type ExploreJoin = {
    table: string; // Must match a tableName in containing Explore
    sqlOn: string; // Built sql
};

export type CompiledExploreJoin = ExploreJoin & {
    compiledSqlOn: string; // Sql on clause with template variables resolved
};

export type SummaryExplore =
    | Pick<Explore, 'name' | 'label' | 'tags'>
    | Pick<ExploreError, 'name' | 'label' | 'tags' | 'errors'>;

export type TableBase = {
    name: string; // Must be sql friendly (a-Z, 0-9, _)
    label: string; // Friendly name
    description?: string; // Optional description of table
    database: string;
    schema: string;
    sqlTable: string; // The sql identifier for the table
};

export type Table = TableBase & {
    dimensions: { [fieldName: string]: Dimension }; // Field names must be unique across dims and metrics
    metrics: { [fieldName: string]: Metric }; //
    lineageGraph: LineageGraph; // DAG structure representing the lineage of the table
    source?: Source;
};

export type CompiledTable = TableBase & {
    dimensions: Record<string, CompiledDimension>;
    metrics: Record<string, CompiledMetric>;
    lineageGraph: LineageGraph;
    source?: Source | undefined;
};

export type LineageGraph = Record<string, LineageNodeDependency[]>;
export type LineageNodeDependency = {
    type: 'model' | 'seed' | 'source';
    name: string;
};

// Helper function to get a list of all dimensions in an explore
export const getDimensions = (explore: Explore): CompiledDimension[] =>
    Object.values(explore.tables).flatMap((t) => Object.values(t.dimensions));

// Helper function to get a list of all metrics in an explore
export const getMetrics = (explore: Explore): CompiledMetric[] =>
    Object.values(explore.tables).flatMap((t) => Object.values(t.metrics));

export const getFields = (explore: Explore): CompiledField[] => [
    ...getDimensions(explore),
    ...getMetrics(explore),
];

export const getVisibleFields = (explore: Explore): CompiledField[] =>
    getFields(explore).filter(({ hidden }) => !hidden);

export const findFieldByIdInExplore = (
    explore: Explore,
    id: FieldId,
): Field | undefined =>
    getFields(explore).find((field) => fieldId(field) === id);

export enum FilterGroupOperator {
    and = 'and',
    or = 'or',
}

export const filterableDimensionsOnly = (
    dimensions: Dimension[],
): FilterableDimension[] => dimensions.filter(isFilterableDimension);

export const getFilterTypeFromField = (field: FilterableField): FilterType => {
    const fieldType = field.type;
    switch (field.type) {
        case DimensionType.STRING:
        case MetricType.STRING:
            return FilterType.STRING;
        case DimensionType.NUMBER:
        case MetricType.NUMBER:
        case MetricType.AVERAGE:
        case MetricType.COUNT:
        case MetricType.COUNT_DISTINCT:
        case MetricType.SUM:
        case MetricType.MIN:
        case MetricType.MAX:
            return FilterType.NUMBER;
        case DimensionType.TIMESTAMP:
        case DimensionType.DATE:
        case MetricType.DATE:
            return FilterType.DATE;
        case DimensionType.BOOLEAN:
        case MetricType.BOOLEAN:
            return FilterType.BOOLEAN;
        default: {
            // eslint-disable-next-line @typescript-eslint/no-unused-vars
            const never: never = field;
            throw Error(`No filter type found for field type: ${fieldType}`);
        }
    }
};

export const getFilterRuleWithDefaultValue = <T extends FilterRule>(
    field: FilterableField,
    filterRule: T,
    value?: any,
): T => {
    const filterType = getFilterTypeFromField(field);
    const filterRuleDefaults: Partial<FilterRule> = {};
    if (
        ![FilterOperator.NULL, FilterOperator.NOT_NULL].includes(
            filterRule.operator,
        )
    ) {
        switch (filterType) {
            case FilterType.DATE: {
                if (filterRule.operator === FilterOperator.IN_THE_PAST) {
                    filterRuleDefaults.values =
                        value !== undefined ? [value] : [1];
                    filterRuleDefaults.settings = {
                        unitOfTime: UnitOfTime.days,
                        completed: false,
                    } as DateFilterRule['settings'];
                } else {
                    filterRuleDefaults.values = [new Date()];
                }
                break;
            }
            case FilterType.BOOLEAN: {
                filterRuleDefaults.values =
                    value !== undefined ? [value] : [false];
                break;
            }
            default:
                break;
        }
    }
    return {
        ...filterRule,
        values: value !== undefined && value !== null ? [value] : [],
        settings: undefined,
        ...filterRuleDefaults,
    };
};

export const createFilterRuleFromField = (
    field: FilterableField,
    value?: any,
): FilterRule =>
    getFilterRuleWithDefaultValue(
        field,
        {
            id: uuidv4(),
            target: {
                fieldId: fieldId(field),
            },
            operator:
                value === null ? FilterOperator.NULL : FilterOperator.EQUALS,
        },
        value,
    );

export const createDashboardFilterRuleFromField = (
    field: FilterableField,
): DashboardFilterRule =>
    getFilterRuleWithDefaultValue(field, {
        id: uuidv4(),
        target: {
            fieldId: fieldId(field),
            tableName: field.table,
        },
        operator: FilterOperator.EQUALS,
    });

type AddFilterRuleArgs = {
    filters: Filters;
    field: FilterableField;
    value?: any;
};
export const addFilterRule = ({
    filters,
    field,
    value,
}: AddFilterRuleArgs): Filters => {
    const groupKey = isDimension(field) ? 'dimensions' : 'metrics';
    const group = filters[groupKey];
    return {
        ...filters,
        [groupKey]: {
            id: uuidv4(),
            ...group,
            [getFilterGroupItemsPropertyName(group)]: [
                ...getItemsFromFilterGroup(group),
                createFilterRuleFromField(field, value),
            ],
        },
    };
};

export const getFilterRulesByFieldType = (
    fields: Field[],
    filterRules: FilterRule[],
): {
    dimensions: FilterRule[];
    metrics: FilterRule[];
} =>
    filterRules.reduce<{
        dimensions: FilterRule[];
        metrics: FilterRule[];
    }>(
        (sum, filterRule) => {
            const fieldInRule = fields.find(
                (field) => fieldId(field) === filterRule.target.fieldId,
            );
            if (fieldInRule) {
                if (isDimension(fieldInRule)) {
                    return {
                        ...sum,
                        dimensions: [...sum.dimensions, filterRule],
                    };
                }
                return {
                    ...sum,
                    metrics: [...sum.metrics, filterRule],
                };
            }

            return sum;
        },
        {
            dimensions: [],
            metrics: [],
        },
    );

const capitalize = (word: string): string =>
    word ? `${word.charAt(0).toUpperCase()}${word.slice(1).toLowerCase()}` : '';

export const friendlyName = (text: string): string => {
    const normalisedText =
        text === text.toUpperCase() ? text.toLowerCase() : text; // force all uppercase to all lowercase
    const [first, ...rest] =
        normalisedText.match(/[0-9]*[A-Za-z][a-z]*|[0-9]+/g) || [];
    return [
        capitalize(first.toLowerCase()),
        ...rest.map((word) => word.toLowerCase()),
    ].join(' ');
};

export const snakeCaseName = (text: string): string =>
    text
        .replace(/\W+/g, ' ')
        .split(/ |\B(?=[A-Z])/)
        .map((word) => word.toLowerCase())
        .join('_');

export const hasSpecialCharacters = (text: string) => /[^a-zA-Z ]/g.test(text);

// DBT CONFIG
export enum SupportedDbtAdapter {
    BIGQUERY = 'bigquery',
    DATABRICKS = 'databricks',
    SNOWFLAKE = 'snowflake',
    REDSHIFT = 'redshift',
    POSTGRES = 'postgres',
}

export type DbtNode = {
    unique_id: string;
    resource_type: string;
};
export type DbtRawModelNode = DbtNode & {
    columns: { [name: string]: DbtModelColumn };
    config?: { meta?: DbtModelMetadata };
    meta: DbtModelMetadata;
    database: string | null;
    schema: string;
    name: string;
    tags: string[];
    relation_name: string;
    depends_on: DbtTableDependency;
    description?: string;
    root_path: string;
    patch_path: string | null;
};
export type DbtModelNode = DbtRawModelNode & {
    database: string;
};
type DbtTableDependency = {
    nodes: string[];
};
export type DbtModelColumn = {
    name: string;
    description?: string;
    meta: DbtColumnMetadata;
    data_type?: DimensionType;
};

// CUSTOM LIGHTDASH CONFIG IN DBT
type DbtModelMetadata = DbtModelLightdashConfig & {};

type DbtModelLightdashConfig = {
    label?: string;
    joins?: DbtModelJoin[];
};
type DbtModelJoin = {
    join: string;
    sql_on: string;
};
type DbtColumnMetadata = DbtColumnLightdashConfig & {};
type DbtColumnLightdashConfig = {
    dimension?: DbtColumnLightdashDimension;
    metrics?: { [metricName: string]: DbtColumnLightdashMetric };
};

type DbtColumnLightdashDimension = {
    name?: string;
    label?: string;
    type?: DimensionType;
    description?: string;
    sql?: string;
    time_intervals?: string | string[];
    hidden?: boolean;
    round?: number;
    format?: string;
};

export type DbtColumnLightdashMetric = {
    label?: string;
    type: MetricType;
    description?: string;
    sql?: string;
    hidden?: boolean;
    round?: number;
    format?: string;
};

export type ResultRow = {
    [col: string]: {
        [value: string]: {
            raw: any;
            formatted: string;
        };
    };
};
export type ApiQueryResults = {
    metricQuery: MetricQuery;
    rows: ResultRow[];
};

export type ApiSqlQueryResults = {
    rows: { [col: string]: any }[];
};

export type ProjectCatalog = {
    [database: string]: {
        [schema: string]: {
            [table: string]: Pick<TableBase, 'description' | 'sqlTable'>;
        };
    };
};

export enum TableSelectionType {
    ALL = 'ALL',
    WITH_TAGS = 'WITH_TAGS',
    WITH_NAMES = 'WITH_NAMES',
}

export type TablesConfiguration = {
    tableSelection: {
        type: TableSelectionType;
        value: string[] | null;
    };
};

export type ApiCompiledQueryResults = string;

export type ApiExploresResults = SummaryExplore[];

export type ApiExploreResults = Explore;

export type ApiStatusResults = 'loading' | 'ready' | 'error';

export type ApiRefreshResults = undefined;

export type CreateUserArgs = {
    firstName: string;
    lastName: string;
    email: string;
    password: string;
};

export type CreateOrganizationUser = CreateUserArgs & {
    inviteCode: string;
};

export type CompleteUserArgs = {
    organizationName?: string;
    jobTitle: string;
    isMarketingOptedIn: boolean;
    isTrackingAnonymized: boolean;
};

export type UpdateUserArgs = {
    firstName: string;
    lastName: string;
    email: string;
    isMarketingOptedIn: boolean;
    isTrackingAnonymized: boolean;
    isSetupComplete: boolean;
};

export type CreateOpenIdIdentity = {
    subject: string;
    issuer: string;
    userId: number;
    email: string;
};

export type UpdateOpenIdentity = Pick<
    CreateOpenIdIdentity,
    'subject' | 'issuer' | 'email'
>;

export type OpenIdIdentity = CreateOpenIdIdentity & {
    createdAt: Date;
};

export type OpenIdIdentitySummary = Pick<
    OpenIdIdentity,
    'issuer' | 'email' | 'createdAt'
>;

export type DeleteOpenIdentity = Pick<
    OpenIdIdentitySummary,
    'issuer' | 'email'
>;

export type PasswordResetLink = {
    expiresAt: Date;
    code: string;
    email: string;
    url: string;
    isExpired: boolean;
};

export type CreatePasswordResetLink = Pick<PasswordResetLink, 'email'>;

export type PasswordReset = {
    code: string;
    newPassword: string;
};

export type ApiHealthResults = HealthState;
export type InviteLink = {
    expiresAt: Date;
    inviteCode: string;
    inviteUrl: string;
    organisationUuid: string;
};
export type CreateInviteLink = Pick<InviteLink, 'expiresAt'>;

export type OnbordingRecord = {
    ranQueryAt: Date | null;
    shownSuccessAt: Date | null;
};

export type IncompleteOnboarding = {
    isComplete: false;
    connectedProject: boolean;
    definedMetric: boolean;
    ranQuery: boolean;
    savedChart: boolean;
    invitedUser: boolean;
};

export type CompleteOnboarding = {
    isComplete: true;
    showSuccess: boolean;
};

export type ApiFlashResults = Record<string, string[]>;

export type OnboardingStatus = IncompleteOnboarding | CompleteOnboarding;

export type Organisation = {
    name: string;
    allowedEmailDomains: string[];
};

export type UpdateOrganisation = Partial<Organisation>;

type ApiResults =
    | ApiQueryResults
    | ApiSqlQueryResults
    | ApiCompiledQueryResults
    | ApiExploresResults
    | ApiExploreResults
    | ApiStatusResults
    | ApiRefreshResults
    | ApiHealthResults
    | Organisation
    | LightdashUser
    | SavedChart
    | Space[]
    | InviteLink
    | OrganizationProject[]
    | Project
    | WarehouseCredentials
    | OrganizationMemberProfile[]
    | ProjectCatalog
    | TablesConfiguration
    | Dashboard
    | DashboardBasicDetails[]
    | OnboardingStatus
    | Dashboard[]
    | DeleteOpenIdentity
    | ApiFlashResults
    | OpenIdIdentitySummary[]
    | FilterableField[];

export type ApiResponse = {
    status: 'ok';
    results: ApiResults;
};

type ApiErrorDetail = {
    name: string;
    statusCode: number;
    message: string;
    data: { [key: string]: string };
};
export type ApiError = {
    status: 'error';
    error: ApiErrorDetail;
};

export enum LightdashMode {
    DEFAULT = 'default',
    DEMO = 'demo',
    PR = 'pr',
    CLOUD_BETA = 'cloud_beta',
}

export const isLightdashMode = (x: string): x is LightdashMode =>
    Object.values<string>(LightdashMode).includes(x);

export enum LightdashInstallType {
    DOCKER_IMAGE = 'docker_image',
    BASH_INSTALL = 'bash_install',
    HEROKU = 'heroku',
    UNKNOWN = 'unknown',
}

export type HealthState = {
    healthy: boolean;
    mode: LightdashMode;
    version: string;
    needsSetup: boolean;
    needsProject: boolean;
    localDbtEnabled: boolean;
    defaultProject?: DbtProjectConfig;
    isAuthenticated: boolean;
    hasEmailClient: boolean;
    latest: {
        version?: string;
    };
    rudder: {
        writeKey: string;
        dataPlaneUrl: string;
    };
    sentry: {
        dsn: string;
        environment: string;
        release: string;
    };
    chatwoot: {
        baseUrl: string;
        websiteToken: string;
    };
    auth: {
        disablePasswordAuthentication: boolean;
        google: {
            oauth2ClientId: string | undefined;
            loginPath: string;
        };
    };
    cohere: {
        token: string;
    };
    siteUrl: string;
};

export interface DbtCatalogNode {
    metadata: DbtCatalogNodeMetadata;
    columns: {
        [k: string]: DbtCatalogNodeColumn;
    };
}

export interface DbtCatalogNodeMetadata {
    type: string;
    database: string | null;
    schema: string;
    name: string;
    comment?: string;
    owner?: string;
}

export interface DbtCatalogNodeColumn {
    type: string;
    comment?: string;
    index: number;
    name: string;
}

export interface DbtRpcDocsGenerateResults {
    nodes: {
        [k: string]: DbtCatalogNode;
    };
}

export const isDbtRpcDocsGenerateResults = (
    results: Record<string, any>,
): results is DbtRpcDocsGenerateResults =>
    'nodes' in results &&
    typeof results.nodes === 'object' &&
    results.nodes !== null &&
    Object.values(results.nodes).every(
        (node) =>
            typeof node === 'object' &&
            node !== null &&
            'metadata' in node &&
            'columns' in node,
    );

export interface DbtPackage {
    package: string;
    version: string;
}

export interface DbtPackages {
    packages: DbtPackage[];
}

export const isDbtPackages = (
    results: Record<string, any>,
): results is DbtPackages => 'packages' in results;

type DbtMetricFilter = {
    field: string;
    operator: string;
    value: string;
};

export type DbtMetric = {
    unique_id: string;
    package_name: string;
    path: string;
    root_path: string;
    original_file_path: string;
    model: string;
    name: string;
    description: string;
    label: string;
    type: string;
    timestamp: string | null;
    filters: DbtMetricFilter[];
    time_grains: string[];
    dimensions: string[];
    resource_type?: 'metric';
    meta?: Record<string, any> & DbtMetricLightdashMetadata;
    tags?: string[];
    sql?: string | null;
};

export type DbtMetricLightdashMetadata = {
    hidden?: boolean;
};

export interface DbtManifest {
    nodes: Record<string, DbtNode>;
    metadata: DbtRawManifestMetadata;
    metrics: Record<string, DbtMetric>;
}

export interface DbtRawManifestMetadata {
    dbt_schema_version: string;
    generated_at: string;
    adapter_type: string;
}

export interface DbtManifestMetadata extends DbtRawManifestMetadata {
    adapter_type: SupportedDbtAdapter;
}

const isDbtRawManifestMetadata = (x: any): x is DbtRawManifestMetadata =>
    typeof x === 'object' &&
    x !== null &&
    'dbt_schema_version' in x &&
    'generated_at' in x &&
    'adapter_type' in x;

export const isSupportedDbtAdapter = (
    x: DbtRawManifestMetadata,
): x is DbtManifestMetadata =>
    isDbtRawManifestMetadata(x) &&
    Object.values<string>(SupportedDbtAdapter).includes(x.adapter_type);

export interface DbtRpcGetManifestResults {
    manifest: DbtManifest;
}

export const isDbtRpcManifestResults = (
    results: Record<string, any>,
): results is DbtRpcGetManifestResults =>
    'manifest' in results &&
    typeof results.manifest === 'object' &&
    results.manifest !== null &&
    'nodes' in results.manifest &&
    'metadata' in results.manifest &&
    'metrics' in results.manifest &&
    isDbtRawManifestMetadata(results.manifest.metadata);

export interface DbtRpcCompileResults {
    results: { node: DbtNode }[];
}

export const isDbtRpcCompileResults = (
    results: Record<string, any>,
): results is DbtRpcCompileResults =>
    'results' in results &&
    Array.isArray(results.results) &&
    results.results.every(
        (result) =>
            typeof result === 'object' &&
            result !== null &&
            'node' in result &&
            typeof result.node === 'object' &&
            result.node !== null &&
            'unique_id' in result.node &&
            'resource_type' in result.node,
    );

export interface DbtRpcRunSqlResults {
    results: {
        table: { column_names: string[]; rows: any[][] };
    }[];
}

export const isDbtRpcRunSqlResults = (
    results: Record<string, any>,
): results is DbtRpcRunSqlResults =>
    'results' in results &&
    Array.isArray(results.results) &&
    results.results.every(
        (result) =>
            typeof result === 'object' &&
            result !== null &&
            'table' in result &&
            typeof result.table === 'object' &&
            result.table !== null &&
            'column_names' in result.table &&
            Array.isArray(result.table.column_names) &&
            'rows' in result.table &&
            Array.isArray(result.table.rows),
    );

export type SpaceQuery = Pick<SavedChart, 'uuid' | 'name' | 'updatedAt'>;

export type Space = {
    uuid: string;
    name: string;
    queries: SpaceQuery[];
};

export enum DBFieldTypes {
    DIMENSION = 'dimension',
    METRIC = 'metric',
}

export enum WarehouseTypes {
    BIGQUERY = 'bigquery',
    POSTGRES = 'postgres',
    REDSHIFT = 'redshift',
    SNOWFLAKE = 'snowflake',
    DATABRICKS = 'databricks',
}

export type CreateBigqueryCredentials = {
    type: WarehouseTypes.BIGQUERY;
    project: string;
    dataset: string;
    threads: number;
    timeoutSeconds: number;
    priority: 'interactive' | 'batch';
    keyfileContents: Record<string, string>;
    retries: number;
    location: string;
    maximumBytesBilled: number;
};

export const sensitiveCredentialsFieldNames = [
    'user',
    'password',
    'keyfileContents',
    'personalAccessToken',
] as const;

export const sensitiveDbtCredentialsFieldNames = [
    'personal_access_token',
    'api_key',
] as const;

export type SensitiveCredentialsFieldNames =
    typeof sensitiveCredentialsFieldNames[number];

export type BigqueryCredentials = Omit<
    CreateBigqueryCredentials,
    SensitiveCredentialsFieldNames
>;

export type CreateDatabricksCredentials = {
    type: WarehouseTypes.DATABRICKS;
    serverHostName: string;
    port: number;
    database: string;
    personalAccessToken: string;
    httpPath: string;
};

export type DatabricksCredentials = Omit<
    CreateDatabricksCredentials,
    SensitiveCredentialsFieldNames
>;

export type CreatePostgresCredentials = {
    type: WarehouseTypes.POSTGRES;
    host: string;
    user: string;
    password: string;
    port: number;
    dbname: string;
    schema: string;
    threads: number;
    keepalivesIdle?: number;
    searchPath?: string;
    role?: string;
    sslmode?: string;
};

export type PostgresCredentials = Omit<
    CreatePostgresCredentials,
    SensitiveCredentialsFieldNames
>;

export type CreateRedshiftCredentials = {
    type: WarehouseTypes.REDSHIFT;
    host: string;
    user: string;
    password: string;
    port: number;
    dbname: string;
    schema: string;
    threads: number;
    keepalivesIdle?: number;
    sslmode?: string;
    ra3Node?: boolean;
};

export type RedshiftCredentials = Omit<
    CreateRedshiftCredentials,
    SensitiveCredentialsFieldNames
>;

export type CreateSnowflakeCredentials = {
    type: WarehouseTypes.SNOWFLAKE;
    account: string;
    user: string;
    password: string;
    role: string;
    database: string;
    warehouse: string;
    schema: string;
    threads: number;
    clientSessionKeepAlive: boolean;
    queryTag?: string;
};

export type SnowflakeCredentials = Omit<
    CreateSnowflakeCredentials,
    SensitiveCredentialsFieldNames
>;

export type CreateWarehouseCredentials =
    | CreateRedshiftCredentials
    | CreateBigqueryCredentials
    | CreatePostgresCredentials
    | CreateSnowflakeCredentials
    | CreateDatabricksCredentials;

export type WarehouseCredentials =
    | SnowflakeCredentials
    | RedshiftCredentials
    | PostgresCredentials
    | BigqueryCredentials
    | DatabricksCredentials;

export const ProjectTypeLabels: Record<ProjectType, string> = {
    [ProjectType.DBT]: 'dbt local server',
    [ProjectType.DBT_CLOUD_IDE]: 'dbt cloud',
    [ProjectType.GITHUB]: 'Github',
    [ProjectType.GITLAB]: 'GitLab',
    [ProjectType.BITBUCKET]: 'BitBucket',
    [ProjectType.AZURE_DEVOPS]: 'Azure DevOps',
};

export interface DbtProjectConfigBase {
    type: ProjectType;
    name: string;
}

export type DbtProjectEnvironmentVariable = {
    key: string;
    value: string;
};

export interface DbtProjectCompilerBase extends DbtProjectConfigBase {
    target?: string;
    environment?: DbtProjectEnvironmentVariable[];
}

export interface DbtLocalProjectConfig extends DbtProjectCompilerBase {
    type: ProjectType.DBT;
    profiles_dir?: string;
    project_dir?: string;
}

export interface DbtCloudIDEProjectConfig extends DbtProjectConfigBase {
    type: ProjectType.DBT_CLOUD_IDE;
    api_key: string;
    account_id: string | number;
    environment_id: string | number;
    project_id: string | number;
}

export interface DbtGithubProjectConfig extends DbtProjectCompilerBase {
    type: ProjectType.GITHUB;
    personal_access_token: string;
    repository: string;
    branch: string;
    project_sub_path: string;
    host_domain?: string;
}

export interface DbtGitlabProjectConfig extends DbtProjectCompilerBase {
    type: ProjectType.GITLAB;
    personal_access_token: string;
    repository: string;
    branch: string;
    project_sub_path: string;
    host_domain?: string;
}

export interface DbtBitBucketProjectConfig extends DbtProjectCompilerBase {
    type: ProjectType.BITBUCKET;
    username: string;
    personal_access_token: string;
    repository: string;
    branch: string;
    project_sub_path: string;
    host_domain?: string;
}

export interface DbtAzureDevOpsProjectConfig extends DbtProjectCompilerBase {
    type: ProjectType.AZURE_DEVOPS;
    personal_access_token: string;
    organization: string;
    project: string;
    repository: string;
    branch: string;
    project_sub_path: string;
}

export type DbtProjectConfig =
    | DbtLocalProjectConfig
    | DbtCloudIDEProjectConfig
    | DbtGithubProjectConfig
    | DbtBitBucketProjectConfig
    | DbtGitlabProjectConfig
    | DbtAzureDevOpsProjectConfig;

export type OrganizationProject = {
    projectUuid: string;
    name: string;
};

export type Project = {
    projectUuid: string;
    name: string;
    dbtConnection: DbtProjectConfig;
    warehouseConnection?: WarehouseCredentials;
};

export type CreateProject = Omit<Project, 'projectUuid'> & {
    warehouseConnection: CreateWarehouseCredentials;
};

export type UpdateProject = Omit<Project, 'projectUuid'> & {
    warehouseConnection: CreateWarehouseCredentials;
};

export const getItemId = (item: Field | TableCalculation) =>
    isField(item) ? fieldId(item) : item.name;
export const getItemLabel = (item: Field | TableCalculation) =>
    isField(item) ? `${item.tableLabel} ${item.label}` : item.displayName;
export const getItemIcon = (item: Field | TableCalculation) => {
    if (isField(item)) {
        return isDimension(item) ? 'tag' : 'numerical';
    }
    return 'function';
};
export const getItemColor = (item: Field | TableCalculation) => {
    if (isField(item)) {
        return isDimension(item) ? '#0E5A8A' : '#A66321';
    }
    return '#0A6640';
};

<<<<<<< HEAD
export const getResultValues = (
    rows: ResultRow[],
    onlyRaw: boolean = false,
): { [col: string]: any }[] => rows.map((row: ResultRow) => {
        const newRow: { [col: string]: any } = {};
        Object.keys(row).forEach((key: string) => {
            const value: string = onlyRaw
                ? row[key]?.value?.raw || row[key]
                : row[key]?.value?.formatted ||
                  row[key]?.value?.raw ||
                  row[key];

            newRow[key] = value;
        });
        return newRow;
    });
=======
export const getAxisName = ({
    isAxisTheSameForAllSeries,
    selectedAxisIndex,
    axisReference,
    axisIndex,
    axisName,
    series,
    items,
}: {
    isAxisTheSameForAllSeries: boolean;
    selectedAxisIndex: number;
    axisReference: 'yRef' | 'xRef';
    axisIndex: number;
    axisName?: string;
    series?: Series[];
    items: Array<Field | TableCalculation>;
}): string | undefined => {
    const defaultItem = items.find(
        (item) =>
            getItemId(item) === (series || [])[0]?.encode[axisReference].field,
    );
    const fallbackSeriesName: string | undefined =
        series && series.length === 1
            ? series[0].name || (defaultItem && getItemLabel(defaultItem))
            : undefined;
    return !isAxisTheSameForAllSeries || selectedAxisIndex === axisIndex
        ? axisName || fallbackSeriesName
        : undefined;
};
>>>>>>> 7022b63a
<|MERGE_RESOLUTION|>--- conflicted
+++ resolved
@@ -1204,7 +1204,7 @@
     return '#0A6640';
 };
 
-<<<<<<< HEAD
+
 export const getResultValues = (
     rows: ResultRow[],
     onlyRaw: boolean = false,
@@ -1221,7 +1221,7 @@
         });
         return newRow;
     });
-=======
+
 export const getAxisName = ({
     isAxisTheSameForAllSeries,
     selectedAxisIndex,
@@ -1250,5 +1250,4 @@
     return !isAxisTheSameForAllSeries || selectedAxisIndex === axisIndex
         ? axisName || fallbackSeriesName
         : undefined;
-};
->>>>>>> 7022b63a
+};