--- conflicted
+++ resolved
@@ -501,22 +501,16 @@
 
         const series = transformedData.valuesColumns.map(
             (seriesColumn, index) => {
-<<<<<<< HEAD
                 const seriesDisplay = Object.values(display?.series || {}).find(
                     (s) => s.yAxisIndex === index,
                 );
 
-                const seriesFormat = seriesDisplay?.format;
+                const seriesFormat =
+                    seriesDisplay?.format ?? display?.yAxis?.[0]?.format; // TODO: don't always use the first y-axis format once there are multiple y-axes;
                 const seriesColor = seriesDisplay?.color;
                 const seriesValueLabelPosition =
                     seriesDisplay?.valueLabelPosition;
                 const seriesType = seriesDisplay?.type ?? defaultSeriesType;
-=======
-                const seriesFormat =
-                    Object.values(display?.series || {}).find(
-                        (s) => s.yAxisIndex === index,
-                    )?.format ?? display?.yAxis?.[0]?.format; // TODO: don't always use the first y-axis format once there are multiple y-axes
->>>>>>> 7de69695
 
                 const singleYAxisLabel =
                     // NOTE: When there's only one y-axis left, set the label on the series as well
