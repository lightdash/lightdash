--- conflicted
+++ resolved
@@ -1,6 +1,5 @@
 import {
     type PivotChartData,
-<<<<<<< HEAD
     type VizAggregationOptions,
     type VizCustomMetricLayoutOptions,
     type VizIndexLayoutOptions,
@@ -9,12 +8,6 @@
     type VizValuesLayoutOptions,
 } from '.';
 import { type DimensionType } from '../../types/field';
-
-=======
-    type VizCartesianChartOptions,
-    type VizConfigErrors,
-} from '.';
->>>>>>> 8e0386e3
 import { type RawResultRow } from '../../types/results';
 import { type SemanticLayerQuery } from '../../types/semanticLayer';
 
@@ -70,10 +63,6 @@
         query: SemanticLayerQuery,
     ): Promise<PivotChartData>;
 
-    getPivotChartLayoutErrors(
-        config: TPivotChartLayout | undefined,
-    ): VizConfigErrors | undefined;
-
     getColumns(): string[];
 
     // Sql specific?
