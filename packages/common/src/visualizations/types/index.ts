import { DimensionType } from '../../types/field';
import { type RawResultRow } from '../../types/results';
import { ChartKind } from '../../types/savedCharts';
import { type CartesianChartDisplay } from '../CartesianChartDataModel';
import { type PivotChartLayout } from './IResultsRunner';

export enum VizAggregationOptions {
    SUM = 'sum',
    COUNT = 'count',
    AVERAGE = 'avg',
    MIN = 'min',
    MAX = 'max',
    ANY = 'any',
}

export enum SortByDirection {
    ASC = 'ASC',
    DESC = 'DESC',
}

export const vizAggregationOptions = [
    VizAggregationOptions.SUM,
    VizAggregationOptions.COUNT,
    VizAggregationOptions.AVERAGE,
    VizAggregationOptions.MIN,
    VizAggregationOptions.MAX,
    VizAggregationOptions.ANY,
];

export const VIZ_DEFAULT_AGGREGATION = VizAggregationOptions.COUNT;

export type VizColumn = {
    reference: string;
    type?: DimensionType;
};

export enum VizIndexType {
    TIME = 'time',
    CATEGORY = 'category',
}

export function getColumnAxisType(column: VizColumn): VizIndexType {
    switch (column.type) {
        case DimensionType.DATE:
        case DimensionType.TIMESTAMP:
            return VizIndexType.TIME;
        case DimensionType.BOOLEAN:
        case DimensionType.NUMBER:
        case DimensionType.STRING:
        default:
            return VizIndexType.CATEGORY;
    }
}

export type VizIndexLayoutOptions = {
    axisType: VizIndexType;
    dimensionType: DimensionType;
    aggregationOptions?: VizAggregationOptions[];
    reference: string;
};

export type VizValuesLayoutOptions = {
    reference: string;
    aggregation: VizAggregationOptions; // Currently not available in Semantic viewer API
    aggregationOptions?: VizAggregationOptions[];
};

// A custom metric is a dimension + aggregation type
export type VizCustomMetricLayoutOptions = VizIndexLayoutOptions & {
    aggregation: VizAggregationOptions;
};

<<<<<<< HEAD
export type VizPivotLayoutOptions = {
    reference: string;
=======
export type VizSortBy = {
    reference: string;
    direction: SortByDirection;
};
export type VizChartLayout = {
    x:
        | {
              reference: string;
              type: VizIndexType;
          }
        | undefined;
    y: {
        reference: string;
        aggregation?: VizAggregationOptions;
    }[];
    groupBy: { reference: string }[] | undefined;
    sortBy?: VizSortBy[];
>>>>>>> d103be37
};

export type VizPieChartDisplay = {
    isDonut?: boolean;
};

export type PivotIndexColum =
    | { reference: string; type: VizIndexType }
    | undefined;

export type PivotChartData = {
    fileUrl: string | undefined;
    results: RawResultRow[];
    indexColumn: PivotIndexColum;
    valuesColumns: string[];
    columns: VizColumn[];
};

export type VizCartesianChartOptions = {
    indexLayoutOptions: VizIndexLayoutOptions[];
    valuesLayoutOptions: {
        preAggregated: VizValuesLayoutOptions[];
        customAggregations: VizCustomMetricLayoutOptions[];
    };
    pivotLayoutOptions: VizPivotLayoutOptions[];
};

export type VizPieChartOptions = {
    groupFieldOptions: VizIndexLayoutOptions[];
    metricFieldOptions: VizValuesLayoutOptions[];
    customMetricFieldOptions: VizCustomMetricLayoutOptions[];
};

export type VizColumnConfig = {
    visible: boolean;
    reference: string;
    label: string;
    frozen: boolean;
    order?: number;
    aggregation?: VizAggregationOptions;
};

export type VizColumnsConfig = { [key: string]: VizColumnConfig };

export type VizTableColumnsConfig = {
    columns: VizColumnsConfig;
};

// TODO: FIXME!! it should be a common type!
export type VizTableOptions = {
    defaultColumnConfig: VizTableColumnsConfig['columns'] | undefined;
};

export type VizBaseConfig = {
    metadata: {
        version: number;
    };
    type: ChartKind;
};

export type VizCartesianChartConfig = VizBaseConfig & {
    type: ChartKind.VERTICAL_BAR | ChartKind.LINE;
    fieldConfig: PivotChartLayout | undefined;
    display: CartesianChartDisplay | undefined;
};

export type VizBarChartConfig = VizBaseConfig & {
    type: ChartKind.VERTICAL_BAR;
    fieldConfig: PivotChartLayout | undefined;
    display: CartesianChartDisplay | undefined;
};

export type VizLineChartConfig = VizBaseConfig & {
    type: ChartKind.LINE;
    fieldConfig: PivotChartLayout | undefined;
    display: CartesianChartDisplay | undefined;
};

export type VizPieChartConfig = VizBaseConfig & {
    type: ChartKind.PIE;
    fieldConfig: PivotChartLayout | undefined;
    display: VizPieChartDisplay | undefined;
};

export type VizTableConfig = VizBaseConfig & {
    type: ChartKind.TABLE;
    columns: VizTableColumnsConfig['columns'];
};

export type AllVizChartConfig =
    | VizBarChartConfig
    | VizLineChartConfig
    | VizPieChartConfig
    | VizTableConfig;

export const isVizBarChartConfig = (
    value: VizBaseConfig | undefined,
): value is VizBarChartConfig =>
    !!value && value.type === ChartKind.VERTICAL_BAR;

export const isVizLineChartConfig = (
    value: VizBaseConfig | undefined,
): value is VizLineChartConfig => !!value && value.type === ChartKind.LINE;

export const isVizCartesianChartConfig = (
    value: VizBaseConfig | undefined,
): value is VizCartesianChartConfig =>
    !!value &&
    (value.type === ChartKind.LINE || value.type === ChartKind.VERTICAL_BAR);

export const isVizPieChartConfig = (
    value: VizBaseConfig | undefined,
): value is VizPieChartConfig => !!value && value.type === ChartKind.PIE;

export const isVizTableConfig = (
    value: VizBaseConfig | undefined,
): value is VizTableConfig => !!value && value.type === ChartKind.TABLE;

export type VizChartConfig =
    | VizBarChartConfig
    | VizLineChartConfig
    | VizPieChartConfig
    | VizTableConfig;<|MERGE_RESOLUTION|>--- conflicted
+++ resolved
@@ -70,10 +70,10 @@
     aggregation: VizAggregationOptions;
 };
 
-<<<<<<< HEAD
 export type VizPivotLayoutOptions = {
     reference: string;
-=======
+};
+
 export type VizSortBy = {
     reference: string;
     direction: SortByDirection;
@@ -91,7 +91,6 @@
     }[];
     groupBy: { reference: string }[] | undefined;
     sortBy?: VizSortBy[];
->>>>>>> d103be37
 };
 
 export type VizPieChartDisplay = {
