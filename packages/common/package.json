{
    "name": "@lightdash/common",
<<<<<<< HEAD
    "version": "0.1477.3",
    "license": "MIT",
=======
    "version": "0.1480.2",
    "main": "dist/index.js",
    "types": "dist/index.d.ts",
>>>>>>> 8ea45007
    "files": [
        "dist"
    ],
    "type": "commonjs",
    "main": "./dist/index.js",
    "module": "./dist/index.mjs",
    "types": "./dist/index.d.ts",
    "exports": {
        ".": {
            "import": "./dist/index.mjs",
            "require": "./dist/index.js"
        }
    },
    "devDependencies": {
        "@types/js-yaml": "^4.0.9",
        "@types/pegjs": "^0.10.3",
        "@types/sanitize-html": "^2.11.0",
<<<<<<< HEAD
        "@types/uuid": "^10.0.0",
        "typescript-json-schema": "^0.54.0",
        "vite": "^6.0.5",
        "vite-plugin-dts": "^4.5.0"
=======
        "@types/uuid": "^10.0.0"
>>>>>>> 8ea45007
    },
    "dependencies": {
        "@casl/ability": "^5.4.3",
        "@types/lodash": "^4.14.202",
        "ajv": "^8.3.0",
        "ajv-formats": "^2.1.0",
        "better-ajv-errors": "^1.2.0",
        "cronstrue": "^2.23.0",
        "dayjs": "^1.11.9",
        "dependency-graph": "^0.11.0",
        "js-yaml": "^4.1.0",
        "liquidjs": "^10.0.0",
        "lodash": "^4.17.21",
        "moment": "^2.29.4",
        "moment-timezone": "^0.5.45",
        "pegjs": "^0.10.0",
        "sanitize-html": "^2.12.1",
        "type-fest": "^4.32.0",
        "uuid": "^11.0.3",
        "zod": "^3.22.4"
    },
    "scripts": {
        "dev": "vite build --watch",
        "build": "vite build",
        "linter": "eslint -c .eslintrc.js --ignore-path ./../../.gitignore",
        "formatter": "prettier --config .prettierrc.js --ignore-unknown --ignore-path ./../../.gitignore",
        "lint": "pnpm run linter ./src",
        "fix-lint": "pnpm run linter ./src --fix",
        "format": "pnpm run formatter ./src --check",
        "fix-format": "pnpm run formatter ./src --write",
        "test": "TZ=UTC jest",
        "release": "pnpm publish --no-git-checks"
    }
}<|MERGE_RESOLUTION|>--- conflicted
+++ resolved
@@ -1,13 +1,7 @@
 {
     "name": "@lightdash/common",
-<<<<<<< HEAD
-    "version": "0.1477.3",
+    "version": "0.1480.2",
     "license": "MIT",
-=======
-    "version": "0.1480.2",
-    "main": "dist/index.js",
-    "types": "dist/index.d.ts",
->>>>>>> 8ea45007
     "files": [
         "dist"
     ],
@@ -25,14 +19,9 @@
         "@types/js-yaml": "^4.0.9",
         "@types/pegjs": "^0.10.3",
         "@types/sanitize-html": "^2.11.0",
-<<<<<<< HEAD
         "@types/uuid": "^10.0.0",
-        "typescript-json-schema": "^0.54.0",
-        "vite": "^6.0.5",
+        "vite": "^6.1.0",
         "vite-plugin-dts": "^4.5.0"
-=======
-        "@types/uuid": "^10.0.0"
->>>>>>> 8ea45007
     },
     "dependencies": {
         "@casl/ability": "^5.4.3",
