{
    "name": "@lightdash/common",
<<<<<<< HEAD
    "version": "0.1480.2",
    "license": "MIT",
=======
    "version": "0.1481.2",
    "main": "dist/index.js",
    "types": "dist/index.d.ts",
>>>>>>> ef8dade7
    "files": [
        "dist"
    ],
    "type": "commonjs",
    "main": "./dist/index.js",
    "module": "./dist/index.mjs",
    "types": "./dist/index.d.ts",
    "exports": {
        ".": {
            "import": "./dist/index.mjs",
            "require": "./dist/index.js"
        }
    },
    "devDependencies": {
        "@types/js-yaml": "^4.0.9",
        "@types/pegjs": "^0.10.3",
        "@types/sanitize-html": "^2.11.0",
        "@types/uuid": "^10.0.0",
        "vite": "^6.1.0",
        "vite-plugin-dts": "^4.5.0"
    },
    "dependencies": {
        "@casl/ability": "^5.4.3",
        "@types/lodash": "^4.14.202",
        "ajv": "^8.3.0",
        "ajv-formats": "^2.1.0",
        "better-ajv-errors": "^1.2.0",
        "cronstrue": "^2.23.0",
        "dayjs": "^1.11.9",
        "dependency-graph": "^0.11.0",
        "js-yaml": "^4.1.0",
        "liquidjs": "^10.0.0",
        "lodash": "^4.17.21",
        "moment": "^2.29.4",
        "moment-timezone": "^0.5.45",
        "pegjs": "^0.10.0",
        "sanitize-html": "^2.12.1",
        "type-fest": "^4.32.0",
        "uuid": "^11.0.3",
        "zod": "^3.22.4"
    },
    "scripts": {
        "dev": "vite build --watch",
        "build": "vite build",
        "linter": "eslint -c .eslintrc.js --ignore-path ./../../.gitignore",
        "formatter": "prettier --config .prettierrc.js --ignore-unknown --ignore-path ./../../.gitignore",
        "lint": "pnpm run linter ./src",
        "fix-lint": "pnpm run linter ./src --fix",
        "format": "pnpm run formatter ./src --check",
        "fix-format": "pnpm run formatter ./src --write",
        "test": "TZ=UTC jest",
        "release": "pnpm publish --no-git-checks"
    }
}<|MERGE_RESOLUTION|>--- conflicted
+++ resolved
@@ -1,26 +1,12 @@
 {
     "name": "@lightdash/common",
-<<<<<<< HEAD
-    "version": "0.1480.2",
-    "license": "MIT",
-=======
     "version": "0.1481.2",
     "main": "dist/index.js",
     "types": "dist/index.d.ts",
->>>>>>> ef8dade7
     "files": [
-        "dist"
+        "dist/**/*"
     ],
-    "type": "commonjs",
-    "main": "./dist/index.js",
-    "module": "./dist/index.mjs",
-    "types": "./dist/index.d.ts",
-    "exports": {
-        ".": {
-            "import": "./dist/index.mjs",
-            "require": "./dist/index.js"
-        }
-    },
+    "license": "MIT",
     "devDependencies": {
         "@types/js-yaml": "^4.0.9",
         "@types/pegjs": "^0.10.3",
