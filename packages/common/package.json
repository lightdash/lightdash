{
    "name": "@lightdash/common",
    "version": "0.287.4",
    "main": "dist/index.js",
    "types": "dist/index.d.ts",
    "files": [
        "dist/**/*"
    ],
    "license": "MIT",
    "devDependencies": {
        "@redocly/openapi-cli": "^1.0.0-beta.54",
<<<<<<< HEAD
        "typescript-json-schema": "^0.54.0"
=======
        "@types/jest": "^27.4.0",
        "@types/node": "^14.14.35",
        "@types/pegjs": "^0.10.3",
        "@typescript-eslint/eslint-plugin": "^5.11.0",
        "eslint": "^8.7.0",
        "eslint-config-airbnb-base": "^15.0.0",
        "eslint-config-airbnb-typescript": "^16.1.0",
        "eslint-plugin-import": "^2.25.4",
        "jest": "^27.4.7",
        "nodemon": "^2.0.7",
        "ts-jest": "^27.1.3",
        "ts-node": "^9.1.1",
        "typescript": "^4.2.3",
        "typescript-json-schema": "^0.50.0"
>>>>>>> b5919264
    },
    "dependencies": {
        "@casl/ability": "^5.4.3",
        "dependency-graph": "^0.11.0",
        "liquidjs": "^9.41.0",
        "moment": "^2.29.4",
        "pegjs": "^0.10.0",
        "uuid": "^8.3.2"
    },
    "scripts": {
        "dev": "nodemon src/index.ts",
        "build": "tsc --build tsconfig.json",
        "lint": "eslint -c .eslintrc.js ./src",
        "fix-lint": "eslint -c .eslintrc.js --fix ./src ",
        "format": "prettier --config .prettierrc.js --check --ignore-unknown ./src",
        "fix-format": "prettier --config .prettierrc.js --write --ignore-unknown ./src",
        "bundle-openapi": "openapi bundle --output ./src/openapibundle --ext json ./src/openapi/openapi.json --lint",
        "test": "TZ=UTC jest"
    }
}<|MERGE_RESOLUTION|>--- conflicted
+++ resolved
@@ -9,24 +9,8 @@
     "license": "MIT",
     "devDependencies": {
         "@redocly/openapi-cli": "^1.0.0-beta.54",
-<<<<<<< HEAD
+        "@types/pegjs": "^0.10.3",
         "typescript-json-schema": "^0.54.0"
-=======
-        "@types/jest": "^27.4.0",
-        "@types/node": "^14.14.35",
-        "@types/pegjs": "^0.10.3",
-        "@typescript-eslint/eslint-plugin": "^5.11.0",
-        "eslint": "^8.7.0",
-        "eslint-config-airbnb-base": "^15.0.0",
-        "eslint-config-airbnb-typescript": "^16.1.0",
-        "eslint-plugin-import": "^2.25.4",
-        "jest": "^27.4.7",
-        "nodemon": "^2.0.7",
-        "ts-jest": "^27.1.3",
-        "ts-node": "^9.1.1",
-        "typescript": "^4.2.3",
-        "typescript-json-schema": "^0.50.0"
->>>>>>> b5919264
     },
     "dependencies": {
         "@casl/ability": "^5.4.3",
