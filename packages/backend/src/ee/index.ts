import { ForbiddenError } from '@lightdash/common';
import express, { Express } from 'express';
import { AppArguments } from '../App';
import { lightdashConfig } from '../config/lightdashConfig';
import Logger from '../logging/logger';
import { AsyncQueryService } from '../services/AsyncQueryService/AsyncQueryService';
import { InstanceConfigurationService } from '../services/InstanceConfigurationService/InstanceConfigurationService';
import { ProjectService } from '../services/ProjectService/ProjectService';
import { EncryptionUtil } from '../utils/EncryptionUtil/EncryptionUtil';
import LicenseClient from './clients/License/LicenseClient';
import OpenAi from './clients/OpenAi';
import { CommercialSlackClient } from './clients/Slack/SlackClient';
import { AiAgentModel } from './models/AiAgentModel';
import { CommercialFeatureFlagModel } from './models/CommercialFeatureFlagModel';
import { CommercialSlackAuthenticationModel } from './models/CommercialSlackAuthenticationModel';
import { DashboardSummaryModel } from './models/DashboardSummaryModel';
import { EmbedModel } from './models/EmbedModel';
import { ServiceAccountModel } from './models/ServiceAccountModel';
import { CommercialSchedulerClient } from './scheduler/SchedulerClient';
import { CommercialSchedulerWorker } from './scheduler/SchedulerWorker';
import { AiAgentService } from './services/AiAgentService';
import { AiService } from './services/AiService/AiService';
import { CommercialCacheService } from './services/CommercialCacheService';
import { CommercialSlackIntegrationService } from './services/CommercialSlackIntegrationService';
import { EmbedService } from './services/EmbedService/EmbedService';
import { ScimService } from './services/ScimService/ScimService';
import { ServiceAccountService } from './services/ServiceAccountService/ServiceAccountService';
import { SupportService } from './services/SupportService/SupportService';

type EnterpriseAppArguments = Pick<
    AppArguments,
    | 'schedulerWorkerFactory'
    | 'clientProviders'
    | 'serviceProviders'
    | 'modelProviders'
    | 'customExpressMiddlewares'
    | 'slackClientFactory'
>;

export async function getEnterpriseAppArguments(): Promise<EnterpriseAppArguments> {
    if (!lightdashConfig.license.licenseKey) {
        return {};
    }

    const licenseClient = new LicenseClient({});

    const license = await licenseClient.get(lightdashConfig.license.licenseKey);
    if (license.isValid) {
        Logger.info(
            `Enterprise license for ${lightdashConfig.siteUrl} is valid.`,
        );
    } else {
        throw new ForbiddenError(
            `Enterprise license for ${lightdashConfig.siteUrl} ${license.detail} [${license.code}]`,
        );
    }

    return {
        serviceProviders: {
            embedService: ({ repository, context, models }) =>
                new EmbedService({
                    analytics: context.lightdashAnalytics,
                    lightdashConfig: context.lightdashConfig,
                    encryptionUtil: new EncryptionUtil({
                        lightdashConfig: context.lightdashConfig,
                    }),
                    projectService: repository.getProjectService(),
                    dashboardModel: models.getDashboardModel(),
                    embedModel: models.getEmbedModel(),
                    projectModel: models.getProjectModel(),
                    savedChartModel: models.getSavedChartModel(),
                    userAttributesModel: models.getUserAttributesModel(),
                    featureFlagModel: models.getFeatureFlagModel(),
                    organizationModel: models.getOrganizationModel(),
                }),
            aiService: ({ repository, context, models }) =>
                new AiService({
                    lightdashConfig: context.lightdashConfig,
                    analytics: context.lightdashAnalytics,
                    dashboardModel: models.getDashboardModel(),
                    dashboardSummaryModel: models.getDashboardSummaryModel(),
                    projectService: repository.getProjectService(),
                    openAi: new OpenAi(), // TODO This should go in client repository as soon as it is available
                }),
            aiAgentService: ({ models, repository, clients, context }) =>
                new AiAgentService({
                    lightdashConfig: context.lightdashConfig,
                    analytics: context.lightdashAnalytics,
                    userModel: models.getUserModel(),
                    aiAgentModel: models.getAiAgentModel(),
                    groupsModel: models.getGroupsModel(),
                    featureFlagService: repository.getFeatureFlagService(),
                    slackClient: clients.getSlackClient(),
                    projectService: repository.getProjectService(),
                    catalogService: repository.getCatalogService(),
                    asyncQueryService: repository.getAsyncQueryService(),
                }),
            scimService: ({ models, context }) =>
                new ScimService({
                    lightdashConfig: context.lightdashConfig,
                    organizationMemberProfileModel:
                        models.getOrganizationMemberProfileModel(),
                    userModel: models.getUserModel(),
                    emailModel: models.getEmailModel(),
                    analytics: context.lightdashAnalytics,
                    groupsModel: models.getGroupsModel(),
                    serviceAccountModel: models.getServiceAccountModel(),
                    commercialFeatureFlagModel:
                        models.getFeatureFlagModel() as CommercialFeatureFlagModel,
                }),
            serviceAccountService: ({ models, context }) =>
                new ServiceAccountService({
                    lightdashConfig: context.lightdashConfig,
                    analytics: context.lightdashAnalytics,
                    serviceAccountModel: models.getServiceAccountModel(),
                    commercialFeatureFlagModel:
                        models.getFeatureFlagModel() as CommercialFeatureFlagModel,
                }),
            slackIntegrationService: ({ models, context, clients }) =>
                new CommercialSlackIntegrationService({
                    slackAuthenticationModel:
                        models.getSlackAuthenticationModel() as CommercialSlackAuthenticationModel,
                    analytics: context.lightdashAnalytics,
                    slackClient: clients.getSlackClient(),
                    aiAgentModel: models.getAiAgentModel(),
                }),
            supportService: ({ models, context, repository, clients }) =>
                new SupportService({
                    analytics: context.lightdashAnalytics,
                    projectModel: models.getProjectModel(),
                    savedChartModel: models.getSavedChartModel(),
                    dashboardModel: models.getDashboardModel(),
                    spaceModel: models.getSpaceModel(),
                    s3Client: clients.getS3Client(),
                    organizationModel: models.getOrganizationModel(),
                    unfurlService: repository.getUnfurlService(),
                    projectService: repository.getProjectService(),
                    lightdashConfig: context.lightdashConfig,
                }),
            projectService: ({ models, context, clients, utils }) =>
                new ProjectService({
                    lightdashConfig: context.lightdashConfig,
                    analytics: context.lightdashAnalytics,
                    projectModel: models.getProjectModel(),
                    onboardingModel: models.getOnboardingModel(),
                    savedChartModel: models.getSavedChartModel(),
                    jobModel: models.getJobModel(),
                    emailClient: clients.getEmailClient(),
                    spaceModel: models.getSpaceModel(),
                    sshKeyPairModel: models.getSshKeyPairModel(),
                    userAttributesModel: models.getUserAttributesModel(),
                    s3CacheClient: clients.getS3CacheClient(),
                    analyticsModel: models.getAnalyticsModel(),
                    dashboardModel: models.getDashboardModel(),
                    userWarehouseCredentialsModel:
                        models.getUserWarehouseCredentialsModel(),
                    warehouseAvailableTablesModel:
                        models.getWarehouseAvailableTablesModel(),
                    emailModel: models.getEmailModel(),
                    schedulerClient: clients.getSchedulerClient(),
                    downloadFileModel: models.getDownloadFileModel(),
                    s3Client: clients.getS3Client(),
                    groupsModel: models.getGroupsModel(),
                    tagsModel: models.getTagsModel(),
                    catalogModel: models.getCatalogModel(),
                    contentModel: models.getContentModel(),
                    encryptionUtil: utils.getEncryptionUtil(),
                    userModel: models.getUserModel(),
                    featureFlagModel: models.getFeatureFlagModel(),
                    projectParametersModel: models.getProjectParametersModel(),
                }),
            instanceConfigurationService: ({ models, context, repository }) =>
                new InstanceConfigurationService({
                    lightdashConfig: context.lightdashConfig,
                    analytics: context.lightdashAnalytics,
                    organizationModel: models.getOrganizationModel(),
                    projectModel: models.getProjectModel(),
                    userModel: models.getUserModel(),
                    organizationAllowedEmailDomainsModel:
                        models.getOrganizationAllowedEmailDomainsModel(),
                    personalAccessTokenModel:
                        models.getPersonalAccessTokenModel(),
                    emailModel: models.getEmailModel(),
                    projectService: repository.getProjectService(),
                    serviceAccountModel: models.getServiceAccountModel(),
                }),
            asyncQueryService: ({
                models,
                context,
                clients,
                utils,
                repository,
                prometheusMetrics,
            }) =>
                new AsyncQueryService({
                    lightdashConfig: context.lightdashConfig,
                    analytics: context.lightdashAnalytics,
                    projectModel: models.getProjectModel(),
                    onboardingModel: models.getOnboardingModel(),
                    savedChartModel: models.getSavedChartModel(),
                    jobModel: models.getJobModel(),
                    emailClient: clients.getEmailClient(),
                    spaceModel: models.getSpaceModel(),
                    sshKeyPairModel: models.getSshKeyPairModel(),
                    userAttributesModel: models.getUserAttributesModel(),
                    s3CacheClient: clients.getS3CacheClient(),
                    analyticsModel: models.getAnalyticsModel(),
                    dashboardModel: models.getDashboardModel(),
                    userWarehouseCredentialsModel:
                        models.getUserWarehouseCredentialsModel(),
                    warehouseAvailableTablesModel:
                        models.getWarehouseAvailableTablesModel(),
                    emailModel: models.getEmailModel(),
                    schedulerClient: clients.getSchedulerClient(),
                    downloadFileModel: models.getDownloadFileModel(),
                    s3Client: clients.getS3Client(),
                    groupsModel: models.getGroupsModel(),
                    tagsModel: models.getTagsModel(),
                    catalogModel: models.getCatalogModel(),
                    contentModel: models.getContentModel(),
                    encryptionUtil: utils.getEncryptionUtil(),
                    userModel: models.getUserModel(),
                    queryHistoryModel: models.getQueryHistoryModel(),
                    cacheService: repository.getCacheService(),
                    savedSqlModel: models.getSavedSqlModel(),
                    storageClient: clients.getResultsFileStorageClient(),
                    featureFlagModel: models.getFeatureFlagModel(),
                    projectParametersModel: models.getProjectParametersModel(),
<<<<<<< HEAD
                    prometheusMetrics,
=======
                    pivotTableService: repository.getPivotTableService(),
>>>>>>> faaca62b
                }),
            cacheService: ({ models, context, clients }) =>
                new CommercialCacheService({
                    queryHistoryModel: models.getQueryHistoryModel(),
                    lightdashConfig: context.lightdashConfig,
                    storageClient: clients.getResultsFileStorageClient(),
                }),
        },
        modelProviders: {
            aiAgentModel: ({ database }) => new AiAgentModel({ database }),
            embedModel: ({ database }) => new EmbedModel({ database }),
            dashboardSummaryModel: ({ database }) =>
                new DashboardSummaryModel({ database }),
            slackAuthenticationModel: ({ database }) =>
                new CommercialSlackAuthenticationModel({ database }),
            serviceAccountModel: ({ database }) =>
                new ServiceAccountModel({ database }),
            featureFlagModel: ({ database }) =>
                new CommercialFeatureFlagModel({ database, lightdashConfig }),
        },
        customExpressMiddlewares: [
            (expressApp: Express) => {
                expressApp.use(
                    express.json({
                        limit: lightdashConfig.maxPayloadSize,
                        type: ['application/scim+json'],
                    }),
                );
            },
        ],
        schedulerWorkerFactory: (context) =>
            new CommercialSchedulerWorker({
                lightdashConfig: context.lightdashConfig,
                analytics: context.analytics,
                unfurlService: context.serviceRepository.getUnfurlService(),
                csvService: context.serviceRepository.getCsvService(),
                dashboardService:
                    context.serviceRepository.getDashboardService(),
                projectService: context.serviceRepository.getProjectService(),
                schedulerService:
                    context.serviceRepository.getSchedulerService(),
                validationService:
                    context.serviceRepository.getValidationService(),
                userService: context.serviceRepository.getUserService(),
                emailClient: context.clients.getEmailClient(),
                googleDriveClient: context.clients.getGoogleDriveClient(),
                s3Client: context.clients.getS3Client(),
                schedulerClient: context.clients.getSchedulerClient(),
                slackClient: context.clients.getSlackClient(),
                aiAgentService: context.serviceRepository.getAiAgentService(),
                catalogService: context.serviceRepository.getCatalogService(),
                encryptionUtil: context.utils.getEncryptionUtil(),
                msTeamsClient: context.clients.getMsTeamsClient(),
                renameService: context.serviceRepository.getRenameService(),
                asyncQueryService:
                    context.serviceRepository.getAsyncQueryService(),
            }),
        slackClientFactory: (context) =>
            new CommercialSlackClient({
                lightdashConfig: context.lightdashConfig,
                analytics: context.analytics,
                slackAuthenticationModel:
                    context.models.getSlackAuthenticationModel() as CommercialSlackAuthenticationModel,
                schedulerClient:
                    context.clients.getSchedulerClient() as CommercialSchedulerClient,
                aiAgentModel: context.models.getAiAgentModel(),
                openIdIdentityModel: context.models.getOpenIdIdentityModel(),
                userModel: context.models.getUserModel(),
            }),
        clientProviders: {
            schedulerClient: ({ context, models }) =>
                new CommercialSchedulerClient({
                    lightdashConfig: context.lightdashConfig,
                    analytics: context.lightdashAnalytics,
                    schedulerModel: models.getSchedulerModel(),
                }),
            slackClient: ({ context, models, repository }) =>
                new CommercialSlackClient({
                    analytics: context.lightdashAnalytics,
                    lightdashConfig: context.lightdashConfig,
                    slackAuthenticationModel:
                        models.getSlackAuthenticationModel() as CommercialSlackAuthenticationModel,
                    schedulerClient:
                        repository.getSchedulerClient() as CommercialSchedulerClient,
                    aiAgentModel: models.getAiAgentModel(),
                    openIdIdentityModel: models.getOpenIdIdentityModel(),
                    userModel: models.getUserModel(),
                }),
        },
    };
}<|MERGE_RESOLUTION|>--- conflicted
+++ resolved
@@ -226,11 +226,8 @@
                     storageClient: clients.getResultsFileStorageClient(),
                     featureFlagModel: models.getFeatureFlagModel(),
                     projectParametersModel: models.getProjectParametersModel(),
-<<<<<<< HEAD
+                    pivotTableService: repository.getPivotTableService(),
                     prometheusMetrics,
-=======
-                    pivotTableService: repository.getPivotTableService(),
->>>>>>> faaca62b
                 }),
             cacheService: ({ models, context, clients }) =>
                 new CommercialCacheService({
