import {
    ApiCreateAiAgent,
    ApiUpdateAiAgent,
    CommercialFeatureFlags,
    ForbiddenError,
    LightdashUser,
    NotFoundError,
    type SessionUser,
} from '@lightdash/common';
import { FeatureFlagService } from '../../services/FeatureFlag/FeatureFlagService';
import { AiAgentModel } from '../models/AiAgentModel';
import type { CommercialSlackAuthenticationModel } from '../models/CommercialSlackAuthenticationModel';

type AiAgentServiceDependencies = {
    aiAgentModel: AiAgentModel;
    slackAuthenticationModel: CommercialSlackAuthenticationModel;
    featureFlagService: FeatureFlagService;
};

export class AiAgentService {
    private readonly aiAgentModel: AiAgentModel;

    private readonly slackAuthenticationModel: CommercialSlackAuthenticationModel;

    private readonly featureFlagService: FeatureFlagService;

    constructor(dependencies: AiAgentServiceDependencies) {
        this.aiAgentModel = dependencies.aiAgentModel;
        this.slackAuthenticationModel = dependencies.slackAuthenticationModel;
        this.featureFlagService = dependencies.featureFlagService;
    }

    private async getIsCopilotEnabled(
        user: Pick<LightdashUser, 'userUuid' | 'organizationUuid'>,
    ) {
        const aiCopilotFlag = await this.featureFlagService.get({
            user,
            featureFlagId: CommercialFeatureFlags.AiCopilot,
        });
        return aiCopilotFlag.enabled;
    }

    public async getAgent(user: SessionUser, agentUuid: string) {
        const { organizationUuid } = user;
        if (!organizationUuid) {
            throw new ForbiddenError('Organization not found');
        }

        const isCopilotEnabled = await this.getIsCopilotEnabled(user);
        if (!isCopilotEnabled) {
            throw new ForbiddenError('Copilot is not enabled');
        }

        // TODO:
        // permissions

        const agent = await this.aiAgentModel.getAgent({
            organizationUuid,
            agentUuid,
        });

        return agent;
    }

    public async listAgents(user: SessionUser) {
        const { organizationUuid } = user;
        if (!organizationUuid) {
            throw new ForbiddenError('Organization not found');
        }

        const isCopilotEnabled = await this.getIsCopilotEnabled(user);
        if (!isCopilotEnabled) {
            throw new ForbiddenError('Copilot is not enabled');
        }

        // TODO:
        // permissions

        const agents = await this.aiAgentModel.findAllAgents({
            organizationUuid,
        });

        return agents;
    }

<<<<<<< HEAD
    async listAgentThreads(user: SessionUser, agentUuid: string) {
        const { organizationUuid } = user;
        if (!organizationUuid) {
            throw new ForbiddenError();
=======
    public async createAgent(user: SessionUser, body: ApiCreateAiAgent) {
        const { organizationUuid } = user;
        if (!organizationUuid) {
            throw new ForbiddenError('Organization not found');
>>>>>>> 13b862c8
        }

        const isCopilotEnabled = await this.getIsCopilotEnabled(user);
        if (!isCopilotEnabled) {
            throw new ForbiddenError('Copilot is not enabled');
        }

<<<<<<< HEAD
        const agent = await this.aiAgentModel.getAgent({
            organizationUuid,
            agentUuid,
        });

        if (!agent) {
            throw new NotFoundError(`Agent not found: ${agentUuid}`);
        }

        const threads = await this.aiAgentModel.findThreads({
            organizationUuid,
            agentUuid,
        });

        return threads;
    }

    async getAgentThread(
        user: SessionUser,
        agentUuid: string,
        threadUuid: string,
    ) {
=======
        const agent = await this.aiAgentModel.createAgent({
            name: body.name,
            projectUuid: body.projectUuid,
            organizationUuid,
            tags: body.tags,
            integrations: body.integrations,
        });

        return agent;
    }

    public async updateAgent(
        user: SessionUser,
        agentUuid: string,
        body: ApiUpdateAiAgent,
    ) {
        const { organizationUuid } = user;
        if (!organizationUuid) {
            throw new ForbiddenError('Organization not found');
        }
        const agent = await this.getAgent(user, agentUuid);
        if (agent.organizationUuid !== organizationUuid) {
            throw new ForbiddenError('Organization not found');
        }

        const updatedAgent = await this.aiAgentModel.updateAgent({
            agentUuid,
            name: body.name,
            projectUuid: body.projectUuid,
            organizationUuid,
            tags: body.tags,
            integrations: body.integrations,
        });

        return updatedAgent;
    }

    public async deleteAgent(user: SessionUser, agentUuid: string) {
>>>>>>> 13b862c8
        const { organizationUuid } = user;
        if (!organizationUuid) {
            throw new ForbiddenError('Organization not found');
        }

        const isCopilotEnabled = await this.getIsCopilotEnabled(user);
        if (!isCopilotEnabled) {
            throw new ForbiddenError('Copilot is not enabled');
        }

<<<<<<< HEAD
        const agent = await this.aiAgentModel.getAgent({
            organizationUuid,
            agentUuid,
        });

        if (!agent) {
            throw new NotFoundError(`Agent not found: ${agentUuid}`);
        }

        const thread = await this.aiAgentModel.getThread({
            organizationUuid,
            agentUuid,
            threadUuid,
        });

        if (!thread) {
            throw new NotFoundError(`Thread not found: ${threadUuid}`);
        }

        const messages = await this.aiAgentModel.findThreadMessages({
            organizationUuid,
            threadUuid,
        });

        return {
            ...thread,
            messages,
        };
=======
        const agent = await this.getAgent(user, agentUuid);
        if (!agent) {
            throw new ForbiddenError('Agent not found');
        }

        if (agent.organizationUuid !== organizationUuid) {
            throw new ForbiddenError('Agent not found');
        }

        return this.aiAgentModel.deleteAgent({
            organizationUuid,
            agentUuid,
        });
>>>>>>> 13b862c8
    }
}<|MERGE_RESOLUTION|>--- conflicted
+++ resolved
@@ -83,25 +83,17 @@
         return agents;
     }
 
-<<<<<<< HEAD
     async listAgentThreads(user: SessionUser, agentUuid: string) {
         const { organizationUuid } = user;
         if (!organizationUuid) {
             throw new ForbiddenError();
-=======
-    public async createAgent(user: SessionUser, body: ApiCreateAiAgent) {
-        const { organizationUuid } = user;
-        if (!organizationUuid) {
-            throw new ForbiddenError('Organization not found');
->>>>>>> 13b862c8
-        }
-
-        const isCopilotEnabled = await this.getIsCopilotEnabled(user);
-        if (!isCopilotEnabled) {
-            throw new ForbiddenError('Copilot is not enabled');
-        }
-
-<<<<<<< HEAD
+        }
+
+        const isCopilotEnabled = await this.getIsCopilotEnabled(user);
+        if (!isCopilotEnabled) {
+            throw new ForbiddenError('Copilot is not enabled');
+        }
+
         const agent = await this.aiAgentModel.getAgent({
             organizationUuid,
             agentUuid,
@@ -124,7 +116,57 @@
         agentUuid: string,
         threadUuid: string,
     ) {
-=======
+        const { organizationUuid } = user;
+        if (!organizationUuid) {
+            throw new ForbiddenError('Organization not found');
+        }
+
+        const isCopilotEnabled = await this.getIsCopilotEnabled(user);
+        if (!isCopilotEnabled) {
+            throw new ForbiddenError('Copilot is not enabled');
+        }
+
+        const agent = await this.aiAgentModel.getAgent({
+            organizationUuid,
+            agentUuid,
+        });
+
+        if (!agent) {
+            throw new NotFoundError(`Agent not found: ${agentUuid}`);
+        }
+
+        const thread = await this.aiAgentModel.getThread({
+            organizationUuid,
+            agentUuid,
+            threadUuid,
+        });
+
+        if (!thread) {
+            throw new NotFoundError(`Thread not found: ${threadUuid}`);
+        }
+
+        const messages = await this.aiAgentModel.findThreadMessages({
+            organizationUuid,
+            threadUuid,
+        });
+
+        return {
+            ...thread,
+            messages,
+        };
+    }
+
+    public async createAgent(user: SessionUser, body: ApiCreateAiAgent) {
+        const { organizationUuid } = user;
+        if (!organizationUuid) {
+            throw new ForbiddenError('Organization not found');
+        }
+
+        const isCopilotEnabled = await this.getIsCopilotEnabled(user);
+        if (!isCopilotEnabled) {
+            throw new ForbiddenError('Copilot is not enabled');
+        }
+
         const agent = await this.aiAgentModel.createAgent({
             name: body.name,
             projectUuid: body.projectUuid,
@@ -163,47 +205,16 @@
     }
 
     public async deleteAgent(user: SessionUser, agentUuid: string) {
->>>>>>> 13b862c8
-        const { organizationUuid } = user;
-        if (!organizationUuid) {
-            throw new ForbiddenError('Organization not found');
-        }
-
-        const isCopilotEnabled = await this.getIsCopilotEnabled(user);
-        if (!isCopilotEnabled) {
-            throw new ForbiddenError('Copilot is not enabled');
-        }
-
-<<<<<<< HEAD
-        const agent = await this.aiAgentModel.getAgent({
-            organizationUuid,
-            agentUuid,
-        });
-
-        if (!agent) {
-            throw new NotFoundError(`Agent not found: ${agentUuid}`);
-        }
-
-        const thread = await this.aiAgentModel.getThread({
-            organizationUuid,
-            agentUuid,
-            threadUuid,
-        });
-
-        if (!thread) {
-            throw new NotFoundError(`Thread not found: ${threadUuid}`);
-        }
-
-        const messages = await this.aiAgentModel.findThreadMessages({
-            organizationUuid,
-            threadUuid,
-        });
-
-        return {
-            ...thread,
-            messages,
-        };
-=======
+        const { organizationUuid } = user;
+        if (!organizationUuid) {
+            throw new ForbiddenError('Organization not found');
+        }
+
+        const isCopilotEnabled = await this.getIsCopilotEnabled(user);
+        if (!isCopilotEnabled) {
+            throw new ForbiddenError('Copilot is not enabled');
+        }
+
         const agent = await this.getAgent(user, agentUuid);
         if (!agent) {
             throw new ForbiddenError('Agent not found');
@@ -217,6 +228,5 @@
             organizationUuid,
             agentUuid,
         });
->>>>>>> 13b862c8
     }
 }