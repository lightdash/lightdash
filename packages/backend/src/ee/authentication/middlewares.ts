--- conflicted
+++ resolved
@@ -114,10 +114,6 @@
             .getOrganizationService()
             .getOrganizationByUuid(serviceAccount.organizationUuid);
 
-<<<<<<< HEAD
-        req.user = {
-            userUuid: serviceAccount.uuid,
-=======
         const adminUser = await req.services
             .getUserService()
             .getAdminUser(
@@ -127,7 +123,6 @@
 
         req.user = {
             userUuid: adminUser.userUuid,
->>>>>>> 7fed09fa
             email: 'service-account@lightdash.com',
             firstName: 'service account',
             lastName: serviceAccount.description,
@@ -137,11 +132,7 @@
             isTrackingAnonymized: false,
             isMarketingOptedIn: false,
             isSetupComplete: true,
-<<<<<<< HEAD
-            userId: 0,
-=======
             userId: adminUser.userId,
->>>>>>> 7fed09fa
             role: undefined,
             ability: builder.build(),
             isActive: true,
