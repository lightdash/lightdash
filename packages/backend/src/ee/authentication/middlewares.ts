--- conflicted
+++ resolved
@@ -1,20 +1,10 @@
 import { Ability, AbilityBuilder } from '@casl/ability';
 import {
-<<<<<<< HEAD
-    AuthorizationError,
-    getErrorMessage,
-    ScimError,
-} from '@lightdash/common';
-import { applyServiceAccountAbilities } from '@lightdash/common/src/authorization/serviceAccountAbility';
-import { type MemberAbility } from '@lightdash/common/src/authorization/types';
-=======
-    applyServiceAccountAbilities,
     AuthorizationError,
     getErrorMessage,
     ScimError,
     type MemberAbility,
 } from '@lightdash/common';
->>>>>>> dc0907e8
 import { RequestHandler } from 'express';
 import { ServiceAccountService } from '../services/ServiceAccountService/ServiceAccountService';
 
@@ -113,11 +103,6 @@
         // Create a SessionUser with abilities based on service account scopes
         // Scope validation is done on casl abitly checks
         const builder = new AbilityBuilder<MemberAbility>(Ability);
-        applyServiceAccountAbilities({
-            scopes: serviceAccount.scopes,
-            organizationUuid: serviceAccount.organizationUuid,
-            builder,
-        });
 
         const organization = await req.services
             .getOrganizationService()
