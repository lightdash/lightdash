--- conflicted
+++ resolved
@@ -199,68 +199,11 @@
         );
     }
 
-<<<<<<< HEAD
     /* eslint-disable-next-line class-methods-use-this */
     getSelector(): string | undefined {
         return undefined;
     }
 
-    async getDbtManifest() {
-        // TODO add selector to dbt cloud query
-        try {
-            const query = gql`
-                query ManifestQuery($environmentId: BigInt!) {
-                    environment(id: $environmentId) {
-                        adapterType
-                        applied {
-                            models(first: 500) {
-                                edges {
-                                    node {
-                                        resourceType
-                                        accountId
-                                        projectId
-                                        environmentId
-                                        uniqueId
-                                        name
-                                        description
-                                        meta
-                                        tags
-                                        filePath
-                                        database
-                                        schema
-                                        alias
-                                        packageName
-                                        rawCode
-                                        compiledCode
-                                        materializedType
-                                        language
-                                        packages
-                                        dbtVersion
-                                        group
-                                        access
-                                        deprecationDate
-                                        version
-                                        latestVersion
-                                        releaseVersion
-                                        contractEnforced
-                                        patchPath
-                                        config
-                                        catalog {
-                                            columns {
-                                                name
-                                                description
-                                                type
-                                                meta
-                                            }
-                                        }
-                                    }
-                                }
-                            }
-                        }
-                    }
-                }
-            `;
-=======
     private async getModels(
         prevResponse?: DbtCloudEnvironmentResponse,
     ): Promise<DbtCloudEnvironmentResponse> {
@@ -276,7 +219,6 @@
                 },
             },
         );
->>>>>>> d6f1bb4c
 
         // Accumulate models
         const responseWithNewModels = {
