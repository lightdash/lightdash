import {
    ApiErrorPayload,
<<<<<<< HEAD
    ApiJobScheduledResponse,
    ApiWarehouseCatalog,
    SqlRunnerBody,
=======
    ApiWarehouseCatalog,
    ApiWarehouseTableFields,
>>>>>>> 1b7511c9
} from '@lightdash/common';
import {
    Body,
    Get,
    Middlewares,
    OperationId,
    Path,
    Post,
    Request,
    Response,
    Route,
    SuccessResponse,
    Tags,
} from '@tsoa/runtime';
import express from 'express';
import fs from 'fs';
import {
    allowApiKeyAuthentication,
    isAuthenticated,
    unauthorisedInDemo,
} from './authentication';
import { BaseController } from './baseController';

@Route('/api/v1/projects/{projectUuid}/sqlRunner')
@Response<ApiErrorPayload>('default', 'Error')
@Tags('SQL runner')
export class SqlRunnerController extends BaseController {
    @Middlewares([
        allowApiKeyAuthentication,
        isAuthenticated,
        unauthorisedInDemo,
    ])
    @SuccessResponse('200', 'Success')
    @Get('/tables')
    @OperationId('getTables')
    async getTables(
        @Path() projectUuid: string,
        @Request() req: express.Request,
    ): Promise<ApiWarehouseCatalog> {
        this.setStatus(200);
        return {
            status: 'ok',
            results: await this.services
                .getProjectService()
                .getWarehouseTables(req.user!, projectUuid),
        };
    }

    @Middlewares([
        allowApiKeyAuthentication,
        isAuthenticated,
        unauthorisedInDemo,
    ])
    @SuccessResponse('200', 'Success')
    @Get('/tables/{tableName}')
    @OperationId('getTableFields')
    async getTableFields(
        @Path() projectUuid: string,
        @Path() tableName: string,
        @Request() req: express.Request,
    ): Promise<ApiWarehouseTableFields> {
        this.setStatus(200);

        return {
            status: 'ok',
            results: await this.services
                .getProjectService()
                .getWarehouseFields(req.user!, projectUuid, tableName),
        };
    }

    @Middlewares([
        allowApiKeyAuthentication,
        isAuthenticated,
        unauthorisedInDemo,
    ])
    @SuccessResponse('200', 'Success')
    @Post('/run')
    @OperationId('runSql')
    async runSql(
        @Path() projectUuid: string,
        @Body() body: SqlRunnerBody,
        @Request() req: express.Request,
    ): Promise<ApiJobScheduledResponse> {
        this.setStatus(200);

        return {
            status: 'ok',
            results: await this.services
                .getProjectService()
                .scheduleSqlJob(req.user!, projectUuid, body.sql),
        };
    }

    /**
     * Get results from a file stored locally
     * @param fileId the fileId for the file
     * @param req express request
     */
    @Middlewares([allowApiKeyAuthentication, isAuthenticated])
    @SuccessResponse('200', 'Success')
    @Get('results/{fileId}')
    @OperationId('getLocalResults')
    async getLocalResults(
        @Path() fileId: string,
        @Path() projectUuid: string,
        @Request() req: express.Request,
    ): Promise<any> {
        this.setStatus(200);
        this.setHeader('Content-Type', 'application/json');

        const resultsFilePath = await this.services
            .getProjectService()
            .getResultsFile(req.user!, projectUuid, fileId);

        const mystream = fs.createReadStream(resultsFilePath);
        const { res } = req;
        if (res) {
            mystream.pipe(res);
            await new Promise<void>((resolve, reject) => {
                mystream.on('end', () => {
                    res.end();
                    resolve();
                });
            });
        }
    }
}<|MERGE_RESOLUTION|>--- conflicted
+++ resolved
@@ -1,13 +1,9 @@
 import {
     ApiErrorPayload,
-<<<<<<< HEAD
     ApiJobScheduledResponse,
     ApiWarehouseCatalog,
+    ApiWarehouseTableFields,
     SqlRunnerBody,
-=======
-    ApiWarehouseCatalog,
-    ApiWarehouseTableFields,
->>>>>>> 1b7511c9
 } from '@lightdash/common';
 import {
     Body,
