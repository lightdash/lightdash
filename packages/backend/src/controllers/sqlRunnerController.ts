import {
    ApiCreateCustomExplore,
    ApiCreateSqlChart,
    ApiErrorPayload,
    ApiJobScheduledResponse,
    ApiSqlChart,
    ApiSuccessEmpty,
    ApiUpdateSqlChart,
    ApiWarehouseCatalog,
    ApiWarehouseTableFields,
<<<<<<< HEAD
    ApiWarehouseTablesCatalog,
=======
    CreateCustomExplorePayload,
>>>>>>> e1718006
    CreateSqlChart,
    SqlRunnerBody,
    SqlRunnerPivotQueryBody,
    UpdateSqlChart,
} from '@lightdash/common';
import {
    Body,
    Delete,
    Get,
    Hidden,
    Middlewares,
    OperationId,
    Patch,
    Path,
    Post,
    Query,
    Request,
    Response,
    Route,
    SuccessResponse,
    Tags,
} from '@tsoa/runtime';
import express from 'express';
import {
    allowApiKeyAuthentication,
    isAuthenticated,
    unauthorisedInDemo,
} from './authentication';
import { BaseController } from './baseController';

@Route('/api/v1/projects/{projectUuid}/sqlRunner')
@Response<ApiErrorPayload>('default', 'Error')
@Tags('SQL runner')
@Hidden() // Hide from documentation while in beta
export class SqlRunnerController extends BaseController {
    @Middlewares([
        allowApiKeyAuthentication,
        isAuthenticated,
        unauthorisedInDemo,
    ])
    @SuccessResponse('200', 'Success')
    @Get('/tables')
    @OperationId('getTables')
    async getTables(
        @Path() projectUuid: string,
        @Request() req: express.Request,
    ): Promise<ApiWarehouseTablesCatalog> {
        this.setStatus(200);
        return {
            status: 'ok',
            results: await this.services
                .getProjectService()
                .getWarehouseTables(req.user!, projectUuid),
        };
    }

    @Middlewares([
        allowApiKeyAuthentication,
        isAuthenticated,
        unauthorisedInDemo,
    ])
    @SuccessResponse('200', 'Success')
    @Get('/fields')
    @OperationId('getTableFields')
    async getTableFields(
        @Path() projectUuid: string,
        @Request() req: express.Request,
        @Query() tableName?: string,
        @Query() schemaName?: string,
    ): Promise<ApiWarehouseTableFields> {
        this.setStatus(200);

        return {
            status: 'ok',
            results: await this.services
                .getProjectService()
                .getWarehouseFields(
                    req.user!,
                    projectUuid,
                    tableName,
                    schemaName,
                ),
        };
    }

    @Middlewares([
        allowApiKeyAuthentication,
        isAuthenticated,
        unauthorisedInDemo,
    ])
    @SuccessResponse('200', 'Success')
    @Post('/run')
    @OperationId('runSql')
    async runSql(
        @Path() projectUuid: string,
        @Body() body: SqlRunnerBody,
        @Request() req: express.Request,
    ): Promise<ApiJobScheduledResponse> {
        this.setStatus(200);

        return {
            status: 'ok',
            results: await this.services
                .getSavedSqlService()
                .getResultJobFromSql(
                    req.user!,
                    projectUuid,
                    body.sql,
                    body.limit,
                ),
        };
    }

    @Middlewares([
        allowApiKeyAuthentication,
        isAuthenticated,
        unauthorisedInDemo,
    ])
    @SuccessResponse('200', 'Success')
    @Post('/runPivotQuery')
    @OperationId('runSqlPivotQuery')
    async runSqlPivotQuery(
        @Path() projectUuid: string,
        @Body() body: SqlRunnerPivotQueryBody,
        @Request() req: express.Request,
    ): Promise<ApiJobScheduledResponse> {
        this.setStatus(200);

        return {
            status: 'ok',
            results: await this.services
                .getSavedSqlService()
                .getResultJobFromSqlPivotQuery(req.user!, projectUuid, body),
        };
    }

    /**
     * Get results from a file stored locally
     * @param fileId the fileId for the file
     * @param projectUuid the uuid for the project
     * @param req express request
     */
    @Middlewares([allowApiKeyAuthentication, isAuthenticated])
    @SuccessResponse('200', 'Success')
    @Get('results/{fileId}')
    @OperationId('getLocalResults')
    async getLocalResults(
        @Path() fileId: string,
        @Path() projectUuid: string,
        @Request() req: express.Request,
    ): Promise<any> {
        this.setStatus(200);
        this.setHeader('Content-Type', 'application/json');

        const readStream = await this.services
            .getProjectService()
            .getFileStream(req.user!, projectUuid, fileId);

        const { res } = req;
        if (res) {
            readStream.pipe(res);
            await new Promise<void>((resolve, reject) => {
                readStream.on('end', () => {
                    res.end();
                    resolve();
                });
            });
        }
    }

    /**
     * Get saved sql chart
     * @param projectUuid the uuid for the project
     * @param uuid the uuid for the saved sql chart
     * @param req express request
     */
    @Middlewares([allowApiKeyAuthentication, isAuthenticated])
    @SuccessResponse('200', 'Success')
    @Get('saved/{uuid}')
    @OperationId('getSavedSqlChart')
    async getSavedSqlChart(
        @Path() uuid: string,
        @Path() projectUuid: string,
        @Request() req: express.Request,
    ): Promise<ApiSqlChart> {
        this.setStatus(200);
        return {
            status: 'ok',
            results: await this.services
                .getSavedSqlService()
                .getSqlChart(req.user!, projectUuid, uuid),
        };
    }

    /**
     * Get saved sql chart
     * @param projectUuid the uuid for the project
     * @param slug the slug for the saved sql chart
     * @param req express request
     */
    @Middlewares([allowApiKeyAuthentication, isAuthenticated])
    @SuccessResponse('200', 'Success')
    @Get('saved/slug/{slug}')
    @OperationId('getSavedSqlChartBySlug')
    async getSavedSqlChartBySlug(
        @Path() slug: string,
        @Path() projectUuid: string,
        @Request() req: express.Request,
    ): Promise<ApiSqlChart> {
        this.setStatus(200);
        return {
            status: 'ok',
            results: await this.services
                .getSavedSqlService()
                .getSqlChart(req.user!, projectUuid, undefined, slug),
        };
    }

    /**
     * Schedules a job to get its results
     * @param projectUuid - the uuid of the project
     * @param slug - the uuid of the saved chart
     * @param req - express request
     */
    @Middlewares([allowApiKeyAuthentication, isAuthenticated])
    @SuccessResponse('200', 'Success')
    @Get('saved/slug/{slug}/results-job')
    @OperationId('getSavedSqlResultsJob')
    async getSavedSqlResultsJob(
        @Path() slug: string,
        @Path() projectUuid: string,
        @Request() req: express.Request,
    ): Promise<ApiJobScheduledResponse> {
        this.setStatus(200);

        return {
            status: 'ok',
            results: await this.services
                .getSavedSqlService()
                .getSqlChartResultJob(req.user!, projectUuid, slug),
        };
    }

    /**
     * Create sql chart
     * @param projectUuid the uuid for the project
     * @param req express request
     * @param body the sql chart to create
     */
    @Middlewares([
        allowApiKeyAuthentication,
        isAuthenticated,
        unauthorisedInDemo,
    ])
    @SuccessResponse('200', 'Success')
    @Post('saved')
    @OperationId('createSqlChart')
    async createSqlChart(
        @Path() projectUuid: string,
        @Request() req: express.Request,
        @Body() body: CreateSqlChart,
    ): Promise<ApiCreateSqlChart> {
        this.setStatus(200);
        return {
            status: 'ok',
            results: await this.services
                .getSavedSqlService()
                .createSqlChart(req.user!, projectUuid, body),
        };
    }

    /**
     * Update sql chart
     * @param uuid the uuid for the saved sql chart
     * @param projectUuid the uuid for the project
     * @param req express request
     * @param body the sql chart details to update
     */
    @Middlewares([
        allowApiKeyAuthentication,
        isAuthenticated,
        unauthorisedInDemo,
    ])
    @SuccessResponse('200', 'Success')
    @Patch('saved/{uuid}')
    @OperationId('updateSqlChart')
    async updateSqlChart(
        @Path() projectUuid: string,
        @Path() uuid: string,
        @Request() req: express.Request,
        @Body() body: UpdateSqlChart,
    ): Promise<ApiUpdateSqlChart> {
        this.setStatus(200);
        return {
            status: 'ok',
            results: await this.services
                .getSavedSqlService()
                .updateSqlChart(req.user!, projectUuid, uuid, body),
        };
    }

    /**
     * Delete sql chart
     * @param uuid the uuid for the saved sql chart
     * @param projectUuid the uuid for the project
     * @param req express request
     */
    @Middlewares([
        allowApiKeyAuthentication,
        isAuthenticated,
        unauthorisedInDemo,
    ])
    @SuccessResponse('200', 'Success')
    @Delete('saved/{uuid}')
    @OperationId('deleteSqlChart')
    async deleteSqlChart(
        @Path() projectUuid: string,
        @Path() uuid: string,
        @Request() req: express.Request,
    ): Promise<ApiSuccessEmpty> {
        this.setStatus(200);
        await this.services
            .getSavedSqlService()
            .deleteSqlChart(req.user!, projectUuid, uuid);
        return {
            status: 'ok',
            results: undefined,
        };
    }

    /**
     * Refresh the catalog cache
     * @param uuid the uuid for the saved sql chart
     * @param req express request
     */
    @Middlewares([
        allowApiKeyAuthentication,
        isAuthenticated,
        unauthorisedInDemo,
    ])
    @SuccessResponse('200', 'Success')
    @Post('refresh-catalog')
    @OperationId('refreshSqlRunnerCatalog')
    async refreshSqlRunnerCatalog(
        @Path() projectUuid: string,
        @Request() req: express.Request,
    ): Promise<ApiSuccessEmpty> {
        this.setStatus(200);
        await this.services
            .getProjectService()
            .populateWarehouseTablesCache(req.user!, projectUuid);
        return {
            status: 'ok',
            results: undefined,
        };
    }

    /**
     * Create a custom explore
     * @param req express request
     */
    @Middlewares([
        allowApiKeyAuthentication,
        isAuthenticated,
        unauthorisedInDemo,
    ])
    @SuccessResponse('200', 'Success')
    @Post('create-custom-explore')
    @OperationId('createCustomExplore')
    async createCustomExplore(
        @Path() projectUuid: string,
        @Request() req: express.Request,
        @Body() body: CreateCustomExplorePayload,
    ): Promise<ApiCreateCustomExplore> {
        this.setStatus(200);
        const { name, sql, columns } = body;

        const exploreName = await this.services
            .getProjectService()
            .createCustomExplore(req.user!, projectUuid, {
                name,
                sql,
                columns,
            });

        return {
            status: 'ok',
            results: exploreName,
        };
    }
}<|MERGE_RESOLUTION|>--- conflicted
+++ resolved
@@ -6,13 +6,9 @@
     ApiSqlChart,
     ApiSuccessEmpty,
     ApiUpdateSqlChart,
-    ApiWarehouseCatalog,
     ApiWarehouseTableFields,
-<<<<<<< HEAD
     ApiWarehouseTablesCatalog,
-=======
     CreateCustomExplorePayload,
->>>>>>> e1718006
     CreateSqlChart,
     SqlRunnerBody,
     SqlRunnerPivotQueryBody,
