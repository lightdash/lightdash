import {
<<<<<<< HEAD
=======
    DbtModelNode,
    DbtPackages,
>>>>>>> 2b69c485
    DbtRpcDocsGenerateResults,
    DbtRpcGetManifestResults,
    DimensionType,
    Explore,
    ExploreError,
} from 'common';

export interface ProjectAdapter {
    compileAllExplores(): Promise<(Explore | ExploreError)[]>;
    getDbtPackages(): Promise<DbtPackages | undefined>;
    runQuery(sql: string): Promise<Record<string, any>[]>;
    test(): Promise<void>;
    destroy(): Promise<void>;
}

export interface DbtClient {
    installDeps(): Promise<void>;
    getDbtManifest(): Promise<DbtRpcGetManifestResults>;
    getDbtCatalog(): Promise<DbtRpcDocsGenerateResults>;
    getDbtPackages?(): Promise<DbtPackages | undefined>;
    test(): Promise<void>;
}

export type WarehouseTableSchema = {
    [column: string]: DimensionType;
};

export type WarehouseCatalog = {
    [database: string]: {
        [schema: string]: {
            [table: string]: WarehouseTableSchema;
        };
    };
};

export interface WarehouseClient {
    getCatalog: (
        config: {
            database: string;
            schema: string;
            table: string;
            columns: string[];
        }[],
    ) => Promise<WarehouseCatalog>;
    runQuery(sql: string): Promise<Record<string, any>[]>;
    test(): Promise<void>;
}<|MERGE_RESOLUTION|>--- conflicted
+++ resolved
@@ -1,9 +1,5 @@
 import {
-<<<<<<< HEAD
-=======
-    DbtModelNode,
     DbtPackages,
->>>>>>> 2b69c485
     DbtRpcDocsGenerateResults,
     DbtRpcGetManifestResults,
     DimensionType,
