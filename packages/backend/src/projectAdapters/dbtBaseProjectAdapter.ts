import {
    attachTypesToModels,
    convertExplores,
    DbtManifestVersion,
    DbtMetric,
    DbtModelNode,
    DbtPackages,
    DbtRawModelNode,
    DEFAULT_SPOTLIGHT_CONFIG,
    Explore,
    ExploreError,
    friendlyName,
    getCompiledModels,
    getDbtManifestVersion,
    getModelsFromManifest,
    getSchemaStructureFromDbtModels,
    InlineError,
    InlineErrorType,
    isSupportedDbtAdapter,
<<<<<<< HEAD
    lightdashProjectConfigSchema,
=======
    loadLightdashProjectConfig,
>>>>>>> 5c23a866
    ManifestValidator,
    MissingCatalogEntryError,
    normaliseModelDatabase,
    NotFoundError,
    ParseError,
    SupportedDbtAdapter,
    SupportedDbtVersions,
    type LightdashProjectConfig,
} from '@lightdash/common';
import { WarehouseClient } from '@lightdash/warehouses';
<<<<<<< HEAD
import path from 'path';
import Ajv from 'ajv';
import * as yaml from 'js-yaml';
import { promises as fs } from 'fs';
=======
import { promises as fs } from 'fs';
import path from 'path';
>>>>>>> 5c23a866
import Logger from '../logging/logger';
import { CachedWarehouse, DbtClient, ProjectAdapter } from '../types';

export class DbtBaseProjectAdapter implements ProjectAdapter {
    dbtClient: DbtClient;

    warehouseClient: WarehouseClient;

    cachedWarehouse: CachedWarehouse;

    dbtVersion: SupportedDbtVersions;

    dbtProjectDir?: string;

    constructor(
        dbtClient: DbtClient,
        warehouseClient: WarehouseClient,
        cachedWarehouse: CachedWarehouse,
        dbtVersion: SupportedDbtVersions,
        dbtProjectDir?: string,
    ) {
        this.dbtClient = dbtClient;
        this.warehouseClient = warehouseClient;
        this.cachedWarehouse = cachedWarehouse;
        this.dbtVersion = dbtVersion;
        this.dbtProjectDir = dbtProjectDir;
    }

    // eslint-disable-next-line class-methods-use-this
    async destroy(): Promise<void> {
        Logger.debug(`Destroy base project adapter`);
    }

    public async test(): Promise<void> {
        Logger.debug('Test dbt client');
        await this.dbtClient.test();
        Logger.debug('Test warehouse client');
        await this.warehouseClient.test();
    }

    public async getDbtPackages(): Promise<DbtPackages | undefined> {
        Logger.debug(`Get dbt packages`);
        if (this.dbtClient.getDbtPackages) {
            return this.dbtClient.getDbtPackages();
        }
        return undefined;
    }

<<<<<<< HEAD
    public async getLightdashProjectConfig(): Promise<LightdashProjectConfig> {
        try {
            const ajv = new Ajv({ coerceTypes: true });

            if (!this.dbtProjectDir) {
                return {
                    spotlight: DEFAULT_SPOTLIGHT_CONFIG,
                };
            }

            const configPath = path.join(
                this.dbtProjectDir,
                'lightdash.config.yml',
            );
            const configFile = yaml.load(await fs.readFile(configPath, 'utf8'));
            const validate = ajv.compile<LightdashProjectConfig>(
                lightdashProjectConfigSchema,
            );

            if (!validate(configFile)) {
                throw new ParseError(
                    `Invalid lightdash.config.yml at ${configPath}\n`,
                );
            }

            return configFile;
        } catch (e: unknown) {
=======
    private async getLightdashProjectConfig(): Promise<LightdashProjectConfig> {
        if (!this.dbtProjectDir) {
            return {
                spotlight: DEFAULT_SPOTLIGHT_CONFIG,
            };
        }

        const configPath = path.join(
            this.dbtProjectDir,
            'lightdash.config.yml',
        );

        try {
            const fileContents = await fs.readFile(configPath, 'utf8');
            const config = await loadLightdashProjectConfig(fileContents);
            return config;
        } catch (e) {
            Logger.debug(`No lightdash.config.yml found in ${configPath}`);

>>>>>>> 5c23a866
            if (e instanceof Error && 'code' in e && e.code === 'ENOENT') {
                // Return default config if file doesn't exist
                return {
                    spotlight: DEFAULT_SPOTLIGHT_CONFIG,
                };
            }
            throw e;
        }
    }

    public async compileAllExplores(
        loadSources: boolean = false,
    ): Promise<(Explore | ExploreError)[]> {
        Logger.debug('Install dependencies');
        // Install dependencies for dbt and fetch the manifest - may raise error meaning no explores compile
        if (this.dbtClient.installDeps !== undefined) {
            await this.dbtClient.installDeps();
        }
        Logger.debug('Get dbt manifest');
        const { manifest } = await this.dbtClient.getDbtManifest();
        // Type of the target warehouse
        if (!isSupportedDbtAdapter(manifest.metadata)) {
            throw new ParseError(
                `Dbt project not supported. Lightdash does not support adapter ${manifest.metadata.adapter_type}`,
                {},
            );
        }
        let models: DbtRawModelNode[] = [];

        if (this.dbtClient.getSelector()) {
            Logger.info(
                `Manifest generated with selector "${this.dbtClient.getSelector()}"`,
            );
            // If selector is provided, we use compile to get the models that match the selector
            const manifestModels = getModelsFromManifest(manifest);
            Logger.info(`Manifest models ${manifestModels.length}`);
            const compiledModels = getCompiledModels(manifestModels, undefined);
            Logger.info(`Compiled models ${compiledModels.length}`);
            models = compiledModels.filter(
                (node: any) => node.resource_type === 'model' && node.meta, // check that node.meta exists
            ) as DbtRawModelNode[];
            Logger.info(`Filtered models ${models.length}`);
        } else {
            Logger.info(`Manifest models ${manifest.nodes.length}`);
            // If selector is not provided, we use all the models from the manifest
            // models with invalid metadata will compile to failed Explores
            models = Object.values(manifest.nodes).filter(
                (node: any) => node.resource_type === 'model' && node.meta, // check that node.meta exists
            ) as DbtRawModelNode[];
            Logger.info(`Filtered models ${models.length}`);
        }

        const adapterType = manifest.metadata.adapter_type;

        const manifestVersion = getDbtManifestVersion(manifest);
        Logger.debug(
            `Validate ${models.length} models in manifest with version ${manifestVersion}`,
        );

        if (models.length === 0) {
            throw new NotFoundError(`No models found`);
        }

        const [validModels, failedExplores] =
            DbtBaseProjectAdapter._validateDbtModel(
                adapterType,
                models,
                manifestVersion,
            );

        // Validate metrics in the manifest - compile fails if any invalid
        const metrics = DbtBaseProjectAdapter._validateDbtMetrics(
            manifestVersion,
            [
                DbtManifestVersion.V10,
                DbtManifestVersion.V11,
                DbtManifestVersion.V12,
            ].includes(manifestVersion)
                ? []
                : Object.values(manifest.metrics),
        );

        const lightdashProjectConfig = await this.getLightdashProjectConfig();

        // Be lazy and try to attach types to the remaining models without refreshing the catalog
        try {
            if (this.cachedWarehouse?.warehouseCatalog === undefined) {
                throw new MissingCatalogEntryError(
                    `Warehouse catalog is undefined`,
                    {},
                );
            }
            Logger.debug(`Attach types to ${validModels.length} models`);
            const lazyTypedModels = attachTypesToModels(
                validModels,
                this.cachedWarehouse.warehouseCatalog,
                true,
                adapterType !== 'snowflake',
            );
            Logger.debug('Convert explores');
            const lazyExplores = await convertExplores(
                lazyTypedModels,
                loadSources,
                adapterType,
                metrics,
                this.warehouseClient,
                lightdashProjectConfig,
            );
            return [...lazyExplores, ...failedExplores];
        } catch (e) {
            if (e instanceof MissingCatalogEntryError) {
                Logger.debug(
                    'Get warehouse catalog after missing catalog error',
                );
                const modelCatalog =
                    getSchemaStructureFromDbtModels(validModels);
                Logger.debug(
                    `Fetching table metadata for ${modelCatalog.length} tables`,
                );

                const warehouseCatalog = await this.warehouseClient.getCatalog(
                    modelCatalog,
                );
                await this.cachedWarehouse?.onWarehouseCatalogChange(
                    warehouseCatalog,
                );

                Logger.debug(
                    'Attach types to models after missing catalog error',
                );
                // Some types were missing so refresh the schema and try again
                const typedModels = attachTypesToModels(
                    validModels,
                    warehouseCatalog,
                    false,
                    adapterType !== 'snowflake',
                );
                Logger.debug('Convert explores after missing catalog error');
                const explores = await convertExplores(
                    typedModels,
                    loadSources,
                    adapterType,
                    metrics,
                    this.warehouseClient,
                    lightdashProjectConfig,
                );
                return [...explores, ...failedExplores];
            }
            throw e;
        }
    }

    static _validateDbtMetrics(
        version: DbtManifestVersion,
        metrics: DbtMetric[],
    ): DbtMetric[] {
        const validator = new ManifestValidator(version);
        metrics.forEach((metric) => {
            const [isValid, errorMessage] = validator.isDbtMetricValid(metric);
            if (!isValid) {
                throw new ParseError(
                    `Could not parse dbt metric with id ${metric.unique_id}: ${errorMessage}`,
                    {},
                );
            }
        });
        return metrics;
    }

    static _validateDbtModel(
        adapterType: SupportedDbtAdapter,
        models: DbtRawModelNode[],
        manifestVersion: DbtManifestVersion,
    ): [DbtModelNode[], ExploreError[]] {
        const validator = new ManifestValidator(manifestVersion);
        return models.reduce(
            ([validModels, invalidModels], model) => {
                let error: InlineError | undefined;
                // Match against json schema
                const [isValid, errorMessage] = validator.isModelValid(model);
                if (!isValid) {
                    error = {
                        type: InlineErrorType.METADATA_PARSE_ERROR,
                        message: errorMessage,
                    };
                } else if (
                    isValid &&
                    Object.values(model.columns).length <= 0
                ) {
                    error = {
                        type: InlineErrorType.NO_DIMENSIONS_FOUND,
                        message: 'No dimensions available',
                    };
                }
                if (error) {
                    const exploreError: ExploreError = {
                        name: model.name,
                        label: model.meta.label || friendlyName(model.name),
                        groupLabel: model.meta.group_label,
                        errors: [
                            error.type === InlineErrorType.METADATA_PARSE_ERROR
                                ? {
                                      ...error,
                                      message: `${
                                          model.name ? `${model.name}: ` : ''
                                      }${error.message}`,
                                  }
                                : error,
                        ],
                    };
                    return [validModels, [...invalidModels, exploreError]];
                }
                // Fix null databases
                const validatedModel = normaliseModelDatabase(
                    model,
                    adapterType,
                );
                return [[...validModels, validatedModel], invalidModels];
            },
            [[] as DbtModelNode[], [] as ExploreError[]],
        );
    }
}<|MERGE_RESOLUTION|>--- conflicted
+++ resolved
@@ -17,11 +17,7 @@
     InlineError,
     InlineErrorType,
     isSupportedDbtAdapter,
-<<<<<<< HEAD
-    lightdashProjectConfigSchema,
-=======
     loadLightdashProjectConfig,
->>>>>>> 5c23a866
     ManifestValidator,
     MissingCatalogEntryError,
     normaliseModelDatabase,
@@ -32,15 +28,8 @@
     type LightdashProjectConfig,
 } from '@lightdash/common';
 import { WarehouseClient } from '@lightdash/warehouses';
-<<<<<<< HEAD
-import path from 'path';
-import Ajv from 'ajv';
-import * as yaml from 'js-yaml';
-import { promises as fs } from 'fs';
-=======
 import { promises as fs } from 'fs';
 import path from 'path';
->>>>>>> 5c23a866
 import Logger from '../logging/logger';
 import { CachedWarehouse, DbtClient, ProjectAdapter } from '../types';
 
@@ -89,35 +78,6 @@
         return undefined;
     }
 
-<<<<<<< HEAD
-    public async getLightdashProjectConfig(): Promise<LightdashProjectConfig> {
-        try {
-            const ajv = new Ajv({ coerceTypes: true });
-
-            if (!this.dbtProjectDir) {
-                return {
-                    spotlight: DEFAULT_SPOTLIGHT_CONFIG,
-                };
-            }
-
-            const configPath = path.join(
-                this.dbtProjectDir,
-                'lightdash.config.yml',
-            );
-            const configFile = yaml.load(await fs.readFile(configPath, 'utf8'));
-            const validate = ajv.compile<LightdashProjectConfig>(
-                lightdashProjectConfigSchema,
-            );
-
-            if (!validate(configFile)) {
-                throw new ParseError(
-                    `Invalid lightdash.config.yml at ${configPath}\n`,
-                );
-            }
-
-            return configFile;
-        } catch (e: unknown) {
-=======
     private async getLightdashProjectConfig(): Promise<LightdashProjectConfig> {
         if (!this.dbtProjectDir) {
             return {
@@ -137,7 +97,6 @@
         } catch (e) {
             Logger.debug(`No lightdash.config.yml found in ${configPath}`);
 
->>>>>>> 5c23a866
             if (e instanceof Error && 'code' in e && e.code === 'ENOENT') {
                 // Return default config if file doesn't exist
                 return {
