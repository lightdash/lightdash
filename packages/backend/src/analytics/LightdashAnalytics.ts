/// <reference path="../@types/rudder-sdk-node.d.ts" />
import Analytics, {
    Track as AnalyticsTrack,
} from '@rudderstack/rudder-sdk-node';
import {
    LightdashInstallType,
    LightdashUser,
    ProjectType,
    TableSelectionType,
    WarehouseTypes,
} from 'common';
import { v4 as uuidv4 } from 'uuid';
import { lightdashConfig } from '../config/lightdashConfig';
import { VERSION } from '../version';

type Identify = {
    userId: string;
    traits: {
        email?: string;
        first_name?: string;
        last_name?: string;
        is_tracking_anonymized: boolean;
        is_marketing_opted_in?: boolean;
    };
};
type BaseTrack = Omit<AnalyticsTrack, 'context'>;
type Group = {
    userId: string;
    groupId: string;
    traits: {
        name?: string;
    };
};
type TrackSimpleEvent = BaseTrack & {
    event:
        | 'password.updated'
        | 'invite_link.created'
        | 'invite_link.all_revoked'
        | 'password_reset_link.created'
        | 'password_reset_link.used'
        | 'sql.executed';
};

type LoginEvent = BaseTrack & {
    event: 'user.logged_in';
    properties: {
        loginProvider: 'password' | 'google';
    };
};

type IdentityLinkedEvent = BaseTrack & {
    event: 'user.identity_linked';
    properties: {
        loginProvider: 'google';
    };
};

type CreateUserEvent = BaseTrack & {
    event: 'user.created' | 'user.completed';
    properties: {
        jobTitle?: string;
<<<<<<< HEAD
=======
        userConnectionType: 'password' | 'google';
>>>>>>> a07985b8
    };
};

type UpdateUserEvent = BaseTrack & {
    event: 'user.updated';
    properties: LightdashUser & { jobTitle?: string };
};

type QueryExecutionEvent = BaseTrack & {
    event: 'query.executed';
    properties: {
        metricsCount: number;
        dimensionsCount: number;
        tableCalculationsCount: number;
        filtersCount: number;
        sortsCount: number;
        hasExampleMetric: boolean;
    };
};

type TrackOrganizationEvent = BaseTrack & {
    event: 'organization.created' | 'organization.updated';
    properties: {
        type: string;
        organizationId: string;
        organizationName: string;
    };
};

type TrackUserDeletedEvent = BaseTrack & {
    event: 'user.deleted';
    properties: {
        deletedUserUuid: string;
    };
};

type TrackSavedChart = BaseTrack & {
    event:
        | 'saved_chart.created'
        | 'saved_chart.updated'
        | 'saved_chart.deleted'
        | 'saved_chart_version.created';
    properties: {
        savedQueryId: string;
    };
};

type ProjectEvent = BaseTrack & {
    event: 'project.updated' | 'project.created';
    userId: string;
    properties: {
        projectId: string;
        projectType: ProjectType;
        warehouseConnectionType: WarehouseTypes;
    };
};

type ProjectTablesConfigurationEvent = BaseTrack & {
    event: 'project_tables_configuration.updated';
    userId: string;
    properties: {
        projectId: string;
        project_table_selection_type: TableSelectionType;
    };
};

type ProjectCompiledEvent = BaseTrack & {
    event: 'project.compiled';
    userId?: string;
    properties: {
        projectType: ProjectType;
        warehouseType?: WarehouseTypes;
        modelsCount: number;
        modelsWithErrorsCount: number;
        metricsCount: number;
        packagesCount?: number;
    };
};

type ProjectErrorEvent = BaseTrack & {
    event: 'project.error';
    userId?: string;
    properties: {
        name: string;
        statusCode: number;
        projectType: ProjectType;
    };
};

type DashboardEvent = BaseTrack & {
    event:
        | 'dashboard.created'
        | 'dashboard.updated'
        | 'dashboard.deleted'
        | 'dashboard_version.created';
    userId: string;
    properties: {
        dashboardId: string;
    };
};

type ApiErrorEvent = BaseTrack & {
    event: 'api.error';
    userId?: string;
    anonymousId?: string;
    properties: {
        name: string;
        statusCode: number;
        route: string;
        method: string;
    };
};

type Track =
    | TrackSimpleEvent
    | CreateUserEvent
    | UpdateUserEvent
    | QueryExecutionEvent
    | TrackSavedChart
    | TrackUserDeletedEvent
    | ProjectErrorEvent
    | ApiErrorEvent
    | ProjectEvent
    | ProjectCompiledEvent
    | DashboardEvent
    | ProjectTablesConfigurationEvent
    | TrackOrganizationEvent
    | LoginEvent
    | IdentityLinkedEvent;

export class LightdashAnalytics extends Analytics {
    static lightdashContext = {
        app: {
            namespace: 'lightdash',
            name: 'lightdash_server',
            version: VERSION,
            mode: lightdashConfig.mode,
            installId: process.env.LIGHTDASH_INSTALL_ID || uuidv4(),
            installType:
                process.env.LIGHTDASH_INSTALL_TYPE ||
                LightdashInstallType.UNKNOWN,
        },
    };

    static anonymousId = process.env.LIGHTDASH_INSTALL_ID || uuidv4();

    identify(payload: Identify) {
        super.identify({
            ...payload,
            context: { ...LightdashAnalytics.lightdashContext }, // NOTE: spread because rudderstack manipulates arg
        });
    }

    track(payload: Track) {
        if (payload.event === 'user.updated') {
            const basicEventProperties = {
                is_tracking_anonymized: payload.properties.isTrackingAnonymized,
                is_marketing_opted_in: payload.properties.isMarketingOptedIn,
                job_title: payload.properties.jobTitle,
                is_setup_complete: payload.properties.isSetupComplete,
            };

            super.track({
                event: `${LightdashAnalytics.lightdashContext.app.name}.${payload.event}`,
                context: { ...LightdashAnalytics.lightdashContext }, // NOTE: spread because rudderstack manipulates arg
                properties: payload.properties.isTrackingAnonymized
                    ? basicEventProperties
                    : {
                          ...basicEventProperties,
                          email: payload.properties.email,
                          first_name: payload.properties.firstName,
                          last_name: payload.properties.lastName,
                      },
            });
            return;
        }

        super.track({
            ...payload,
            event: `${LightdashAnalytics.lightdashContext.app.name}.${payload.event}`,
            context: { ...LightdashAnalytics.lightdashContext }, // NOTE: spread because rudderstack manipulates arg
        });
    }

    group(payload: Group) {
        super.group({
            ...payload,
            context: { ...LightdashAnalytics.lightdashContext }, // NOTE: spread because rudderstack manipulates arg
        });
    }
}<|MERGE_RESOLUTION|>--- conflicted
+++ resolved
@@ -56,13 +56,9 @@
 };
 
 type CreateUserEvent = BaseTrack & {
-    event: 'user.created' | 'user.completed';
-    properties: {
-        jobTitle?: string;
-<<<<<<< HEAD
-=======
+    event: 'user.created';
+    properties: {
         userConnectionType: 'password' | 'google';
->>>>>>> a07985b8
     };
 };
 
