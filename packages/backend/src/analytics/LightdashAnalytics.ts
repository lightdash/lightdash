--- conflicted
+++ resolved
@@ -2,19 +2,13 @@
 import Analytics, {
     Track as AnalyticsTrack,
 } from '@rudderstack/rudder-sdk-node';
-<<<<<<< HEAD
-import { LightdashInstallType, ProjectType, WarehouseTypes } from 'common';
-import { v4 as uuidv4 } from 'uuid';
-=======
-import { v4 as uuidv4 } from 'uuid';
 import {
-    DbtPackages,
     LightdashInstallType,
     ProjectType,
     TableSelectionType,
     WarehouseTypes,
 } from 'common';
->>>>>>> 2b69c485
+import { v4 as uuidv4 } from 'uuid';
 import { VERSION } from '../version';
 
 type Identify = {
