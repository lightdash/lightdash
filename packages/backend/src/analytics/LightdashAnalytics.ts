--- conflicted
+++ resolved
@@ -56,13 +56,10 @@
 };
 
 type CreateUserEvent = BaseTrack & {
-    event: 'user.created' | 'user.completed';
+    event: 'user.created';
     properties: {
         jobTitle?: string;
-<<<<<<< HEAD
-=======
         userConnectionType: 'password' | 'google';
->>>>>>> 6c6542d1
     };
 };
 
