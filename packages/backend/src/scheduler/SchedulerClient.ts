import {
    CompileProjectPayload,
    CreateSchedulerAndTargets,
    CreateSchedulerTarget,
    DownloadCsvPayload,
    EmailNotificationPayload,
    getSchedulerTargetUuid,
    getSchedulerUuid,
    GsheetsNotificationPayload,
    hasSchedulerUuid,
    isCreateSchedulerSlackTarget,
    NotificationPayloadBase,
    ScheduledDeliveryPayload,
    ScheduledJobs,
    Scheduler,
    SchedulerAndTargets,
    SchedulerFormat,
    SchedulerJobStatus,
    SlackNotificationPayload,
    UnexpectedServerError,
    UploadMetricGsheetPayload,
    ValidateProjectPayload,
} from '@lightdash/common';
import * as Sentry from '@sentry/node';
import { getSchedule, stringToArray } from 'cron-converter';
import { makeWorkerUtils, WorkerUtils } from 'graphile-worker';
import moment from 'moment';
import { nanoid } from 'nanoid';
import { LightdashAnalytics } from '../analytics/LightdashAnalytics';
import { LightdashConfig } from '../config/parseConfig';
import Logger from '../logging/logger';
import { SchedulerModel } from '../models/SchedulerModel';

type SchedulerClientArguments = {
    lightdashConfig: LightdashConfig;
    analytics: LightdashAnalytics;
    schedulerModel: SchedulerModel;
};

const SCHEDULED_JOB_MAX_ATTEMPTS = 1;

export const getDailyDatesFromCron = (
    cron: string,
    when = new Date(),
): Date[] => {
    const arr = stringToArray(cron);
    const startOfMinute = moment(when).startOf('minute').toDate(); // round down to the nearest minute so we can even process 00:00 on daily jobs
    const schedule = getSchedule(arr, startOfMinute, 'UTC');

    const tomorrow = moment(startOfMinute)
        .utc()
        .add(1, 'day')
        .startOf('day')
        .toDate();

    const dailyDates: Date[] = [];
    while (schedule.next() < tomorrow) {
        dailyDates.push(schedule.date.toJSDate());
    }

    return dailyDates;
};

export class SchedulerClient {
    lightdashConfig: LightdashConfig;

    analytics: LightdashAnalytics;

    graphileUtils: Promise<WorkerUtils>;

    schedulerModel: SchedulerModel;

    constructor({
        lightdashConfig,
        analytics,
        schedulerModel,
    }: SchedulerClientArguments) {
        this.lightdashConfig = lightdashConfig;
        this.analytics = analytics;
        this.schedulerModel = schedulerModel;
        this.graphileUtils = makeWorkerUtils({
            connectionString: lightdashConfig.database.connectionUri,
        })
            .then((utils) => utils)
            .catch((e: any) => {
                Logger.error('Error migrating graphile worker', e);
                process.exit(1);
            });
    }

    static async processJob(
        jobId: string,
        runAt: Date,
        payload: any,
        funct: () => Promise<void>,
    ) {
        const { traceHeader, baggageHeader, sentryMessageId } = payload;
        const latency = Date.now() - runAt.getTime();

        return new Promise<void>((resolve, reject) => {
            Sentry.continueTrace(
                { sentryTrace: traceHeader, baggage: baggageHeader },
                async () => {
                    await Sentry.startSpanManual(
                        {
                            name: 'queue_consumer_transaction',
                        },
                        async (parent) => {
                            await Sentry.startSpanManual(
                                {
                                    name: 'queue_consumer',
                                    op: 'queue.process',
                                    attributes: {
                                        'messaging.message.id': sentryMessageId,
                                        'messaging.destination.name':
                                            'messages',
                                        'messaging.message.body.size':
                                            Buffer.byteLength(
                                                JSON.stringify(payload),
                                            ),
                                        'messaging.message.receive.latency':
                                            latency,
                                        'messaging.message.retry.count': 0,
                                        'messaging.message.job.id': jobId,
                                    },
                                },
                                async (span) => {
                                    Sentry.captureException(
                                        new Error('Testing before queue error'),
                                    );

                                    try {
                                        await funct();

                                        if (parent) parent.setStatus('ok');
                                        Sentry.captureException(
                                            new Error('Testing queue error'),
                                        );
                                        resolve();
                                    } catch (e) {
                                        if (parent)
                                            parent.setStatus('internal_error');
                                        reject(e);
                                        throw e;
                                    }
                                },
                            );
                        },
                    );
                },
            ).catch((e) => {
                reject(e);
            });
        });
    }

    private static sentrySpanToHeader(span: Sentry.Span) {
        // This function is available in sentry v8 (spanToTraceHeader and spanToBaggageHeader)
        // https://github.com/getsentry/sentry-javascript/blob/2fc766d23/packages/utils/src/tracing.ts#L85
        const { traceId } = span.spanContext();
        const { spanId } = span.spanContext();
        const sampled = '1';
        return {
            traceHeader: `${traceId}-${spanId}-${sampled}`,
            baggageHeader: `sentry-trace=${traceId}-${spanId}`,
        };
    }

    private static async addJob(
        graphileClient: WorkerUtils,
        identifier: string,
        payload: any,
        scheduledAt: Date,
    ) {
        const messageId = nanoid();
        const jobId = await Sentry.startSpanManual(
            {
                name: 'queue_producer',
                op: 'queue.publish',
                attributes: {
                    'messaging.message.id': messageId,
                    'messaging.destination.name': 'messages',
                    'messaging.message.body.size': Buffer.byteLength(
                        JSON.stringify(payload),
                    ),
                },
            },
            async (span) => {
                if (!span)
                    throw new UnexpectedServerError('Sentry span undefined');
                const sentryHeaders = this.sentrySpanToHeader(span);

                const payloadWithSentryHeaders = {
                    ...payload,
                    ...sentryHeaders,
                    sentryMessageId: messageId,
                };
                const { id } = await graphileClient.addJob(
                    identifier,
                    payloadWithSentryHeaders,
                    {
                        runAt: scheduledAt,
                        maxAttempts: 1,
                    },
                );
                Sentry.captureException(
                    new Error('Testing queue publish error'),
                );

                span.setAttribute('messaging.message.job.id', id);
                return id;
            },
        );
        return jobId;
    }

    async getScheduledJobs(schedulerUuid: string): Promise<ScheduledJobs[]> {
        const graphileClient = await this.graphileUtils;

        const scheduledJobs = await graphileClient.withPgClient((pgClient) =>
            pgClient.query(
                "select id, run_at from graphile_worker.jobs where payload->>'schedulerUuid' = $1",
                [schedulerUuid],
            ),
        );
        return scheduledJobs.rows.map((r) => ({
            id: r.id,
            date: r.run_at,
        }));
    }

    async deleteScheduledJobs(schedulerUuid: string): Promise<void> {
        const graphileClient = await this.graphileUtils;
        const jobsToDelete = await this.getScheduledJobs(schedulerUuid);
        Logger.info(
            `Deleting ${jobsToDelete.length} scheduled delivery jobs for scheduler ${schedulerUuid}`,
        );
        const jobIdsToDelete = jobsToDelete.map((r) => r.id);

        await graphileClient.completeJobs(jobIdsToDelete);

        jobsToDelete.forEach(({ id }) => {
            this.analytics.track({
                event: 'scheduler_job.deleted',
                anonymousId: LightdashAnalytics.anonymousId,
                properties: {
                    jobId: id,
                    schedulerId: schedulerUuid,
                },
            });
        });
    }

    async addScheduledDeliveryJob(
        date: Date,
        scheduler: Scheduler | CreateSchedulerAndTargets,
        schedulerUuid: string | undefined,
    ) {
        const graphileClient = await this.graphileUtils;

        const payload: ScheduledDeliveryPayload = schedulerUuid
            ? {
                  schedulerUuid,
              }
            : scheduler;

<<<<<<< HEAD
        const id = await SchedulerClient.addJob(
            graphileClient,
            'handleScheduledDelivery',
            payload,
            date,
=======
        let maxAttempts = SCHEDULED_JOB_MAX_ATTEMPTS;
        if (
            scheduler.format === SchedulerFormat.IMAGE &&
            !!scheduler.dashboardUuid
        ) {
            maxAttempts = SCHEDULED_JOB_MAX_ATTEMPTS + 1;
        }

        const { id } = await graphileClient.addJob(
            'handleScheduledDelivery',
            payload,
            {
                runAt: date,
                maxAttempts,
            },
>>>>>>> 046a375f
        );
        await this.schedulerModel.logSchedulerJob({
            task: 'handleScheduledDelivery',
            schedulerUuid,
            jobGroup: id,
            jobId: id,
            scheduledTime: date,
            status: SchedulerJobStatus.SCHEDULED,
        });
        this.analytics.track({
            event: 'scheduler_job.created',
            anonymousId: LightdashAnalytics.anonymousId,
            properties: {
                jobId: id,
                schedulerId: schedulerUuid,
            },
        });

        return { jobId: id, date };
    }

    private async addGsheetsUploadJob(
        date: Date,
        jobGroup: string,
        scheduler: Scheduler,
    ) {
        const graphileClient = await this.graphileUtils;

        const payload: GsheetsNotificationPayload = {
            schedulerUuid: scheduler.schedulerUuid,
            jobGroup,
            scheduledTime: date,
        };
        const id = await SchedulerClient.addJob(
            graphileClient,
            'uploadGsheets',
            payload,
            date,
        );

<<<<<<< HEAD
=======
        const { id } = await graphileClient.addJob('uploadGsheets', payload, {
            runAt: date,
            maxAttempts: SCHEDULED_JOB_MAX_ATTEMPTS,
        });
>>>>>>> 046a375f
        this.analytics.track({
            event: 'scheduler_notification_job.created',
            anonymousId: LightdashAnalytics.anonymousId,
            properties: {
                jobId: id,
                schedulerId: scheduler.schedulerUuid,
                schedulerTargetId: undefined,
                type: 'gsheets',
                format: scheduler.format,
                sendNow: scheduler.schedulerUuid === undefined,
            },
        });
        return { jobId: id };
    }

    private async addNotificationJob(
        date: Date,
        jobGroup: string,
        scheduler: SchedulerAndTargets | CreateSchedulerAndTargets,
        target: CreateSchedulerTarget | undefined,
        targetUuid: string | undefined,
        page: NotificationPayloadBase['page'] | undefined,
    ) {
        if (!target) {
            throw new Error('Missing target for slack or email notification');
        }
        if (!page) {
            throw new Error(
                'Missing page data for slack or email notification',
            );
        }
        if (scheduler.format === SchedulerFormat.GSHEETS) {
            throw new Error("Can't add Google sheets notification");
        }

        const graphileClient = await this.graphileUtils;

        const schedulerUuid = getSchedulerUuid(scheduler);

        const getIdentifierAndPayload = (): {
            identifier: string;
            type: 'slack' | 'email';
            payload: SlackNotificationPayload | EmailNotificationPayload;
        } => {
            if (isCreateSchedulerSlackTarget(target)) {
                return {
                    identifier: 'sendSlackNotification',
                    type: 'slack',
                    payload: {
                        schedulerUuid,
                        jobGroup,
                        scheduledTime: date,
                        page,
                        schedulerSlackTargetUuid: targetUuid,
                        scheduler,
                        channel: target.channel,
                    },
                };
            }

            return {
                identifier: 'sendEmailNotification',
                type: 'email',
                payload: {
                    schedulerUuid,
                    scheduledTime: date,
                    jobGroup,
                    page,
                    schedulerEmailTargetUuid: targetUuid,
                    scheduler,
                    recipient: target.recipient,
                },
            };
        };

        const { identifier, payload, type } = getIdentifierAndPayload();
<<<<<<< HEAD
        const id = await SchedulerClient.addJob(
            graphileClient,
            identifier,
            payload,
            date,
        );

=======
        const { id } = await graphileClient.addJob(identifier, payload, {
            runAt: date,
            maxAttempts: SCHEDULED_JOB_MAX_ATTEMPTS,
        });
>>>>>>> 046a375f
        this.analytics.track({
            event: 'scheduler_notification_job.created',
            anonymousId: LightdashAnalytics.anonymousId,
            properties: {
                jobId: id,
                schedulerId: schedulerUuid,
                schedulerTargetId: targetUuid,
                type,
                format: scheduler.format,
                sendNow: schedulerUuid === undefined,
            },
        });
        return { target, jobId: id };
    }

    async generateDailyJobsForScheduler(
        scheduler: SchedulerAndTargets,
    ): Promise<void> {
        const dates = getDailyDatesFromCron(scheduler.cron);
        try {
            const promises = dates.map((date: Date) =>
                this.addScheduledDeliveryJob(
                    date,
                    scheduler,
                    scheduler.schedulerUuid,
                ),
            );

            Logger.info(
                `Creating ${promises.length} scheduled delivery jobs for scheduler ${scheduler.schedulerUuid}`,
            );
            const jobs = await Promise.all(promises);
            jobs.map(async ({ jobId, date }) => {
                await this.schedulerModel.logSchedulerJob({
                    task: 'handleScheduledDelivery',
                    schedulerUuid: scheduler.schedulerUuid,
                    jobGroup: jobId,
                    jobId,
                    scheduledTime: date,
                    status: SchedulerJobStatus.SCHEDULED,
                });
            });
        } catch (err: any) {
            Logger.error(
                `Unable to schedule job for scheduler ${scheduler.schedulerUuid}`,
                err,
            );
            throw err;
        }
    }

    async generateJobsForSchedulerTargets(
        scheduledTime: Date,
        scheduler: SchedulerAndTargets | CreateSchedulerAndTargets,
        page: NotificationPayloadBase['page'] | undefined,
        parentJobId: string,
    ) {
        const schedulerUuid = getSchedulerUuid(scheduler);

        try {
            if (scheduler.format === SchedulerFormat.GSHEETS) {
                if (!hasSchedulerUuid(scheduler)) {
                    throw Error(
                        'Unable to run Google sheet delivery on unsaved scheduled delivery',
                    );
                }
                Logger.info(
                    `Creating gsheet notification jobs for scheduler ${schedulerUuid}`,
                );
                const job = await this.addGsheetsUploadJob(
                    scheduledTime,
                    parentJobId,
                    scheduler,
                );
                return [{ ...job, target: undefined }];
            }
            const promises = scheduler.targets.map((target) =>
                this.addNotificationJob(
                    scheduledTime,
                    parentJobId,
                    scheduler,
                    target,
                    getSchedulerTargetUuid(target),
                    page,
                ),
            );
            Logger.info(
                `Creating ${promises.length} notification jobs for scheduler ${schedulerUuid}`,
            );
            return await Promise.all(promises);
        } catch (err: any) {
            Logger.error(
                `Unable to schedule notification job for scheduler ${schedulerUuid}`,
                err,
            );
            throw err;
        }
    }

    async downloadCsvJob(payload: DownloadCsvPayload) {
        const graphileClient = await this.graphileUtils;
        const now = new Date();
        const jobId = await SchedulerClient.addJob(
            graphileClient,
            'downloadCsv',
            payload,
<<<<<<< HEAD
            now,
=======
            {
                runAt: now, // now
                maxAttempts: SCHEDULED_JOB_MAX_ATTEMPTS,
            },
>>>>>>> 046a375f
        );

        await this.schedulerModel.logSchedulerJob({
            task: 'downloadCsv',
            jobId,
            scheduledTime: now,
            status: SchedulerJobStatus.SCHEDULED,
            details: {
                createdByUserUuid: payload.userUuid,
                projectUuid: payload.projectUuid,
                exploreId: payload.exploreId,
                metricQuery: payload.metricQuery,
            },
        });

        return { jobId };
    }

    async uploadGsheetFromQueryJob(payload: UploadMetricGsheetPayload) {
        const graphileClient = await this.graphileUtils;
        const now = new Date();
        const jobId = await SchedulerClient.addJob(
            graphileClient,
            'uploadGsheetFromQuery',
            payload,
<<<<<<< HEAD
            now,
=======
            {
                runAt: now,
                maxAttempts: SCHEDULED_JOB_MAX_ATTEMPTS,
            },
>>>>>>> 046a375f
        );

        await this.schedulerModel.logSchedulerJob({
            task: 'uploadGsheetFromQuery',
            jobId,
            scheduledTime: now,
            status: SchedulerJobStatus.SCHEDULED,
            details: {
                createdByUserUuid: payload.userUuid,
                projectUuid: payload.projectUuid,
                exploreId: payload.exploreId,
                metricQuery: payload.metricQuery,
            },
        });

        return { jobId };
    }

    async generateValidation(payload: ValidateProjectPayload) {
        const graphileClient = await this.graphileUtils;
        const now = new Date();
        const jobId = await SchedulerClient.addJob(
            graphileClient,
            'validateProject',
            payload,
<<<<<<< HEAD
            now,
=======
            {
                runAt: now,
                maxAttempts: SCHEDULED_JOB_MAX_ATTEMPTS,
            },
>>>>>>> 046a375f
        );

        await this.schedulerModel.logSchedulerJob({
            task: 'validateProject',
            jobId,
            scheduledTime: now,
            status: SchedulerJobStatus.SCHEDULED,
            details: {
                createdByUserUuid: payload.userUuid,
                projectUuid: payload.projectUuid,
                organizationUuid: payload.organizationUuid,
                context: payload.context,
            },
        });

        return jobId;
    }

    async compileProject(payload: CompileProjectPayload) {
        const graphileClient = await this.graphileUtils;
        const now = new Date();
        const jobId = await SchedulerClient.addJob(
            graphileClient,
            'compileProject',
            payload,
<<<<<<< HEAD
            now,
=======
            {
                runAt: now, // now
                maxAttempts: SCHEDULED_JOB_MAX_ATTEMPTS,
            },
>>>>>>> 046a375f
        );

        await this.schedulerModel.logSchedulerJob({
            task: 'compileProject',
            jobId,
            scheduledTime: now,
            status: SchedulerJobStatus.SCHEDULED,
            details: {
                createdByUserUuid: payload.createdByUserUuid,
                organizationUuid: payload.organizationUuid,
                projectUuid: payload.projectUuid,
                requestMethod: payload.requestMethod,
                isPreview: payload.isPreview,
                jobUuid: payload.jobUuid,
            },
        });

        return { jobId };
    }

    async testAndCompileProject(payload: CompileProjectPayload) {
        const graphileClient = await this.graphileUtils;
        const now = new Date();
        const jobId = await SchedulerClient.addJob(
            graphileClient,
            'testAndCompileProject',
            payload,
<<<<<<< HEAD
            now,
=======
            {
                runAt: now, // now
                maxAttempts: SCHEDULED_JOB_MAX_ATTEMPTS,
            },
>>>>>>> 046a375f
        );

        await this.schedulerModel.logSchedulerJob({
            task: 'testAndCompileProject',
            jobId,
            scheduledTime: now,
            status: SchedulerJobStatus.SCHEDULED,
            details: {
                createdByUserUuid: payload.createdByUserUuid,
                organizationUuid: payload.organizationUuid,
                projectUuid: payload.projectUuid,
                requestMethod: payload.requestMethod,
                isPreview: payload.isPreview,
                jobUuid: payload.jobUuid,
            },
        });

        return { jobId };
    }

    async getJobStatistics(): Promise<
        { error: boolean; locked: boolean; count: number }[]
    > {
        const graphileClient = await this.graphileUtils;
        const query = `
            select 
              last_error is not null as error, 
              locked_by is not null as locked, 
              count(*) as count
            from graphile_worker.jobs
            group by 1, 2
        `;
        const stats = await graphileClient.withPgClient(async (pgClient) => {
            const { rows } = await pgClient.query(query);
            return rows;
        });
        return stats;
    }
}<|MERGE_RESOLUTION|>--- conflicted
+++ resolved
@@ -128,18 +128,23 @@
                                     Sentry.captureException(
                                         new Error('Testing before queue error'),
                                     );
-
+                                    const OK = 1;
+                                    const ERROR = 2;
                                     try {
                                         await funct();
 
-                                        if (parent) parent.setStatus('ok');
+                                        if (parent)
+                                            parent.setStatus({ code: OK });
                                         Sentry.captureException(
                                             new Error('Testing queue error'),
                                         );
                                         resolve();
                                     } catch (e) {
                                         if (parent)
-                                            parent.setStatus('internal_error');
+                                            parent.setStatus({
+                                                code: ERROR,
+                                                message: `Unable to process job ${e}`,
+                                            });
                                         reject(e);
                                         throw e;
                                     }
@@ -171,6 +176,7 @@
         identifier: string,
         payload: any,
         scheduledAt: Date,
+        maxAttempts: number = SCHEDULED_JOB_MAX_ATTEMPTS,
     ) {
         const messageId = nanoid();
         const jobId = await Sentry.startSpanManual(
@@ -200,7 +206,7 @@
                     payloadWithSentryHeaders,
                     {
                         runAt: scheduledAt,
-                        maxAttempts: 1,
+                        maxAttempts,
                     },
                 );
                 Sentry.captureException(
@@ -264,13 +270,6 @@
               }
             : scheduler;
 
-<<<<<<< HEAD
-        const id = await SchedulerClient.addJob(
-            graphileClient,
-            'handleScheduledDelivery',
-            payload,
-            date,
-=======
         let maxAttempts = SCHEDULED_JOB_MAX_ATTEMPTS;
         if (
             scheduler.format === SchedulerFormat.IMAGE &&
@@ -279,14 +278,12 @@
             maxAttempts = SCHEDULED_JOB_MAX_ATTEMPTS + 1;
         }
 
-        const { id } = await graphileClient.addJob(
+        const id = await SchedulerClient.addJob(
+            graphileClient,
             'handleScheduledDelivery',
             payload,
-            {
-                runAt: date,
-                maxAttempts,
-            },
->>>>>>> 046a375f
+            date,
+            maxAttempts,
         );
         await this.schedulerModel.logSchedulerJob({
             task: 'handleScheduledDelivery',
@@ -327,13 +324,6 @@
             date,
         );
 
-<<<<<<< HEAD
-=======
-        const { id } = await graphileClient.addJob('uploadGsheets', payload, {
-            runAt: date,
-            maxAttempts: SCHEDULED_JOB_MAX_ATTEMPTS,
-        });
->>>>>>> 046a375f
         this.analytics.track({
             event: 'scheduler_notification_job.created',
             anonymousId: LightdashAnalytics.anonymousId,
@@ -410,7 +400,6 @@
         };
 
         const { identifier, payload, type } = getIdentifierAndPayload();
-<<<<<<< HEAD
         const id = await SchedulerClient.addJob(
             graphileClient,
             identifier,
@@ -418,12 +407,6 @@
             date,
         );
 
-=======
-        const { id } = await graphileClient.addJob(identifier, payload, {
-            runAt: date,
-            maxAttempts: SCHEDULED_JOB_MAX_ATTEMPTS,
-        });
->>>>>>> 046a375f
         this.analytics.track({
             event: 'scheduler_notification_job.created',
             anonymousId: LightdashAnalytics.anonymousId,
@@ -530,14 +513,7 @@
             graphileClient,
             'downloadCsv',
             payload,
-<<<<<<< HEAD
             now,
-=======
-            {
-                runAt: now, // now
-                maxAttempts: SCHEDULED_JOB_MAX_ATTEMPTS,
-            },
->>>>>>> 046a375f
         );
 
         await this.schedulerModel.logSchedulerJob({
@@ -563,14 +539,7 @@
             graphileClient,
             'uploadGsheetFromQuery',
             payload,
-<<<<<<< HEAD
             now,
-=======
-            {
-                runAt: now,
-                maxAttempts: SCHEDULED_JOB_MAX_ATTEMPTS,
-            },
->>>>>>> 046a375f
         );
 
         await this.schedulerModel.logSchedulerJob({
@@ -596,14 +565,7 @@
             graphileClient,
             'validateProject',
             payload,
-<<<<<<< HEAD
             now,
-=======
-            {
-                runAt: now,
-                maxAttempts: SCHEDULED_JOB_MAX_ATTEMPTS,
-            },
->>>>>>> 046a375f
         );
 
         await this.schedulerModel.logSchedulerJob({
@@ -629,14 +591,7 @@
             graphileClient,
             'compileProject',
             payload,
-<<<<<<< HEAD
             now,
-=======
-            {
-                runAt: now, // now
-                maxAttempts: SCHEDULED_JOB_MAX_ATTEMPTS,
-            },
->>>>>>> 046a375f
         );
 
         await this.schedulerModel.logSchedulerJob({
@@ -664,14 +619,7 @@
             graphileClient,
             'testAndCompileProject',
             payload,
-<<<<<<< HEAD
             now,
-=======
-            {
-                runAt: now, // now
-                maxAttempts: SCHEDULED_JOB_MAX_ATTEMPTS,
-            },
->>>>>>> 046a375f
         );
 
         await this.schedulerModel.logSchedulerJob({
