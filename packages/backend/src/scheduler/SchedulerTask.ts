import {
    assertUnreachable,
    CompileProjectPayload,
    CreateSchedulerLog,
    DownloadCsvPayload,
    EmailNotificationPayload,
    getHumanReadableCronExpression,
    getRequestMethod,
    GsheetsNotificationPayload,
    isChartValidationError,
    isDashboardChartTileType,
    isDashboardValidationError,
    isEmailTarget,
    isSchedulerCsvOptions,
    isSchedulerGsheetsOptions,
    isSlackTarget,
    LightdashPage,
    NotificationPayloadBase,
    ScheduledDeliveryPayload,
    Scheduler,
    SchedulerEmailTarget,
    SchedulerFormat,
    SchedulerJobStatus,
    SchedulerLog,
    SchedulerSlackTarget,
    SlackNotificationPayload,
    ValidateProjectPayload,
} from '@lightdash/common';
import { nanoid } from 'nanoid';
import { analytics } from '../analytics/client';
import {
    DownloadCsv,
    LightdashAnalytics,
    parseAnalyticsLimit,
} from '../analytics/LightdashAnalytics';
import {
    emailClient,
    googleDriveClient,
    schedulerClient,
    slackClient,
} from '../clients/clients';
import { GoogleDriveClient } from '../clients/Google/GoogleDriveClient';
import {
    getChartAndDashboardBlocks,
    getChartCsvResultsBlocks,
    getDashboardCsvResultsBlocks,
} from '../clients/Slack/SlackMessageBlocks';
import { lightdashConfig } from '../config/lightdashConfig';
import Logger from '../logging/logger';
import {
    csvService,
    dashboardService,
    projectService,
    s3Service,
    schedulerService,
    unfurlService,
    userService,
    validationService,
} from '../services/services';

const getChartOrDashboard = async (
    chartUuid: string | null,
    dashboardUuid: string | null,
) => {
    if (chartUuid) {
        const chart = await schedulerService.savedChartModel.getSummary(
            chartUuid,
        );
        return {
            url: `${lightdashConfig.siteUrl}/projects/${chart.projectUuid}/saved/${chartUuid}`,
            minimalUrl: `${lightdashConfig.siteUrl}/minimal/projects/${chart.projectUuid}/saved/${chartUuid}`,
            details: {
                name: chart.name,
                description: chart.description,
            },
            pageType: LightdashPage.CHART,
            organizationUuid: chart.organizationUuid,
            projectUuid: chart.projectUuid,
        };
    }

    if (dashboardUuid) {
        const dashboard = await schedulerService.dashboardModel.getById(
            dashboardUuid,
        );
        return {
            url: `${lightdashConfig.siteUrl}/projects/${dashboard.projectUuid}/dashboards/${dashboardUuid}/view`,
            minimalUrl: `${lightdashConfig.siteUrl}/minimal/projects/${dashboard.projectUuid}/dashboards/${dashboardUuid}`,
            details: {
                name: dashboard.name,
                description: dashboard.description,
            },
            pageType: LightdashPage.DASHBOARD,
            organizationUuid: dashboard.organizationUuid,
            projectUuid: dashboard.projectUuid,
        };
    }

    throw new Error("Chart or dashboard can't be both undefined");
};

export const getNotificationPageData = async (
    scheduler: Scheduler,
    jobId: string,
): Promise<NotificationPayloadBase['page']> => {
    const {
        createdBy: userUuid,
        savedChartUuid,
        dashboardUuid,
        format,
        options,
    } = scheduler;

    let imageUrl;
    let csvUrl;
    let csvUrls;
    const {
        url,
        minimalUrl,
        pageType,
        details,
        organizationUuid,
        projectUuid,
    } = await getChartOrDashboard(savedChartUuid, dashboardUuid);

    switch (format) {
        case SchedulerFormat.IMAGE:
            imageUrl = await unfurlService.unfurlImage(
                minimalUrl,
                pageType,
                `slack-image-notification-${nanoid()}`,
                userUuid,
            );
            if (imageUrl === undefined) {
                throw new Error('Unable to unfurl image');
            }
            break;
        case SchedulerFormat.GSHEETS:
            // We don't generate CSV files for Google sheets on handleNotification task,
            // instead we directly upload the data from the row results in the uploadGsheets task
            throw new Error("Don't fetch csv for gsheets");
        case SchedulerFormat.CSV:
            const user = await userService.getSessionByUserUuid(userUuid);
            const csvOptions = isSchedulerCsvOptions(options)
                ? options
                : undefined;

            const baseAnalyticsProperties: DownloadCsv['properties'] = {
                jobId,
                userId: userUuid,
                organizationId: user.organizationUuid,
                projectId: projectUuid,
                fileType: SchedulerFormat.CSV,
                values: csvOptions?.formatted ? 'formatted' : 'raw',
                limit: parseAnalyticsLimit(csvOptions?.limit),
                storage: s3Service.isEnabled() ? 's3' : 'local',
            };

            try {
                if (savedChartUuid) {
                    csvUrl = await csvService.getCsvForChart(
                        user,
                        savedChartUuid,
                        csvOptions,
                        jobId,
                    );
                } else if (dashboardUuid) {
                    analytics.track({
                        event: 'download_results.started',
                        userId: userUuid,
                        properties: {
                            ...baseAnalyticsProperties,
                            context: 'scheduled delivery dashboard',
                        },
                    });

                    csvUrls = await csvService.getCsvsForDashboard(
                        user,
                        dashboardUuid,
                        csvOptions,
                    );

                    analytics.track({
                        event: 'download_results.completed',
                        userId: userUuid,
                        properties: {
                            ...baseAnalyticsProperties,
                            context: 'scheduled delivery dashboard',
                            numCharts: csvUrls.length,
                        },
                    });
                } else {
                    throw new Error('Not implemented');
                }
            } catch (e) {
                Logger.error(`Unable to download CSV on scheduled task: ${e}`);

                analytics.track({
                    event: 'download_results.error',
                    userId: userUuid,
                    properties: {
                        ...baseAnalyticsProperties,
                        error: `${e}`,
                    },
                });
                throw e; // cascade error
            }
            break;
        default:
            return assertUnreachable(
                format,
                `Format ${format} is not supported for scheduled delivery`,
            );
    }

    return {
        url,
        pageType,
        details,
        organizationUuid,
        imageUrl,
        csvUrl,
        csvUrls,
    };
};

export const sendSlackNotification = async (
    jobId: string,
    notification: SlackNotificationPayload,
) => {
    const { schedulerUuid, schedulerSlackTargetUuid, scheduledTime } =
        notification;
    analytics.track({
        event: 'scheduler_notification_job.started',
        anonymousId: LightdashAnalytics.anonymousId,
        properties: {
            jobId,
            schedulerId: schedulerUuid,
            schedulerTargetId: schedulerSlackTargetUuid,
            type: 'slack',
        },
    });

    try {
        if (!slackClient.isEnabled) {
            throw new Error('Slack app is not configured');
        }

        const scheduler =
            await schedulerService.schedulerModel.getSchedulerAndTargets(
                schedulerUuid,
            );
        const { format, savedChartUuid, dashboardUuid, name, targets, cron } =
            scheduler;

        const target = targets
            .filter(isSlackTarget)
            .find(
                (t) => t.schedulerSlackTargetUuid === schedulerSlackTargetUuid,
            );

        if (!target) {
            throw new Error('Slack destination not found');
        }
        const { channel } = target;
        await schedulerService.logSchedulerJob({
            task: 'sendSlackNotification',
            schedulerUuid,
            jobId,
            jobGroup: notification.jobGroup,

            scheduledTime,
            target: channel,
            targetType: 'slack',
            status: SchedulerJobStatus.STARTED,
        });

        // Backwards compatibility for old scheduled deliveries
        const {
            url,
            details,
            pageType,
            organizationUuid,
            imageUrl,
            csvUrl,
            csvUrls,
        } =
            notification.page ??
            (await getNotificationPageData(scheduler, jobId));

        const getBlocksArgs = {
            title: name,
            description: `${details.name}${
                details.description ? ` - ${details.description}` : ''
            }`,
            ctaUrl: url,
            footerMarkdown: `This is a <${url}?scheduler_uuid=${schedulerUuid}|scheduled delivery> ${getHumanReadableCronExpression(
                cron,
            )} from Lightdash`,
        };

        if (format === SchedulerFormat.IMAGE) {
            if (imageUrl === undefined) {
                throw new Error('Missing image URL');
            }

            const blocks = getChartAndDashboardBlocks({
                ...getBlocksArgs,
                imageUrl,
            });

            await slackClient.postMessage({
                organizationUuid,
                text: name,
                channel,
                blocks,
            });
        } else {
            let blocks;
            if (savedChartUuid) {
                if (csvUrl === undefined) {
                    throw new Error('Missing CSV URL');
                }

                blocks = getChartCsvResultsBlocks({
                    ...getBlocksArgs,
                    csvUrl:
                        csvUrl.path !== '#no-results' ? csvUrl.path : undefined,
                });
            } else if (dashboardUuid) {
                if (csvUrls === undefined) {
                    throw new Error('Missing CSV URLS');
                }
                blocks = getDashboardCsvResultsBlocks({
                    ...getBlocksArgs,
                    csvUrls,
                });
            } else {
                throw new Error('Not implemented');
            }
            await slackClient.postMessage({
                organizationUuid,
                text: name,
                channel,
                blocks,
            });
        }
        analytics.track({
            event: 'scheduler_notification_job.completed',
            anonymousId: LightdashAnalytics.anonymousId,
            properties: {
                jobId,
                schedulerId: schedulerUuid,
                schedulerTargetId: schedulerSlackTargetUuid,
                type: 'slack',
                format,
                resourceType:
                    pageType === LightdashPage.CHART ? 'chart' : 'dashboard',
            },
        });
        await schedulerService.logSchedulerJob({
            task: 'sendSlackNotification',
            schedulerUuid,
            jobId,
            jobGroup: notification.jobGroup,

            scheduledTime,
            target: channel,
            targetType: 'slack',
            status: SchedulerJobStatus.COMPLETED,
        });
    } catch (e) {
        analytics.track({
            event: 'scheduler_notification_job.failed',
            anonymousId: LightdashAnalytics.anonymousId,
            properties: {
                error: `${e}`,
                jobId,
                schedulerId: schedulerUuid,
                schedulerTargetId: schedulerSlackTargetUuid,
                type: 'slack',
            },
        });
        await schedulerService.logSchedulerJob({
            task: 'sendSlackNotification',
            schedulerUuid,
            jobId,
            jobGroup: notification.jobGroup,

            scheduledTime,
            targetType: 'slack',
            status: SchedulerJobStatus.ERROR,
            details: { error: e.message },
        });

        throw e; // Cascade error to it can be retried by graphile
    }
};

export const testAndCompileProject = async (
    jobId: string,
    scheduledTime: Date,
    payload: CompileProjectPayload,
) => {
    const baseLog: Pick<SchedulerLog, 'task' | 'jobId' | 'scheduledTime'> = {
        task: 'compileProject',
        jobId,
        scheduledTime,
    };
    try {
        const user = await userService.getSessionByUserUuid(
            payload.createdByUserUuid,
        );

        await schedulerService.logSchedulerJob({
            ...baseLog,
            details: { createdByUserUuid: payload.createdByUserUuid },
            status: SchedulerJobStatus.STARTED,
        });

        await projectService.testAndCompileProject(
            user,
            payload.projectUuid,
            getRequestMethod(payload.requestMethod),
            payload.jobUuid,
        );

        await schedulerService.logSchedulerJob({
            ...baseLog,
            details: {},
            status: SchedulerJobStatus.COMPLETED,
        });

        schedulerClient.generateValidation({
            userUuid: payload.createdByUserUuid,
            projectUuid: payload.projectUuid,
            context: 'test_and_compile',
            organizationUuid: user.organizationUuid,
        });
    } catch (e) {
        await schedulerService.logSchedulerJob({
            ...baseLog,
            status: SchedulerJobStatus.ERROR,
            details: { createdByUserUuid: payload.createdByUserUuid, error: e },
        });
        throw e;
    }
};

export const compileProject = async (
    jobId: string,
    scheduledTime: Date,
    payload: CompileProjectPayload,
) => {
    const baseLog: Pick<SchedulerLog, 'task' | 'jobId' | 'scheduledTime'> = {
        task: 'compileProject',
        jobId,
        scheduledTime,
    };
    try {
        const user = await userService.getSessionByUserUuid(
            payload.createdByUserUuid,
        );

        await schedulerService.logSchedulerJob({
            ...baseLog,
            details: { createdByUserUuid: payload.createdByUserUuid },
            status: SchedulerJobStatus.STARTED,
        });

        await projectService.compileProject(
            user,
            payload.projectUuid,
            getRequestMethod(payload.requestMethod),
            payload.jobUuid,
        );
        await schedulerService.logSchedulerJob({
            ...baseLog,
            details: {},
            status: SchedulerJobStatus.COMPLETED,
        });

        schedulerClient.generateValidation({
            projectUuid: payload.projectUuid,
            context: 'dbt_refresh',
            userUuid: payload.createdByUserUuid,
            organizationUuid: user.organizationUuid,
        });
    } catch (e) {
        await schedulerService.logSchedulerJob({
            ...baseLog,
            status: SchedulerJobStatus.ERROR,
            details: { createdByUserUuid: payload.createdByUserUuid, error: e },
        });
        throw e;
    }
};

export const validateProject = async (
    jobId: string,
    scheduledTime: Date,
    payload: ValidateProjectPayload,
) => {
    await schedulerService.logSchedulerJob({
        task: 'validateProject',
        jobId,
        scheduledTime,
        status: SchedulerJobStatus.STARTED,
    });

    analytics.track({
        event: 'validation.run',
        userId: payload.userUuid,
        properties: {
            context: payload.context,
            organizationId: payload.organizationUuid,
            projectId: payload.projectUuid,
        },
    });
    try {
        const errors = await validationService.generateValidation(
            payload.projectUuid,
            payload.explores,
        );

        const contentIds = errors.map((validation) => {
            if (isChartValidationError(validation)) return validation.chartUuid;
            if (isDashboardValidationError(validation))
                return validation.dashboardUuid;

            return validation.name;
        });

        await validationService.storeValidation(
            payload.projectUuid,
            errors,
            payload.explores ? jobId : undefined,
        );

        analytics.track({
            event: 'validation.completed',
            userId: payload.userUuid,
            properties: {
                context: payload.context,
                organizationId: payload.organizationUuid,
                projectId: payload.projectUuid,
                numContentAffected: new Set(contentIds).size,
                numErrorsDetected: errors.length,
            },
        });

        await schedulerService.logSchedulerJob({
            task: 'validateProject',
            jobId,
            scheduledTime,
            status: SchedulerJobStatus.COMPLETED,
        });
    } catch (e) {
        analytics.track({
            event: 'validation.error',
            userId: payload.userUuid,
            properties: {
                context: payload.context,
                organizationId: payload.organizationUuid,
                projectId: payload.projectUuid,
                error: e.message,
            },
        });

        await schedulerService.logSchedulerJob({
            task: 'validateProject',
            jobId,
            scheduledTime,
            status: SchedulerJobStatus.ERROR,
            details: { error: e.message },
        });
    }
};
export const downloadCsv = async (
    jobId: string,
    scheduledTime: Date,
    payload: DownloadCsvPayload,
) => {
    const baseLog: Pick<SchedulerLog, 'task' | 'jobId' | 'scheduledTime'> = {
        task: 'downloadCsv',
        jobId,
        scheduledTime,
    };
    try {
        await schedulerService.logSchedulerJob({
            ...baseLog,
            details: { createdByUserUuid: payload.userUuid },
            status: SchedulerJobStatus.STARTED,
        });

        const fileUrl = await csvService.downloadCsv(jobId, payload);
        await schedulerService.logSchedulerJob({
            ...baseLog,
            details: { fileUrl, createdByUserUuid: payload.userUuid },
            status: SchedulerJobStatus.COMPLETED,
        });
    } catch (e) {
        await schedulerService.logSchedulerJob({
            ...baseLog,
            status: SchedulerJobStatus.ERROR,
            details: { createdByUserUuid: payload.userUuid, error: e },
        });
        throw e; // Cascade error to it can be retried by graphile
    }
};

export const sendEmailNotification = async (
    jobId: string,
    notification: EmailNotificationPayload,
) => {
    const { schedulerUuid, schedulerEmailTargetUuid, scheduledTime } =
        notification;

    analytics.track({
        event: 'scheduler_notification_job.started',
        anonymousId: LightdashAnalytics.anonymousId,
        properties: {
            jobId,
            schedulerId: schedulerUuid,
            schedulerTargetId: schedulerEmailTargetUuid,
            type: 'email',
        },
    });

    try {
        const scheduler =
            await schedulerService.schedulerModel.getSchedulerAndTargets(
                schedulerUuid,
            );
        const { format, savedChartUuid, dashboardUuid, name, targets } =
            scheduler;

        const target = targets
            .filter(isEmailTarget)
            .find(
                (t) => t.schedulerEmailTargetUuid === schedulerEmailTargetUuid,
            );

        if (!target) {
            throw new Error('Email destination not found');
        }
        const { recipient } = target;
        await schedulerService.logSchedulerJob({
            task: 'sendEmailNotification',
            schedulerUuid,
            jobId,
            jobGroup: notification.jobGroup,

            scheduledTime,
            target: recipient,
            targetType: 'email',
            status: SchedulerJobStatus.STARTED,
        });

        // Backwards compatibility for old scheduled deliveries
        const { url, details, pageType, imageUrl, csvUrl, csvUrls } =
            notification.page ??
            (await getNotificationPageData(scheduler, jobId));
        const schedulerUrl = `${url}?scheduler_uuid=${schedulerUuid}`;

        if (format === SchedulerFormat.IMAGE) {
            if (imageUrl === undefined) {
                throw new Error('Missing image URL');
            }
            await emailClient.sendImageNotificationEmail(
                recipient,
                name,
                details.name,
                details.description || '',
                new Date().toLocaleDateString('en-GB'),
                getHumanReadableCronExpression(scheduler.cron),
                imageUrl,
                url,
                schedulerUrl,
            );
        } else if (savedChartUuid) {
            if (csvUrl === undefined) {
                throw new Error('Missing CSV URL');
            }
            await emailClient.sendChartCsvNotificationEmail(
                recipient,
                name,
                details.name,
                details.description || '',
                new Date().toLocaleDateString('en-GB'),
                getHumanReadableCronExpression(scheduler.cron),
                csvUrl,
                url,
                schedulerUrl,
            );
        } else if (dashboardUuid) {
            if (csvUrls === undefined) {
                throw new Error('Missing CSV URLS');
            }
            await emailClient.sendDashboardCsvNotificationEmail(
                recipient,
                name,
                details.name,
                details.description || '',
                new Date().toLocaleDateString('en-GB'),
                getHumanReadableCronExpression(scheduler.cron),
                csvUrls,
                url,
                schedulerUrl,
            );
        } else {
            throw new Error('Not implemented');
        }

        analytics.track({
            event: 'scheduler_notification_job.completed',
            anonymousId: LightdashAnalytics.anonymousId,
            properties: {
                jobId,
                schedulerId: schedulerUuid,
                schedulerTargetId: schedulerEmailTargetUuid,
                type: 'email',
                format,
                resourceType:
                    pageType === LightdashPage.CHART ? 'chart' : 'dashboard',
            },
        });
        await schedulerService.logSchedulerJob({
            task: 'sendEmailNotification',
            schedulerUuid,
            jobId,
            jobGroup: notification.jobGroup,

            scheduledTime,
            target: recipient,
            targetType: 'email',
            status: SchedulerJobStatus.COMPLETED,
        });
    } catch (e) {
        analytics.track({
            event: 'scheduler_notification_job.failed',
            anonymousId: LightdashAnalytics.anonymousId,
            properties: {
                error: `${e}`,
                jobId,
                schedulerId: schedulerUuid,
                schedulerTargetId: schedulerEmailTargetUuid,
                type: 'email',
            },
        });
        await schedulerService.logSchedulerJob({
            task: 'sendEmailNotification',
            schedulerUuid,
            jobId,
            jobGroup: notification.jobGroup,
            scheduledTime,
            targetType: 'email',
            status: SchedulerJobStatus.ERROR,
            details: { error: e.message },
        });

        throw e; // Cascade error to it can be retried by graphile
    }
};

export const uploadGsheets = async (
    jobId: string,
    notification: GsheetsNotificationPayload,
) => {
    const { schedulerUuid, scheduledTime } = notification;

    analytics.track({
        event: 'scheduler_notification_job.started',
        anonymousId: LightdashAnalytics.anonymousId,
        properties: {
            jobId,
            schedulerId: schedulerUuid,
            schedulerTargetId: undefined,
            type: 'gsheets',
        },
    });

    try {
        const scheduler =
            await schedulerService.schedulerModel.getSchedulerAndTargets(
                schedulerUuid,
            );
        const { format, savedChartUuid, dashboardUuid } = scheduler;

        const gdriveId = isSchedulerGsheetsOptions(scheduler.options)
            ? scheduler.options.gdriveId
            : undefined;
        if (gdriveId === undefined) {
            throw new Error('Missing gdriveId');
        }

        await schedulerService.logSchedulerJob({
            task: 'uploadGsheets',
            schedulerUuid,
            jobId,
            jobGroup: notification.jobGroup,
            scheduledTime,
            target: gdriveId,
            targetType: 'gsheets',
            status: SchedulerJobStatus.STARTED,
        });
        const user = await userService.getSessionByUserUuid(
            scheduler.createdBy,
        );

        if (format !== SchedulerFormat.GSHEETS) {
            throw new Error(
                `Unable to process format ${format} on sendGdriveNotification`,
            );
        } else if (savedChartUuid) {
            const rows = await projectService.getResultsForChart(
                user,
                savedChartUuid,
            );

            // TODO use csv().fromStream to do stream reading/writting on gsheets
            const refreshToken = await userService.getRefreshToken(
                scheduler.createdBy,
            );
<<<<<<< HEAD

            await googleDriveClient.uploadMetadata(
                refreshToken,
                gdriveId,
                getHumanReadableCronExpression(scheduler.cron),
            );
            await googleDriveClient.appendToSheet(
                refreshToken,
                gdriveId,
                csvContent,
            );
=======
            await googleDriveClient.appendToSheet(refreshToken, gdriveId, rows);
>>>>>>> cd3d5590
        } else if (dashboardUuid) {
            const dashboard = await dashboardService.getById(
                user,
                dashboardUuid,
            );
            const chartUuids = dashboard.tiles.reduce<string[]>((acc, tile) => {
                if (
                    isDashboardChartTileType(tile) &&
                    tile.properties.savedChartUuid
                ) {
                    return [...acc, tile.properties.savedChartUuid];
                }
                return acc;
            }, []);

            const refreshToken = await userService.getRefreshToken(
                scheduler.createdBy,
            );
<<<<<<< HEAD

            await googleDriveClient.uploadMetadata(
                refreshToken,
                gdriveId,
                getHumanReadableCronExpression(scheduler.cron),
                csvUrls.map((c) => c.filename),
            );

            const googleUploadPromises = csvUrls.map(async (cu) => {
                const csvContent = await csv().fromFile(cu.localPath);
=======
>>>>>>> cd3d5590

            // We want to process all charts in sequence, so we don't load all chart results in memory
            chartUuids.reduce(async (promise, chartUuid) => {
                await promise;
                const rows = await projectService.getResultsForChart(
                    user,
                    chartUuid,
                );

                const tile = dashboard.tiles.find(
                    (t) =>
                        isDashboardChartTileType(t) &&
                        t.properties.savedChartUuid === chartUuid,
                );
                const chartName =
                    tile && isDashboardChartTileType(tile)
                        ? tile.properties.chartName
                        : undefined;
                const tabName = await googleDriveClient.createNewTab(
                    refreshToken,
                    gdriveId,
                    tile?.properties.title || chartName || chartUuid,
                );

                await googleDriveClient.appendToSheet(
                    refreshToken,
                    gdriveId,
                    rows,
                    tabName,
                );
            }, Promise.resolve());
        } else {
            throw new Error('Not implemented');
        }

        analytics.track({
            event: 'scheduler_notification_job.completed',
            anonymousId: LightdashAnalytics.anonymousId,
            properties: {
                jobId,
                schedulerId: schedulerUuid,
                schedulerTargetId: undefined,
                type: 'gsheets',
                format,
                resourceType: savedChartUuid ? 'chart' : 'dashboard',
            },
        });
        await schedulerService.logSchedulerJob({
            task: 'uploadGsheets',
            schedulerUuid,
            jobId,
            jobGroup: notification.jobGroup,
            scheduledTime,
            target: gdriveId,
            targetType: 'gsheets',
            status: SchedulerJobStatus.COMPLETED,
        });
    } catch (e) {
        analytics.track({
            event: 'scheduler_notification_job.failed',
            anonymousId: LightdashAnalytics.anonymousId,
            properties: {
                error: `${e}`,
                jobId,
                schedulerId: schedulerUuid,
                schedulerTargetId: undefined,
                type: 'gsheets',
            },
        });
        await schedulerService.logSchedulerJob({
            task: 'uploadGsheets',
            schedulerUuid,
            jobId,
            jobGroup: notification.jobGroup,
            scheduledTime,
            targetType: 'gsheets',
            status: SchedulerJobStatus.ERROR,
            details: { error: e.message },
        });

        throw e; // Cascade error to it can be retried by graphile
    }
};

const logScheduledTarget = async (
    format: SchedulerFormat,
    target: SchedulerSlackTarget | SchedulerEmailTarget | undefined,
    targetJobId: string,
    schedulerUuid: string,
    jobId: string,
    scheduledTime: Date,
) => {
    if (format === SchedulerFormat.GSHEETS) {
        await schedulerService.logSchedulerJob({
            task: 'uploadGsheets',
            target: undefined,
            targetType: 'gsheets',
            jobId: targetJobId,
            schedulerUuid,
            jobGroup: jobId,
            scheduledTime,
            status: SchedulerJobStatus.SCHEDULED,
        });
        return;
    }
    if (target === undefined) {
        Logger.error(`Missing target for scheduler format ${format}`);
        return;
    }
    const getTargetDetails = (): Pick<
        CreateSchedulerLog,
        'task' | 'target' | 'targetType'
    > => {
        if (isSlackTarget(target)) {
            return {
                task: 'sendSlackNotification',
                target: target.channel,
                targetType: 'slack',
            };
        }
        return {
            task: 'sendEmailNotification',
            target: target.recipient,
            targetType: 'email',
        };
    };
    const { task, target: jobTarget, targetType } = getTargetDetails();

    await schedulerService.logSchedulerJob({
        task,
        target: jobTarget,
        targetType,
        jobId: targetJobId,
        schedulerUuid,
        jobGroup: jobId,
        scheduledTime,
        status: SchedulerJobStatus.SCHEDULED,
    });
};
export const handleScheduledDelivery = async (
    jobId: string,
    scheduledTime: Date,
    { schedulerUuid }: ScheduledDeliveryPayload,
) => {
    try {
        analytics.track({
            event: 'scheduler_job.started',
            anonymousId: LightdashAnalytics.anonymousId,
            properties: {
                jobId,
                schedulerId: schedulerUuid,
            },
        });
        await schedulerService.logSchedulerJob({
            task: 'handleScheduledDelivery',
            schedulerUuid,
            jobId,
            jobGroup: jobId,
            scheduledTime,
            status: SchedulerJobStatus.STARTED,
        });

        const scheduler =
            await schedulerService.schedulerModel.getSchedulerAndTargets(
                schedulerUuid,
            );

        const page =
            scheduler.format === SchedulerFormat.GSHEETS
                ? undefined
                : await getNotificationPageData(scheduler, jobId);
        const scheduledJobs =
            await schedulerClient.generateJobsForSchedulerTargets(
                scheduledTime,
                scheduler,
                page,
                jobId,
            );

        // Create scheduled jobs for targets
        scheduledJobs.map(async ({ target, jobId: targetJobId }) => {
            logScheduledTarget(
                scheduler.format,
                target,
                targetJobId,
                schedulerUuid,
                jobId,
                scheduledTime,
            );
        });

        await schedulerService.logSchedulerJob({
            task: 'handleScheduledDelivery',
            schedulerUuid,
            jobId,
            jobGroup: jobId,
            scheduledTime,
            status: SchedulerJobStatus.COMPLETED,
        });

        analytics.track({
            event: 'scheduler_job.completed',
            anonymousId: LightdashAnalytics.anonymousId,
            properties: {
                jobId,
                schedulerId: schedulerUuid,
            },
        });
    } catch (e) {
        analytics.track({
            event: 'scheduler_job.failed',
            anonymousId: LightdashAnalytics.anonymousId,
            properties: {
                jobId,
                schedulerId: schedulerUuid,
            },
        });
        await schedulerService.logSchedulerJob({
            task: 'handleScheduledDelivery',
            schedulerUuid,
            jobId,
            jobGroup: jobId,
            scheduledTime,
            status: SchedulerJobStatus.ERROR,
            details: { error: e.message },
        });

        throw e; // Cascade error to it can be retried by graphile
    }
};<|MERGE_RESOLUTION|>--- conflicted
+++ resolved
@@ -39,7 +39,6 @@
     schedulerClient,
     slackClient,
 } from '../clients/clients';
-import { GoogleDriveClient } from '../clients/Google/GoogleDriveClient';
 import {
     getChartAndDashboardBlocks,
     getChartCsvResultsBlocks,
@@ -818,25 +817,16 @@
                 savedChartUuid,
             );
 
-            // TODO use csv().fromStream to do stream reading/writting on gsheets
             const refreshToken = await userService.getRefreshToken(
                 scheduler.createdBy,
             );
-<<<<<<< HEAD
-
             await googleDriveClient.uploadMetadata(
                 refreshToken,
                 gdriveId,
                 getHumanReadableCronExpression(scheduler.cron),
             );
-            await googleDriveClient.appendToSheet(
-                refreshToken,
-                gdriveId,
-                csvContent,
-            );
-=======
+
             await googleDriveClient.appendToSheet(refreshToken, gdriveId, rows);
->>>>>>> cd3d5590
         } else if (dashboardUuid) {
             const dashboard = await dashboardService.getById(
                 user,
@@ -855,19 +845,33 @@
             const refreshToken = await userService.getRefreshToken(
                 scheduler.createdBy,
             );
-<<<<<<< HEAD
+
+            const chartNames = chartUuids.reduce<Record<string, string>>(
+                (acc, chartUuid) => {
+                    const tile = dashboard.tiles.find(
+                        (t) =>
+                            isDashboardChartTileType(t) &&
+                            t.properties.savedChartUuid === chartUuid,
+                    );
+                    const chartName =
+                        tile && isDashboardChartTileType(tile)
+                            ? tile.properties.chartName
+                            : undefined;
+                    return {
+                        ...acc,
+                        chartUuid:
+                            tile?.properties.title || chartName || chartUuid,
+                    };
+                },
+                {},
+            );
 
             await googleDriveClient.uploadMetadata(
                 refreshToken,
                 gdriveId,
                 getHumanReadableCronExpression(scheduler.cron),
-                csvUrls.map((c) => c.filename),
-            );
-
-            const googleUploadPromises = csvUrls.map(async (cu) => {
-                const csvContent = await csv().fromFile(cu.localPath);
-=======
->>>>>>> cd3d5590
+                Object.values(chartNames),
+            );
 
             // We want to process all charts in sequence, so we don't load all chart results in memory
             chartUuids.reduce(async (promise, chartUuid) => {
@@ -877,19 +881,10 @@
                     chartUuid,
                 );
 
-                const tile = dashboard.tiles.find(
-                    (t) =>
-                        isDashboardChartTileType(t) &&
-                        t.properties.savedChartUuid === chartUuid,
-                );
-                const chartName =
-                    tile && isDashboardChartTileType(tile)
-                        ? tile.properties.chartName
-                        : undefined;
                 const tabName = await googleDriveClient.createNewTab(
                     refreshToken,
                     gdriveId,
-                    tile?.properties.title || chartName || chartUuid,
+                    chartNames[chartUuid] || chartUuid,
                 );
 
                 await googleDriveClient.appendToSheet(
