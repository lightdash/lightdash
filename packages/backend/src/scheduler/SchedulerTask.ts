import {
    assertUnreachable,
    CompileProjectPayload,
    CreateSchedulerAndTargets,
    CreateSchedulerLog,
    CreateSchedulerTarget,
    DownloadCsvPayload,
    EmailNotificationPayload,
    FieldReferenceError,
    friendlyName,
    getCustomLabelsFromTableConfig,
    getHiddenTableFields,
    getHumanReadableCronExpression,
    getItemMap,
    getRequestMethod,
    getSchedulerUuid,
    GsheetsNotificationPayload,
    isChartValidationError,
    isCreateScheduler,
    isCreateSchedulerSlackTarget,
    isDashboardChartTileType,
    isDashboardScheduler,
    isDashboardValidationError,
    isSchedulerCsvOptions,
    isSchedulerGsheetsOptions,
    isSchedulerImageOptions,
    isTableChartConfig,
    LightdashPage,
    NotEnoughResults,
    NotFoundError,
    NotificationFrequency,
    NotificationPayloadBase,
    operatorAction,
    ScheduledDeliveryPayload,
    SchedulerAndTargets,
    SchedulerFilterRule,
    SchedulerFormat,
    SchedulerJobStatus,
    SchedulerLog,
    SessionUser,
    SlackNotificationPayload,
    ThresholdOperator,
    ThresholdOptions,
    UnexpectedDatabaseError,
    UploadMetricGsheetPayload,
    ValidateProjectPayload,
} from '@lightdash/common';
import { nanoid } from 'nanoid';
import slackifyMarkdown from 'slackify-markdown';
import {
    DownloadCsv,
    LightdashAnalytics,
    parseAnalyticsLimit,
    QueryExecutionContext,
} from '../analytics/LightdashAnalytics';
import { S3Client } from '../clients/Aws/s3';
import EmailClient from '../clients/EmailClient/EmailClient';
import { GoogleDriveClient } from '../clients/Google/GoogleDriveClient';
import { SlackClient } from '../clients/Slack/SlackClient';
import {
    getChartAndDashboardBlocks,
    getChartCsvResultsBlocks,
    getChartThresholdAlertBlocks,
    getDashboardCsvResultsBlocks,
    getNotificationChannelErrorBlocks,
} from '../clients/Slack/SlackMessageBlocks';
import { LightdashConfig } from '../config/parseConfig';
import Logger from '../logging/logger';
import { CsvService } from '../services/CsvService/CsvService';
import { DashboardService } from '../services/DashboardService/DashboardService';
import { ProjectService } from '../services/ProjectService/ProjectService';
import { SchedulerService } from '../services/SchedulerService/SchedulerService';
import { UnfurlService } from '../services/UnfurlService/UnfurlService';
import { UserService } from '../services/UserService';
import { ValidationService } from '../services/ValidationService/ValidationService';
import { SchedulerClient } from './SchedulerClient';

type SchedulerTaskArguments = {
    lightdashConfig: LightdashConfig;
    analytics: LightdashAnalytics;
    csvService: CsvService;
    dashboardService: DashboardService;
    projectService: ProjectService;
    schedulerService: SchedulerService;
    unfurlService: UnfurlService;
    userService: UserService;
    validationService: ValidationService;
    emailClient: EmailClient;
    googleDriveClient: GoogleDriveClient;
    s3Client: S3Client;
    schedulerClient: SchedulerClient;
    slackClient: SlackClient;
};

export default class SchedulerTask {
    protected readonly lightdashConfig: LightdashConfig;

    protected readonly analytics: LightdashAnalytics;

    protected readonly csvService: CsvService;

    protected readonly dashboardService: DashboardService;

    protected readonly projectService: ProjectService;

    protected readonly schedulerService: SchedulerService;

    protected readonly unfurlService: UnfurlService;

    protected readonly userService: UserService;

    protected readonly validationService: ValidationService;

    protected readonly emailClient: EmailClient;

    protected readonly googleDriveClient: GoogleDriveClient;

    protected readonly s3Client: S3Client;

    protected readonly schedulerClient: SchedulerClient;

    protected readonly slackClient: SlackClient;

    constructor(args: SchedulerTaskArguments) {
        this.lightdashConfig = args.lightdashConfig;
        this.analytics = args.analytics;
        this.csvService = args.csvService;
        this.dashboardService = args.dashboardService;
        this.projectService = args.projectService;
        this.schedulerService = args.schedulerService;
        this.unfurlService = args.unfurlService;
        this.userService = args.userService;
        this.validationService = args.validationService;
        this.emailClient = args.emailClient;
        this.googleDriveClient = args.googleDriveClient;
        this.s3Client = args.s3Client;
        this.schedulerClient = args.schedulerClient;
        this.slackClient = args.slackClient;
    }

    protected async getChartOrDashboard(
        chartUuid: string | null,
        dashboardUuid: string | null,
        schedulerUuid: string | undefined,
        sendNowSchedulerFilters: SchedulerFilterRule[] | undefined,
    ) {
        if (chartUuid) {
            const chart =
                await this.schedulerService.savedChartModel.getSummary(
                    chartUuid,
                );
            return {
                url: `${this.lightdashConfig.siteUrl}/projects/${chart.projectUuid}/saved/${chartUuid}`,
                minimalUrl: `${this.lightdashConfig.siteUrl}/minimal/projects/${chart.projectUuid}/saved/${chartUuid}`,
                details: {
                    name: chart.name,
                    description: chart.description,
                },
                pageType: LightdashPage.CHART,
                organizationUuid: chart.organizationUuid,
                projectUuid: chart.projectUuid,
            };
        }

        if (dashboardUuid) {
            const dashboard =
                await this.schedulerService.dashboardModel.getById(
                    dashboardUuid,
                );

            return {
                url: `${this.lightdashConfig.siteUrl}/projects/${dashboard.projectUuid}/dashboards/${dashboardUuid}/view`,
                minimalUrl: `${this.lightdashConfig.siteUrl}/minimal/projects/${
                    dashboard.projectUuid
                }/dashboards/${dashboardUuid}${
                    schedulerUuid ? `?schedulerUuid=${schedulerUuid}` : ''
                }${
                    sendNowSchedulerFilters
                        ? `?sendNowchedulerFilters=${encodeURI(
                              JSON.stringify(sendNowSchedulerFilters),
                          )}`
                        : ''
                }`,
                details: {
                    name: dashboard.name,
                    description: dashboard.description,
                },
                pageType: LightdashPage.DASHBOARD,
                organizationUuid: dashboard.organizationUuid,
                projectUuid: dashboard.projectUuid,
            };
        }

        throw new Error("Chart or dashboard can't be both undefined");
    }

    protected async getNotificationPageData(
        scheduler: CreateSchedulerAndTargets,
        jobId: string,
    ): Promise<NotificationPayloadBase['page']> {
        const {
            createdBy: userUuid,
            savedChartUuid,
            dashboardUuid,
            format,
            options,
        } = scheduler;

        let imageUrl;
        let csvUrl;
        let csvUrls;
        let pdfFile;

        const schedulerUuid =
            'schedulerUuid' in scheduler &&
            typeof scheduler.schedulerUuid === 'string'
                ? scheduler.schedulerUuid
                : undefined;

        const sendNowSchedulerFilters =
            !schedulerUuid && isDashboardScheduler(scheduler)
                ? scheduler.filters
                : undefined;

        const {
            url,
            minimalUrl,
            pageType,
            details,
            organizationUuid,
            projectUuid,
        } = await this.getChartOrDashboard(
            savedChartUuid,
            dashboardUuid,
            schedulerUuid,
            sendNowSchedulerFilters,
        );

        switch (format) {
            case SchedulerFormat.IMAGE:
                try {
                    const imageId = `slack-image-notification-${nanoid()}`;
                    const imageOptions = isSchedulerImageOptions(
                        scheduler.options,
                    )
                        ? scheduler.options
                        : undefined;
                    const unfurlImage = await this.unfurlService.unfurlImage({
                        url: minimalUrl,
                        lightdashPage: pageType,
                        imageId,
                        authUserUuid: userUuid,
                        withPdf: imageOptions?.withPdf,
                        gridWidth:
                            isDashboardScheduler(scheduler) &&
                            scheduler.customViewportWidth
                                ? scheduler.customViewportWidth
                                : undefined,
                    });
                    if (unfurlImage.imageUrl === undefined) {
                        throw new Error('Unable to unfurl image');
                    }
                    pdfFile = unfurlImage.pdfPath;
                    imageUrl = unfurlImage.imageUrl;
                } catch (error) {
                    if (this.slackClient.isEnabled) {
                        await this.slackClient.postMessageToNotificationChannel(
                            {
                                organizationUuid,
                                text: `Error sending Scheduled Delivery: ${scheduler.name}`,
                                blocks: getNotificationChannelErrorBlocks(
                                    scheduler.name,
                                    error,
                                ),
                            },
                        );
                    }

                    throw error;
                }
                break;
            case SchedulerFormat.GSHEETS:
                // We don't generate CSV files for Google sheets on handleNotification task,
                // instead we directly upload the data from the row results in the uploadGsheets task
                throw new Error("Don't fetch csv for gsheets");
            case SchedulerFormat.CSV:
                const user = await this.userService.getSessionByUserUuid(
                    userUuid,
                );
                const csvOptions = isSchedulerCsvOptions(options)
                    ? options
                    : undefined;

                const baseAnalyticsProperties: DownloadCsv['properties'] = {
                    jobId,
                    userId: userUuid,
                    organizationId: user.organizationUuid,
                    projectId: projectUuid,
                    fileType: SchedulerFormat.CSV,
                    values: csvOptions?.formatted ? 'formatted' : 'raw',
                    limit: parseAnalyticsLimit(csvOptions?.limit),
                    storage: this.s3Client.isEnabled() ? 's3' : 'local',
                };

                try {
                    if (savedChartUuid) {
                        csvUrl = await this.csvService.getCsvForChart(
                            user,
                            savedChartUuid,
                            csvOptions,
                            jobId,
                        );
                    } else if (dashboardUuid) {
                        this.analytics.track({
                            event: 'download_results.started',
                            userId: userUuid,
                            properties: {
                                ...baseAnalyticsProperties,
                                context: 'scheduled delivery dashboard',
                            },
                        });

                        csvUrls = await this.csvService.getCsvsForDashboard(
                            user,
                            dashboardUuid,
                            csvOptions,
                            isDashboardScheduler(scheduler)
                                ? scheduler.filters
                                : undefined,
                        );

                        this.analytics.track({
                            event: 'download_results.completed',
                            userId: userUuid,
                            properties: {
                                ...baseAnalyticsProperties,
                                context: 'scheduled delivery dashboard',
                                numCharts: csvUrls.length,
                            },
                        });
                    } else {
                        throw new Error('Not implemented');
                    }
                } catch (e) {
                    Logger.error(
                        `Unable to download CSV on scheduled task: ${e}`,
                    );

                    if (this.slackClient.isEnabled) {
                        await this.slackClient.postMessageToNotificationChannel(
                            {
                                organizationUuid,
                                text: `Error sending Scheduled Delivery: ${scheduler.name}`,
                                blocks: getNotificationChannelErrorBlocks(
                                    scheduler.name,
                                    e,
                                ),
                            },
                        );
                    }

                    this.analytics.track({
                        event: 'download_results.error',
                        userId: userUuid,
                        properties: {
                            ...baseAnalyticsProperties,
                            error: `${e}`,
                        },
                    });
                    throw e; // cascade error
                }
                break;
            default:
                return assertUnreachable(
                    format,
                    `Format ${format} is not supported for scheduled delivery`,
                );
        }

        return {
            url,
            pageType,
            details,
            organizationUuid,
            imageUrl,
            csvUrl,
            csvUrls,
            pdfFile,
        };
    }

    protected async sendSlackNotification(
        jobId: string,
        notification: SlackNotificationPayload,
    ) {
        const {
            schedulerUuid,
            schedulerSlackTargetUuid,
            channel,
            scheduledTime,
            scheduler,
        } = notification;
        this.analytics.track({
            event: 'scheduler_notification_job.started',
            anonymousId: LightdashAnalytics.anonymousId,
            properties: {
                jobId,
                schedulerId: schedulerUuid,
                schedulerTargetId: schedulerSlackTargetUuid,
                type: 'slack',
                sendNow: schedulerUuid === undefined,
                isThresholdAlert: scheduler.thresholds !== undefined,
            },
        });

        try {
            if (!this.slackClient.isEnabled) {
                throw new Error('Slack app is not configured');
            }

            const {
                format,
                savedChartUuid,
                dashboardUuid,
                name,
                cron,
                thresholds,
            } = scheduler;

            await this.schedulerService.logSchedulerJob({
                task: 'sendSlackNotification',
                schedulerUuid,
                jobId,
                jobGroup: notification.jobGroup,

                scheduledTime,
                target: channel,
                targetType: 'slack',
                status: SchedulerJobStatus.STARTED,
            });

            // Backwards compatibility for old scheduled deliveries
            const notificationPageData =
                notification.page ??
                (await this.getNotificationPageData(scheduler, jobId));

            const {
                url,
                details,
                pageType,
                organizationUuid,
                imageUrl,
                csvUrl,
                csvUrls,
                // pdfFile, // TODO: add pdf to slack
            } = notificationPageData;

            const getBlocksArgs = {
                title: name,
                name: details.name,
                description: details.description,
                message:
                    scheduler.message && slackifyMarkdown(scheduler.message),
                ctaUrl: url,
                footerMarkdown: `This is a <${url}?scheduler_uuid=${
                    schedulerUuid || ''
                }|scheduled delivery> ${getHumanReadableCronExpression(
                    cron,
                )} from Lightdash\n${
                    this.s3Client.getExpirationWarning()?.slack || ''
                }`,
            };

            if (thresholds !== undefined && thresholds.length > 0) {
                // We assume the threshold is possitive , so we don't need to get results here
                if (savedChartUuid) {
                    const blocks = getChartThresholdAlertBlocks({
                        ...getBlocksArgs,
                        footerMarkdown: `This is a <${url}?threshold_uuid=${
                            schedulerUuid || ''
                        }|data alert> sent by Lightdash. For security reasons, delivered files expire after ${
                            this.s3Client.getExpirationWarning()?.days || 3
                        } days`,
                        imageUrl,
                        thresholds,
                    });
                    await this.slackClient.postMessage({
                        organizationUuid,
                        text: name,
                        channel,
                        blocks,
                    });
                } else {
                    throw new Error('Not implemented');
                }
            } else if (format === SchedulerFormat.IMAGE) {
                if (imageUrl === undefined) {
                    throw new Error('Missing image URL');
                }

                const blocks = getChartAndDashboardBlocks({
                    ...getBlocksArgs,
                    imageUrl,
                });

                await this.slackClient.postMessage({
                    organizationUuid,
                    text: name,
                    channel,
                    blocks,
                });
            } else {
                let blocks;
                if (savedChartUuid) {
                    if (csvUrl === undefined) {
                        throw new Error('Missing CSV URL');
                    }

                    blocks = getChartCsvResultsBlocks({
                        ...getBlocksArgs,
                        csvUrl:
                            csvUrl.path !== '#no-results'
                                ? csvUrl.path
                                : undefined,
                    });
                } else if (dashboardUuid) {
                    if (csvUrls === undefined) {
                        throw new Error('Missing CSV URLS');
                    }
                    blocks = getDashboardCsvResultsBlocks({
                        ...getBlocksArgs,
                        csvUrls,
                    });
                } else {
                    throw new Error('Not implemented');
                }
                await this.slackClient.postMessage({
                    organizationUuid,
                    text: name,
                    channel,
                    blocks,
                });
            }
            this.analytics.track({
                event: 'scheduler_notification_job.completed',
                anonymousId: LightdashAnalytics.anonymousId,
                properties: {
                    jobId,
                    schedulerId: schedulerUuid,
                    schedulerTargetId: schedulerSlackTargetUuid,
                    type: 'slack',
                    format,
                    resourceType:
                        pageType === LightdashPage.CHART
                            ? 'chart'
                            : 'dashboard',
                    sendNow: schedulerUuid === undefined,
                    isThresholdAlert: scheduler.thresholds !== undefined,
                },
            });
            await this.schedulerService.logSchedulerJob({
                task: 'sendSlackNotification',
                schedulerUuid,
                jobId,
                jobGroup: notification.jobGroup,

                scheduledTime,
                target: channel,
                targetType: 'slack',
                status: SchedulerJobStatus.COMPLETED,
            });
        } catch (e) {
            this.analytics.track({
                event: 'scheduler_notification_job.failed',
                anonymousId: LightdashAnalytics.anonymousId,
                properties: {
                    error: `${e}`,
                    jobId,
                    schedulerId: schedulerUuid,
                    schedulerTargetId: schedulerSlackTargetUuid,
                    type: 'slack',
                    sendNow: schedulerUuid === undefined,
                    isThresholdAlert: scheduler.thresholds !== undefined,
                },
            });

            await this.schedulerService.logSchedulerJob({
                task: 'sendSlackNotification',
                schedulerUuid,
                jobId,
                jobGroup: notification.jobGroup,

                scheduledTime,
                targetType: 'slack',
                status: SchedulerJobStatus.ERROR,
                details: { error: e.message },
            });

            if (`${e}`.includes('Could not find slack installation')) {
                console.warn(
                    `Disabling scheduler with non-retryable error: ${e}`,
                );
                const user = await this.userService.getSessionByUserUuid(
                    scheduler.createdBy,
                );
                await this.schedulerService.setSchedulerEnabled(
                    user,
                    schedulerUuid!,
                    false,
                );
                return; // Do not cascade error
            }

            throw e; // Cascade error to it can be retried by graphile
        }
    }

    protected async testAndCompileProject(
        jobId: string,
        scheduledTime: Date,
        payload: CompileProjectPayload,
    ) {
        const baseLog: Pick<SchedulerLog, 'task' | 'jobId' | 'scheduledTime'> =
            {
                task: 'compileProject',
                jobId,
                scheduledTime,
            };
        try {
            const user = await this.userService.getSessionByUserUuid(
                payload.createdByUserUuid,
            );

            await this.schedulerService.logSchedulerJob({
                ...baseLog,
                details: { createdByUserUuid: payload.createdByUserUuid },
                status: SchedulerJobStatus.STARTED,
            });

            await this.projectService.testAndCompileProject(
                user,
                payload.projectUuid,
                getRequestMethod(payload.requestMethod),
                payload.jobUuid,
            );

            await this.schedulerService.logSchedulerJob({
                ...baseLog,
                details: {},
                status: SchedulerJobStatus.COMPLETED,
            });
            if (process.env.IS_PULL_REQUEST !== 'true' && !payload.isPreview) {
                void this.schedulerClient.generateValidation({
                    userUuid: payload.createdByUserUuid,
                    projectUuid: payload.projectUuid,
                    context: 'test_and_compile',
                    organizationUuid: user.organizationUuid,
                });
            }
        } catch (e) {
            await this.schedulerService.logSchedulerJob({
                ...baseLog,
                status: SchedulerJobStatus.ERROR,
                details: {
                    createdByUserUuid: payload.createdByUserUuid,
                    error: e,
                },
            });
            throw e;
        }
    }

    protected async compileProject(
        jobId: string,
        scheduledTime: Date,
        payload: CompileProjectPayload,
    ) {
        const baseLog: Pick<SchedulerLog, 'task' | 'jobId' | 'scheduledTime'> =
            {
                task: 'compileProject',
                jobId,
                scheduledTime,
            };
        try {
            const user = await this.userService.getSessionByUserUuid(
                payload.createdByUserUuid,
            );

            await this.schedulerService.logSchedulerJob({
                ...baseLog,
                details: { createdByUserUuid: payload.createdByUserUuid },
                status: SchedulerJobStatus.STARTED,
            });

            await this.projectService.compileProject(
                user,
                payload.projectUuid,
                getRequestMethod(payload.requestMethod),
                payload.jobUuid,
            );
            await this.schedulerService.logSchedulerJob({
                ...baseLog,
                details: {},
                status: SchedulerJobStatus.COMPLETED,
            });
            if (process.env.IS_PULL_REQUEST !== 'true' && !payload.isPreview) {
                void this.schedulerClient.generateValidation({
                    projectUuid: payload.projectUuid,
                    context: 'dbt_refresh',
                    userUuid: payload.createdByUserUuid,
                    organizationUuid: user.organizationUuid,
                });
            }
        } catch (e) {
            await this.schedulerService.logSchedulerJob({
                ...baseLog,
                status: SchedulerJobStatus.ERROR,
                details: {
                    createdByUserUuid: payload.createdByUserUuid,
                    error: e,
                },
            });
            throw e;
        }
    }

    protected async validateProject(
        jobId: string,
        scheduledTime: Date,
        payload: ValidateProjectPayload,
    ) {
        await this.schedulerService.logSchedulerJob({
            task: 'validateProject',
            jobId,
            scheduledTime,
            status: SchedulerJobStatus.STARTED,
        });

        this.analytics.track({
            event: 'validation.run',
            userId: payload.userUuid,
            properties: {
                context: payload.context,
                organizationId: payload.organizationUuid,
                projectId: payload.projectUuid,
            },
        });
        try {
            const errors = await this.validationService.generateValidation(
                payload.projectUuid,
                payload.explores,
            );

            const contentIds = errors.map((validation) => {
                if (isChartValidationError(validation))
                    return validation.chartUuid;
                if (isDashboardValidationError(validation))
                    return validation.dashboardUuid;

                return validation.name;
            });

            await this.validationService.storeValidation(
                payload.projectUuid,
                errors,
                payload.explores ? jobId : undefined,
            );

            this.analytics.track({
                event: 'validation.completed',
                userId: payload.userUuid,
                properties: {
                    context: payload.context,
                    organizationId: payload.organizationUuid,
                    projectId: payload.projectUuid,
                    numContentAffected: new Set(contentIds).size,
                    numErrorsDetected: errors.length,
                },
            });

            await this.schedulerService.logSchedulerJob({
                task: 'validateProject',
                jobId,
                scheduledTime,
                status: SchedulerJobStatus.COMPLETED,
            });
        } catch (e) {
            this.analytics.track({
                event: 'validation.error',
                userId: payload.userUuid,
                properties: {
                    context: payload.context,
                    organizationId: payload.organizationUuid,
                    projectId: payload.projectUuid,
                    error: e.message,
                },
            });

            await this.schedulerService.logSchedulerJob({
                task: 'validateProject',
                jobId,
                scheduledTime,
                status: SchedulerJobStatus.ERROR,
                details: { error: e.message },
            });
            throw e;
        }
    }

    protected async downloadCsv(
        jobId: string,
        scheduledTime: Date,
        payload: DownloadCsvPayload,
    ) {
        const baseLog: Pick<SchedulerLog, 'task' | 'jobId' | 'scheduledTime'> =
            {
                task: 'downloadCsv',
                jobId,
                scheduledTime,
            };
        try {
            await this.schedulerService.logSchedulerJob({
                ...baseLog,
                details: { createdByUserUuid: payload.userUuid },
                status: SchedulerJobStatus.STARTED,
            });

            const { fileUrl, truncated } = await this.csvService.downloadCsv(
                jobId,
                payload,
            );
            await this.schedulerService.logSchedulerJob({
                ...baseLog,
                details: {
                    fileUrl,
                    createdByUserUuid: payload.userUuid,
                    truncated,
                },
                status: SchedulerJobStatus.COMPLETED,
            });
        } catch (e) {
            await this.schedulerService.logSchedulerJob({
                ...baseLog,
                status: SchedulerJobStatus.ERROR,
                details: { createdByUserUuid: payload.userUuid, error: e },
            });
            throw e; // Cascade error to it can be retried by graphile
        }
    }

    protected async uploadGsheetFromQuery(
        jobId: string,
        scheduledTime: Date,
        payload: UploadMetricGsheetPayload,
    ) {
        const baseLog: Pick<SchedulerLog, 'task' | 'jobId' | 'scheduledTime'> =
            {
                task: 'uploadGsheetFromQuery',
                jobId,
                scheduledTime,
            };

        const analyticsProperties: DownloadCsv['properties'] = {
            jobId,
            userId: payload.userUuid,
            organizationId: payload.organizationUuid,
            projectId: payload.projectUuid,
            fileType: SchedulerFormat.GSHEETS,
        };

        try {
            if (!this.googleDriveClient.isEnabled) {
                throw new Error(
                    'Unable to upload Google Sheet from query, Google Drive is not enabled',
                );
            }
            await this.schedulerService.logSchedulerJob({
                ...baseLog,
                details: { createdByUserUuid: payload.userUuid },
                status: SchedulerJobStatus.STARTED,
            });

            this.analytics.track({
                event: 'download_results.started',
                userId: payload.userUuid,
                properties: analyticsProperties,
            });
            const user = await this.userService.getSessionByUserUuid(
                payload.userUuid,
            );

            const { rows } = await this.projectService.runMetricQuery({
                user,
                metricQuery: payload.metricQuery,
                projectUuid: payload.projectUuid,
                exploreName: payload.exploreId,
                csvLimit: undefined,
                context: QueryExecutionContext.GSHEETS,
            });
            const refreshToken = await this.userService.getRefreshToken(
                payload.userUuid,
            );
            const { spreadsheetId, spreadsheetUrl } =
                await this.googleDriveClient.createNewSheet(
                    refreshToken,
                    payload.exploreId,
                );

            if (!spreadsheetId) {
                throw new Error('Unable to create new sheet');
            }

            const explore = await this.projectService.getExplore(
                user,
                payload.projectUuid,
                payload.exploreId,
            );
            const itemMap = getItemMap(
                explore,
                payload.metricQuery.additionalMetrics,
                payload.metricQuery.tableCalculations,
            );
            await this.googleDriveClient.appendToSheet(
                refreshToken,
                spreadsheetId,
                rows,
                itemMap,
                payload.showTableNames,
                undefined, // tabName
                payload.columnOrder,
                payload.customLabels,
                payload.hiddenFields,
            );
            const truncated = this.csvService.couldBeTruncated(rows);

            await this.schedulerService.logSchedulerJob({
                ...baseLog,
                details: {
                    fileUrl: spreadsheetUrl,
                    createdByUserUuid: payload.userUuid,
                    truncated,
                },
                status: SchedulerJobStatus.COMPLETED,
            });

            this.analytics.track({
                event: 'download_results.completed',
                userId: payload.userUuid,
                properties: analyticsProperties,
            });
        } catch (e) {
            await this.schedulerService.logSchedulerJob({
                ...baseLog,
                status: SchedulerJobStatus.ERROR,
                details: { createdByUserUuid: payload.userUuid, error: e },
            });

            this.analytics.track({
                event: 'download_results.error',
                userId: payload.userUuid,
                properties: analyticsProperties,
            });
            throw e; // Cascade error to it can be retried by graphile
        }
    }

    protected async sendEmailNotification(
        jobId: string,
        notification: EmailNotificationPayload,
    ) {
        const {
            schedulerUuid,
            schedulerEmailTargetUuid,
            recipient,
            scheduledTime,
            scheduler,
        } = notification;

        this.analytics.track({
            event: 'scheduler_notification_job.started',
            anonymousId: LightdashAnalytics.anonymousId,
            properties: {
                jobId,
                schedulerId: schedulerUuid,
                schedulerTargetId: schedulerEmailTargetUuid,
                type: 'email',
                sendNow: schedulerUuid === undefined,
                isThresholdAlert: scheduler.thresholds !== undefined,
            },
        });

        try {
            const { format, savedChartUuid, dashboardUuid, name, thresholds } =
                scheduler;

            await this.schedulerService.logSchedulerJob({
                task: 'sendEmailNotification',
                schedulerUuid,
                jobId,
                jobGroup: notification.jobGroup,

                scheduledTime,
                target: recipient,
                targetType: 'email',
                status: SchedulerJobStatus.STARTED,
            });

            // Backwards compatibility for old scheduled deliveries
            const notificationPageData =
                notification.page ??
                (await this.getNotificationPageData(scheduler, jobId));

            const {
                url,
                details,
                pageType,
                imageUrl,
                csvUrl,
                csvUrls,
                pdfFile,
            } = notificationPageData;

            const schedulerUrl = `${url}?scheduler_uuid=${schedulerUuid}`;

            if (thresholds !== undefined && thresholds.length > 0) {
                // We assume the threshold is possitive , so we don't need to get results here
                if (imageUrl === undefined) {
                    throw new Error('Missing image URL');
                }
                if (scheduler.message) {
                    throw new Error(
                        'Message not supported on threshold alerts',
                    );
                }
                // Reuse message from imageNotification for threshold information
                const thresholdMessageList = thresholds.map(
                    (threshold) =>
                        `- **${friendlyName(
                            threshold.fieldId,
                        )}** ${operatorAction(threshold.operator)} **${
                            threshold.value
                        }**`,
                );
                const thresholdMessage = `Your results for the chart **${
                    details.name
                }** triggered the following alerts:\n${thresholdMessageList.join(
                    '\n',
                )}`;
                await this.emailClient.sendImageNotificationEmail(
                    recipient,
                    `Lightdash Data Alert`,
                    name,
                    details.description || '',
                    thresholdMessage,
                    new Date().toLocaleDateString('en-GB'),
                    `For security reasons, delivered files expire after ${
                        this.s3Client.getExpirationWarning()?.days || 3
                    } days`,
                    imageUrl,
                    url,
                    schedulerUrl,
                    pdfFile,
                    undefined, // expiration days
                    'This is a data alert sent by Lightdash',
                );
            } else if (format === SchedulerFormat.IMAGE) {
                if (imageUrl === undefined) {
                    throw new Error('Missing image URL');
                }
                await this.emailClient.sendImageNotificationEmail(
                    recipient,
                    name,
                    details.name,
                    details.description || '',
                    scheduler.message,
                    new Date().toLocaleDateString('en-GB'),
                    getHumanReadableCronExpression(scheduler.cron),
                    imageUrl,
                    url,
                    schedulerUrl,
                    pdfFile,
                    this.s3Client.getExpirationWarning()?.days,
                );
            } else if (savedChartUuid) {
                if (csvUrl === undefined) {
                    throw new Error('Missing CSV URL');
                }
                await this.emailClient.sendChartCsvNotificationEmail(
                    recipient,
                    name,
                    details.name,
                    details.description || '',
                    scheduler.message,
                    new Date().toLocaleDateString('en-GB'),
                    getHumanReadableCronExpression(scheduler.cron),
                    csvUrl,
                    url,
                    schedulerUrl,
                    this.s3Client.getExpirationWarning()?.days,
                );
            } else if (dashboardUuid) {
                if (csvUrls === undefined) {
                    throw new Error('Missing CSV URLS');
                }
                await this.emailClient.sendDashboardCsvNotificationEmail(
                    recipient,
                    name,
                    details.name,
                    details.description || '',
                    scheduler.message,
                    new Date().toLocaleDateString('en-GB'),
                    getHumanReadableCronExpression(scheduler.cron),
                    csvUrls,
                    url,
                    schedulerUrl,
                    this.s3Client.getExpirationWarning()?.days,
                );
            } else {
                throw new Error('Not implemented');
            }

            this.analytics.track({
                event: 'scheduler_notification_job.completed',
                anonymousId: LightdashAnalytics.anonymousId,
                properties: {
                    jobId,
                    schedulerId: schedulerUuid,
                    schedulerTargetId: schedulerEmailTargetUuid,
                    type: 'email',
                    format,
                    withPdf: pdfFile !== undefined,
                    resourceType:
                        pageType === LightdashPage.CHART
                            ? 'chart'
                            : 'dashboard',
                    sendNow: schedulerUuid === undefined,
                    isThresholdAlert: scheduler.thresholds !== undefined,
                },
            });
            await this.schedulerService.logSchedulerJob({
                task: 'sendEmailNotification',
                schedulerUuid,
                jobId,
                jobGroup: notification.jobGroup,

                scheduledTime,
                target: recipient,
                targetType: 'email',
                status: SchedulerJobStatus.COMPLETED,
            });
        } catch (e) {
            this.analytics.track({
                event: 'scheduler_notification_job.failed',
                anonymousId: LightdashAnalytics.anonymousId,
                properties: {
                    error: `${e}`,
                    jobId,
                    schedulerId: schedulerUuid,
                    schedulerTargetId: schedulerEmailTargetUuid,
                    type: 'email',
                    sendNow: schedulerUuid === undefined,
                    isThresholdAlert: scheduler.thresholds !== undefined,
                },
            });
            await this.schedulerService.logSchedulerJob({
                task: 'sendEmailNotification',
                schedulerUuid,
                jobId,
                jobGroup: notification.jobGroup,
                scheduledTime,
                targetType: 'email',
                status: SchedulerJobStatus.ERROR,
                details: { error: e.message },
            });

            throw e; // Cascade error to it can be retried by graphile
        }
    }

    static isPositiveThresholdAlert(
        thresholds: ThresholdOptions[],
        results: Record<string, any>[],
    ): boolean {
        if (thresholds.length < 1 || results.length < 1) {
            return false;
        }
        const { fieldId, operator, value: thresholdValue } = thresholds[0];
<<<<<<< HEAD

        const getValue = (resultIdx: number) => {
            if (resultIdx >= results.length) {
                throw new NotEnoughResults(
                    `Threshold alert error: Can't find enough results`,
                );
            }
            const result = results[resultIdx];

            if (!(fieldId in result)) {
                // This error will disable the scheduler
                throw new FieldReferenceError(
                    `Threshold alert error: Tried to reference field with unknown id: ${fieldId}`,
                );
            }
            return parseFloat(result[fieldId]);
        };
        const firstValue = getValue(0);
=======
        const firstResult = results[0][fieldId];
        if (firstResult === undefined) {
            throw new Error(
                `Threshold alert error: Field ${fieldId} not found in results`,
            );
        }
        const firstValue = parseFloat(firstResult); // This will throw an error if value is not a valid number
>>>>>>> 03834277
        switch (operator) {
            case ThresholdOperator.GREATER_THAN:
                return firstValue > thresholdValue;
            case ThresholdOperator.LESS_THAN:
                return firstValue < thresholdValue;
            case ThresholdOperator.INCREASED_BY:
            case ThresholdOperator.DECREASED_BY:
<<<<<<< HEAD
                const secondValue = getValue(1);
=======
                const secondValue = parseFloat(results[1]?.[fieldId]);
>>>>>>> 03834277
                const increase = firstValue - secondValue;
                if (operator === ThresholdOperator.INCREASED_BY) {
                    return thresholdValue < increase / (secondValue * 100);
                }
                return thresholdValue > increase / (secondValue * 100);

            default:
                assertUnreachable(
                    operator,
                    `Unknown threshold alert operator: ${operator}`,
                );
        }
        return false;
    }

    protected async uploadGsheets(
        jobId: string,
        notification: GsheetsNotificationPayload,
    ) {
        const { schedulerUuid, scheduledTime } = notification;

        this.analytics.track({
            event: 'scheduler_notification_job.started',
            anonymousId: LightdashAnalytics.anonymousId,
            properties: {
                jobId,
                schedulerId: schedulerUuid,
                schedulerTargetId: undefined,
                type: 'gsheets',
                sendNow: schedulerUuid === undefined,
            },
        });
        let user: SessionUser;

        try {
            if (!this.googleDriveClient.isEnabled) {
                throw new Error(
                    'Unable to upload Google Sheet from scheduler, Google Drive is not enabled',
                );
            }

            const scheduler =
                await this.schedulerService.schedulerModel.getSchedulerAndTargets(
                    schedulerUuid,
                );
            const { format, savedChartUuid, dashboardUuid, thresholds } =
                scheduler;

            const gdriveId = isSchedulerGsheetsOptions(scheduler.options)
                ? scheduler.options.gdriveId
                : undefined;
            if (gdriveId === undefined) {
                throw new Error('Missing gdriveId');
            }

            await this.schedulerService.logSchedulerJob({
                task: 'uploadGsheets',
                schedulerUuid,
                jobId,
                jobGroup: notification.jobGroup,
                scheduledTime,
                target: gdriveId,
                targetType: 'gsheets',
                status: SchedulerJobStatus.STARTED,
            });
            user = await this.userService.getSessionByUserUuid(
                scheduler.createdBy,
            );

            if (format !== SchedulerFormat.GSHEETS) {
                throw new Error(
                    `Unable to process format ${format} on sendGdriveNotification`,
                );
            } else if (savedChartUuid) {
                const chart = await this.schedulerService.savedChartModel.get(
                    savedChartUuid,
                );
                const { rows } = await this.projectService.getResultsForChart(
                    user,
                    savedChartUuid,
                );

                if (thresholds !== undefined && thresholds.length > 0) {
                    throw new Error(
                        'Thresholds not implemented for google sheets',
                    );
                }

                const explore = await this.projectService.getExplore(
                    user,
                    chart.projectUuid,
                    chart.tableName,
                );
                const itemMap = getItemMap(
                    explore,
                    chart.metricQuery.additionalMetrics,
                    chart.metricQuery.tableCalculations,
                );
                const showTableNames = isTableChartConfig(
                    chart.chartConfig.config,
                )
                    ? chart.chartConfig.config.showTableNames ?? false
                    : true;
                const customLabels = getCustomLabelsFromTableConfig(
                    chart.chartConfig.config,
                );

                const refreshToken = await this.userService.getRefreshToken(
                    scheduler.createdBy,
                );

                const reportUrl = `${this.lightdashConfig.siteUrl}/projects/${chart.projectUuid}/saved/${chart.uuid}/view?scheduler_uuid=${schedulerUuid}&isSync=true`;
                await this.googleDriveClient.uploadMetadata(
                    refreshToken,
                    gdriveId,
                    getHumanReadableCronExpression(scheduler.cron),
                    undefined,
                    reportUrl,
                );

                await this.googleDriveClient.appendToSheet(
                    refreshToken,
                    gdriveId,
                    rows,
                    itemMap,
                    showTableNames,
                    undefined,
                    chart.tableConfig.columnOrder,
                    customLabels,
                    getHiddenTableFields(chart.chartConfig),
                );
            } else if (dashboardUuid) {
                const dashboard = await this.dashboardService.getById(
                    user,
                    dashboardUuid,
                );
                const chartUuids = dashboard.tiles.reduce<string[]>(
                    (acc, tile) => {
                        if (
                            isDashboardChartTileType(tile) &&
                            tile.properties.savedChartUuid
                        ) {
                            return [...acc, tile.properties.savedChartUuid];
                        }
                        return acc;
                    },
                    [],
                );

                const refreshToken = await this.userService.getRefreshToken(
                    scheduler.createdBy,
                );

                const chartNames = chartUuids.reduce<Record<string, string>>(
                    (acc, chartUuid) => {
                        const tile = dashboard.tiles.find(
                            (t) =>
                                isDashboardChartTileType(t) &&
                                t.properties.savedChartUuid === chartUuid,
                        );
                        const chartName =
                            tile && isDashboardChartTileType(tile)
                                ? tile.properties.chartName
                                : undefined;
                        return {
                            ...acc,
                            [chartUuid]:
                                tile?.properties.title ||
                                chartName ||
                                chartUuid,
                        };
                    },
                    {},
                );

                await this.googleDriveClient.uploadMetadata(
                    refreshToken,
                    gdriveId,
                    getHumanReadableCronExpression(scheduler.cron),
                    Object.values(chartNames),
                );

                Logger.debug(
                    `Uploading dashboard with ${chartUuids.length} charts to Google Sheets`,
                );
                // We want to process all charts in sequence, so we don't load all chart results in memory
                chartUuids
                    .reduce(async (promise, chartUuid) => {
                        await promise;
                        const chart =
                            await this.schedulerService.savedChartModel.get(
                                chartUuid,
                            );
                        const { rows } =
                            await this.projectService.getResultsForChart(
                                user,
                                chartUuid,
                            );
                        const explore = await this.projectService.getExplore(
                            user,
                            chart.projectUuid,
                            chart.tableName,
                        );
                        const itemMap = getItemMap(
                            explore,
                            chart.metricQuery.additionalMetrics,
                            chart.metricQuery.tableCalculations,
                        );
                        const showTableNames = isTableChartConfig(
                            chart.chartConfig.config,
                        )
                            ? chart.chartConfig.config.showTableNames ?? false
                            : true;
                        const customLabels = getCustomLabelsFromTableConfig(
                            chart.chartConfig.config,
                        );

                        const tabName =
                            await this.googleDriveClient.createNewTab(
                                refreshToken,
                                gdriveId,
                                chartNames[chartUuid] || chartUuid,
                            );

                        await this.googleDriveClient.appendToSheet(
                            refreshToken,
                            gdriveId,
                            rows,
                            itemMap,
                            showTableNames,
                            tabName,
                            chart.tableConfig.columnOrder,
                            customLabels,
                            getHiddenTableFields(chart.chartConfig),
                        );
                    }, Promise.resolve())
                    .catch((error) => {
                        Logger.debug('Error processing charts:', error);
                        throw error;
                    });
            } else {
                throw new Error('Not implemented');
            }

            this.analytics.track({
                event: 'scheduler_notification_job.completed',
                anonymousId: LightdashAnalytics.anonymousId,
                properties: {
                    jobId,
                    schedulerId: schedulerUuid,
                    schedulerTargetId: undefined,
                    type: 'gsheets',
                    format,
                    resourceType: savedChartUuid ? 'chart' : 'dashboard',
                    sendNow: schedulerUuid === undefined,
                },
            });
            await this.schedulerService.logSchedulerJob({
                task: 'uploadGsheets',
                schedulerUuid,
                jobId,
                jobGroup: notification.jobGroup,
                scheduledTime,
                target: gdriveId,
                targetType: 'gsheets',
                status: SchedulerJobStatus.COMPLETED,
            });
        } catch (e) {
            this.analytics.track({
                event: 'scheduler_notification_job.failed',
                anonymousId: LightdashAnalytics.anonymousId,
                properties: {
                    error: `${e}`,
                    jobId,
                    schedulerId: schedulerUuid,
                    schedulerTargetId: undefined,
                    type: 'gsheets',
                    sendNow: schedulerUuid === undefined,
                },
            });
            await this.schedulerService.logSchedulerJob({
                task: 'uploadGsheets',
                schedulerUuid,
                jobId,
                jobGroup: notification.jobGroup,
                scheduledTime,
                targetType: 'gsheets',
                status: SchedulerJobStatus.ERROR,
                details: { error: e.message },
            });

            if (
                `${e}`.includes('invalid_grant') ||
                `${e}`.includes('Requested entity was not found')
            ) {
                console.warn(
                    `Disabling scheduler with non-retryable error: ${e}`,
                );
                await this.schedulerService.setSchedulerEnabled(
                    user!, // This error from gdriveClient happens after user initialized
                    schedulerUuid,
                    false,
                );
                return; // Do not cascade error
            }
            throw e; // Cascade error to it can be retried by graphile
        }
    }

    protected async logScheduledTarget(
        format: SchedulerFormat,
        target: CreateSchedulerTarget | undefined,
        targetJobId: string,
        schedulerUuid: string | undefined,
        jobId: string,
        scheduledTime: Date,
    ) {
        if (format === SchedulerFormat.GSHEETS) {
            await this.schedulerService.logSchedulerJob({
                task: 'uploadGsheets',
                target: undefined,
                targetType: 'gsheets',
                jobId: targetJobId,
                schedulerUuid,
                jobGroup: jobId,
                scheduledTime,
                status: SchedulerJobStatus.SCHEDULED,
            });
            return;
        }
        if (target === undefined) {
            Logger.error(`Missing target for scheduler format ${format}`);
            return;
        }
        const getTargetDetails = (): Pick<
            CreateSchedulerLog,
            'task' | 'target' | 'targetType'
        > => {
            if (isCreateSchedulerSlackTarget(target)) {
                return {
                    task: 'sendSlackNotification',
                    target: target.channel,
                    targetType: 'slack',
                };
            }
            return {
                task: 'sendEmailNotification',
                target: target.recipient,
                targetType: 'email',
            };
        };
        const { task, target: jobTarget, targetType } = getTargetDetails();

        await this.schedulerService.logSchedulerJob({
            task,
            target: jobTarget,
            targetType,
            jobId: targetJobId,
            schedulerUuid,
            jobGroup: jobId,
            scheduledTime,
            status: SchedulerJobStatus.SCHEDULED,
        });
    }

    protected async handleScheduledDelivery(
        jobId: string,
        scheduledTime: Date,
        schedulerPayload: ScheduledDeliveryPayload,
    ) {
        const schedulerUuid = getSchedulerUuid(schedulerPayload);

        const scheduler: SchedulerAndTargets | CreateSchedulerAndTargets =
            isCreateScheduler(schedulerPayload)
                ? schedulerPayload
                : await this.schedulerService.schedulerModel.getSchedulerAndTargets(
                      schedulerPayload.schedulerUuid,
                  );

        if (!scheduler.enabled) {
            // This should not happen, if schedulers are not enabled, we should remove the scheduled jobs from the queue
            throw new Error('Scheduler is disabled');
        }

        this.analytics.track({
            event: 'scheduler_job.started',
            anonymousId: LightdashAnalytics.anonymousId,
            properties: {
                jobId,
                schedulerId: schedulerUuid,
                sendNow: schedulerUuid === undefined,
                isThresholdAlert: scheduler.thresholds !== undefined,
            },
        });
        await this.schedulerService.logSchedulerJob({
            task: 'handleScheduledDelivery',
            schedulerUuid,
            jobId,
            jobGroup: jobId,
            scheduledTime,
            status: SchedulerJobStatus.STARTED,
        });

        const {
            createdBy: userUuid,
            savedChartUuid,
            dashboardUuid,
            thresholds,
            notificationFrequency,
        } = scheduler;
        try {
            if (thresholds !== undefined && thresholds.length > 0) {
                // TODO add multiple AND conditions
                if (savedChartUuid) {
                    // We are fetching here the results before getting image or CSV
                    const user = await this.userService.getSessionByUserUuid(
                        userUuid,
                    );
                    const { rows } =
                        await this.projectService.getResultsForChart(
                            user,
                            savedChartUuid,
                        );

                    if (
                        SchedulerTask.isPositiveThresholdAlert(thresholds, rows)
                    ) {
                        // If the delivery frequency is once, we disable the scheduler.
                        // It will get sent once this time.
                        if (
                            notificationFrequency ===
                                NotificationFrequency.ONCE &&
                            schedulerUuid
                        ) {
                            console.debug(
                                'Alert is set to ONCE, disabling scheduler after delivery',
                            );
                            await this.schedulerService.setSchedulerEnabled(
                                user,
                                schedulerUuid,
                                false,
                            );
                        }
                        console.debug(
                            'Positive threshold alert, continue with notification',
                        );
                    } else {
                        console.debug(
                            'Negative threshold alert, skipping notification',
                        );
                        return;
                    }
                } else if (dashboardUuid) {
                    throw new Error(
                        'Threshold alert not implemented for dashboards',
                    );
                }
            }

            const page =
                scheduler.format === SchedulerFormat.GSHEETS
                    ? undefined
                    : await this.getNotificationPageData(scheduler, jobId);
            const scheduledJobs =
                await this.schedulerClient.generateJobsForSchedulerTargets(
                    scheduledTime,
                    scheduler,
                    page,
                    jobId,
                );

            // Create scheduled jobs for targets
            await Promise.all(
                scheduledJobs.map(({ target, jobId: targetJobId }) =>
                    this.logScheduledTarget(
                        scheduler.format,
                        target,
                        targetJobId,
                        schedulerUuid,
                        jobId,
                        scheduledTime,
                    ),
                ),
            );

            await this.schedulerService.logSchedulerJob({
                task: 'handleScheduledDelivery',
                schedulerUuid,
                jobId,
                jobGroup: jobId,
                scheduledTime,
                status: SchedulerJobStatus.COMPLETED,
            });

            this.analytics.track({
                event: 'scheduler_job.completed',
                anonymousId: LightdashAnalytics.anonymousId,
                properties: {
                    jobId,
                    schedulerId: schedulerUuid,
                    isThresholdAlert: scheduler.thresholds !== undefined,
                },
            });
        } catch (e) {
            this.analytics.track({
                event: 'scheduler_job.failed',
                anonymousId: LightdashAnalytics.anonymousId,
                properties: {
                    jobId,
                    schedulerId: schedulerUuid,
                },
            });
            await this.schedulerService.logSchedulerJob({
                task: 'handleScheduledDelivery',
                schedulerUuid,
                jobId,
                jobGroup: jobId,
                scheduledTime,
                status: SchedulerJobStatus.ERROR,
                details: { error: e.message },
            });

            if (e instanceof NotEnoughResults) {
                Logger.warn(
                    `Scheduler ${schedulerUuid} did not return enough results for threshold alert`,
                );
                // We don't want to retry the error now, but we are not going to disable the scheduler.
                return; // Do not cascade error
            }

            if (e instanceof FieldReferenceError) {
                // This captures both the error from thresholdAlert and metricQuery
                Logger.warn(
                    `Disabling scheduler with non-retryable error: ${e}`,
                );
                const user = await this.userService.getSessionByUserUuid(
                    scheduler.createdBy,
                );
                await this.schedulerService.setSchedulerEnabled(
                    user,
                    schedulerUuid!,
                    false,
                );
                return; // Do not cascade error
            }
            throw e; // Cascade error to it can be retried by graphile
        }
    }
}<|MERGE_RESOLUTION|>--- conflicted
+++ resolved
@@ -1185,7 +1185,6 @@
             return false;
         }
         const { fieldId, operator, value: thresholdValue } = thresholds[0];
-<<<<<<< HEAD
 
         const getValue = (resultIdx: number) => {
             if (resultIdx >= results.length) {
@@ -1204,15 +1203,6 @@
             return parseFloat(result[fieldId]);
         };
         const firstValue = getValue(0);
-=======
-        const firstResult = results[0][fieldId];
-        if (firstResult === undefined) {
-            throw new Error(
-                `Threshold alert error: Field ${fieldId} not found in results`,
-            );
-        }
-        const firstValue = parseFloat(firstResult); // This will throw an error if value is not a valid number
->>>>>>> 03834277
         switch (operator) {
             case ThresholdOperator.GREATER_THAN:
                 return firstValue > thresholdValue;
@@ -1220,11 +1210,7 @@
                 return firstValue < thresholdValue;
             case ThresholdOperator.INCREASED_BY:
             case ThresholdOperator.DECREASED_BY:
-<<<<<<< HEAD
                 const secondValue = getValue(1);
-=======
-                const secondValue = parseFloat(results[1]?.[fieldId]);
->>>>>>> 03834277
                 const increase = firstValue - secondValue;
                 if (operator === ThresholdOperator.INCREASED_BY) {
                     return thresholdValue < increase / (secondValue * 100);
