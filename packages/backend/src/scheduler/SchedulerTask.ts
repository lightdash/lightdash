--- conflicted
+++ resolved
@@ -1,16 +1,8 @@
 import {
-    ApiQueryResults,
-    DimensionType,
-    getItemLabel,
-    getItemMap,
-    isField,
     ScheduledEmailNotification,
     ScheduledSlackNotification,
-    SessionUser,
 } from '@lightdash/common';
-import { stringify } from 'csv-stringify';
-import * as fs from 'fs/promises';
-import moment from 'moment';
+
 import { nanoid } from 'nanoid';
 import { analytics } from '../analytics/client';
 import { LightdashAnalytics } from '../analytics/LightdashAnalytics';
@@ -24,8 +16,6 @@
 import Logger from '../logger';
 import {
     csvService,
-    projectService,
-    s3Service,
     schedulerService,
     unfurlService,
     userService,
@@ -105,23 +95,12 @@
                 pageType,
                 `slack-notification-image-${nanoid()}`,
                 userUuid,
+                3, // up to 3 retries
             );
             if (imageUrl === undefined) {
                 throw new Error('Unable to unfurl image');
             }
 
-<<<<<<< HEAD
-        const imageUrl = await unfurlService.unfurlImage(
-            url,
-            pageType,
-            `slack-notification-image-${nanoid()}`,
-            userUuid,
-            3, // up to 3 retries
-        );
-        if (imageUrl === undefined) {
-            throw new Error('Unable to unfurl image');
-        }
-=======
             const unfurl: Unfurl = {
                 title: details.name,
                 description: details.description,
@@ -129,7 +108,6 @@
                 pageType,
             };
             const blocks = unfurlChartAndDashboard(url, unfurl, true);
->>>>>>> 3dddc4e3
 
             await slackClient.postMessage({
                 organizationUuid,
@@ -237,24 +215,13 @@
         const { url, details, pageType, organizationUuid } =
             await getChartOrDashboard(savedChartUuid, dashboardUuid);
 
-<<<<<<< HEAD
-        const imageUrl = await unfurlService.unfurlImage(
-            url,
-            pageType,
-            `email-notification-image-${nanoid()}`,
-            userUuid,
-            3, // up to 3 retries
-        );
-        if (imageUrl === undefined) {
-            throw new Error('Unable to unfurl image');
-        }
-=======
         if (format === 'image') {
             const imageUrl = await unfurlService.unfurlImage(
                 url,
                 pageType,
                 `email-notification-image-${nanoid()}`,
                 userUuid,
+                3, // up to 3 retries
             );
             if (imageUrl === undefined) {
                 throw new Error('Unable to unfurl image');
@@ -269,7 +236,6 @@
             );
         } else {
             const user = await userService.getSessionByUserUuid(userUuid);
->>>>>>> 3dddc4e3
 
             if (savedChartUuid) {
                 const csvUrl = await csvService.getCsvForChart(
