--- conflicted
+++ resolved
@@ -51,6 +51,7 @@
     ValidateProjectPayload,
     VizColumn,
 } from '@lightdash/common';
+import { consoleLogFactory } from 'graphile-worker';
 import { nanoid } from 'nanoid';
 import slackifyMarkdown from 'slackify-markdown';
 import {
@@ -161,11 +162,8 @@
         dashboardUuid: string | null,
         schedulerUuid: string | undefined,
         sendNowSchedulerFilters: SchedulerFilterRule[] | undefined,
-<<<<<<< HEAD
         context: DownloadCsv['properties']['context'],
-=======
         selectedTabs: string[] | undefined,
->>>>>>> 1fc87113
     ) {
         if (chartUuid) {
             const chart =
@@ -191,33 +189,24 @@
                     dashboardUuid,
                 );
 
+            const queryParams = new URLSearchParams();
+            if (schedulerUuid) queryParams.set('schedulerUuid', schedulerUuid);
+            if (sendNowSchedulerFilters)
+                queryParams.set(
+                    'sendNowSchedulerFilters',
+                    JSON.stringify(sendNowSchedulerFilters),
+                );
+            if (selectedTabs)
+                queryParams.set('selectedTabs', JSON.stringify(selectedTabs));
+            if (context) queryParams.set('context', context);
+
             return {
                 url: `${this.lightdashConfig.siteUrl}/projects/${dashboard.projectUuid}/dashboards/${dashboardUuid}/view`,
                 minimalUrl: `${this.lightdashConfig.siteUrl}/minimal/projects/${
                     dashboard.projectUuid
                 }/dashboards/${dashboardUuid}${
-                    schedulerUuid ? `?schedulerUuid=${schedulerUuid}` : ''
-                }${
-                    sendNowSchedulerFilters
-                        ? `?sendNowchedulerFilters=${encodeURI(
-                              JSON.stringify(sendNowSchedulerFilters),
-                          )}`
-                        : ''
-<<<<<<< HEAD
-                }&context=${context}`,
-=======
-                }${
-                    selectedTabs
-                        ? `${
-                              schedulerUuid || sendNowSchedulerFilters
-                                  ? '&'
-                                  : '?'
-                          }selectedTabs=${encodeURI(
-                              JSON.stringify(selectedTabs),
-                          )}`
-                        : ''
+                    queryParams.toString() ? `?${queryParams.toString()}` : ''
                 }`,
->>>>>>> 1fc87113
                 details: {
                     name: dashboard.name,
                     description: dashboard.description,
@@ -263,6 +252,10 @@
             ? scheduler.selectedTabs
             : undefined;
 
+        const context =
+            scheduler.thresholds !== undefined
+                ? QueryExecutionContext.SCHEDULED_DELIVERY
+                : QueryExecutionContext.ALERT;
         const {
             url,
             minimalUrl,
@@ -275,13 +268,9 @@
             dashboardUuid,
             schedulerUuid,
             sendNowSchedulerFilters,
-<<<<<<< HEAD
-            scheduler.thresholds !== undefined ? 'scheduled delivery' : 'alert',
-=======
+            context,
             selectedTabs,
->>>>>>> 1fc87113
         );
-
         switch (format) {
             case SchedulerFormat.IMAGE:
                 try {
@@ -362,7 +351,7 @@
                             userId: userUuid,
                             properties: {
                                 ...baseAnalyticsProperties,
-                                context: 'scheduled delivery',
+                                context,
                             },
                         });
 
@@ -381,7 +370,7 @@
                             userId: userUuid,
                             properties: {
                                 ...baseAnalyticsProperties,
-                                context: 'scheduled delivery',
+                                context,
                                 numCharts: csvUrls.length,
                             },
                         });
