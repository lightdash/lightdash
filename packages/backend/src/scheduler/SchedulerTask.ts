--- conflicted
+++ resolved
@@ -73,12 +73,7 @@
     isTableChartConfig,
     operatorActionValue,
     pivotResultsAsCsv,
-<<<<<<< HEAD
     setUuidParam,
-    type RunQueryTags,
-    type SchedulerIndexCatalogJobPayload,
-=======
->>>>>>> 3e15c27d
 } from '@lightdash/common';
 import fs from 'fs/promises';
 import { nanoid } from 'nanoid';
