import {
    ApiQueryResults,
    DimensionType,
    getItemLabel,
    getItemMap,
    isField,
<<<<<<< HEAD
    isSchedulerCsvOptions,
=======
>>>>>>> 3dddc4e3
    ScheduledEmailNotification,
    ScheduledSlackNotification,
    SessionUser,
} from '@lightdash/common';
import { stringify } from 'csv-stringify';
import * as fs from 'fs/promises';
import moment from 'moment';
import { nanoid } from 'nanoid';
import { analytics } from '../analytics/client';
import { LightdashAnalytics } from '../analytics/LightdashAnalytics';
import { emailClient, slackClient } from '../clients/clients';
import {
    unfurlChartAndDashboard,
    unfurlChartCsvResults,
    unfurlDashboardCsvResults,
} from '../clients/Slack/SlackUnfurl';
import { lightdashConfig } from '../config/lightdashConfig';
import Logger from '../logger';
import {
    csvService,
    projectService,
    s3Service,
    schedulerService,
    unfurlService,
    userService,
} from '../services/services';
import { LightdashPage, Unfurl } from '../services/UnfurlService/UnfurlService';

const getChartOrDashboard = async (
    chartUuid: string | null,
    dashboardUuid: string | null,
) => {
    if (chartUuid) {
        const chart = await schedulerService.savedChartModel.get(chartUuid);
        return {
            url: `${lightdashConfig.siteUrl}/projects/${chart.projectUuid}/saved/${chartUuid}`,
            details: {
                name: chart.name,
                description: chart.description,
            },
            pageType: LightdashPage.CHART,
            organizationUuid: chart.organizationUuid,
        };
    }

    if (dashboardUuid) {
        const dashboard = await schedulerService.dashboardModel.getById(
            dashboardUuid,
        );
        return {
            url: `${lightdashConfig.siteUrl}/projects/${dashboard.projectUuid}/dashboards/${dashboardUuid}/view`,
            details: {
                name: dashboard.name,
                description: dashboard.description,
            },
            pageType: LightdashPage.DASHBOARD,
            organizationUuid: dashboard.organizationUuid,
        };
    }

    throw new Error("Chart or dashboard can't be both undefined");
};

// getCsvForChart('5de7b22b-813d-46a9-b093-ff2d83912253')

export const sendSlackNotification = async (
    jobId: string,
    notification: ScheduledSlackNotification,
) => {
    const {
        schedulerUuid,
        schedulerSlackTargetUuid,
        createdBy: userUuid,
        savedChartUuid,
        dashboardUuid,
        channel,
        format,
<<<<<<< HEAD
        options,
=======
>>>>>>> 3dddc4e3
    } = notification;
    analytics.track({
        event: 'scheduler_job.started',
        anonymousId: LightdashAnalytics.anonymousId,
        properties: {
            jobId,
            format,

            schedulerId: schedulerUuid,
            schedulerTargetId: schedulerSlackTargetUuid,
            type: 'slack',
        },
    });
    try {
        if (!slackClient.isEnabled) {
            throw new Error('Slack app is not configured');
        }

        const { url, details, pageType, organizationUuid } =
            await getChartOrDashboard(savedChartUuid, dashboardUuid);
        if (format === 'image') {
            const imageUrl = await unfurlService.unfurlImage(
                url,
                pageType,
                `slack-notification-image-${nanoid()}`,
                userUuid,
            );
            if (imageUrl === undefined) {
                throw new Error('Unable to unfurl image');
            }

            const unfurl: Unfurl = {
                title: details.name,
                description: details.description,
                imageUrl,
                pageType,
            };
            const blocks = unfurlChartAndDashboard(url, unfurl, true);

            await slackClient.postMessage({
                organizationUuid,
                text: details.name,
                channel,
                blocks,
            });
        } else {
            const user = await userService.getSessionByUserUuid(userUuid);
<<<<<<< HEAD
            const csvOptions = isSchedulerCsvOptions(options)
                ? options
                : undefined;
=======
>>>>>>> 3dddc4e3

            let blocks;
            if (savedChartUuid) {
                const csvUrl = await csvService.getCsvForChart(
                    user,
                    savedChartUuid,
<<<<<<< HEAD
                    csvOptions,
=======
>>>>>>> 3dddc4e3
                );
                blocks = unfurlChartCsvResults(
                    details.name,
                    details.description,
                    url,
                    csvUrl.path,
                );
            } else if (dashboardUuid) {
                const csvUrls = await csvService.getCsvsForDashboard(
                    user,
                    dashboardUuid,
<<<<<<< HEAD
                    csvOptions,
=======
>>>>>>> 3dddc4e3
                );
                blocks = unfurlDashboardCsvResults(
                    details.name,
                    details.description,
                    url,
                    csvUrls,
                );
            } else {
                throw new Error('Not implemented');
            }
            await slackClient.postMessage({
                organizationUuid,
                text: details.name,
                channel,
                blocks,
            });
        }
        analytics.track({
            event: 'scheduler_job.completed',
            anonymousId: LightdashAnalytics.anonymousId,
            properties: {
                jobId,
                schedulerId: schedulerUuid,
                schedulerTargetId: schedulerSlackTargetUuid,
                type: 'slack',
                format,
                resourceType:
                    pageType === LightdashPage.CHART ? 'chart' : 'dashboard',
            },
        });
    } catch (e) {
        Logger.error(
            `Unable to sendNotification on slack : ${JSON.stringify(e)}`,
        );
        analytics.track({
            event: 'scheduler_job.failed',
            anonymousId: LightdashAnalytics.anonymousId,
            properties: {
                jobId,
                format,

                schedulerId: schedulerUuid,
                schedulerTargetId: schedulerSlackTargetUuid,
                type: 'slack',
            },
        });
        throw e; // Cascade error to it can be retried by graphile
    }
};

export const sendEmailNotification = async (
    jobId: string,
    notification: ScheduledEmailNotification,
) => {
    const {
        schedulerUuid,
        schedulerEmailTargetUuid,
        createdBy: userUuid,
        savedChartUuid,
        dashboardUuid,
        recipient,
        name: schedulerName,
        format,
<<<<<<< HEAD
        options,
=======
>>>>>>> 3dddc4e3
    } = notification;
    analytics.track({
        event: 'scheduler_job.started',
        anonymousId: LightdashAnalytics.anonymousId,
        properties: {
            jobId,
            format,

            schedulerId: schedulerUuid,
            schedulerTargetId: schedulerEmailTargetUuid,
            type: 'email',
        },
    });

    try {
        const { url, details, pageType, organizationUuid } =
            await getChartOrDashboard(savedChartUuid, dashboardUuid);

        if (format === 'image') {
            const imageUrl = await unfurlService.unfurlImage(
                url,
                pageType,
                `email-notification-image-${nanoid()}`,
                userUuid,
            );
            if (imageUrl === undefined) {
                throw new Error('Unable to unfurl image');
            }
            emailClient.sendImageNotificationEmail(
                recipient,
                schedulerName,
                details.name,
                details.description || '',
                imageUrl,
                url,
            );
        } else {
            const user = await userService.getSessionByUserUuid(userUuid);

<<<<<<< HEAD
            const csvOptions = isSchedulerCsvOptions(options)
                ? options
                : undefined;

=======
>>>>>>> 3dddc4e3
            if (savedChartUuid) {
                const csvUrl = await csvService.getCsvForChart(
                    user,
                    savedChartUuid,
<<<<<<< HEAD
                    csvOptions,
=======
>>>>>>> 3dddc4e3
                );

                emailClient.sendChartCsvNotificationEmail(
                    recipient,
                    schedulerName,
                    details.name,
                    details.description || '',
                    csvUrl,
                    url,
                );
            } else if (dashboardUuid) {
                const csvUrls = await csvService.getCsvsForDashboard(
                    user,
                    dashboardUuid,
<<<<<<< HEAD
                    csvOptions,
=======
>>>>>>> 3dddc4e3
                );
                emailClient.sendDashboardCsvNotificationEmail(
                    recipient,
                    schedulerName,
                    details.name,
                    details.description || '',
                    csvUrls,
                    url,
                );
            } else {
                throw new Error('Not implemented');
            }
        }

        analytics.track({
            event: 'scheduler_job.completed',
            anonymousId: LightdashAnalytics.anonymousId,
            properties: {
                jobId,
                schedulerId: schedulerUuid,
                schedulerTargetId: schedulerEmailTargetUuid,
                type: 'email',
                format,
                resourceType:
                    pageType === LightdashPage.CHART ? 'chart' : 'dashboard',
            },
        });
    } catch (e) {
        Logger.error(
            `Unable to send notification on email : ${JSON.stringify(e)}`,
        );
        analytics.track({
            event: 'scheduler_job.failed',
            anonymousId: LightdashAnalytics.anonymousId,
            properties: {
                jobId,
                format,

                schedulerId: schedulerUuid,
                schedulerTargetId: schedulerEmailTargetUuid,
                type: 'email',
            },
        });
        throw e; // Cascade error to it can be retried by graphile
    }
};<|MERGE_RESOLUTION|>--- conflicted
+++ resolved
@@ -1,20 +1,8 @@
 import {
-    ApiQueryResults,
-    DimensionType,
-    getItemLabel,
-    getItemMap,
-    isField,
-<<<<<<< HEAD
     isSchedulerCsvOptions,
-=======
->>>>>>> 3dddc4e3
     ScheduledEmailNotification,
     ScheduledSlackNotification,
-    SessionUser,
 } from '@lightdash/common';
-import { stringify } from 'csv-stringify';
-import * as fs from 'fs/promises';
-import moment from 'moment';
 import { nanoid } from 'nanoid';
 import { analytics } from '../analytics/client';
 import { LightdashAnalytics } from '../analytics/LightdashAnalytics';
@@ -28,8 +16,6 @@
 import Logger from '../logger';
 import {
     csvService,
-    projectService,
-    s3Service,
     schedulerService,
     unfurlService,
     userService,
@@ -85,10 +71,7 @@
         dashboardUuid,
         channel,
         format,
-<<<<<<< HEAD
         options,
-=======
->>>>>>> 3dddc4e3
     } = notification;
     analytics.track({
         event: 'scheduler_job.started',
@@ -136,22 +119,16 @@
             });
         } else {
             const user = await userService.getSessionByUserUuid(userUuid);
-<<<<<<< HEAD
             const csvOptions = isSchedulerCsvOptions(options)
                 ? options
                 : undefined;
-=======
->>>>>>> 3dddc4e3
 
             let blocks;
             if (savedChartUuid) {
                 const csvUrl = await csvService.getCsvForChart(
                     user,
                     savedChartUuid,
-<<<<<<< HEAD
                     csvOptions,
-=======
->>>>>>> 3dddc4e3
                 );
                 blocks = unfurlChartCsvResults(
                     details.name,
@@ -163,10 +140,7 @@
                 const csvUrls = await csvService.getCsvsForDashboard(
                     user,
                     dashboardUuid,
-<<<<<<< HEAD
                     csvOptions,
-=======
->>>>>>> 3dddc4e3
                 );
                 blocks = unfurlDashboardCsvResults(
                     details.name,
@@ -230,10 +204,7 @@
         recipient,
         name: schedulerName,
         format,
-<<<<<<< HEAD
         options,
-=======
->>>>>>> 3dddc4e3
     } = notification;
     analytics.track({
         event: 'scheduler_job.started',
@@ -273,21 +244,15 @@
         } else {
             const user = await userService.getSessionByUserUuid(userUuid);
 
-<<<<<<< HEAD
             const csvOptions = isSchedulerCsvOptions(options)
                 ? options
                 : undefined;
 
-=======
->>>>>>> 3dddc4e3
             if (savedChartUuid) {
                 const csvUrl = await csvService.getCsvForChart(
                     user,
                     savedChartUuid,
-<<<<<<< HEAD
                     csvOptions,
-=======
->>>>>>> 3dddc4e3
                 );
 
                 emailClient.sendChartCsvNotificationEmail(
@@ -302,10 +267,7 @@
                 const csvUrls = await csvService.getCsvsForDashboard(
                     user,
                     dashboardUuid,
-<<<<<<< HEAD
                     csvOptions,
-=======
->>>>>>> 3dddc4e3
                 );
                 emailClient.sendDashboardCsvNotificationEmail(
                     recipient,
