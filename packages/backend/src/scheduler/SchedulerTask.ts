--- conflicted
+++ resolved
@@ -822,7 +822,6 @@
                 csvContent,
             );
         } else if (dashboardUuid) {
-<<<<<<< HEAD
             if (csvUrls === undefined) {
                 throw new Error('Missing CSV URL');
             }
@@ -831,9 +830,7 @@
                 scheduler.createdBy,
             );
             const googleUploadPromises = csvUrls.map(async (cu) => {
-                const csvContent = await fsPromise.readFile(cu.localPath, {
-                    encoding: 'utf-8',
-                });
+                const csvContent = await csv().fromFile(cu.localPath);
 
                 const tabName = await googleDriveClient.createNewTab(
                     refreshToken,
@@ -849,9 +846,6 @@
             });
 
             Promise.all(googleUploadPromises);
-=======
-            throw new Error('Not implemented');
->>>>>>> 06a5b241
         } else {
             throw new Error('Not implemented');
         }
