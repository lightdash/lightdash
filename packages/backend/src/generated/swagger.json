--- conflicted
+++ resolved
@@ -1145,15 +1145,8 @@
                 "type": "object",
                 "description": "From T, pick a set of properties whose keys are in the union K"
             },
-            "ResourceItemCategory": {
-                "enum": ["mostPopular", "recentlyUpdated"],
-                "type": "string"
-            },
             "ResourceViewDashboardItem": {
                 "properties": {
-                    "category": {
-                        "$ref": "#/components/schemas/ResourceItemCategory"
-                    },
                     "data": {
                         "$ref": "#/components/schemas/Pick_DashboardBasicDetails.uuid-or-spaceUuid-or-description-or-name-or-views-or-firstViewedAt-or-pinnedListUuid-or-pinnedListOrder-or-updatedAt-or-updatedByUser-or-validationErrors_"
                     },
@@ -1253,9 +1246,6 @@
             },
             "ResourceViewChartItem": {
                 "properties": {
-                    "category": {
-                        "$ref": "#/components/schemas/ResourceItemCategory"
-                    },
                     "data": {
                         "$ref": "#/components/schemas/Pick_SpaceQuery.uuid-or-name-or-chartType-or-firstViewedAt-or-views-or-pinnedListUuid-or-pinnedListOrder-or-spaceUuid-or-description-or-updatedAt-or-updatedByUser-or-validationErrors_"
                     },
@@ -5205,11 +5195,7 @@
     },
     "info": {
         "title": "Lightdash API",
-<<<<<<< HEAD
-        "version": "0.811.0",
-=======
-        "version": "0.814.1",
->>>>>>> 43972f39
+        "version": "0.815.0",
         "description": "Open API documentation for all public Lightdash API endpoints",
         "license": {
             "name": "MIT"
