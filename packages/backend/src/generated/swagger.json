{
    "components": {
        "examples": {},
        "headers": {},
        "parameters": {},
        "requestBodies": {},
        "responses": {},
        "schemas": {
            "ApiErrorPayload": {
                "properties": {
                    "error": {
                        "properties": {
                            "data": {
                                "description": "Optional data containing details of the error"
                            },
                            "message": {
                                "type": "string",
                                "description": "A friendly message summarising the error"
                            },
                            "name": {
                                "type": "string",
                                "description": "Unique name for the type of error"
                            },
                            "statusCode": {
                                "type": "number",
                                "format": "integer",
                                "description": "HTTP status code"
                            }
                        },
                        "required": ["name", "statusCode"],
                        "type": "object"
                    },
                    "status": {
                        "type": "string",
                        "enum": ["error"],
                        "nullable": false
                    }
                },
                "required": ["error", "status"],
                "type": "object",
                "description": "The Error object is returned from the api any time there is an error.\nThe message contains"
            },
            "FieldType": {
                "enum": ["metric", "dimension"],
                "type": "string"
            },
            "Pick_Field.name-or-fieldType-or-tableLabel-or-description_": {
                "properties": {
                    "name": {
                        "type": "string"
                    },
                    "fieldType": {
                        "$ref": "#/components/schemas/FieldType"
                    },
                    "tableLabel": {
                        "type": "string"
                    },
                    "description": {
                        "type": "string"
                    }
                },
                "required": ["name", "fieldType", "tableLabel"],
                "type": "object",
                "description": "From T, pick a set of properties whose keys are in the union K"
            },
            "Record_string.string-or-string-Array_": {
                "properties": {},
                "type": "object",
                "description": "Construct a type with a set of properties K of type T"
            },
            "Pick_Dimension.requiredAttributes_": {
                "properties": {
                    "requiredAttributes": {
                        "$ref": "#/components/schemas/Record_string.string-or-string-Array_"
                    }
                },
                "type": "object",
                "description": "From T, pick a set of properties whose keys are in the union K"
            },
            "CatalogType.Field": {
                "enum": ["field"],
                "type": "string"
            },
            "CatalogField": {
                "allOf": [
                    {
                        "$ref": "#/components/schemas/Pick_Field.name-or-fieldType-or-tableLabel-or-description_"
                    },
                    {
                        "$ref": "#/components/schemas/Pick_Dimension.requiredAttributes_"
                    },
                    {
                        "properties": {
                            "tableGroupLabel": {
                                "type": "string"
                            },
                            "tableName": {
                                "type": "string"
                            },
                            "basicType": {
                                "type": "string"
                            },
                            "type": {
                                "$ref": "#/components/schemas/CatalogType.Field"
                            }
                        },
<<<<<<< HEAD
                        "required": ["type"],
=======
                        "required": ["tableName", "type"],
>>>>>>> 6bc69013
                        "type": "object"
                    }
                ]
            },
            "Pick_TableBase.name-or-groupLabel-or-description-or-requiredAttributes_": {
                "properties": {
                    "name": {
                        "type": "string"
                    },
                    "description": {
                        "type": "string"
                    },
                    "requiredAttributes": {
                        "$ref": "#/components/schemas/Record_string.string-or-string-Array_"
                    },
                    "groupLabel": {
                        "type": "string"
                    }
                },
                "required": ["name"],
                "type": "object",
                "description": "From T, pick a set of properties whose keys are in the union K"
            },
            "InlineErrorType": {
                "enum": ["METADATA_PARSE_ERROR", "NO_DIMENSIONS_FOUND"],
                "type": "string"
            },
            "InlineError": {
                "properties": {
                    "message": {
                        "type": "string"
                    },
                    "type": {
                        "$ref": "#/components/schemas/InlineErrorType"
                    }
                },
                "required": ["message", "type"],
                "type": "object"
            },
            "CatalogType.Table": {
                "enum": ["table"],
                "type": "string"
            },
            "DbtModelJoinType": {
                "type": "string",
                "enum": ["inner", "full", "left", "right"]
            },
            "Pick_ExploreJoin.table-or-sqlOn-or-type-or-hidden-or-always_": {
                "properties": {
                    "table": {
                        "type": "string"
                    },
                    "sqlOn": {
                        "type": "string"
                    },
                    "type": {
                        "$ref": "#/components/schemas/DbtModelJoinType"
                    },
                    "hidden": {
                        "type": "boolean"
                    },
                    "always": {
                        "type": "boolean"
                    }
                },
                "required": ["table", "sqlOn"],
                "type": "object",
                "description": "From T, pick a set of properties whose keys are in the union K"
            },
            "CompiledExploreJoin": {
                "allOf": [
                    {
                        "$ref": "#/components/schemas/Pick_ExploreJoin.table-or-sqlOn-or-type-or-hidden-or-always_"
                    },
                    {
                        "properties": {
                            "compiledSqlOn": {
                                "type": "string"
                            }
                        },
                        "required": ["compiledSqlOn"],
                        "type": "object"
                    }
                ]
            },
            "CatalogTable": {
                "allOf": [
                    {
                        "$ref": "#/components/schemas/Pick_TableBase.name-or-groupLabel-or-description-or-requiredAttributes_"
                    },
                    {
                        "properties": {
                            "joinedTables": {
                                "items": {
                                    "$ref": "#/components/schemas/CompiledExploreJoin"
                                },
                                "type": "array"
                            },
                            "groupLabel": {
                                "type": "string"
                            },
                            "type": {
                                "$ref": "#/components/schemas/CatalogType.Table"
                            },
                            "errors": {
                                "items": {
                                    "$ref": "#/components/schemas/InlineError"
                                },
                                "type": "array"
                            }
                        },
                        "required": ["type"],
                        "type": "object"
                    }
                ]
            },
            "CatalogItem": {
                "anyOf": [
                    {
                        "$ref": "#/components/schemas/CatalogField"
                    },
                    {
                        "$ref": "#/components/schemas/CatalogTable"
                    }
                ]
            },
            "ApiCatalogResults": {
                "items": {
                    "$ref": "#/components/schemas/CatalogItem"
                },
                "type": "array"
            },
            "CatalogType": {
                "enum": ["table", "field"],
                "type": "string"
            },
            "CatalogMetadata": {
                "properties": {
                    "fields": {
                        "items": {
                            "$ref": "#/components/schemas/CatalogField"
                        },
                        "type": "array"
                    },
                    "source": {
                        "type": "string"
                    },
                    "modelName": {
                        "type": "string"
                    },
                    "description": {
                        "type": "string"
                    },
                    "name": {
                        "type": "string"
                    }
                },
                "required": ["fields", "modelName", "name"],
                "type": "object"
            },
            "ApiCatalogMetadataResults": {
                "$ref": "#/components/schemas/CatalogMetadata"
            },
            "Pick_ChartSummary.uuid-or-name-or-spaceUuid-or-spaceName-or-dashboardName-or-dashboardUuid_": {
                "properties": {
                    "name": {
                        "type": "string"
                    },
                    "uuid": {
                        "type": "string"
                    },
                    "spaceName": {
                        "type": "string"
                    },
                    "spaceUuid": {
                        "type": "string"
                    },
                    "dashboardUuid": {
                        "type": "string",
                        "nullable": true
                    },
                    "dashboardName": {
                        "type": "string",
                        "nullable": true
                    }
                },
                "required": [
                    "name",
                    "uuid",
                    "spaceName",
                    "spaceUuid",
                    "dashboardUuid",
                    "dashboardName"
                ],
                "type": "object",
                "description": "From T, pick a set of properties whose keys are in the union K"
            },
            "CatalogAnalytics": {
                "properties": {
                    "charts": {
                        "items": {
                            "$ref": "#/components/schemas/Pick_ChartSummary.uuid-or-name-or-spaceUuid-or-spaceName-or-dashboardName-or-dashboardUuid_"
                        },
                        "type": "array"
                    }
                },
                "required": ["charts"],
                "type": "object"
            },
            "ApiCatalogAnalyticsResults": {
                "$ref": "#/components/schemas/CatalogAnalytics"
            },
            "ApiCreateComment": {
                "properties": {
                    "results": {
                        "type": "string"
                    },
                    "status": {
                        "type": "string",
                        "enum": ["ok"],
                        "nullable": false
                    }
                },
                "required": ["results", "status"],
                "type": "object"
            },
            "Pick_Comment.text-or-replyTo-or-mentions-or-textHtml_": {
                "properties": {
                    "text": {
                        "type": "string"
                    },
                    "replyTo": {
                        "type": "string"
                    },
                    "mentions": {
                        "items": {
                            "type": "string"
                        },
                        "type": "array"
                    },
                    "textHtml": {
                        "type": "string"
                    }
                },
                "required": ["text", "mentions", "textHtml"],
                "type": "object",
                "description": "From T, pick a set of properties whose keys are in the union K"
            },
            "Comment": {
                "properties": {
                    "mentions": {
                        "items": {
                            "type": "string"
                        },
                        "type": "array"
                    },
                    "canRemove": {
                        "type": "boolean"
                    },
                    "resolved": {
                        "type": "boolean"
                    },
                    "replies": {
                        "items": {
                            "$ref": "#/components/schemas/Comment"
                        },
                        "type": "array"
                    },
                    "replyTo": {
                        "type": "string"
                    },
                    "user": {
                        "properties": {
                            "name": {
                                "type": "string"
                            }
                        },
                        "required": ["name"],
                        "type": "object"
                    },
                    "createdAt": {
                        "type": "string",
                        "format": "date-time"
                    },
                    "textHtml": {
                        "type": "string"
                    },
                    "text": {
                        "type": "string"
                    },
                    "commentId": {
                        "type": "string"
                    }
                },
                "required": [
                    "mentions",
                    "canRemove",
                    "resolved",
                    "user",
                    "createdAt",
                    "textHtml",
                    "text",
                    "commentId"
                ],
                "type": "object"
            },
            "ApiGetComments": {
                "properties": {
                    "results": {
                        "properties": {},
                        "additionalProperties": {
                            "items": {
                                "$ref": "#/components/schemas/Comment"
                            },
                            "type": "array"
                        },
                        "type": "object"
                    },
                    "status": {
                        "type": "string",
                        "enum": ["ok"],
                        "nullable": false
                    }
                },
                "required": ["results", "status"],
                "type": "object"
            },
            "ApiResolveComment": {
                "properties": {
                    "status": {
                        "type": "string",
                        "enum": ["ok"],
                        "nullable": false
                    }
                },
                "required": ["status"],
                "type": "object"
            },
            "ApiCsvUrlResponse": {
                "properties": {
                    "results": {
                        "properties": {
                            "truncated": {
                                "type": "boolean"
                            },
                            "status": {
                                "type": "string"
                            },
                            "url": {
                                "type": "string"
                            }
                        },
                        "required": ["truncated", "status", "url"],
                        "type": "object"
                    },
                    "status": {
                        "type": "string",
                        "enum": ["ok"],
                        "nullable": false
                    }
                },
                "required": ["results", "status"],
                "type": "object"
            },
            "Pick_CreateDbtCloudIntegration.metricsJobId_": {
                "properties": {
                    "metricsJobId": {
                        "type": "string",
                        "description": "Job id for a dbt cloud job containing a compiled dbt project with available dbt metrics"
                    }
                },
                "required": ["metricsJobId"],
                "type": "object",
                "description": "From T, pick a set of properties whose keys are in the union K"
            },
            "DbtCloudIntegration": {
                "$ref": "#/components/schemas/Pick_CreateDbtCloudIntegration.metricsJobId_",
                "description": "Configuration for a Lightdash integration with dbt Cloud"
            },
            "ApiDbtCloudIntegrationSettings": {
                "properties": {
                    "results": {
                        "$ref": "#/components/schemas/DbtCloudIntegration"
                    },
                    "status": {
                        "type": "string",
                        "enum": ["ok"],
                        "nullable": false
                    }
                },
                "required": ["status"],
                "type": "object"
            },
            "ApiDbtCloudSettingsDeleteSuccess": {
                "properties": {
                    "results": {},
                    "status": {
                        "type": "string",
                        "enum": ["ok"],
                        "nullable": false
                    }
                },
                "required": ["status"],
                "type": "object"
            },
            "ApiSuccessEmpty": {
                "properties": {
                    "results": {},
                    "status": {
                        "type": "string",
                        "enum": ["ok"],
                        "nullable": false
                    }
                },
                "required": ["status"],
                "type": "object"
            },
            "Pick_Explore.SummaryExploreFields_": {
                "properties": {
                    "name": {
                        "type": "string"
                    },
                    "groupLabel": {
                        "type": "string"
                    },
                    "label": {
                        "type": "string"
                    },
                    "tags": {
                        "items": {
                            "type": "string"
                        },
                        "type": "array"
                    }
                },
                "required": ["name", "label", "tags"],
                "type": "object",
                "description": "From T, pick a set of properties whose keys are in the union K"
            },
            "SummaryExtraFields": {
                "properties": {
                    "databaseName": {
                        "type": "string"
                    },
                    "schemaName": {
                        "type": "string"
                    },
                    "description": {
                        "type": "string"
                    }
                },
                "required": ["databaseName", "schemaName"],
                "type": "object"
            },
            "Pick_ExploreError.SummaryExploreErrorFields_": {
                "properties": {
                    "name": {
                        "type": "string"
                    },
                    "groupLabel": {
                        "type": "string"
                    },
                    "label": {
                        "type": "string"
                    },
                    "tags": {
                        "items": {
                            "type": "string"
                        },
                        "type": "array"
                    },
                    "errors": {
                        "items": {
                            "$ref": "#/components/schemas/InlineError"
                        },
                        "type": "array"
                    }
                },
                "required": ["name", "label", "tags", "errors"],
                "type": "object",
                "description": "From T, pick a set of properties whose keys are in the union K"
            },
            "Partial_SummaryExtraFields_": {
                "properties": {
                    "description": {
                        "type": "string"
                    },
                    "schemaName": {
                        "type": "string"
                    },
                    "databaseName": {
                        "type": "string"
                    }
                },
                "type": "object",
                "description": "Make all properties in T optional"
            },
            "SummaryExplore": {
                "anyOf": [
                    {
                        "allOf": [
                            {
                                "$ref": "#/components/schemas/Pick_Explore.SummaryExploreFields_"
                            },
                            {
                                "$ref": "#/components/schemas/SummaryExtraFields"
                            }
                        ]
                    },
                    {
                        "allOf": [
                            {
                                "$ref": "#/components/schemas/Pick_ExploreError.SummaryExploreErrorFields_"
                            },
                            {
                                "$ref": "#/components/schemas/Partial_SummaryExtraFields_"
                            }
                        ]
                    }
                ]
            },
            "ApiExploresResults": {
                "items": {
                    "$ref": "#/components/schemas/SummaryExplore"
                },
                "type": "array"
            },
            "OrderFieldsByStrategy": {
                "enum": ["LABEL", "INDEX"],
                "type": "string"
            },
            "TableBase": {
                "properties": {
                    "requiredAttributes": {
                        "$ref": "#/components/schemas/Record_string.string-or-string-Array_"
                    },
                    "hidden": {
                        "type": "boolean"
                    },
                    "sqlWhere": {
                        "type": "string"
                    },
                    "groupLabel": {
                        "type": "string"
                    },
                    "orderFieldsBy": {
                        "$ref": "#/components/schemas/OrderFieldsByStrategy"
                    },
                    "sqlTable": {
                        "type": "string"
                    },
                    "schema": {
                        "type": "string"
                    },
                    "database": {
                        "type": "string"
                    },
                    "description": {
                        "type": "string"
                    },
                    "originalName": {
                        "type": "string"
                    },
                    "label": {
                        "type": "string"
                    },
                    "name": {
                        "type": "string"
                    }
                },
                "required": ["sqlTable", "schema", "database", "label", "name"],
                "type": "object"
            },
            "Record_string.CompiledDimension_": {
                "properties": {},
                "type": "object",
                "description": "Construct a type with a set of properties K of type T"
            },
            "Record_string.CompiledMetric_": {
                "properties": {},
                "type": "object",
                "description": "Construct a type with a set of properties K of type T"
            },
            "Record_string.LineageNodeDependency-Array_": {
                "properties": {},
                "type": "object",
                "description": "Construct a type with a set of properties K of type T"
            },
            "LineageGraph": {
                "$ref": "#/components/schemas/Record_string.LineageNodeDependency-Array_"
            },
            "SourcePosition": {
                "properties": {
                    "character": {
                        "type": "number",
                        "format": "double"
                    },
                    "line": {
                        "type": "number",
                        "format": "double"
                    }
                },
                "required": ["character", "line"],
                "type": "object"
            },
            "Source": {
                "properties": {
                    "content": {
                        "type": "string"
                    },
                    "highlight": {
                        "properties": {
                            "end": {
                                "$ref": "#/components/schemas/SourcePosition"
                            },
                            "start": {
                                "$ref": "#/components/schemas/SourcePosition"
                            }
                        },
                        "required": ["end", "start"],
                        "type": "object"
                    },
                    "range": {
                        "properties": {
                            "end": {
                                "$ref": "#/components/schemas/SourcePosition"
                            },
                            "start": {
                                "$ref": "#/components/schemas/SourcePosition"
                            }
                        },
                        "required": ["end", "start"],
                        "type": "object"
                    },
                    "path": {
                        "type": "string"
                    }
                },
                "required": ["content", "range", "path"],
                "type": "object"
            },
            "CompiledTable": {
                "allOf": [
                    {
                        "$ref": "#/components/schemas/TableBase"
                    },
                    {
                        "properties": {
                            "source": {
                                "$ref": "#/components/schemas/Source"
                            },
                            "lineageGraph": {
                                "$ref": "#/components/schemas/LineageGraph"
                            },
                            "metrics": {
                                "$ref": "#/components/schemas/Record_string.CompiledMetric_"
                            },
                            "dimensions": {
                                "$ref": "#/components/schemas/Record_string.CompiledDimension_"
                            }
                        },
                        "required": ["lineageGraph", "metrics", "dimensions"],
                        "type": "object"
                    }
                ]
            },
            "SupportedDbtAdapter": {
                "enum": [
                    "bigquery",
                    "databricks",
                    "snowflake",
                    "redshift",
                    "postgres",
                    "trino"
                ],
                "type": "string"
            },
            "Explore": {
                "properties": {
                    "sqlPath": {
                        "type": "string"
                    },
                    "ymlPath": {
                        "type": "string"
                    },
                    "warehouse": {
                        "type": "string"
                    },
                    "targetDatabase": {
                        "$ref": "#/components/schemas/SupportedDbtAdapter"
                    },
                    "tables": {
                        "properties": {},
                        "additionalProperties": {
                            "$ref": "#/components/schemas/CompiledTable"
                        },
                        "type": "object"
                    },
                    "joinedTables": {
                        "items": {
                            "$ref": "#/components/schemas/CompiledExploreJoin"
                        },
                        "type": "array"
                    },
                    "baseTable": {
                        "type": "string"
                    },
                    "groupLabel": {
                        "type": "string"
                    },
                    "tags": {
                        "items": {
                            "type": "string"
                        },
                        "type": "array"
                    },
                    "label": {
                        "type": "string"
                    },
                    "name": {
                        "type": "string"
                    }
                },
                "required": [
                    "targetDatabase",
                    "tables",
                    "joinedTables",
                    "baseTable",
                    "tags",
                    "label",
                    "name"
                ],
                "type": "object"
            },
            "ApiExploreResults": {
                "$ref": "#/components/schemas/Explore"
            },
            "ApiCompiledQueryResults": {
                "type": "string"
            },
            "FieldId": {
                "type": "string"
            },
            "FilterGroup": {
                "anyOf": [
                    {
                        "$ref": "#/components/schemas/OrFilterGroup"
                    },
                    {
                        "$ref": "#/components/schemas/AndFilterGroup"
                    }
                ]
            },
            "FieldTarget": {
                "properties": {
                    "fieldId": {
                        "type": "string"
                    }
                },
                "required": ["fieldId"],
                "type": "object"
            },
            "ConditionalOperator": {
                "enum": [
                    "isNull",
                    "notNull",
                    "equals",
                    "notEquals",
                    "startsWith",
                    "endsWith",
                    "include",
                    "doesNotInclude",
                    "lessThan",
                    "lessThanOrEqual",
                    "greaterThan",
                    "greaterThanOrEqual",
                    "inThePast",
                    "notInThePast",
                    "inTheNext",
                    "inTheCurrent",
                    "inBetween"
                ],
                "type": "string"
            },
            "FilterRule": {
                "properties": {
                    "values": {
                        "items": {},
                        "type": "array"
                    },
                    "operator": {
                        "$ref": "#/components/schemas/ConditionalOperator"
                    },
                    "id": {
                        "type": "string"
                    },
                    "target": {
                        "$ref": "#/components/schemas/FieldTarget"
                    },
                    "settings": {},
                    "disabled": {
                        "type": "boolean"
                    }
                },
                "required": ["operator", "id", "target"],
                "type": "object",
                "additionalProperties": true
            },
            "FilterGroupItem": {
                "anyOf": [
                    {
                        "$ref": "#/components/schemas/FilterGroup"
                    },
                    {
                        "$ref": "#/components/schemas/FilterRule"
                    }
                ]
            },
            "OrFilterGroup": {
                "properties": {
                    "or": {
                        "items": {
                            "$ref": "#/components/schemas/FilterGroupItem"
                        },
                        "type": "array"
                    },
                    "id": {
                        "type": "string"
                    }
                },
                "required": ["or", "id"],
                "type": "object"
            },
            "AndFilterGroup": {
                "properties": {
                    "and": {
                        "items": {
                            "$ref": "#/components/schemas/FilterGroupItem"
                        },
                        "type": "array"
                    },
                    "id": {
                        "type": "string"
                    }
                },
                "required": ["and", "id"],
                "type": "object"
            },
            "Filters": {
                "properties": {
                    "tableCalculations": {
                        "$ref": "#/components/schemas/FilterGroup"
                    },
                    "metrics": {
                        "$ref": "#/components/schemas/FilterGroup"
                    },
                    "dimensions": {
                        "$ref": "#/components/schemas/FilterGroup"
                    }
                },
                "type": "object"
            },
            "SortField": {
                "properties": {
                    "descending": {
                        "type": "boolean"
                    },
                    "fieldId": {
                        "type": "string"
                    }
                },
                "required": ["descending", "fieldId"],
                "type": "object"
            },
            "CustomFormatType": {
                "enum": ["default", "percent", "currency", "number", "id"],
                "type": "string"
            },
            "NumberSeparator": {
                "enum": [
                    "default",
                    "commaPeriod",
                    "spacePeriod",
                    "periodComma",
                    "noSeparatorPeriod"
                ],
                "type": "string"
            },
            "Compact": {
                "enum": ["thousands", "millions", "billions", "trillions"],
                "type": "string"
            },
            "CompactOrAlias": {
                "anyOf": [
                    {
                        "$ref": "#/components/schemas/Compact"
                    },
                    {
                        "type": "string",
                        "enum": [
                            "K",
                            "thousand",
                            "M",
                            "million",
                            "B",
                            "billion",
                            "T",
                            "trillion"
                        ]
                    }
                ]
            },
            "CustomFormat": {
                "properties": {
                    "type": {
                        "$ref": "#/components/schemas/CustomFormatType"
                    },
                    "round": {
                        "type": "number",
                        "format": "double"
                    },
                    "separator": {
                        "$ref": "#/components/schemas/NumberSeparator"
                    },
                    "currency": {
                        "type": "string"
                    },
                    "compact": {
                        "$ref": "#/components/schemas/CompactOrAlias"
                    },
                    "prefix": {
                        "type": "string"
                    },
                    "suffix": {
                        "type": "string"
                    }
                },
                "required": ["type"],
                "type": "object",
                "additionalProperties": true
            },
            "TableCalculationType": {
                "enum": ["number", "string", "date", "timestamp", "boolean"],
                "type": "string"
            },
            "TableCalculation": {
                "properties": {
                    "type": {
                        "$ref": "#/components/schemas/TableCalculationType"
                    },
                    "format": {
                        "$ref": "#/components/schemas/CustomFormat"
                    },
                    "sql": {
                        "type": "string"
                    },
                    "displayName": {
                        "type": "string"
                    },
                    "name": {
                        "type": "string"
                    },
                    "index": {
                        "type": "number",
                        "format": "double"
                    }
                },
                "required": ["sql", "displayName", "name"],
                "type": "object"
            },
            "MetricType": {
                "enum": [
                    "percentile",
                    "average",
                    "count",
                    "count_distinct",
                    "sum",
                    "min",
                    "max",
                    "number",
                    "median",
                    "string",
                    "date",
                    "timestamp",
                    "boolean"
                ],
                "type": "string"
            },
            "Format": {
                "enum": ["km", "mi", "usd", "gbp", "eur", "id", "percent"],
                "type": "string"
            },
            "MetricFilterRule": {
                "properties": {
                    "values": {
                        "items": {},
                        "type": "array"
                    },
                    "operator": {
                        "$ref": "#/components/schemas/ConditionalOperator"
                    },
                    "id": {
                        "type": "string"
                    },
                    "target": {
                        "properties": {
                            "fieldRef": {
                                "type": "string"
                            }
                        },
                        "required": ["fieldRef"],
                        "type": "object"
                    },
                    "settings": {},
                    "disabled": {
                        "type": "boolean"
                    }
                },
                "required": ["operator", "id", "target"],
                "type": "object",
                "additionalProperties": true
            },
            "AdditionalMetric": {
                "properties": {
                    "label": {
                        "type": "string"
                    },
                    "type": {
                        "$ref": "#/components/schemas/MetricType"
                    },
                    "description": {
                        "type": "string"
                    },
                    "sql": {
                        "type": "string"
                    },
                    "hidden": {
                        "type": "boolean"
                    },
                    "round": {
                        "type": "number",
                        "format": "double"
                    },
                    "compact": {
                        "$ref": "#/components/schemas/CompactOrAlias"
                    },
                    "format": {
                        "$ref": "#/components/schemas/Format"
                    },
                    "table": {
                        "type": "string"
                    },
                    "name": {
                        "type": "string"
                    },
                    "index": {
                        "type": "number",
                        "format": "double"
                    },
                    "filters": {
                        "items": {
                            "$ref": "#/components/schemas/MetricFilterRule"
                        },
                        "type": "array"
                    },
                    "baseDimensionName": {
                        "type": "string"
                    },
                    "uuid": {
                        "type": "string",
                        "nullable": true
                    },
                    "percentile": {
                        "type": "number",
                        "format": "double"
                    },
                    "formatOptions": {
                        "$ref": "#/components/schemas/CustomFormat"
                    }
                },
                "required": ["type", "sql", "table", "name"],
                "type": "object",
                "additionalProperties": true
            },
            "CustomDimensionType.BIN": {
                "enum": ["bin"],
                "type": "string"
            },
            "BinType": {
                "enum": ["fixed_number", "fixed_width", "custom_range"],
                "type": "string"
            },
            "BinRange": {
                "properties": {
                    "to": {
                        "type": "number",
                        "format": "double"
                    },
                    "from": {
                        "type": "number",
                        "format": "double"
                    }
                },
                "type": "object"
            },
            "CustomDimensionType": {
                "enum": ["bin", "sql"],
                "type": "string"
            },
            "CustomBinDimension": {
                "properties": {
                    "id": {
                        "type": "string"
                    },
                    "name": {
                        "type": "string"
                    },
                    "table": {
                        "type": "string"
                    },
                    "type": {
                        "$ref": "#/components/schemas/CustomDimensionType.BIN"
                    },
                    "dimensionId": {
                        "$ref": "#/components/schemas/FieldId"
                    },
                    "binType": {
                        "$ref": "#/components/schemas/BinType"
                    },
                    "binNumber": {
                        "type": "number",
                        "format": "double"
                    },
                    "binWidth": {
                        "type": "number",
                        "format": "double"
                    },
                    "customRange": {
                        "items": {
                            "$ref": "#/components/schemas/BinRange"
                        },
                        "type": "array"
                    }
                },
                "required": [
                    "id",
                    "name",
                    "table",
                    "type",
                    "dimensionId",
                    "binType"
                ],
                "type": "object",
                "additionalProperties": true
            },
            "CustomDimensionType.SQL": {
                "enum": ["sql"],
                "type": "string"
            },
            "DimensionType": {
                "enum": ["string", "number", "timestamp", "date", "boolean"],
                "type": "string"
            },
            "CustomSqlDimension": {
                "properties": {
                    "id": {
                        "type": "string"
                    },
                    "name": {
                        "type": "string"
                    },
                    "table": {
                        "type": "string"
                    },
                    "type": {
                        "$ref": "#/components/schemas/CustomDimensionType.SQL"
                    },
                    "sql": {
                        "type": "string"
                    },
                    "dimensionType": {
                        "$ref": "#/components/schemas/DimensionType"
                    }
                },
                "required": [
                    "id",
                    "name",
                    "table",
                    "type",
                    "sql",
                    "dimensionType"
                ],
                "type": "object",
                "additionalProperties": true
            },
            "CustomDimension": {
                "anyOf": [
                    {
                        "$ref": "#/components/schemas/CustomBinDimension"
                    },
                    {
                        "$ref": "#/components/schemas/CustomSqlDimension"
                    }
                ]
            },
            "Pick_CompiledDimension.label-or-name_": {
                "properties": {
                    "name": {
                        "type": "string"
                    },
                    "label": {
                        "type": "string"
                    }
                },
                "required": ["name", "label"],
                "type": "object",
                "description": "From T, pick a set of properties whose keys are in the union K"
            },
            "MetricQuery": {
                "properties": {
                    "metadata": {
                        "properties": {
                            "hasADateDimension": {
                                "$ref": "#/components/schemas/Pick_CompiledDimension.label-or-name_"
                            }
                        },
                        "required": ["hasADateDimension"],
                        "type": "object"
                    },
                    "timezone": {
                        "type": "string"
                    },
                    "customDimensions": {
                        "items": {
                            "$ref": "#/components/schemas/CustomDimension"
                        },
                        "type": "array"
                    },
                    "additionalMetrics": {
                        "items": {
                            "$ref": "#/components/schemas/AdditionalMetric"
                        },
                        "type": "array"
                    },
                    "tableCalculations": {
                        "items": {
                            "$ref": "#/components/schemas/TableCalculation"
                        },
                        "type": "array"
                    },
                    "limit": {
                        "type": "number",
                        "format": "double"
                    },
                    "sorts": {
                        "items": {
                            "$ref": "#/components/schemas/SortField"
                        },
                        "type": "array"
                    },
                    "filters": {
                        "$ref": "#/components/schemas/Filters"
                    },
                    "metrics": {
                        "items": {
                            "$ref": "#/components/schemas/FieldId"
                        },
                        "type": "array"
                    },
                    "dimensions": {
                        "items": {
                            "$ref": "#/components/schemas/FieldId"
                        },
                        "type": "array"
                    },
                    "exploreName": {
                        "type": "string"
                    }
                },
                "required": [
                    "tableCalculations",
                    "limit",
                    "sorts",
                    "filters",
                    "metrics",
                    "dimensions",
                    "exploreName"
                ],
                "type": "object"
            },
            "GitRepo": {
                "properties": {
                    "ownerLogin": {
                        "type": "string"
                    },
                    "fullName": {
                        "type": "string"
                    },
                    "name": {
                        "type": "string"
                    }
                },
                "required": ["ownerLogin", "fullName", "name"],
                "type": "object"
            },
            "GitIntegrationConfiguration": {
                "properties": {
                    "enabled": {
                        "type": "boolean"
                    }
                },
                "required": ["enabled"],
                "type": "object"
            },
            "PullRequestCreated": {
                "properties": {
                    "prUrl": {
                        "type": "string"
                    },
                    "prTitle": {
                        "type": "string"
                    }
                },
                "required": ["prUrl", "prTitle"],
                "type": "object"
            },
            "ApiGdriveAccessTokenResponse": {
                "properties": {
                    "results": {
                        "type": "string"
                    },
                    "status": {
                        "type": "string",
                        "enum": ["ok"],
                        "nullable": false
                    }
                },
                "required": ["results", "status"],
                "type": "object"
            },
            "ApiJobScheduledResponse": {
                "properties": {
                    "results": {
                        "properties": {
                            "jobId": {
                                "type": "string"
                            }
                        },
                        "required": ["jobId"],
                        "type": "object"
                    },
                    "status": {
                        "type": "string",
                        "enum": ["ok"],
                        "nullable": false
                    }
                },
                "required": ["results", "status"],
                "type": "object"
            },
            "FilterGroupResponse": {
                "anyOf": [
                    {
                        "properties": {
                            "or": {
                                "items": {},
                                "type": "array"
                            },
                            "id": {
                                "type": "string"
                            }
                        },
                        "required": ["or", "id"],
                        "type": "object"
                    },
                    {
                        "properties": {
                            "and": {
                                "items": {},
                                "type": "array"
                            },
                            "id": {
                                "type": "string"
                            }
                        },
                        "required": ["and", "id"],
                        "type": "object"
                    }
                ]
            },
            "FiltersResponse": {
                "properties": {
                    "tableCalculations": {
                        "$ref": "#/components/schemas/FilterGroupResponse"
                    },
                    "metrics": {
                        "$ref": "#/components/schemas/FilterGroupResponse"
                    },
                    "dimensions": {
                        "$ref": "#/components/schemas/FilterGroupResponse"
                    }
                },
                "type": "object"
            },
            "MetricQueryResponse": {
                "properties": {
                    "metadata": {
                        "properties": {
                            "hasADateDimension": {
                                "$ref": "#/components/schemas/Pick_CompiledDimension.label-or-name_"
                            }
                        },
                        "required": ["hasADateDimension"],
                        "type": "object"
                    },
                    "customDimensions": {
                        "items": {
                            "$ref": "#/components/schemas/CustomDimension"
                        },
                        "type": "array"
                    },
                    "additionalMetrics": {
                        "items": {
                            "$ref": "#/components/schemas/AdditionalMetric"
                        },
                        "type": "array"
                    },
                    "tableCalculations": {
                        "items": {
                            "$ref": "#/components/schemas/TableCalculation"
                        },
                        "type": "array"
                    },
                    "limit": {
                        "type": "number",
                        "format": "double"
                    },
                    "sorts": {
                        "items": {
                            "$ref": "#/components/schemas/SortField"
                        },
                        "type": "array"
                    },
                    "filters": {
                        "$ref": "#/components/schemas/FiltersResponse"
                    },
                    "metrics": {
                        "items": {
                            "$ref": "#/components/schemas/FieldId"
                        },
                        "type": "array"
                    },
                    "dimensions": {
                        "items": {
                            "$ref": "#/components/schemas/FieldId"
                        },
                        "type": "array"
                    },
                    "exploreName": {
                        "type": "string"
                    }
                },
                "required": [
                    "tableCalculations",
                    "limit",
                    "sorts",
                    "filters",
                    "metrics",
                    "dimensions",
                    "exploreName"
                ],
                "type": "object"
            },
            "CustomLabel": {
                "properties": {},
                "additionalProperties": {
                    "type": "string"
                },
                "type": "object"
            },
            "UploadMetricGsheet": {
                "properties": {
                    "hiddenFields": {
                        "items": {
                            "type": "string"
                        },
                        "type": "array"
                    },
                    "customLabels": {
                        "$ref": "#/components/schemas/CustomLabel"
                    },
                    "columnOrder": {
                        "items": {
                            "type": "string"
                        },
                        "type": "array"
                    },
                    "showTableNames": {
                        "type": "boolean"
                    },
                    "metricQuery": {
                        "$ref": "#/components/schemas/MetricQueryResponse"
                    },
                    "exploreId": {
                        "type": "string"
                    },
                    "projectUuid": {
                        "type": "string"
                    }
                },
                "required": [
                    "columnOrder",
                    "showTableNames",
                    "metricQuery",
                    "exploreId",
                    "projectUuid"
                ],
                "type": "object"
            },
            "Group": {
                "properties": {
                    "organizationUuid": {
                        "type": "string",
                        "description": "The UUID of the organization that the group belongs to"
                    },
                    "createdAt": {
                        "type": "string",
                        "format": "date-time",
                        "description": "The time that the group was created"
                    },
                    "name": {
                        "type": "string",
                        "description": "A friendly name for the group"
                    },
                    "uuid": {
                        "type": "string",
                        "description": "The group's UUID"
                    }
                },
                "required": ["organizationUuid", "createdAt", "name", "uuid"],
                "type": "object"
            },
            "GroupMember": {
                "properties": {
                    "lastName": {
                        "type": "string",
                        "description": "The user's last name"
                    },
                    "firstName": {
                        "type": "string",
                        "description": "The user's first name"
                    },
                    "email": {
                        "type": "string",
                        "description": "Primary email address for the user"
                    },
                    "userUuid": {
                        "type": "string",
                        "description": "Unique id for the user",
                        "format": "uuid"
                    }
                },
                "required": ["lastName", "firstName", "email", "userUuid"],
                "type": "object",
                "description": "A summary for a Lightdash user within a group"
            },
            "GroupWithMembers": {
                "allOf": [
                    {
                        "$ref": "#/components/schemas/Group"
                    },
                    {
                        "properties": {
                            "memberUuids": {
                                "items": {
                                    "type": "string"
                                },
                                "type": "array"
                            },
                            "members": {
                                "items": {
                                    "$ref": "#/components/schemas/GroupMember"
                                },
                                "type": "array",
                                "description": "A list of the group's members."
                            }
                        },
                        "required": ["memberUuids", "members"],
                        "type": "object"
                    }
                ],
                "description": "Details for a group including a list of the group's members."
            },
            "ApiGroupResponse": {
                "properties": {
                    "results": {
                        "anyOf": [
                            {
                                "$ref": "#/components/schemas/Group"
                            },
                            {
                                "$ref": "#/components/schemas/GroupWithMembers"
                            }
                        ]
                    },
                    "status": {
                        "type": "string",
                        "enum": ["ok"],
                        "nullable": false
                    }
                },
                "required": ["results", "status"],
                "type": "object"
            },
            "ApiGroupMembersResponse": {
                "properties": {
                    "results": {
                        "items": {
                            "$ref": "#/components/schemas/GroupMember"
                        },
                        "type": "array"
                    },
                    "status": {
                        "type": "string",
                        "enum": ["ok"],
                        "nullable": false
                    }
                },
                "required": ["results", "status"],
                "type": "object"
            },
            "Pick_GroupMember.userUuid_": {
                "properties": {
                    "userUuid": {
                        "type": "string",
                        "description": "Unique id for the user",
                        "format": "uuid"
                    }
                },
                "required": ["userUuid"],
                "type": "object",
                "description": "From T, pick a set of properties whose keys are in the union K"
            },
            "UpdateGroupWithMembers": {
                "properties": {
                    "members": {
                        "items": {
                            "$ref": "#/components/schemas/Pick_GroupMember.userUuid_"
                        },
                        "type": "array"
                    },
                    "name": {
                        "type": "string"
                    }
                },
                "type": "object"
            },
            "ProjectMemberRole": {
                "enum": [
                    "viewer",
                    "interactive_viewer",
                    "editor",
                    "developer",
                    "admin"
                ],
                "type": "string"
            },
            "ProjectGroupAccess": {
                "properties": {
                    "role": {
                        "$ref": "#/components/schemas/ProjectMemberRole"
                    },
                    "groupUuid": {
                        "type": "string"
                    },
                    "projectUuid": {
                        "type": "string"
                    }
                },
                "required": ["role", "groupUuid", "projectUuid"],
                "type": "object"
            },
            "ApiCreateProjectGroupAccess": {
                "properties": {
                    "results": {
                        "$ref": "#/components/schemas/ProjectGroupAccess"
                    },
                    "status": {
                        "type": "string",
                        "enum": ["ok"],
                        "nullable": false
                    }
                },
                "required": ["results", "status"],
                "type": "object"
            },
            "Pick_CreateDBProjectGroupAccess.role_": {
                "properties": {
                    "role": {
                        "$ref": "#/components/schemas/ProjectMemberRole"
                    }
                },
                "required": ["role"],
                "type": "object",
                "description": "From T, pick a set of properties whose keys are in the union K"
            },
            "ApiUpdateProjectGroupAccess": {
                "properties": {
                    "results": {
                        "$ref": "#/components/schemas/ProjectGroupAccess"
                    },
                    "status": {
                        "type": "string",
                        "enum": ["ok"],
                        "nullable": false
                    }
                },
                "required": ["results", "status"],
                "type": "object"
            },
            "Pick_DBProjectGroupAccess.role_": {
                "properties": {
                    "role": {
                        "$ref": "#/components/schemas/ProjectMemberRole"
                    }
                },
                "required": ["role"],
                "type": "object",
                "description": "From T, pick a set of properties whose keys are in the union K"
            },
            "UpdateDBProjectGroupAccess": {
                "$ref": "#/components/schemas/Pick_DBProjectGroupAccess.role_"
            },
            "NotificationBase": {
                "properties": {
                    "url": {
                        "type": "string"
                    },
                    "message": {
                        "type": "string"
                    },
                    "resourceUuid": {
                        "type": "string"
                    },
                    "viewed": {
                        "type": "boolean"
                    },
                    "createdAt": {
                        "type": "string",
                        "format": "date-time"
                    },
                    "notificationId": {
                        "type": "string"
                    }
                },
                "required": ["viewed", "createdAt", "notificationId"],
                "type": "object"
            },
            "ApiNotificationResourceType.DashboardComments": {
                "enum": ["dashboardComments"],
                "type": "string"
            },
            "NotificationDashboardTileCommentMetadata": {
                "properties": {
                    "dashboardUuid": {
                        "type": "string"
                    },
                    "dashboardName": {
                        "type": "string"
                    },
                    "dashboardTileUuid": {
                        "type": "string"
                    },
                    "dashboardTileName": {
                        "type": "string"
                    }
                },
                "required": [
                    "dashboardUuid",
                    "dashboardName",
                    "dashboardTileUuid",
                    "dashboardTileName"
                ],
                "type": "object",
                "additionalProperties": true
            },
            "NotificationDashboardComment": {
                "allOf": [
                    {
                        "$ref": "#/components/schemas/NotificationBase"
                    },
                    {
                        "properties": {
                            "metadata": {
                                "$ref": "#/components/schemas/NotificationDashboardTileCommentMetadata"
                            },
                            "resourceType": {
                                "$ref": "#/components/schemas/ApiNotificationResourceType.DashboardComments"
                            }
                        },
                        "required": ["resourceType"],
                        "type": "object"
                    }
                ]
            },
            "Notification": {
                "$ref": "#/components/schemas/NotificationDashboardComment"
            },
            "ApiNotificationsResults": {
                "items": {
                    "$ref": "#/components/schemas/Notification"
                },
                "type": "array"
            },
            "ApiGetNotifications": {
                "properties": {
                    "results": {
                        "$ref": "#/components/schemas/ApiNotificationsResults"
                    },
                    "status": {
                        "type": "string",
                        "enum": ["ok"],
                        "nullable": false
                    }
                },
                "required": ["results", "status"],
                "type": "object"
            },
            "ApiNotificationResourceType": {
                "enum": ["dashboardComments"],
                "type": "string"
            },
            "Pick_Notification.viewed_": {
                "properties": {
                    "viewed": {
                        "type": "boolean"
                    }
                },
                "required": ["viewed"],
                "type": "object",
                "description": "From T, pick a set of properties whose keys are in the union K"
            },
            "ApiNotificationUpdateParams": {
                "$ref": "#/components/schemas/Pick_Notification.viewed_"
            },
            "Organization": {
                "properties": {
                    "defaultProjectUuid": {
                        "type": "string",
                        "description": "The project a user sees when they first log in to the organization"
                    },
                    "needsProject": {
                        "type": "boolean",
                        "description": "The organization needs a project if it doesn't have at least one project."
                    },
                    "chartColors": {
                        "items": {
                            "type": "string"
                        },
                        "type": "array",
                        "description": "The default color palette for all projects in the organization"
                    },
                    "name": {
                        "type": "string",
                        "description": "The name of the organization"
                    },
                    "organizationUuid": {
                        "type": "string",
                        "description": "The unique identifier of the organization",
                        "format": "uuid"
                    }
                },
                "required": ["name", "organizationUuid"],
                "type": "object",
                "description": "Details of a user's Organization"
            },
            "ApiOrganization": {
                "properties": {
                    "results": {
                        "$ref": "#/components/schemas/Organization"
                    },
                    "status": {
                        "type": "string",
                        "enum": ["ok"],
                        "nullable": false
                    }
                },
                "required": ["results", "status"],
                "type": "object"
            },
            "Pick_Organization.name_": {
                "properties": {
                    "name": {
                        "type": "string",
                        "description": "The name of the organization"
                    }
                },
                "required": ["name"],
                "type": "object",
                "description": "From T, pick a set of properties whose keys are in the union K"
            },
            "CreateOrganization": {
                "$ref": "#/components/schemas/Pick_Organization.name_"
            },
            "Partial_Omit_Organization.organizationUuid-or-needsProject__": {
                "properties": {
                    "name": {
                        "type": "string",
                        "description": "The name of the organization"
                    },
                    "chartColors": {
                        "items": {
                            "type": "string"
                        },
                        "type": "array",
                        "description": "The default color palette for all projects in the organization"
                    },
                    "defaultProjectUuid": {
                        "type": "string",
                        "description": "The project a user sees when they first log in to the organization"
                    }
                },
                "type": "object",
                "description": "Make all properties in T optional"
            },
            "UpdateOrganization": {
                "$ref": "#/components/schemas/Partial_Omit_Organization.organizationUuid-or-needsProject__"
            },
            "ProjectType": {
                "enum": ["DEFAULT", "PREVIEW"],
                "type": "string"
            },
            "WarehouseTypes": {
                "enum": [
                    "bigquery",
                    "postgres",
                    "redshift",
                    "snowflake",
                    "databricks",
                    "trino"
                ],
                "type": "string"
            },
            "OrganizationProject": {
                "properties": {
                    "requireUserCredentials": {
                        "type": "boolean"
                    },
                    "warehouseType": {
                        "$ref": "#/components/schemas/WarehouseTypes"
                    },
                    "type": {
                        "$ref": "#/components/schemas/ProjectType"
                    },
                    "name": {
                        "type": "string"
                    },
                    "projectUuid": {
                        "type": "string",
                        "description": "The unique identifier of the project",
                        "format": "uuid"
                    }
                },
                "required": [
                    "requireUserCredentials",
                    "warehouseType",
                    "type",
                    "name",
                    "projectUuid"
                ],
                "type": "object",
                "description": "Summary of a project under an organization"
            },
            "ApiOrganizationProjects": {
                "properties": {
                    "results": {
                        "items": {
                            "$ref": "#/components/schemas/OrganizationProject"
                        },
                        "type": "array"
                    },
                    "status": {
                        "type": "string",
                        "enum": ["ok"],
                        "nullable": false
                    }
                },
                "required": ["results", "status"],
                "type": "object",
                "description": "List of projects in the current organization"
            },
            "OrganizationMemberRole": {
                "enum": [
                    "member",
                    "viewer",
                    "interactive_viewer",
                    "editor",
                    "developer",
                    "admin"
                ],
                "type": "string"
            },
            "OrganizationMemberProfile": {
                "properties": {
                    "isInviteExpired": {
                        "type": "boolean",
                        "description": "Whether the user's invite to the organization has expired"
                    },
                    "isActive": {
                        "type": "boolean",
                        "description": "Whether the user has accepted their invite to the organization"
                    },
                    "role": {
                        "$ref": "#/components/schemas/OrganizationMemberRole",
                        "description": "The role of the user in the organization"
                    },
                    "organizationUuid": {
                        "type": "string",
                        "description": "Unique identifier for the organization the user is a member of"
                    },
                    "email": {
                        "type": "string"
                    },
                    "lastName": {
                        "type": "string"
                    },
                    "firstName": {
                        "type": "string"
                    },
                    "userUuid": {
                        "type": "string",
                        "description": "Unique identifier for the user",
                        "format": "uuid"
                    }
                },
                "required": [
                    "isActive",
                    "role",
                    "organizationUuid",
                    "email",
                    "lastName",
                    "firstName",
                    "userUuid"
                ],
                "type": "object",
                "description": "Profile for a user's membership in an organization"
            },
            "ApiOrganizationMemberProfiles": {
                "properties": {
                    "results": {
                        "items": {
                            "$ref": "#/components/schemas/OrganizationMemberProfile"
                        },
                        "type": "array"
                    },
                    "status": {
                        "type": "string",
                        "enum": ["ok"],
                        "nullable": false
                    }
                },
                "required": ["results", "status"],
                "type": "object"
            },
            "ApiOrganizationMemberProfile": {
                "properties": {
                    "results": {
                        "$ref": "#/components/schemas/OrganizationMemberProfile"
                    },
                    "status": {
                        "type": "string",
                        "enum": ["ok"],
                        "nullable": false
                    }
                },
                "required": ["results", "status"],
                "type": "object"
            },
            "UUID": {
                "type": "string",
                "format": "uuid",
                "description": "Stringified UUIDv4.\nSee [RFC 4112](https://tools.ietf.org/html/rfc4122)",
                "pattern": "[0-9A-Fa-f]{8}-[0-9A-Fa-f]{4}-4[0-9A-Fa-f]{3}-[89ABab][0-9A-Fa-f]{3}-[0-9A-Fa-f]{12}"
            },
            "OrganizationMemberProfileUpdate": {
                "properties": {
                    "role": {
                        "$ref": "#/components/schemas/OrganizationMemberRole"
                    }
                },
                "required": ["role"],
                "type": "object"
            },
            "OrganizationMemberRole.EDITOR": {
                "enum": ["editor"],
                "type": "string"
            },
            "OrganizationMemberRole.INTERACTIVE_VIEWER": {
                "enum": ["interactive_viewer"],
                "type": "string"
            },
            "OrganizationMemberRole.VIEWER": {
                "enum": ["viewer"],
                "type": "string"
            },
            "OrganizationMemberRole.MEMBER": {
                "enum": ["member"],
                "type": "string"
            },
            "AllowedEmailDomainsRole": {
                "anyOf": [
                    {
                        "$ref": "#/components/schemas/OrganizationMemberRole.EDITOR"
                    },
                    {
                        "$ref": "#/components/schemas/OrganizationMemberRole.INTERACTIVE_VIEWER"
                    },
                    {
                        "$ref": "#/components/schemas/OrganizationMemberRole.VIEWER"
                    },
                    {
                        "$ref": "#/components/schemas/OrganizationMemberRole.MEMBER"
                    }
                ]
            },
            "ProjectMemberRole.EDITOR": {
                "enum": ["editor"],
                "type": "string"
            },
            "ProjectMemberRole.INTERACTIVE_VIEWER": {
                "enum": ["interactive_viewer"],
                "type": "string"
            },
            "ProjectMemberRole.VIEWER": {
                "enum": ["viewer"],
                "type": "string"
            },
            "AllowedEmailDomainProjectsRole": {
                "anyOf": [
                    {
                        "$ref": "#/components/schemas/ProjectMemberRole.EDITOR"
                    },
                    {
                        "$ref": "#/components/schemas/ProjectMemberRole.INTERACTIVE_VIEWER"
                    },
                    {
                        "$ref": "#/components/schemas/ProjectMemberRole.VIEWER"
                    }
                ]
            },
            "AllowedEmailDomains": {
                "properties": {
                    "projects": {
                        "items": {
                            "properties": {
                                "role": {
                                    "$ref": "#/components/schemas/AllowedEmailDomainProjectsRole"
                                },
                                "projectUuid": {
                                    "type": "string"
                                }
                            },
                            "required": ["role", "projectUuid"],
                            "type": "object"
                        },
                        "type": "array"
                    },
                    "role": {
                        "$ref": "#/components/schemas/AllowedEmailDomainsRole"
                    },
                    "emailDomains": {
                        "items": {
                            "type": "string"
                        },
                        "type": "array"
                    },
                    "organizationUuid": {
                        "type": "string"
                    }
                },
                "required": [
                    "projects",
                    "role",
                    "emailDomains",
                    "organizationUuid"
                ],
                "type": "object"
            },
            "ApiOrganizationAllowedEmailDomains": {
                "properties": {
                    "results": {
                        "$ref": "#/components/schemas/AllowedEmailDomains"
                    },
                    "status": {
                        "type": "string",
                        "enum": ["ok"],
                        "nullable": false
                    }
                },
                "required": ["results", "status"],
                "type": "object"
            },
            "Pick_AllowedEmailDomains.Exclude_keyofAllowedEmailDomains.organizationUuid__": {
                "properties": {
                    "role": {
                        "$ref": "#/components/schemas/AllowedEmailDomainsRole"
                    },
                    "emailDomains": {
                        "items": {
                            "type": "string"
                        },
                        "type": "array"
                    },
                    "projects": {
                        "items": {
                            "properties": {
                                "role": {
                                    "$ref": "#/components/schemas/AllowedEmailDomainProjectsRole"
                                },
                                "projectUuid": {
                                    "type": "string"
                                }
                            },
                            "required": ["role", "projectUuid"],
                            "type": "object"
                        },
                        "type": "array"
                    }
                },
                "required": ["role", "emailDomains", "projects"],
                "type": "object",
                "description": "From T, pick a set of properties whose keys are in the union K"
            },
            "Omit_AllowedEmailDomains.organizationUuid_": {
                "$ref": "#/components/schemas/Pick_AllowedEmailDomains.Exclude_keyofAllowedEmailDomains.organizationUuid__",
                "description": "Construct a type with the properties of T except for those in type K."
            },
            "UpdateAllowedEmailDomains": {
                "$ref": "#/components/schemas/Omit_AllowedEmailDomains.organizationUuid_"
            },
            "Pick_Group.name_": {
                "properties": {
                    "name": {
                        "type": "string",
                        "description": "A friendly name for the group"
                    }
                },
                "required": ["name"],
                "type": "object",
                "description": "From T, pick a set of properties whose keys are in the union K"
            },
            "CreateGroup": {
                "allOf": [
                    {
                        "$ref": "#/components/schemas/Pick_Group.name_"
                    },
                    {
                        "properties": {
                            "members": {
                                "items": {
                                    "$ref": "#/components/schemas/Pick_GroupMember.userUuid_"
                                },
                                "type": "array"
                            }
                        },
                        "type": "object"
                    }
                ]
            },
            "ApiGroupListResponse": {
                "properties": {
                    "results": {
                        "anyOf": [
                            {
                                "items": {
                                    "$ref": "#/components/schemas/Group"
                                },
                                "type": "array"
                            },
                            {
                                "items": {
                                    "$ref": "#/components/schemas/GroupWithMembers"
                                },
                                "type": "array"
                            }
                        ]
                    },
                    "status": {
                        "type": "string",
                        "enum": ["ok"],
                        "nullable": false
                    }
                },
                "required": ["results", "status"],
                "type": "object"
            },
            "ResourceViewItemType.DASHBOARD": {
                "enum": ["dashboard"],
                "type": "string"
            },
            "UpdatedByUser": {
                "properties": {
                    "userUuid": {
                        "type": "string"
                    },
                    "firstName": {
                        "type": "string"
                    },
                    "lastName": {
                        "type": "string"
                    }
                },
                "required": ["userUuid", "firstName", "lastName"],
                "type": "object",
                "additionalProperties": true
            },
            "Pick_ValidationResponse.error-or-createdAt-or-validationId_": {
                "properties": {
                    "validationId": {
                        "type": "number",
                        "format": "double"
                    },
                    "createdAt": {
                        "type": "string",
                        "format": "date-time"
                    },
                    "error": {
                        "type": "string"
                    }
                },
                "required": ["validationId", "createdAt", "error"],
                "type": "object",
                "description": "From T, pick a set of properties whose keys are in the union K"
            },
            "ValidationSummary": {
                "$ref": "#/components/schemas/Pick_ValidationResponse.error-or-createdAt-or-validationId_"
            },
            "Pick_DashboardBasicDetails.uuid-or-spaceUuid-or-description-or-name-or-views-or-firstViewedAt-or-pinnedListUuid-or-pinnedListOrder-or-updatedAt-or-updatedByUser-or-validationErrors_": {
                "properties": {
                    "name": {
                        "type": "string"
                    },
                    "description": {
                        "type": "string"
                    },
                    "uuid": {
                        "type": "string"
                    },
                    "spaceUuid": {
                        "type": "string"
                    },
                    "pinnedListUuid": {
                        "type": "string",
                        "nullable": true
                    },
                    "updatedAt": {
                        "type": "string",
                        "format": "date-time"
                    },
                    "updatedByUser": {
                        "$ref": "#/components/schemas/UpdatedByUser"
                    },
                    "views": {
                        "type": "number",
                        "format": "double"
                    },
                    "firstViewedAt": {
                        "anyOf": [
                            {
                                "type": "string",
                                "format": "date-time"
                            },
                            {
                                "type": "string"
                            }
                        ],
                        "nullable": true
                    },
                    "pinnedListOrder": {
                        "type": "number",
                        "format": "double",
                        "nullable": true
                    },
                    "validationErrors": {
                        "items": {
                            "$ref": "#/components/schemas/ValidationSummary"
                        },
                        "type": "array"
                    }
                },
                "required": [
                    "name",
                    "uuid",
                    "spaceUuid",
                    "pinnedListUuid",
                    "updatedAt",
                    "views",
                    "firstViewedAt",
                    "pinnedListOrder"
                ],
                "type": "object",
                "description": "From T, pick a set of properties whose keys are in the union K"
            },
            "ResourceItemCategory": {
                "enum": ["mostPopular", "recentlyUpdated", "pinned"],
                "type": "string"
            },
            "ResourceViewDashboardItem": {
                "properties": {
                    "category": {
                        "$ref": "#/components/schemas/ResourceItemCategory"
                    },
                    "data": {
                        "$ref": "#/components/schemas/Pick_DashboardBasicDetails.uuid-or-spaceUuid-or-description-or-name-or-views-or-firstViewedAt-or-pinnedListUuid-or-pinnedListOrder-or-updatedAt-or-updatedByUser-or-validationErrors_"
                    },
                    "type": {
                        "$ref": "#/components/schemas/ResourceViewItemType.DASHBOARD"
                    }
                },
                "required": ["data", "type"],
                "type": "object"
            },
            "ResourceViewItemType.CHART": {
                "enum": ["chart"],
                "type": "string"
            },
            "ChartType": {
                "enum": ["cartesian", "table", "big_number", "pie", "custom"],
                "type": "string"
            },
            "ChartKind": {
                "enum": [
                    "line",
                    "horizontal_bar",
                    "vertical_bar",
                    "scatter",
                    "area",
                    "mixed",
                    "pie",
                    "table",
                    "big_number",
                    "custom"
                ],
                "type": "string"
            },
            "Pick_SpaceQuery.uuid-or-name-or-chartType-or-chartKind-or-firstViewedAt-or-views-or-pinnedListUuid-or-pinnedListOrder-or-spaceUuid-or-description-or-updatedAt-or-updatedByUser-or-validationErrors_": {
                "properties": {
                    "name": {
                        "type": "string"
                    },
                    "description": {
                        "type": "string"
                    },
                    "uuid": {
                        "type": "string"
                    },
                    "spaceUuid": {
                        "type": "string"
                    },
                    "pinnedListUuid": {
                        "type": "string",
                        "nullable": true
                    },
                    "updatedAt": {
                        "type": "string",
                        "format": "date-time"
                    },
                    "updatedByUser": {
                        "$ref": "#/components/schemas/UpdatedByUser"
                    },
                    "views": {
                        "type": "number",
                        "format": "double"
                    },
                    "firstViewedAt": {
                        "anyOf": [
                            {
                                "type": "string",
                                "format": "date-time"
                            },
                            {
                                "type": "string"
                            }
                        ],
                        "nullable": true
                    },
                    "pinnedListOrder": {
                        "type": "number",
                        "format": "double",
                        "nullable": true
                    },
                    "validationErrors": {
                        "items": {
                            "$ref": "#/components/schemas/ValidationSummary"
                        },
                        "type": "array"
                    },
                    "chartType": {
                        "$ref": "#/components/schemas/ChartType"
                    },
                    "chartKind": {
                        "$ref": "#/components/schemas/ChartKind"
                    }
                },
                "required": [
                    "name",
                    "uuid",
                    "spaceUuid",
                    "pinnedListUuid",
                    "updatedAt",
                    "views",
                    "firstViewedAt",
                    "pinnedListOrder"
                ],
                "type": "object",
                "description": "From T, pick a set of properties whose keys are in the union K"
            },
            "ResourceViewChartItem": {
                "properties": {
                    "category": {
                        "$ref": "#/components/schemas/ResourceItemCategory"
                    },
                    "data": {
                        "$ref": "#/components/schemas/Pick_SpaceQuery.uuid-or-name-or-chartType-or-chartKind-or-firstViewedAt-or-views-or-pinnedListUuid-or-pinnedListOrder-or-spaceUuid-or-description-or-updatedAt-or-updatedByUser-or-validationErrors_"
                    },
                    "type": {
                        "$ref": "#/components/schemas/ResourceViewItemType.CHART"
                    }
                },
                "required": ["data", "type"],
                "type": "object"
            },
            "ResourceViewItemType.SPACE": {
                "enum": ["space"],
                "type": "string"
            },
            "Pick_Space.projectUuid-or-uuid-or-name-or-isPrivate-or-pinnedListUuid-or-pinnedListOrder-or-organizationUuid_": {
                "properties": {
                    "name": {
                        "type": "string"
                    },
                    "uuid": {
                        "type": "string"
                    },
                    "projectUuid": {
                        "type": "string"
                    },
                    "organizationUuid": {
                        "type": "string"
                    },
                    "pinnedListUuid": {
                        "type": "string",
                        "nullable": true
                    },
                    "pinnedListOrder": {
                        "type": "number",
                        "format": "double",
                        "nullable": true
                    },
                    "isPrivate": {
                        "type": "boolean"
                    }
                },
                "required": [
                    "name",
                    "uuid",
                    "projectUuid",
                    "organizationUuid",
                    "pinnedListUuid",
                    "pinnedListOrder",
                    "isPrivate"
                ],
                "type": "object",
                "description": "From T, pick a set of properties whose keys are in the union K"
            },
            "ResourceViewSpaceItem": {
                "properties": {
                    "data": {
                        "allOf": [
                            {
                                "$ref": "#/components/schemas/Pick_Space.projectUuid-or-uuid-or-name-or-isPrivate-or-pinnedListUuid-or-pinnedListOrder-or-organizationUuid_"
                            },
                            {
                                "properties": {
                                    "chartCount": {
                                        "type": "number",
                                        "format": "double"
                                    },
                                    "dashboardCount": {
                                        "type": "number",
                                        "format": "double"
                                    },
                                    "accessListLength": {
                                        "type": "number",
                                        "format": "double"
                                    },
                                    "access": {
                                        "items": {
                                            "type": "string"
                                        },
                                        "type": "array"
                                    }
                                },
                                "required": [
                                    "chartCount",
                                    "dashboardCount",
                                    "accessListLength",
                                    "access"
                                ],
                                "type": "object"
                            }
                        ]
                    },
                    "type": {
                        "$ref": "#/components/schemas/ResourceViewItemType.SPACE"
                    }
                },
                "required": ["data", "type"],
                "type": "object"
            },
            "PinnedItems": {
                "items": {
                    "anyOf": [
                        {
                            "$ref": "#/components/schemas/ResourceViewDashboardItem"
                        },
                        {
                            "$ref": "#/components/schemas/ResourceViewChartItem"
                        },
                        {
                            "$ref": "#/components/schemas/ResourceViewSpaceItem"
                        }
                    ]
                },
                "type": "array"
            },
            "ApiPinnedItems": {
                "properties": {
                    "results": {
                        "$ref": "#/components/schemas/PinnedItems"
                    },
                    "status": {
                        "type": "string",
                        "enum": ["ok"],
                        "nullable": false
                    }
                },
                "required": ["results", "status"],
                "type": "object"
            },
            "ResourceViewItemType": {
                "enum": ["chart", "dashboard", "space"],
                "type": "string"
            },
            "Pick_ResourceViewItem-at-data.uuid-or-pinnedListOrder_": {
                "properties": {
                    "uuid": {
                        "type": "string"
                    },
                    "pinnedListOrder": {
                        "type": "number",
                        "format": "double",
                        "nullable": true
                    }
                },
                "required": ["uuid", "pinnedListOrder"],
                "type": "object",
                "description": "From T, pick a set of properties whose keys are in the union K"
            },
            "UpdatePinnedItemOrder": {
                "properties": {
                    "data": {
                        "$ref": "#/components/schemas/Pick_ResourceViewItem-at-data.uuid-or-pinnedListOrder_"
                    },
                    "type": {
                        "$ref": "#/components/schemas/ResourceViewItemType"
                    }
                },
                "required": ["data", "type"],
                "type": "object"
            },
            "DbtProjectType.DBT": {
                "enum": ["dbt"],
                "type": "string"
            },
            "DbtProjectEnvironmentVariable": {
                "properties": {
                    "value": {
                        "type": "string"
                    },
                    "key": {
                        "type": "string"
                    }
                },
                "required": ["value", "key"],
                "type": "object"
            },
            "DbtProjectType": {
                "enum": [
                    "dbt",
                    "dbt_cloud_ide",
                    "github",
                    "gitlab",
                    "bitbucket",
                    "azure_devops",
                    "none"
                ],
                "type": "string"
            },
            "DbtLocalProjectConfig": {
                "properties": {
                    "type": {
                        "$ref": "#/components/schemas/DbtProjectType.DBT"
                    },
                    "target": {
                        "type": "string"
                    },
                    "environment": {
                        "items": {
                            "$ref": "#/components/schemas/DbtProjectEnvironmentVariable"
                        },
                        "type": "array"
                    },
                    "profiles_dir": {
                        "type": "string"
                    },
                    "project_dir": {
                        "type": "string"
                    }
                },
                "required": ["type"],
                "type": "object",
                "additionalProperties": true
            },
            "DbtProjectType.DBT_CLOUD_IDE": {
                "enum": ["dbt_cloud_ide"],
                "type": "string"
            },
            "DbtCloudIDEProjectConfig": {
                "properties": {
                    "type": {
                        "$ref": "#/components/schemas/DbtProjectType.DBT_CLOUD_IDE"
                    },
                    "api_key": {
                        "type": "string"
                    },
                    "environment_id": {
                        "type": "string"
                    }
                },
                "required": ["type", "api_key", "environment_id"],
                "type": "object",
                "additionalProperties": true
            },
            "DbtProjectType.GITHUB": {
                "enum": ["github"],
                "type": "string"
            },
            "DbtGithubProjectConfig": {
                "properties": {
                    "type": {
                        "$ref": "#/components/schemas/DbtProjectType.GITHUB"
                    },
                    "target": {
                        "type": "string"
                    },
                    "environment": {
                        "items": {
                            "$ref": "#/components/schemas/DbtProjectEnvironmentVariable"
                        },
                        "type": "array"
                    },
                    "personal_access_token": {
                        "type": "string"
                    },
                    "repository": {
                        "type": "string"
                    },
                    "branch": {
                        "type": "string"
                    },
                    "project_sub_path": {
                        "type": "string"
                    },
                    "host_domain": {
                        "type": "string"
                    }
                },
                "required": [
                    "type",
                    "personal_access_token",
                    "repository",
                    "branch",
                    "project_sub_path"
                ],
                "type": "object",
                "additionalProperties": true
            },
            "DbtProjectType.BITBUCKET": {
                "enum": ["bitbucket"],
                "type": "string"
            },
            "DbtBitBucketProjectConfig": {
                "properties": {
                    "type": {
                        "$ref": "#/components/schemas/DbtProjectType.BITBUCKET"
                    },
                    "target": {
                        "type": "string"
                    },
                    "environment": {
                        "items": {
                            "$ref": "#/components/schemas/DbtProjectEnvironmentVariable"
                        },
                        "type": "array"
                    },
                    "username": {
                        "type": "string"
                    },
                    "personal_access_token": {
                        "type": "string"
                    },
                    "repository": {
                        "type": "string"
                    },
                    "branch": {
                        "type": "string"
                    },
                    "project_sub_path": {
                        "type": "string"
                    },
                    "host_domain": {
                        "type": "string"
                    }
                },
                "required": [
                    "type",
                    "username",
                    "personal_access_token",
                    "repository",
                    "branch",
                    "project_sub_path"
                ],
                "type": "object",
                "additionalProperties": true
            },
            "DbtProjectType.GITLAB": {
                "enum": ["gitlab"],
                "type": "string"
            },
            "DbtGitlabProjectConfig": {
                "properties": {
                    "type": {
                        "$ref": "#/components/schemas/DbtProjectType.GITLAB"
                    },
                    "target": {
                        "type": "string"
                    },
                    "environment": {
                        "items": {
                            "$ref": "#/components/schemas/DbtProjectEnvironmentVariable"
                        },
                        "type": "array"
                    },
                    "personal_access_token": {
                        "type": "string"
                    },
                    "repository": {
                        "type": "string"
                    },
                    "branch": {
                        "type": "string"
                    },
                    "project_sub_path": {
                        "type": "string"
                    },
                    "host_domain": {
                        "type": "string"
                    }
                },
                "required": [
                    "type",
                    "personal_access_token",
                    "repository",
                    "branch",
                    "project_sub_path"
                ],
                "type": "object",
                "additionalProperties": true
            },
            "DbtProjectType.AZURE_DEVOPS": {
                "enum": ["azure_devops"],
                "type": "string"
            },
            "DbtAzureDevOpsProjectConfig": {
                "properties": {
                    "type": {
                        "$ref": "#/components/schemas/DbtProjectType.AZURE_DEVOPS"
                    },
                    "target": {
                        "type": "string"
                    },
                    "environment": {
                        "items": {
                            "$ref": "#/components/schemas/DbtProjectEnvironmentVariable"
                        },
                        "type": "array"
                    },
                    "personal_access_token": {
                        "type": "string"
                    },
                    "organization": {
                        "type": "string"
                    },
                    "project": {
                        "type": "string"
                    },
                    "repository": {
                        "type": "string"
                    },
                    "branch": {
                        "type": "string"
                    },
                    "project_sub_path": {
                        "type": "string"
                    }
                },
                "required": [
                    "type",
                    "personal_access_token",
                    "organization",
                    "project",
                    "repository",
                    "branch",
                    "project_sub_path"
                ],
                "type": "object",
                "additionalProperties": true
            },
            "DbtProjectType.NONE": {
                "enum": ["none"],
                "type": "string"
            },
            "DbtNoneProjectConfig": {
                "properties": {
                    "type": {
                        "$ref": "#/components/schemas/DbtProjectType.NONE"
                    },
                    "target": {
                        "type": "string"
                    },
                    "environment": {
                        "items": {
                            "$ref": "#/components/schemas/DbtProjectEnvironmentVariable"
                        },
                        "type": "array"
                    },
                    "hideRefreshButton": {
                        "type": "boolean"
                    }
                },
                "required": ["type"],
                "type": "object",
                "additionalProperties": true
            },
            "DbtProjectConfig": {
                "anyOf": [
                    {
                        "$ref": "#/components/schemas/DbtLocalProjectConfig"
                    },
                    {
                        "$ref": "#/components/schemas/DbtCloudIDEProjectConfig"
                    },
                    {
                        "$ref": "#/components/schemas/DbtGithubProjectConfig"
                    },
                    {
                        "$ref": "#/components/schemas/DbtBitBucketProjectConfig"
                    },
                    {
                        "$ref": "#/components/schemas/DbtGitlabProjectConfig"
                    },
                    {
                        "$ref": "#/components/schemas/DbtAzureDevOpsProjectConfig"
                    },
                    {
                        "$ref": "#/components/schemas/DbtNoneProjectConfig"
                    }
                ]
            },
            "WarehouseTypes.SNOWFLAKE": {
                "enum": ["snowflake"],
                "type": "string"
            },
            "WeekDay": {
                "enum": [0, 1, 2, 3, 4, 5, 6],
                "type": "number"
            },
            "Pick_CreateSnowflakeCredentials.Exclude_keyofCreateSnowflakeCredentials.SensitiveCredentialsFieldNames__": {
                "properties": {
                    "type": {
                        "$ref": "#/components/schemas/WarehouseTypes.SNOWFLAKE"
                    },
                    "warehouse": {
                        "type": "string"
                    },
                    "role": {
                        "type": "string"
                    },
                    "account": {
                        "type": "string"
                    },
                    "requireUserCredentials": {
                        "type": "boolean"
                    },
                    "database": {
                        "type": "string"
                    },
                    "schema": {
                        "type": "string"
                    },
                    "threads": {
                        "type": "number",
                        "format": "double"
                    },
                    "clientSessionKeepAlive": {
                        "type": "boolean"
                    },
                    "queryTag": {
                        "type": "string"
                    },
                    "accessUrl": {
                        "type": "string"
                    },
                    "startOfWeek": {
                        "allOf": [
                            {
                                "$ref": "#/components/schemas/WeekDay"
                            }
                        ],
                        "nullable": true
                    },
                    "quotedIdentifiersIgnoreCase": {
                        "type": "boolean"
                    }
                },
                "required": [
                    "type",
                    "warehouse",
                    "account",
                    "database",
                    "schema"
                ],
                "type": "object",
                "description": "From T, pick a set of properties whose keys are in the union K"
            },
            "Omit_CreateSnowflakeCredentials.SensitiveCredentialsFieldNames_": {
                "$ref": "#/components/schemas/Pick_CreateSnowflakeCredentials.Exclude_keyofCreateSnowflakeCredentials.SensitiveCredentialsFieldNames__",
                "description": "Construct a type with the properties of T except for those in type K."
            },
            "SnowflakeCredentials": {
                "$ref": "#/components/schemas/Omit_CreateSnowflakeCredentials.SensitiveCredentialsFieldNames_"
            },
            "WarehouseTypes.REDSHIFT": {
                "enum": ["redshift"],
                "type": "string"
            },
            "Pick_CreateRedshiftCredentials.Exclude_keyofCreateRedshiftCredentials.SensitiveCredentialsFieldNames__": {
                "properties": {
                    "type": {
                        "$ref": "#/components/schemas/WarehouseTypes.REDSHIFT"
                    },
                    "requireUserCredentials": {
                        "type": "boolean"
                    },
                    "schema": {
                        "type": "string"
                    },
                    "threads": {
                        "type": "number",
                        "format": "double"
                    },
                    "startOfWeek": {
                        "allOf": [
                            {
                                "$ref": "#/components/schemas/WeekDay"
                            }
                        ],
                        "nullable": true
                    },
                    "useSshTunnel": {
                        "type": "boolean"
                    },
                    "sshTunnelHost": {
                        "type": "string"
                    },
                    "sshTunnelPort": {
                        "type": "number",
                        "format": "double"
                    },
                    "sshTunnelUser": {
                        "type": "string"
                    },
                    "sshTunnelPublicKey": {
                        "type": "string"
                    },
                    "host": {
                        "type": "string"
                    },
                    "port": {
                        "type": "number",
                        "format": "double"
                    },
                    "dbname": {
                        "type": "string"
                    },
                    "keepalivesIdle": {
                        "type": "number",
                        "format": "double"
                    },
                    "sslmode": {
                        "type": "string"
                    },
                    "ra3Node": {
                        "type": "boolean"
                    }
                },
                "required": ["type", "schema", "host", "port", "dbname"],
                "type": "object",
                "description": "From T, pick a set of properties whose keys are in the union K"
            },
            "Omit_CreateRedshiftCredentials.SensitiveCredentialsFieldNames_": {
                "$ref": "#/components/schemas/Pick_CreateRedshiftCredentials.Exclude_keyofCreateRedshiftCredentials.SensitiveCredentialsFieldNames__",
                "description": "Construct a type with the properties of T except for those in type K."
            },
            "RedshiftCredentials": {
                "$ref": "#/components/schemas/Omit_CreateRedshiftCredentials.SensitiveCredentialsFieldNames_"
            },
            "WarehouseTypes.POSTGRES": {
                "enum": ["postgres"],
                "type": "string"
            },
            "Pick_CreatePostgresCredentials.Exclude_keyofCreatePostgresCredentials.SensitiveCredentialsFieldNames__": {
                "properties": {
                    "type": {
                        "$ref": "#/components/schemas/WarehouseTypes.POSTGRES"
                    },
                    "role": {
                        "type": "string"
                    },
                    "requireUserCredentials": {
                        "type": "boolean"
                    },
                    "schema": {
                        "type": "string"
                    },
                    "threads": {
                        "type": "number",
                        "format": "double"
                    },
                    "startOfWeek": {
                        "allOf": [
                            {
                                "$ref": "#/components/schemas/WeekDay"
                            }
                        ],
                        "nullable": true
                    },
                    "useSshTunnel": {
                        "type": "boolean"
                    },
                    "sshTunnelHost": {
                        "type": "string"
                    },
                    "sshTunnelPort": {
                        "type": "number",
                        "format": "double"
                    },
                    "sshTunnelUser": {
                        "type": "string"
                    },
                    "sshTunnelPublicKey": {
                        "type": "string"
                    },
                    "host": {
                        "type": "string"
                    },
                    "port": {
                        "type": "number",
                        "format": "double"
                    },
                    "dbname": {
                        "type": "string"
                    },
                    "keepalivesIdle": {
                        "type": "number",
                        "format": "double"
                    },
                    "sslmode": {
                        "type": "string"
                    },
                    "searchPath": {
                        "type": "string"
                    }
                },
                "required": ["type", "schema", "host", "port", "dbname"],
                "type": "object",
                "description": "From T, pick a set of properties whose keys are in the union K"
            },
            "Omit_CreatePostgresCredentials.SensitiveCredentialsFieldNames_": {
                "$ref": "#/components/schemas/Pick_CreatePostgresCredentials.Exclude_keyofCreatePostgresCredentials.SensitiveCredentialsFieldNames__",
                "description": "Construct a type with the properties of T except for those in type K."
            },
            "PostgresCredentials": {
                "$ref": "#/components/schemas/Omit_CreatePostgresCredentials.SensitiveCredentialsFieldNames_"
            },
            "WarehouseTypes.BIGQUERY": {
                "enum": ["bigquery"],
                "type": "string"
            },
            "Pick_CreateBigqueryCredentials.Exclude_keyofCreateBigqueryCredentials.SensitiveCredentialsFieldNames__": {
                "properties": {
                    "type": {
                        "$ref": "#/components/schemas/WarehouseTypes.BIGQUERY"
                    },
                    "requireUserCredentials": {
                        "type": "boolean"
                    },
                    "threads": {
                        "type": "number",
                        "format": "double"
                    },
                    "startOfWeek": {
                        "allOf": [
                            {
                                "$ref": "#/components/schemas/WeekDay"
                            }
                        ],
                        "nullable": true
                    },
                    "project": {
                        "type": "string"
                    },
                    "dataset": {
                        "type": "string"
                    },
                    "timeoutSeconds": {
                        "type": "number",
                        "format": "double"
                    },
                    "priority": {
                        "type": "string",
                        "enum": ["interactive", "batch"]
                    },
                    "retries": {
                        "type": "number",
                        "format": "double"
                    },
                    "location": {
                        "type": "string"
                    },
                    "maximumBytesBilled": {
                        "type": "number",
                        "format": "double"
                    }
                },
                "required": ["type", "project", "dataset"],
                "type": "object",
                "description": "From T, pick a set of properties whose keys are in the union K"
            },
            "Omit_CreateBigqueryCredentials.SensitiveCredentialsFieldNames_": {
                "$ref": "#/components/schemas/Pick_CreateBigqueryCredentials.Exclude_keyofCreateBigqueryCredentials.SensitiveCredentialsFieldNames__",
                "description": "Construct a type with the properties of T except for those in type K."
            },
            "BigqueryCredentials": {
                "$ref": "#/components/schemas/Omit_CreateBigqueryCredentials.SensitiveCredentialsFieldNames_"
            },
            "WarehouseTypes.DATABRICKS": {
                "enum": ["databricks"],
                "type": "string"
            },
            "Pick_CreateDatabricksCredentials.Exclude_keyofCreateDatabricksCredentials.SensitiveCredentialsFieldNames__": {
                "properties": {
                    "type": {
                        "$ref": "#/components/schemas/WarehouseTypes.DATABRICKS"
                    },
                    "requireUserCredentials": {
                        "type": "boolean"
                    },
                    "database": {
                        "type": "string"
                    },
                    "startOfWeek": {
                        "allOf": [
                            {
                                "$ref": "#/components/schemas/WeekDay"
                            }
                        ],
                        "nullable": true
                    },
                    "catalog": {
                        "type": "string"
                    },
                    "serverHostName": {
                        "type": "string"
                    },
                    "httpPath": {
                        "type": "string"
                    }
                },
                "required": ["type", "database", "serverHostName", "httpPath"],
                "type": "object",
                "description": "From T, pick a set of properties whose keys are in the union K"
            },
            "Omit_CreateDatabricksCredentials.SensitiveCredentialsFieldNames_": {
                "$ref": "#/components/schemas/Pick_CreateDatabricksCredentials.Exclude_keyofCreateDatabricksCredentials.SensitiveCredentialsFieldNames__",
                "description": "Construct a type with the properties of T except for those in type K."
            },
            "DatabricksCredentials": {
                "$ref": "#/components/schemas/Omit_CreateDatabricksCredentials.SensitiveCredentialsFieldNames_"
            },
            "WarehouseTypes.TRINO": {
                "enum": ["trino"],
                "type": "string"
            },
            "Pick_CreateTrinoCredentials.Exclude_keyofCreateTrinoCredentials.SensitiveCredentialsFieldNames__": {
                "properties": {
                    "type": {
                        "$ref": "#/components/schemas/WarehouseTypes.TRINO"
                    },
                    "requireUserCredentials": {
                        "type": "boolean"
                    },
                    "schema": {
                        "type": "string"
                    },
                    "startOfWeek": {
                        "allOf": [
                            {
                                "$ref": "#/components/schemas/WeekDay"
                            }
                        ],
                        "nullable": true
                    },
                    "host": {
                        "type": "string"
                    },
                    "port": {
                        "type": "number",
                        "format": "double"
                    },
                    "dbname": {
                        "type": "string"
                    },
                    "http_scheme": {
                        "type": "string"
                    }
                },
                "required": [
                    "type",
                    "schema",
                    "host",
                    "port",
                    "dbname",
                    "http_scheme"
                ],
                "type": "object",
                "description": "From T, pick a set of properties whose keys are in the union K"
            },
            "Omit_CreateTrinoCredentials.SensitiveCredentialsFieldNames_": {
                "$ref": "#/components/schemas/Pick_CreateTrinoCredentials.Exclude_keyofCreateTrinoCredentials.SensitiveCredentialsFieldNames__",
                "description": "Construct a type with the properties of T except for those in type K."
            },
            "TrinoCredentials": {
                "$ref": "#/components/schemas/Omit_CreateTrinoCredentials.SensitiveCredentialsFieldNames_"
            },
            "WarehouseCredentials": {
                "anyOf": [
                    {
                        "$ref": "#/components/schemas/SnowflakeCredentials"
                    },
                    {
                        "$ref": "#/components/schemas/RedshiftCredentials"
                    },
                    {
                        "$ref": "#/components/schemas/PostgresCredentials"
                    },
                    {
                        "$ref": "#/components/schemas/BigqueryCredentials"
                    },
                    {
                        "$ref": "#/components/schemas/DatabricksCredentials"
                    },
                    {
                        "$ref": "#/components/schemas/TrinoCredentials"
                    }
                ]
            },
            "SupportedDbtVersions": {
                "enum": ["v1.4", "v1.5", "v1.6", "v1.7", "v1.8"],
                "type": "string"
            },
            "Project": {
                "properties": {
                    "dbtVersion": {
                        "$ref": "#/components/schemas/SupportedDbtVersions"
                    },
                    "upstreamProjectUuid": {
                        "type": "string"
                    },
                    "pinnedListUuid": {
                        "type": "string"
                    },
                    "warehouseConnection": {
                        "$ref": "#/components/schemas/WarehouseCredentials"
                    },
                    "dbtConnection": {
                        "$ref": "#/components/schemas/DbtProjectConfig"
                    },
                    "type": {
                        "$ref": "#/components/schemas/ProjectType"
                    },
                    "name": {
                        "type": "string"
                    },
                    "projectUuid": {
                        "type": "string"
                    },
                    "organizationUuid": {
                        "type": "string"
                    }
                },
                "required": [
                    "dbtVersion",
                    "dbtConnection",
                    "type",
                    "name",
                    "projectUuid",
                    "organizationUuid"
                ],
                "type": "object"
            },
            "ApiProjectResponse": {
                "properties": {
                    "results": {
                        "$ref": "#/components/schemas/Project"
                    },
                    "status": {
                        "type": "string",
                        "enum": ["ok"],
                        "nullable": false
                    }
                },
                "required": ["results", "status"],
                "type": "object"
            },
            "Pick_SavedChart.uuid-or-name-or-description-or-spaceName-or-spaceUuid-or-projectUuid-or-organizationUuid-or-pinnedListUuid-or-dashboardUuid-or-dashboardName_": {
                "properties": {
                    "name": {
                        "type": "string"
                    },
                    "description": {
                        "type": "string"
                    },
                    "uuid": {
                        "type": "string"
                    },
                    "spaceName": {
                        "type": "string"
                    },
                    "spaceUuid": {
                        "type": "string"
                    },
                    "projectUuid": {
                        "type": "string"
                    },
                    "organizationUuid": {
                        "type": "string"
                    },
                    "pinnedListUuid": {
                        "type": "string",
                        "nullable": true
                    },
                    "dashboardUuid": {
                        "type": "string",
                        "nullable": true
                    },
                    "dashboardName": {
                        "type": "string",
                        "nullable": true
                    }
                },
                "required": [
                    "name",
                    "uuid",
                    "spaceName",
                    "spaceUuid",
                    "projectUuid",
                    "organizationUuid",
                    "pinnedListUuid",
                    "dashboardUuid",
                    "dashboardName"
                ],
                "type": "object",
                "description": "From T, pick a set of properties whose keys are in the union K"
            },
            "ChartSummary": {
                "allOf": [
                    {
                        "$ref": "#/components/schemas/Pick_SavedChart.uuid-or-name-or-description-or-spaceName-or-spaceUuid-or-projectUuid-or-organizationUuid-or-pinnedListUuid-or-dashboardUuid-or-dashboardName_"
                    },
                    {
                        "properties": {
                            "chartKind": {
                                "$ref": "#/components/schemas/ChartKind"
                            },
                            "chartType": {
                                "$ref": "#/components/schemas/ChartType"
                            }
                        },
                        "type": "object"
                    }
                ]
            },
            "Pick_SavedChart.updatedAt-or-updatedByUser-or-pinnedListOrder_": {
                "properties": {
                    "updatedAt": {
                        "type": "string",
                        "format": "date-time"
                    },
                    "updatedByUser": {
                        "$ref": "#/components/schemas/UpdatedByUser"
                    },
                    "pinnedListOrder": {
                        "type": "number",
                        "format": "double",
                        "nullable": true
                    }
                },
                "required": ["updatedAt", "pinnedListOrder"],
                "type": "object",
                "description": "From T, pick a set of properties whose keys are in the union K"
            },
            "ViewStatistics": {
                "properties": {
                    "firstViewedAt": {
                        "anyOf": [
                            {
                                "type": "string",
                                "format": "date-time"
                            },
                            {
                                "type": "string"
                            }
                        ],
                        "nullable": true
                    },
                    "views": {
                        "type": "number",
                        "format": "double"
                    }
                },
                "required": ["firstViewedAt", "views"],
                "type": "object"
            },
            "SpaceQuery": {
                "allOf": [
                    {
                        "$ref": "#/components/schemas/ChartSummary"
                    },
                    {
                        "$ref": "#/components/schemas/Pick_SavedChart.updatedAt-or-updatedByUser-or-pinnedListOrder_"
                    },
                    {
                        "$ref": "#/components/schemas/ViewStatistics"
                    },
                    {
                        "properties": {
                            "validationErrors": {
                                "items": {
                                    "$ref": "#/components/schemas/ValidationSummary"
                                },
                                "type": "array"
                            }
                        },
                        "type": "object"
                    }
                ]
            },
            "ApiChartListResponse": {
                "properties": {
                    "results": {
                        "items": {
                            "$ref": "#/components/schemas/SpaceQuery"
                        },
                        "type": "array"
                    },
                    "status": {
                        "type": "string",
                        "enum": ["ok"],
                        "nullable": false
                    }
                },
                "required": ["results", "status"],
                "type": "object"
            },
            "ApiChartSummaryListResponse": {
                "properties": {
                    "results": {
                        "items": {
                            "$ref": "#/components/schemas/ChartSummary"
                        },
                        "type": "array"
                    },
                    "status": {
                        "type": "string",
                        "enum": ["ok"],
                        "nullable": false
                    }
                },
                "required": ["results", "status"],
                "type": "object"
            },
            "Pick_Space.organizationUuid-or-projectUuid-or-uuid-or-name-or-isPrivate-or-pinnedListUuid-or-pinnedListOrder-or-slug_": {
                "properties": {
                    "name": {
                        "type": "string"
                    },
                    "uuid": {
                        "type": "string"
                    },
                    "projectUuid": {
                        "type": "string"
                    },
                    "organizationUuid": {
                        "type": "string"
                    },
                    "pinnedListUuid": {
                        "type": "string",
                        "nullable": true
                    },
                    "pinnedListOrder": {
                        "type": "number",
                        "format": "double",
                        "nullable": true
                    },
                    "isPrivate": {
                        "type": "boolean"
                    },
                    "slug": {
                        "type": "string"
                    }
                },
                "required": [
                    "name",
                    "uuid",
                    "projectUuid",
                    "organizationUuid",
                    "pinnedListUuid",
                    "pinnedListOrder",
                    "isPrivate",
                    "slug"
                ],
                "type": "object",
                "description": "From T, pick a set of properties whose keys are in the union K"
            },
            "SpaceMemberRole": {
                "enum": ["viewer", "editor", "admin"],
                "type": "string"
            },
            "SpaceShare": {
                "properties": {
                    "inheritedFrom": {
                        "type": "string",
                        "enum": [
                            "organization",
                            "project",
                            "group",
                            "space_group"
                        ]
                    },
                    "inheritedRole": {
                        "anyOf": [
                            {
                                "$ref": "#/components/schemas/OrganizationMemberRole"
                            },
                            {
                                "$ref": "#/components/schemas/ProjectMemberRole"
                            }
                        ]
                    },
                    "hasDirectAccess": {
                        "type": "boolean"
                    },
                    "role": {
                        "$ref": "#/components/schemas/SpaceMemberRole"
                    },
                    "email": {
                        "type": "string"
                    },
                    "lastName": {
                        "type": "string"
                    },
                    "firstName": {
                        "type": "string"
                    },
                    "userUuid": {
                        "type": "string"
                    }
                },
                "required": [
                    "hasDirectAccess",
                    "role",
                    "email",
                    "lastName",
                    "firstName",
                    "userUuid"
                ],
                "type": "object"
            },
            "SpaceSummary": {
                "allOf": [
                    {
                        "$ref": "#/components/schemas/Pick_Space.organizationUuid-or-projectUuid-or-uuid-or-name-or-isPrivate-or-pinnedListUuid-or-pinnedListOrder-or-slug_"
                    },
                    {
                        "properties": {
                            "dashboardCount": {
                                "type": "number",
                                "format": "double"
                            },
                            "chartCount": {
                                "type": "number",
                                "format": "double"
                            },
                            "access": {
                                "items": {
                                    "type": "string"
                                },
                                "type": "array"
                            },
                            "userAccess": {
                                "$ref": "#/components/schemas/SpaceShare"
                            }
                        },
                        "required": ["dashboardCount", "chartCount", "access"],
                        "type": "object"
                    }
                ]
            },
            "ApiSpaceSummaryListResponse": {
                "properties": {
                    "results": {
                        "items": {
                            "$ref": "#/components/schemas/SpaceSummary"
                        },
                        "type": "array"
                    },
                    "status": {
                        "type": "string",
                        "enum": ["ok"],
                        "nullable": false
                    }
                },
                "required": ["results", "status"],
                "type": "object"
            },
            "ProjectMemberProfile": {
                "properties": {
                    "lastName": {
                        "type": "string"
                    },
                    "firstName": {
                        "type": "string"
                    },
                    "email": {
                        "type": "string"
                    },
                    "role": {
                        "$ref": "#/components/schemas/ProjectMemberRole"
                    },
                    "projectUuid": {
                        "type": "string"
                    },
                    "userUuid": {
                        "type": "string"
                    }
                },
                "required": [
                    "lastName",
                    "firstName",
                    "email",
                    "role",
                    "projectUuid",
                    "userUuid"
                ],
                "type": "object"
            },
            "ApiProjectAccessListResponse": {
                "properties": {
                    "results": {
                        "items": {
                            "$ref": "#/components/schemas/ProjectMemberProfile"
                        },
                        "type": "array"
                    },
                    "status": {
                        "type": "string",
                        "enum": ["ok"],
                        "nullable": false
                    }
                },
                "required": ["results", "status"],
                "type": "object"
            },
            "ApiGetProjectMemberResponse": {
                "properties": {
                    "results": {
                        "$ref": "#/components/schemas/ProjectMemberProfile"
                    },
                    "status": {
                        "type": "string",
                        "enum": ["ok"],
                        "nullable": false
                    }
                },
                "required": ["results", "status"],
                "type": "object"
            },
            "CreateProjectMember": {
                "properties": {
                    "sendEmail": {
                        "type": "boolean"
                    },
                    "role": {
                        "$ref": "#/components/schemas/ProjectMemberRole"
                    },
                    "email": {
                        "type": "string"
                    }
                },
                "required": ["sendEmail", "role", "email"],
                "type": "object"
            },
            "UpdateProjectMember": {
                "properties": {
                    "role": {
                        "$ref": "#/components/schemas/ProjectMemberRole"
                    }
                },
                "required": ["role"],
                "type": "object"
            },
            "ApiGetProjectGroupAccesses": {
                "properties": {
                    "results": {
                        "items": {
                            "$ref": "#/components/schemas/ProjectGroupAccess"
                        },
                        "type": "array"
                    },
                    "status": {
                        "type": "string",
                        "enum": ["ok"],
                        "nullable": false
                    }
                },
                "required": ["results", "status"],
                "type": "object"
            },
            "Record_string._type-DimensionType--__": {
                "properties": {},
                "type": "object",
                "description": "Construct a type with a set of properties K of type T"
            },
            "Record_string.unknown_": {
                "properties": {},
                "type": "object",
                "description": "Construct a type with a set of properties K of type T"
            },
            "ApiSqlQueryResults": {
                "properties": {
                    "rows": {
                        "items": {
                            "$ref": "#/components/schemas/Record_string.unknown_"
                        },
                        "type": "array"
                    },
                    "fields": {
                        "$ref": "#/components/schemas/Record_string._type-DimensionType--__"
                    }
                },
                "required": ["rows", "fields"],
                "type": "object"
            },
            "Record_string.number_": {
                "properties": {},
                "type": "object",
                "description": "Construct a type with a set of properties K of type T"
            },
            "ApiCalculateTotalResponse": {
                "properties": {
                    "results": {
                        "$ref": "#/components/schemas/Record_string.number_"
                    },
                    "status": {
                        "type": "string",
                        "enum": ["ok"],
                        "nullable": false
                    }
                },
                "required": ["results", "status"],
                "type": "object"
            },
            "DateGranularity": {
                "enum": ["Day", "Week", "Month", "Quarter", "Year"],
                "type": "string"
            },
            "MetricQueryRequest": {
                "properties": {
                    "timezone": {
                        "type": "string"
                    },
                    "metadata": {
                        "properties": {
                            "hasADateDimension": {
                                "$ref": "#/components/schemas/Pick_CompiledDimension.label-or-name_"
                            }
                        },
                        "required": ["hasADateDimension"],
                        "type": "object"
                    },
                    "granularity": {
                        "$ref": "#/components/schemas/DateGranularity"
                    },
                    "customDimensions": {
                        "items": {
                            "$ref": "#/components/schemas/CustomDimension"
                        },
                        "type": "array"
                    },
                    "csvLimit": {
                        "type": "number",
                        "format": "double"
                    },
                    "additionalMetrics": {
                        "items": {
                            "$ref": "#/components/schemas/AdditionalMetric"
                        },
                        "type": "array"
                    },
                    "tableCalculations": {
                        "items": {
                            "$ref": "#/components/schemas/TableCalculation"
                        },
                        "type": "array"
                    },
                    "limit": {
                        "type": "number",
                        "format": "double"
                    },
                    "sorts": {
                        "items": {
                            "$ref": "#/components/schemas/SortField"
                        },
                        "type": "array"
                    },
                    "filters": {
                        "properties": {
                            "tableCalculations": {},
                            "metrics": {},
                            "dimensions": {}
                        },
                        "type": "object"
                    },
                    "metrics": {
                        "items": {
                            "$ref": "#/components/schemas/FieldId"
                        },
                        "type": "array"
                    },
                    "dimensions": {
                        "items": {
                            "$ref": "#/components/schemas/FieldId"
                        },
                        "type": "array"
                    },
                    "exploreName": {
                        "type": "string"
                    }
                },
                "required": [
                    "tableCalculations",
                    "limit",
                    "sorts",
                    "filters",
                    "metrics",
                    "dimensions",
                    "exploreName"
                ],
                "type": "object"
            },
            "CalculateTotalFromQuery": {
                "properties": {
                    "explore": {
                        "type": "string"
                    },
                    "metricQuery": {
                        "$ref": "#/components/schemas/MetricQueryRequest"
                    }
                },
                "required": ["explore", "metricQuery"],
                "type": "object"
            },
            "Record_string.DbtExposure_": {
                "properties": {},
                "type": "object",
                "description": "Construct a type with a set of properties K of type T"
            },
            "Pick_CreateRedshiftCredentials-or-CreatePostgresCredentials-or-CreateSnowflakeCredentials-or-CreateTrinoCredentials.type-or-user_": {
                "properties": {
                    "type": {
                        "$ref": "#/components/schemas/WarehouseTypes.SNOWFLAKE"
                    },
                    "user": {
                        "type": "string"
                    }
                },
                "required": ["type", "user"],
                "type": "object",
                "description": "From T, pick a set of properties whose keys are in the union K"
            },
            "Pick_CreateBigqueryCredentials.type_": {
                "properties": {
                    "type": {
                        "$ref": "#/components/schemas/WarehouseTypes.BIGQUERY"
                    }
                },
                "required": ["type"],
                "type": "object",
                "description": "From T, pick a set of properties whose keys are in the union K"
            },
            "Pick_CreateDatabricksCredentials.type_": {
                "properties": {
                    "type": {
                        "$ref": "#/components/schemas/WarehouseTypes.DATABRICKS"
                    }
                },
                "required": ["type"],
                "type": "object",
                "description": "From T, pick a set of properties whose keys are in the union K"
            },
            "UserWarehouseCredentials": {
                "properties": {
                    "credentials": {
                        "anyOf": [
                            {
                                "$ref": "#/components/schemas/Pick_CreateRedshiftCredentials-or-CreatePostgresCredentials-or-CreateSnowflakeCredentials-or-CreateTrinoCredentials.type-or-user_"
                            },
                            {
                                "$ref": "#/components/schemas/Pick_CreateBigqueryCredentials.type_"
                            },
                            {
                                "$ref": "#/components/schemas/Pick_CreateDatabricksCredentials.type_"
                            }
                        ]
                    },
                    "updatedAt": {
                        "type": "string",
                        "format": "date-time"
                    },
                    "createdAt": {
                        "type": "string",
                        "format": "date-time"
                    },
                    "name": {
                        "type": "string"
                    },
                    "userUuid": {
                        "type": "string"
                    },
                    "uuid": {
                        "type": "string"
                    }
                },
                "required": [
                    "credentials",
                    "updatedAt",
                    "createdAt",
                    "name",
                    "userUuid",
                    "uuid"
                ],
                "type": "object"
            },
            "UpdateMetadata": {
                "properties": {
                    "upstreamProjectUuid": {
                        "type": "string",
                        "nullable": true
                    }
                },
                "type": "object"
            },
            "CacheMetadata": {
                "properties": {
                    "cacheHit": {
                        "type": "boolean"
                    },
                    "cacheUpdatedTime": {
                        "type": "string",
                        "format": "date-time"
                    }
                },
                "required": ["cacheHit"],
                "type": "object"
            },
            "Record_string.Item-or-AdditionalMetric_": {
                "properties": {},
                "type": "object",
                "description": "Construct a type with a set of properties K of type T"
            },
            "ApiRunQueryResponse": {
                "properties": {
                    "results": {
                        "properties": {
                            "fields": {
                                "$ref": "#/components/schemas/Record_string.Item-or-AdditionalMetric_"
                            },
                            "rows": {
                                "items": {},
                                "type": "array"
                            },
                            "cacheMetadata": {
                                "$ref": "#/components/schemas/CacheMetadata"
                            },
                            "metricQuery": {
                                "$ref": "#/components/schemas/MetricQueryResponse"
                            }
                        },
                        "required": ["rows", "cacheMetadata", "metricQuery"],
                        "type": "object"
                    },
                    "status": {
                        "type": "string",
                        "enum": ["ok"],
                        "nullable": false
                    }
                },
                "required": ["results", "status"],
                "type": "object"
            },
            "Pick_LightdashUser.userUuid-or-firstName-or-lastName_": {
                "properties": {
                    "userUuid": {
                        "type": "string"
                    },
                    "firstName": {
                        "type": "string"
                    },
                    "lastName": {
                        "type": "string"
                    }
                },
                "required": ["userUuid", "firstName", "lastName"],
                "type": "object",
                "description": "From T, pick a set of properties whose keys are in the union K"
            },
            "Pick_ChartVersion.chartUuid-or-versionUuid-or-createdAt-or-createdBy_": {
                "properties": {
                    "createdAt": {
                        "type": "string",
                        "format": "date-time"
                    },
                    "chartUuid": {
                        "type": "string"
                    },
                    "versionUuid": {
                        "type": "string"
                    },
                    "createdBy": {
                        "allOf": [
                            {
                                "$ref": "#/components/schemas/Pick_LightdashUser.userUuid-or-firstName-or-lastName_"
                            }
                        ],
                        "nullable": true
                    }
                },
                "required": [
                    "createdAt",
                    "chartUuid",
                    "versionUuid",
                    "createdBy"
                ],
                "type": "object",
                "description": "From T, pick a set of properties whose keys are in the union K"
            },
            "ChartVersionSummary": {
                "$ref": "#/components/schemas/Pick_ChartVersion.chartUuid-or-versionUuid-or-createdAt-or-createdBy_"
            },
            "ChartHistory": {
                "properties": {
                    "history": {
                        "items": {
                            "$ref": "#/components/schemas/ChartVersionSummary"
                        },
                        "type": "array"
                    }
                },
                "required": ["history"],
                "type": "object"
            },
            "ApiGetChartHistoryResponse": {
                "properties": {
                    "results": {
                        "$ref": "#/components/schemas/ChartHistory"
                    },
                    "status": {
                        "type": "string",
                        "enum": ["ok"],
                        "nullable": false
                    }
                },
                "required": ["results", "status"],
                "type": "object"
            },
            "ChartType.BIG_NUMBER": {
                "enum": ["big_number"],
                "type": "string"
            },
            "ComparisonFormatTypes": {
                "enum": ["raw", "percentage"],
                "type": "string"
            },
            "BigNumber": {
                "properties": {
                    "comparisonLabel": {
                        "type": "string"
                    },
                    "flipColors": {
                        "type": "boolean"
                    },
                    "comparisonFormat": {
                        "$ref": "#/components/schemas/ComparisonFormatTypes"
                    },
                    "showComparison": {
                        "type": "boolean"
                    },
                    "showBigNumberLabel": {
                        "type": "boolean"
                    },
                    "selectedField": {
                        "type": "string"
                    },
                    "style": {
                        "$ref": "#/components/schemas/CompactOrAlias"
                    },
                    "label": {
                        "type": "string"
                    }
                },
                "type": "object"
            },
            "BigNumberConfig": {
                "properties": {
                    "config": {
                        "$ref": "#/components/schemas/BigNumber"
                    },
                    "type": {
                        "$ref": "#/components/schemas/ChartType.BIG_NUMBER"
                    }
                },
                "required": ["type"],
                "type": "object"
            },
            "ChartType.CARTESIAN": {
                "enum": ["cartesian"],
                "type": "string"
            },
            "Partial_CompleteCartesianChartLayout_": {
                "properties": {
                    "xField": {
                        "type": "string"
                    },
                    "yField": {
                        "items": {
                            "type": "string"
                        },
                        "type": "array"
                    },
                    "flipAxes": {
                        "type": "boolean"
                    },
                    "showGridX": {
                        "type": "boolean"
                    },
                    "showGridY": {
                        "type": "boolean"
                    }
                },
                "type": "object",
                "description": "Make all properties in T optional"
            },
            "CartesianChartLayout": {
                "$ref": "#/components/schemas/Partial_CompleteCartesianChartLayout_"
            },
            "EchartsLegend": {
                "properties": {
                    "icon": {
                        "type": "string",
                        "enum": [
                            "circle",
                            "rect",
                            "roundRect",
                            "triangle",
                            "diamond",
                            "pin",
                            "arrow",
                            "none"
                        ]
                    },
                    "align": {
                        "type": "string",
                        "enum": ["auto", "left", "right"]
                    },
                    "height": {
                        "type": "string"
                    },
                    "width": {
                        "type": "string"
                    },
                    "left": {
                        "type": "string"
                    },
                    "bottom": {
                        "type": "string"
                    },
                    "right": {
                        "type": "string"
                    },
                    "top": {
                        "type": "string"
                    },
                    "orient": {
                        "type": "string",
                        "enum": ["horizontal", "vertical"]
                    },
                    "type": {
                        "type": "string",
                        "enum": ["plain", "scroll"]
                    },
                    "show": {
                        "type": "boolean"
                    }
                },
                "type": "object"
            },
            "EchartsGrid": {
                "properties": {
                    "height": {
                        "type": "string"
                    },
                    "width": {
                        "type": "string"
                    },
                    "left": {
                        "type": "string"
                    },
                    "bottom": {
                        "type": "string"
                    },
                    "right": {
                        "type": "string"
                    },
                    "top": {
                        "type": "string"
                    },
                    "containLabel": {
                        "type": "boolean"
                    }
                },
                "type": "object"
            },
            "PivotValue": {
                "properties": {
                    "value": {},
                    "field": {
                        "type": "string"
                    }
                },
                "required": ["value", "field"],
                "type": "object"
            },
            "PivotReference": {
                "properties": {
                    "pivotValues": {
                        "items": {
                            "$ref": "#/components/schemas/PivotValue"
                        },
                        "type": "array"
                    },
                    "field": {
                        "type": "string"
                    }
                },
                "required": ["field"],
                "type": "object"
            },
            "CartesianSeriesType": {
                "enum": ["line", "bar", "scatter", "area"],
                "type": "string"
            },
            "MarkLineData": {
                "properties": {
                    "dynamicValue": {
                        "type": "string",
                        "enum": ["average"],
                        "nullable": false
                    },
                    "label": {
                        "properties": {
                            "position": {
                                "type": "string",
                                "enum": ["start", "middle", "end"]
                            },
                            "formatter": {
                                "type": "string"
                            }
                        },
                        "type": "object"
                    },
                    "lineStyle": {
                        "properties": {
                            "color": {
                                "type": "string"
                            }
                        },
                        "required": ["color"],
                        "type": "object"
                    },
                    "uuid": {
                        "type": "string"
                    },
                    "type": {
                        "type": "string"
                    },
                    "value": {
                        "type": "string"
                    },
                    "name": {
                        "type": "string"
                    },
                    "xAxis": {
                        "type": "string"
                    },
                    "yAxis": {
                        "type": "string"
                    }
                },
                "required": ["uuid"],
                "type": "object"
            },
            "MarkLine": {
                "properties": {
                    "label": {
                        "properties": {
                            "formatter": {
                                "type": "string"
                            }
                        },
                        "type": "object"
                    },
                    "lineStyle": {
                        "properties": {
                            "type": {
                                "type": "string"
                            },
                            "width": {
                                "type": "number",
                                "format": "double"
                            },
                            "color": {
                                "type": "string"
                            }
                        },
                        "required": ["type", "width", "color"],
                        "type": "object"
                    },
                    "symbol": {
                        "type": "string"
                    },
                    "data": {
                        "items": {
                            "$ref": "#/components/schemas/MarkLineData"
                        },
                        "type": "array"
                    }
                },
                "required": ["data"],
                "type": "object"
            },
            "Series": {
                "properties": {
                    "markLine": {
                        "$ref": "#/components/schemas/MarkLine"
                    },
                    "smooth": {
                        "type": "boolean"
                    },
                    "showSymbol": {
                        "type": "boolean"
                    },
                    "areaStyle": {
                        "properties": {},
                        "type": "object"
                    },
                    "hidden": {
                        "type": "boolean"
                    },
                    "label": {
                        "properties": {
                            "position": {
                                "type": "string",
                                "enum": [
                                    "left",
                                    "top",
                                    "right",
                                    "bottom",
                                    "inside"
                                ]
                            },
                            "show": {
                                "type": "boolean"
                            }
                        },
                        "type": "object"
                    },
                    "yAxisIndex": {
                        "type": "number",
                        "format": "double"
                    },
                    "color": {
                        "type": "string"
                    },
                    "name": {
                        "type": "string"
                    },
                    "stackLabel": {
                        "properties": {
                            "show": {
                                "type": "boolean"
                            }
                        },
                        "type": "object"
                    },
                    "stack": {
                        "type": "string"
                    },
                    "type": {
                        "$ref": "#/components/schemas/CartesianSeriesType"
                    },
                    "encode": {
                        "properties": {
                            "y": {
                                "type": "string"
                            },
                            "x": {
                                "type": "string"
                            },
                            "yRef": {
                                "$ref": "#/components/schemas/PivotReference"
                            },
                            "xRef": {
                                "$ref": "#/components/schemas/PivotReference"
                            }
                        },
                        "required": ["yRef", "xRef"],
                        "type": "object"
                    }
                },
                "required": ["type", "encode"],
                "type": "object"
            },
            "Axis": {
                "properties": {
                    "rotate": {
                        "type": "number",
                        "format": "double"
                    },
                    "inverse": {
                        "type": "boolean"
                    },
                    "max": {
                        "type": "string"
                    },
                    "min": {
                        "type": "string"
                    },
                    "name": {
                        "type": "string"
                    }
                },
                "type": "object"
            },
            "Partial_CompleteEChartsConfig_": {
                "properties": {
                    "legend": {
                        "$ref": "#/components/schemas/EchartsLegend"
                    },
                    "grid": {
                        "$ref": "#/components/schemas/EchartsGrid"
                    },
                    "series": {
                        "items": {
                            "$ref": "#/components/schemas/Series"
                        },
                        "type": "array"
                    },
                    "xAxis": {
                        "items": {
                            "$ref": "#/components/schemas/Axis"
                        },
                        "type": "array"
                    },
                    "yAxis": {
                        "items": {
                            "$ref": "#/components/schemas/Axis"
                        },
                        "type": "array"
                    }
                },
                "type": "object",
                "description": "Make all properties in T optional"
            },
            "EChartsConfig": {
                "$ref": "#/components/schemas/Partial_CompleteEChartsConfig_"
            },
            "Record_string.SeriesMetadata_": {
                "properties": {},
                "type": "object",
                "description": "Construct a type with a set of properties K of type T"
            },
            "CartesianChart": {
                "properties": {
                    "metadata": {
                        "$ref": "#/components/schemas/Record_string.SeriesMetadata_"
                    },
                    "eChartsConfig": {
                        "$ref": "#/components/schemas/EChartsConfig"
                    },
                    "layout": {
                        "$ref": "#/components/schemas/CartesianChartLayout"
                    }
                },
                "required": ["eChartsConfig", "layout"],
                "type": "object"
            },
            "CartesianChartConfig": {
                "properties": {
                    "config": {
                        "$ref": "#/components/schemas/CartesianChart"
                    },
                    "type": {
                        "$ref": "#/components/schemas/ChartType.CARTESIAN"
                    }
                },
                "required": ["type"],
                "type": "object"
            },
            "ChartType.CUSTOM": {
                "enum": ["custom"],
                "type": "string"
            },
            "CustomVis": {
                "properties": {
                    "spec": {
                        "additionalProperties": true,
                        "type": "object"
                    }
                },
                "type": "object"
            },
            "CustomVisConfig": {
                "properties": {
                    "config": {
                        "$ref": "#/components/schemas/CustomVis"
                    },
                    "type": {
                        "$ref": "#/components/schemas/ChartType.CUSTOM"
                    }
                },
                "required": ["type"],
                "type": "object"
            },
            "ChartType.PIE": {
                "enum": ["pie"],
                "type": "string"
            },
            "PieChartValueLabel": {
                "type": "string",
                "enum": ["hidden", "inside", "outside"],
                "nullable": false
            },
            "Record_string.string_": {
                "properties": {},
                "type": "object",
                "description": "Construct a type with a set of properties K of type T"
            },
            "Record_string.Partial_PieChartValueOptions__": {
                "properties": {},
                "type": "object",
                "description": "Construct a type with a set of properties K of type T"
            },
            "PieChartLegendPosition": {
                "type": "string",
                "enum": ["horizontal", "vertical"],
                "nullable": false
            },
            "PieChart": {
                "properties": {
                    "metadata": {
                        "$ref": "#/components/schemas/Record_string.SeriesMetadata_"
                    },
                    "legendPosition": {
                        "$ref": "#/components/schemas/PieChartLegendPosition"
                    },
                    "showLegend": {
                        "type": "boolean"
                    },
                    "groupSortOverrides": {
                        "items": {
                            "type": "string"
                        },
                        "type": "array"
                    },
                    "groupValueOptionOverrides": {
                        "$ref": "#/components/schemas/Record_string.Partial_PieChartValueOptions__"
                    },
                    "groupColorOverrides": {
                        "$ref": "#/components/schemas/Record_string.string_"
                    },
                    "groupLabelOverrides": {
                        "$ref": "#/components/schemas/Record_string.string_"
                    },
                    "showPercentage": {
                        "type": "boolean"
                    },
                    "showValue": {
                        "type": "boolean"
                    },
                    "valueLabel": {
                        "$ref": "#/components/schemas/PieChartValueLabel"
                    },
                    "isDonut": {
                        "type": "boolean"
                    },
                    "metricId": {
                        "type": "string"
                    },
                    "groupFieldIds": {
                        "items": {
                            "type": "string"
                        },
                        "type": "array"
                    }
                },
                "type": "object"
            },
            "PieChartConfig": {
                "properties": {
                    "config": {
                        "$ref": "#/components/schemas/PieChart"
                    },
                    "type": {
                        "$ref": "#/components/schemas/ChartType.PIE"
                    }
                },
                "required": ["type"],
                "type": "object"
            },
            "ChartType.TABLE": {
                "enum": ["table"],
                "type": "string"
            },
            "Record_string.ColumnProperties_": {
                "properties": {},
                "type": "object",
                "description": "Construct a type with a set of properties K of type T"
            },
            "ConditionalRule_ConditionalOperator.number_": {
                "properties": {
                    "values": {
                        "items": {
                            "type": "number",
                            "format": "double"
                        },
                        "type": "array"
                    },
                    "operator": {
                        "$ref": "#/components/schemas/ConditionalOperator"
                    },
                    "id": {
                        "type": "string"
                    }
                },
                "required": ["operator", "id"],
                "type": "object"
            },
            "ConditionalFormattingWithConditionalOperator": {
                "allOf": [
                    {
                        "$ref": "#/components/schemas/ConditionalRule_ConditionalOperator.number_"
                    },
                    {
                        "properties": {
                            "values": {
                                "items": {
                                    "type": "number",
                                    "format": "double"
                                },
                                "type": "array"
                            }
                        },
                        "required": ["values"],
                        "type": "object"
                    }
                ]
            },
            "ConditionalFormattingConfigWithSingleColor": {
                "properties": {
                    "rules": {
                        "items": {
                            "$ref": "#/components/schemas/ConditionalFormattingWithConditionalOperator"
                        },
                        "type": "array"
                    },
                    "color": {
                        "type": "string"
                    },
                    "target": {
                        "allOf": [
                            {
                                "$ref": "#/components/schemas/FieldTarget"
                            }
                        ],
                        "nullable": true
                    }
                },
                "required": ["rules", "color", "target"],
                "type": "object"
            },
            "ConditionalFormattingWithRange": {
                "properties": {
                    "max": {
                        "type": "number",
                        "format": "double"
                    },
                    "min": {
                        "type": "number",
                        "format": "double"
                    }
                },
                "required": ["max", "min"],
                "type": "object"
            },
            "ConditionalFormattingConfigWithColorRange": {
                "properties": {
                    "rule": {
                        "$ref": "#/components/schemas/ConditionalFormattingWithRange"
                    },
                    "color": {
                        "properties": {
                            "steps": {
                                "type": "number",
                                "enum": [5],
                                "nullable": false
                            },
                            "end": {
                                "type": "string"
                            },
                            "start": {
                                "type": "string"
                            }
                        },
                        "required": ["steps", "end", "start"],
                        "type": "object"
                    },
                    "target": {
                        "allOf": [
                            {
                                "$ref": "#/components/schemas/FieldTarget"
                            }
                        ],
                        "nullable": true
                    }
                },
                "required": ["rule", "color", "target"],
                "type": "object"
            },
            "ConditionalFormattingConfig": {
                "anyOf": [
                    {
                        "$ref": "#/components/schemas/ConditionalFormattingConfigWithSingleColor"
                    },
                    {
                        "$ref": "#/components/schemas/ConditionalFormattingConfigWithColorRange"
                    }
                ]
            },
            "TableChart": {
                "properties": {
                    "metricsAsRows": {
                        "type": "boolean"
                    },
                    "conditionalFormattings": {
                        "items": {
                            "$ref": "#/components/schemas/ConditionalFormattingConfig"
                        },
                        "type": "array"
                    },
                    "columns": {
                        "$ref": "#/components/schemas/Record_string.ColumnProperties_"
                    },
                    "showSubtotals": {
                        "type": "boolean"
                    },
                    "showResultsTotal": {
                        "type": "boolean"
                    },
                    "hideRowNumbers": {
                        "type": "boolean"
                    },
                    "showTableNames": {
                        "type": "boolean"
                    },
                    "showRowCalculation": {
                        "type": "boolean"
                    },
                    "showColumnCalculation": {
                        "type": "boolean"
                    }
                },
                "type": "object"
            },
            "TableChartConfig": {
                "properties": {
                    "config": {
                        "$ref": "#/components/schemas/TableChart"
                    },
                    "type": {
                        "$ref": "#/components/schemas/ChartType.TABLE"
                    }
                },
                "required": ["type"],
                "type": "object"
            },
            "ChartConfig": {
                "anyOf": [
                    {
                        "$ref": "#/components/schemas/BigNumberConfig"
                    },
                    {
                        "$ref": "#/components/schemas/CartesianChartConfig"
                    },
                    {
                        "$ref": "#/components/schemas/CustomVisConfig"
                    },
                    {
                        "$ref": "#/components/schemas/PieChartConfig"
                    },
                    {
                        "$ref": "#/components/schemas/TableChartConfig"
                    }
                ]
            },
            "SavedChart": {
                "properties": {
                    "slug": {
                        "type": "string"
                    },
                    "access": {
                        "items": {
                            "$ref": "#/components/schemas/SpaceShare"
                        },
                        "type": "array"
                    },
                    "isPrivate": {
                        "type": "boolean"
                    },
                    "colorPalette": {
                        "items": {
                            "type": "string"
                        },
                        "type": "array"
                    },
                    "dashboardName": {
                        "type": "string",
                        "nullable": true
                    },
                    "dashboardUuid": {
                        "type": "string",
                        "nullable": true
                    },
                    "pinnedListOrder": {
                        "type": "number",
                        "format": "double",
                        "nullable": true
                    },
                    "pinnedListUuid": {
                        "type": "string",
                        "nullable": true
                    },
                    "spaceName": {
                        "type": "string"
                    },
                    "spaceUuid": {
                        "type": "string"
                    },
                    "organizationUuid": {
                        "type": "string"
                    },
                    "updatedByUser": {
                        "$ref": "#/components/schemas/UpdatedByUser"
                    },
                    "updatedAt": {
                        "type": "string",
                        "format": "date-time"
                    },
                    "tableConfig": {
                        "properties": {
                            "columnOrder": {
                                "items": {
                                    "type": "string"
                                },
                                "type": "array"
                            }
                        },
                        "required": ["columnOrder"],
                        "type": "object"
                    },
                    "chartConfig": {
                        "$ref": "#/components/schemas/ChartConfig"
                    },
                    "pivotConfig": {
                        "properties": {
                            "columns": {
                                "items": {
                                    "type": "string"
                                },
                                "type": "array"
                            }
                        },
                        "required": ["columns"],
                        "type": "object"
                    },
                    "metricQuery": {
                        "$ref": "#/components/schemas/MetricQuery"
                    },
                    "tableName": {
                        "type": "string"
                    },
                    "description": {
                        "type": "string"
                    },
                    "name": {
                        "type": "string"
                    },
                    "projectUuid": {
                        "type": "string"
                    },
                    "uuid": {
                        "type": "string"
                    }
                },
                "required": [
                    "slug",
                    "access",
                    "isPrivate",
                    "colorPalette",
                    "dashboardName",
                    "dashboardUuid",
                    "pinnedListOrder",
                    "pinnedListUuid",
                    "spaceName",
                    "spaceUuid",
                    "organizationUuid",
                    "updatedAt",
                    "tableConfig",
                    "chartConfig",
                    "metricQuery",
                    "tableName",
                    "name",
                    "projectUuid",
                    "uuid"
                ],
                "type": "object"
            },
            "ChartVersion": {
                "properties": {
                    "chart": {
                        "$ref": "#/components/schemas/SavedChart"
                    },
                    "createdBy": {
                        "allOf": [
                            {
                                "$ref": "#/components/schemas/Pick_LightdashUser.userUuid-or-firstName-or-lastName_"
                            }
                        ],
                        "nullable": true
                    },
                    "createdAt": {
                        "type": "string",
                        "format": "date-time"
                    },
                    "versionUuid": {
                        "type": "string"
                    },
                    "chartUuid": {
                        "type": "string"
                    }
                },
                "required": [
                    "chart",
                    "createdBy",
                    "createdAt",
                    "versionUuid",
                    "chartUuid"
                ],
                "type": "object"
            },
            "ApiGetChartVersionResponse": {
                "properties": {
                    "results": {
                        "$ref": "#/components/schemas/ChartVersion"
                    },
                    "status": {
                        "type": "string",
                        "enum": ["ok"],
                        "nullable": false
                    }
                },
                "required": ["results", "status"],
                "type": "object"
            },
            "Pick_SavedChart.Exclude_keyofSavedChart.isPrivate-or-access__": {
                "properties": {
                    "name": {
                        "type": "string"
                    },
                    "description": {
                        "type": "string"
                    },
                    "uuid": {
                        "type": "string"
                    },
                    "spaceName": {
                        "type": "string"
                    },
                    "spaceUuid": {
                        "type": "string"
                    },
                    "projectUuid": {
                        "type": "string"
                    },
                    "organizationUuid": {
                        "type": "string"
                    },
                    "pinnedListUuid": {
                        "type": "string",
                        "nullable": true
                    },
                    "dashboardUuid": {
                        "type": "string",
                        "nullable": true
                    },
                    "dashboardName": {
                        "type": "string",
                        "nullable": true
                    },
                    "updatedAt": {
                        "type": "string",
                        "format": "date-time"
                    },
                    "updatedByUser": {
                        "$ref": "#/components/schemas/UpdatedByUser"
                    },
                    "pinnedListOrder": {
                        "type": "number",
                        "format": "double",
                        "nullable": true
                    },
                    "slug": {
                        "type": "string"
                    },
                    "tableName": {
                        "type": "string"
                    },
                    "metricQuery": {
                        "$ref": "#/components/schemas/MetricQuery"
                    },
                    "pivotConfig": {
                        "properties": {
                            "columns": {
                                "items": {
                                    "type": "string"
                                },
                                "type": "array"
                            }
                        },
                        "required": ["columns"],
                        "type": "object"
                    },
                    "chartConfig": {
                        "$ref": "#/components/schemas/ChartConfig"
                    },
                    "tableConfig": {
                        "properties": {
                            "columnOrder": {
                                "items": {
                                    "type": "string"
                                },
                                "type": "array"
                            }
                        },
                        "required": ["columnOrder"],
                        "type": "object"
                    },
                    "colorPalette": {
                        "items": {
                            "type": "string"
                        },
                        "type": "array"
                    }
                },
                "required": [
                    "name",
                    "uuid",
                    "spaceName",
                    "spaceUuid",
                    "projectUuid",
                    "organizationUuid",
                    "pinnedListUuid",
                    "dashboardUuid",
                    "dashboardName",
                    "updatedAt",
                    "pinnedListOrder",
                    "slug",
                    "tableName",
                    "metricQuery",
                    "chartConfig",
                    "tableConfig",
                    "colorPalette"
                ],
                "type": "object",
                "description": "From T, pick a set of properties whose keys are in the union K"
            },
            "Omit_SavedChart.isPrivate-or-access_": {
                "$ref": "#/components/schemas/Pick_SavedChart.Exclude_keyofSavedChart.isPrivate-or-access__",
                "description": "Construct a type with the properties of T except for those in type K."
            },
            "SavedChartDAO": {
                "$ref": "#/components/schemas/Omit_SavedChart.isPrivate-or-access_"
            },
            "ApiPromoteChartResponse": {
                "properties": {
                    "results": {
                        "$ref": "#/components/schemas/SavedChartDAO"
                    },
                    "status": {
                        "type": "string",
                        "enum": ["ok"],
                        "nullable": false
                    }
                },
                "required": ["results", "status"],
                "type": "object"
            },
            "SchedulerFormat": {
                "enum": ["csv", "image", "gsheets"],
                "type": "string"
            },
            "SchedulerCsvOptions": {
                "properties": {
                    "limit": {
                        "anyOf": [
                            {
                                "type": "number",
                                "format": "double"
                            },
                            {
                                "type": "string",
                                "enum": ["table", "all"]
                            }
                        ]
                    },
                    "formatted": {
                        "type": "boolean"
                    }
                },
                "required": ["limit", "formatted"],
                "type": "object"
            },
            "SchedulerImageOptions": {
                "properties": {
                    "withPdf": {
                        "type": "boolean"
                    }
                },
                "type": "object"
            },
            "SchedulerGsheetsOptions": {
                "properties": {
                    "url": {
                        "type": "string"
                    },
                    "gdriveOrganizationName": {
                        "type": "string"
                    },
                    "gdriveName": {
                        "type": "string"
                    },
                    "gdriveId": {
                        "type": "string"
                    }
                },
                "required": [
                    "url",
                    "gdriveOrganizationName",
                    "gdriveName",
                    "gdriveId"
                ],
                "type": "object"
            },
            "SchedulerOptions": {
                "anyOf": [
                    {
                        "$ref": "#/components/schemas/SchedulerCsvOptions"
                    },
                    {
                        "$ref": "#/components/schemas/SchedulerImageOptions"
                    },
                    {
                        "$ref": "#/components/schemas/SchedulerGsheetsOptions"
                    }
                ]
            },
            "ThresholdOperator": {
                "enum": [
                    "greaterThan",
                    "lessThan",
                    "increasedBy",
                    "decreasedBy"
                ],
                "type": "string"
            },
            "ThresholdOptions": {
                "properties": {
                    "value": {
                        "type": "number",
                        "format": "double"
                    },
                    "fieldId": {
                        "type": "string"
                    },
                    "operator": {
                        "$ref": "#/components/schemas/ThresholdOperator"
                    }
                },
                "required": ["value", "fieldId", "operator"],
                "type": "object"
            },
            "NotificationFrequency": {
                "enum": ["always", "once"],
                "type": "string"
            },
            "SchedulerBase": {
                "properties": {
                    "notificationFrequency": {
                        "$ref": "#/components/schemas/NotificationFrequency"
                    },
                    "enabled": {
                        "type": "boolean"
                    },
                    "thresholds": {
                        "items": {
                            "$ref": "#/components/schemas/ThresholdOptions"
                        },
                        "type": "array"
                    },
                    "options": {
                        "$ref": "#/components/schemas/SchedulerOptions"
                    },
                    "dashboardUuid": {
                        "type": "string",
                        "nullable": true
                    },
                    "savedChartUuid": {
                        "type": "string",
                        "nullable": true
                    },
                    "cron": {
                        "type": "string"
                    },
                    "format": {
                        "$ref": "#/components/schemas/SchedulerFormat"
                    },
                    "createdBy": {
                        "type": "string"
                    },
                    "updatedAt": {
                        "type": "string",
                        "format": "date-time"
                    },
                    "createdAt": {
                        "type": "string",
                        "format": "date-time"
                    },
                    "message": {
                        "type": "string"
                    },
                    "name": {
                        "type": "string"
                    },
                    "schedulerUuid": {
                        "type": "string"
                    }
                },
                "required": [
                    "enabled",
                    "options",
                    "dashboardUuid",
                    "savedChartUuid",
                    "cron",
                    "format",
                    "createdBy",
                    "updatedAt",
                    "createdAt",
                    "name",
                    "schedulerUuid"
                ],
                "type": "object"
            },
            "ChartScheduler": {
                "allOf": [
                    {
                        "$ref": "#/components/schemas/SchedulerBase"
                    },
                    {
                        "properties": {
                            "dashboardUuid": {
                                "type": "number",
                                "enum": [null],
                                "nullable": true
                            },
                            "savedChartUuid": {
                                "type": "string"
                            }
                        },
                        "required": ["dashboardUuid", "savedChartUuid"],
                        "type": "object"
                    }
                ]
            },
            "DashboardFieldTarget": {
                "properties": {
                    "tableName": {
                        "type": "string"
                    },
                    "fieldId": {
                        "type": "string"
                    }
                },
                "required": ["tableName", "fieldId"],
                "type": "object"
            },
            "FilterRule_ConditionalOperator.T.V.any_": {
                "properties": {
                    "values": {
                        "items": {},
                        "type": "array"
                    },
                    "operator": {
                        "$ref": "#/components/schemas/ConditionalOperator"
                    },
                    "id": {
                        "type": "string"
                    },
                    "target": {
                        "$ref": "#/components/schemas/DashboardFieldTarget"
                    },
                    "settings": {},
                    "disabled": {
                        "type": "boolean"
                    }
                },
                "required": ["operator", "id", "target"],
                "type": "object",
                "additionalProperties": true
            },
            "Record_string.DashboardTileTarget_": {
                "properties": {},
                "type": "object",
                "description": "Construct a type with a set of properties K of type T"
            },
            "DashboardFilterRule": {
                "allOf": [
                    {
                        "$ref": "#/components/schemas/FilterRule_ConditionalOperator.T.V.any_"
                    },
                    {
                        "properties": {
                            "required": {
                                "type": "boolean"
                            },
                            "label": {
                                "type": "string"
                            },
                            "tileTargets": {
                                "$ref": "#/components/schemas/Record_string.DashboardTileTarget_"
                            }
                        },
                        "type": "object"
                    }
                ]
            },
            "SchedulerFilterRule": {
                "allOf": [
                    {
                        "$ref": "#/components/schemas/DashboardFilterRule"
                    },
                    {
                        "properties": {
                            "tileTargets": {}
                        },
                        "type": "object"
                    }
                ]
            },
            "DashboardScheduler": {
                "allOf": [
                    {
                        "$ref": "#/components/schemas/SchedulerBase"
                    },
                    {
                        "properties": {
                            "customViewportWidth": {
                                "type": "number",
                                "format": "double"
                            },
                            "filters": {
                                "items": {
                                    "$ref": "#/components/schemas/SchedulerFilterRule"
                                },
                                "type": "array"
                            },
                            "dashboardUuid": {
                                "type": "string"
                            },
                            "savedChartUuid": {
                                "type": "number",
                                "enum": [null],
                                "nullable": true
                            }
                        },
                        "required": ["dashboardUuid", "savedChartUuid"],
                        "type": "object"
                    }
                ]
            },
            "Scheduler": {
                "anyOf": [
                    {
                        "$ref": "#/components/schemas/ChartScheduler"
                    },
                    {
                        "$ref": "#/components/schemas/DashboardScheduler"
                    }
                ]
            },
            "SchedulerSlackTarget": {
                "properties": {
                    "channel": {
                        "type": "string"
                    },
                    "schedulerUuid": {
                        "type": "string"
                    },
                    "updatedAt": {
                        "type": "string",
                        "format": "date-time"
                    },
                    "createdAt": {
                        "type": "string",
                        "format": "date-time"
                    },
                    "schedulerSlackTargetUuid": {
                        "type": "string"
                    }
                },
                "required": [
                    "channel",
                    "schedulerUuid",
                    "updatedAt",
                    "createdAt",
                    "schedulerSlackTargetUuid"
                ],
                "type": "object"
            },
            "SchedulerEmailTarget": {
                "properties": {
                    "recipient": {
                        "type": "string"
                    },
                    "schedulerUuid": {
                        "type": "string"
                    },
                    "updatedAt": {
                        "type": "string",
                        "format": "date-time"
                    },
                    "createdAt": {
                        "type": "string",
                        "format": "date-time"
                    },
                    "schedulerEmailTargetUuid": {
                        "type": "string"
                    }
                },
                "required": [
                    "recipient",
                    "schedulerUuid",
                    "updatedAt",
                    "createdAt",
                    "schedulerEmailTargetUuid"
                ],
                "type": "object"
            },
            "SchedulerAndTargets": {
                "allOf": [
                    {
                        "$ref": "#/components/schemas/Scheduler"
                    },
                    {
                        "properties": {
                            "targets": {
                                "items": {
                                    "anyOf": [
                                        {
                                            "$ref": "#/components/schemas/SchedulerSlackTarget"
                                        },
                                        {
                                            "$ref": "#/components/schemas/SchedulerEmailTarget"
                                        }
                                    ]
                                },
                                "type": "array"
                            }
                        },
                        "required": ["targets"],
                        "type": "object"
                    }
                ]
            },
            "SchedulerJobStatus": {
                "enum": ["scheduled", "started", "completed", "error"],
                "type": "string"
            },
            "Record_string.any_": {
                "properties": {},
                "type": "object",
                "description": "Construct a type with a set of properties K of type T"
            },
            "SchedulerLog": {
                "properties": {
                    "details": {
                        "$ref": "#/components/schemas/Record_string.any_"
                    },
                    "targetType": {
                        "type": "string",
                        "enum": ["email", "slack", "gsheets"]
                    },
                    "target": {
                        "type": "string"
                    },
                    "status": {
                        "$ref": "#/components/schemas/SchedulerJobStatus"
                    },
                    "createdAt": {
                        "type": "string",
                        "format": "date-time"
                    },
                    "scheduledTime": {
                        "type": "string",
                        "format": "date-time"
                    },
                    "jobGroup": {
                        "type": "string"
                    },
                    "jobId": {
                        "type": "string"
                    },
                    "schedulerUuid": {
                        "type": "string"
                    },
                    "task": {
                        "type": "string",
                        "enum": [
                            "handleScheduledDelivery",
                            "sendEmailNotification",
                            "sendSlackNotification",
                            "uploadGsheets",
                            "downloadCsv",
                            "uploadGsheetFromQuery",
                            "compileProject",
                            "testAndCompileProject",
                            "validateProject"
                        ]
                    }
                },
                "required": [
                    "status",
                    "createdAt",
                    "scheduledTime",
                    "jobId",
                    "task"
                ],
                "type": "object"
            },
            "SchedulerWithLogs": {
                "properties": {
                    "logs": {
                        "items": {
                            "$ref": "#/components/schemas/SchedulerLog"
                        },
                        "type": "array"
                    },
                    "dashboards": {
                        "items": {
                            "properties": {
                                "dashboardUuid": {
                                    "type": "string"
                                },
                                "name": {
                                    "type": "string"
                                }
                            },
                            "required": ["dashboardUuid", "name"],
                            "type": "object"
                        },
                        "type": "array"
                    },
                    "charts": {
                        "items": {
                            "properties": {
                                "savedChartUuid": {
                                    "type": "string"
                                },
                                "name": {
                                    "type": "string"
                                }
                            },
                            "required": ["savedChartUuid", "name"],
                            "type": "object"
                        },
                        "type": "array"
                    },
                    "users": {
                        "items": {
                            "properties": {
                                "userUuid": {
                                    "type": "string"
                                },
                                "lastName": {
                                    "type": "string"
                                },
                                "firstName": {
                                    "type": "string"
                                }
                            },
                            "required": ["userUuid", "lastName", "firstName"],
                            "type": "object"
                        },
                        "type": "array"
                    },
                    "schedulers": {
                        "items": {
                            "$ref": "#/components/schemas/SchedulerAndTargets"
                        },
                        "type": "array"
                    }
                },
                "required": [
                    "logs",
                    "dashboards",
                    "charts",
                    "users",
                    "schedulers"
                ],
                "type": "object"
            },
            "ApiSchedulerLogsResponse": {
                "properties": {
                    "results": {
                        "$ref": "#/components/schemas/SchedulerWithLogs"
                    },
                    "status": {
                        "type": "string",
                        "enum": ["ok"],
                        "nullable": false
                    }
                },
                "required": ["results", "status"],
                "type": "object"
            },
            "ApiSchedulerAndTargetsResponse": {
                "properties": {
                    "results": {
                        "$ref": "#/components/schemas/SchedulerAndTargets"
                    },
                    "status": {
                        "type": "string",
                        "enum": ["ok"],
                        "nullable": false
                    }
                },
                "required": ["results", "status"],
                "type": "object"
            },
            "ScheduledJobs": {
                "properties": {
                    "id": {
                        "type": "string"
                    },
                    "date": {
                        "type": "string",
                        "format": "date-time"
                    }
                },
                "required": ["id", "date"],
                "type": "object"
            },
            "ApiScheduledJobsResponse": {
                "properties": {
                    "results": {
                        "items": {
                            "$ref": "#/components/schemas/ScheduledJobs"
                        },
                        "type": "array"
                    },
                    "status": {
                        "type": "string",
                        "enum": ["ok"],
                        "nullable": false
                    }
                },
                "required": ["results", "status"],
                "type": "object"
            },
            "ApiJobStatusResponse": {
                "properties": {
                    "results": {
                        "properties": {
                            "details": {
                                "allOf": [
                                    {
                                        "$ref": "#/components/schemas/Record_string.any_"
                                    }
                                ],
                                "nullable": true
                            },
                            "status": {
                                "$ref": "#/components/schemas/SchedulerJobStatus"
                            }
                        },
                        "required": ["details", "status"],
                        "type": "object"
                    },
                    "status": {
                        "type": "string",
                        "enum": ["ok"],
                        "nullable": false
                    }
                },
                "required": ["results", "status"],
                "type": "object"
            },
            "ApiTestSchedulerResponse": {
                "properties": {
                    "results": {
                        "properties": {
                            "jobId": {
                                "type": "string"
                            }
                        },
                        "required": ["jobId"],
                        "type": "object"
                    },
                    "status": {
                        "type": "string",
                        "enum": ["ok"],
                        "nullable": false
                    }
                },
                "required": ["results", "status"],
                "type": "object"
            },
            "ShareUrl": {
                "properties": {
                    "host": {
                        "type": "string"
                    },
                    "url": {
                        "type": "string"
                    },
                    "shareUrl": {
                        "type": "string"
                    },
                    "organizationUuid": {
                        "type": "string",
                        "format": "uuid"
                    },
                    "createdByUserUuid": {
                        "type": "string",
                        "format": "uuid"
                    },
                    "params": {
                        "type": "string"
                    },
                    "path": {
                        "type": "string",
                        "description": "The URL path of the full URL"
                    },
                    "nanoid": {
                        "type": "string",
                        "description": "Unique shareable id"
                    }
                },
                "required": ["params", "path", "nanoid"],
                "type": "object",
                "description": "A ShareUrl maps a short shareable id to a full URL\nin the Lightdash UI. This allows very long URLs\nto be represented by short ids."
            },
            "ApiShareResponse": {
                "properties": {
                    "results": {
                        "$ref": "#/components/schemas/ShareUrl"
                    },
                    "status": {
                        "type": "string",
                        "enum": ["ok"],
                        "nullable": false
                    }
                },
                "required": ["results", "status"],
                "type": "object"
            },
            "Pick_ShareUrl.path-or-params_": {
                "properties": {
                    "path": {
                        "type": "string",
                        "description": "The URL path of the full URL"
                    },
                    "params": {
                        "type": "string"
                    }
                },
                "required": ["path", "params"],
                "type": "object",
                "description": "From T, pick a set of properties whose keys are in the union K"
            },
            "CreateShareUrl": {
                "$ref": "#/components/schemas/Pick_ShareUrl.path-or-params_",
                "description": "Contains the detail of a full URL to generate a short URL id"
            },
            "SlackChannel": {
                "properties": {
                    "name": {
                        "type": "string"
                    },
                    "id": {
                        "type": "string"
                    }
                },
                "required": ["name", "id"],
                "type": "object"
            },
            "ApiSlackChannelsResponse": {
                "properties": {
                    "results": {
                        "items": {
                            "$ref": "#/components/schemas/SlackChannel"
                        },
                        "type": "array"
                    },
                    "status": {
                        "type": "string",
                        "enum": ["ok"],
                        "nullable": false
                    }
                },
                "required": ["results", "status"],
                "type": "object"
            },
            "ApiSlackNotificationChannelResponse": {
                "properties": {
                    "results": {},
                    "status": {
                        "type": "string",
                        "enum": ["ok"],
                        "nullable": false
                    }
                },
                "required": ["results", "status"],
                "type": "object"
            },
            "Pick_Dashboard.uuid-or-name-or-description-or-updatedAt-or-projectUuid-or-updatedByUser-or-organizationUuid-or-spaceUuid-or-views-or-firstViewedAt-or-pinnedListUuid-or-pinnedListOrder_": {
                "properties": {
                    "name": {
                        "type": "string"
                    },
                    "description": {
                        "type": "string"
                    },
                    "uuid": {
                        "type": "string"
                    },
                    "spaceUuid": {
                        "type": "string"
                    },
                    "projectUuid": {
                        "type": "string"
                    },
                    "organizationUuid": {
                        "type": "string"
                    },
                    "pinnedListUuid": {
                        "type": "string",
                        "nullable": true
                    },
                    "updatedAt": {
                        "type": "string",
                        "format": "date-time"
                    },
                    "updatedByUser": {
                        "$ref": "#/components/schemas/UpdatedByUser"
                    },
                    "views": {
                        "type": "number",
                        "format": "double"
                    },
                    "firstViewedAt": {
                        "anyOf": [
                            {
                                "type": "string",
                                "format": "date-time"
                            },
                            {
                                "type": "string"
                            }
                        ],
                        "nullable": true
                    },
                    "pinnedListOrder": {
                        "type": "number",
                        "format": "double",
                        "nullable": true
                    }
                },
                "required": [
                    "name",
                    "uuid",
                    "spaceUuid",
                    "projectUuid",
                    "organizationUuid",
                    "pinnedListUuid",
                    "updatedAt",
                    "views",
                    "firstViewedAt",
                    "pinnedListOrder"
                ],
                "type": "object",
                "description": "From T, pick a set of properties whose keys are in the union K"
            },
            "DashboardBasicDetails": {
                "allOf": [
                    {
                        "$ref": "#/components/schemas/Pick_Dashboard.uuid-or-name-or-description-or-updatedAt-or-projectUuid-or-updatedByUser-or-organizationUuid-or-spaceUuid-or-views-or-firstViewedAt-or-pinnedListUuid-or-pinnedListOrder_"
                    },
                    {
                        "properties": {
                            "validationErrors": {
                                "items": {
                                    "$ref": "#/components/schemas/ValidationSummary"
                                },
                                "type": "array"
                            }
                        },
                        "type": "object"
                    }
                ]
            },
            "SpaceDashboard": {
                "$ref": "#/components/schemas/DashboardBasicDetails"
            },
            "SpaceGroup": {
                "properties": {
                    "spaceRole": {
                        "$ref": "#/components/schemas/SpaceMemberRole"
                    },
                    "groupName": {
                        "type": "string"
                    },
                    "groupUuid": {
                        "type": "string"
                    }
                },
                "required": ["spaceRole", "groupName", "groupUuid"],
                "type": "object"
            },
            "Space": {
                "properties": {
                    "slug": {
                        "type": "string"
                    },
                    "pinnedListOrder": {
                        "type": "number",
                        "format": "double",
                        "nullable": true
                    },
                    "pinnedListUuid": {
                        "type": "string",
                        "nullable": true
                    },
                    "groupsAccess": {
                        "items": {
                            "$ref": "#/components/schemas/SpaceGroup"
                        },
                        "type": "array"
                    },
                    "access": {
                        "items": {
                            "$ref": "#/components/schemas/SpaceShare"
                        },
                        "type": "array"
                    },
                    "dashboards": {
                        "items": {
                            "$ref": "#/components/schemas/SpaceDashboard"
                        },
                        "type": "array"
                    },
                    "projectUuid": {
                        "type": "string"
                    },
                    "queries": {
                        "items": {
                            "$ref": "#/components/schemas/SpaceQuery"
                        },
                        "type": "array"
                    },
                    "isPrivate": {
                        "type": "boolean"
                    },
                    "name": {
                        "type": "string"
                    },
                    "uuid": {
                        "type": "string"
                    },
                    "organizationUuid": {
                        "type": "string"
                    }
                },
                "required": [
                    "slug",
                    "pinnedListOrder",
                    "pinnedListUuid",
                    "groupsAccess",
                    "access",
                    "dashboards",
                    "projectUuid",
                    "queries",
                    "isPrivate",
                    "name",
                    "uuid",
                    "organizationUuid"
                ],
                "type": "object"
            },
            "ApiSpaceResponse": {
                "properties": {
                    "results": {
                        "$ref": "#/components/schemas/Space"
                    },
                    "status": {
                        "type": "string",
                        "enum": ["ok"],
                        "nullable": false
                    }
                },
                "required": ["results", "status"],
                "type": "object"
            },
            "Pick_SpaceShare.userUuid-or-role_": {
                "properties": {
                    "userUuid": {
                        "type": "string"
                    },
                    "role": {
                        "$ref": "#/components/schemas/SpaceMemberRole"
                    }
                },
                "required": ["userUuid", "role"],
                "type": "object",
                "description": "From T, pick a set of properties whose keys are in the union K"
            },
            "CreateSpace": {
                "properties": {
                    "access": {
                        "items": {
                            "$ref": "#/components/schemas/Pick_SpaceShare.userUuid-or-role_"
                        },
                        "type": "array"
                    },
                    "isPrivate": {
                        "type": "boolean"
                    },
                    "name": {
                        "type": "string"
                    }
                },
                "required": ["name"],
                "type": "object"
            },
            "UpdateSpace": {
                "properties": {
                    "isPrivate": {
                        "type": "boolean"
                    },
                    "name": {
                        "type": "string"
                    }
                },
                "required": ["isPrivate", "name"],
                "type": "object"
            },
            "AddSpaceUserAccess": {
                "properties": {
                    "spaceRole": {
                        "$ref": "#/components/schemas/SpaceMemberRole"
                    },
                    "userUuid": {
                        "type": "string"
                    }
                },
                "required": ["spaceRole", "userUuid"],
                "type": "object"
            },
            "AddSpaceGroupAccess": {
                "properties": {
                    "spaceRole": {
                        "$ref": "#/components/schemas/SpaceMemberRole"
                    },
                    "groupUuid": {
                        "type": "string"
                    }
                },
                "required": ["spaceRole", "groupUuid"],
                "type": "object"
            },
            "Pick_SshKeyPair.publicKey_": {
                "properties": {
                    "publicKey": {
                        "type": "string"
                    }
                },
                "required": ["publicKey"],
                "type": "object",
                "description": "From T, pick a set of properties whose keys are in the union K"
            },
            "ApiSshKeyPairResponse": {
                "properties": {
                    "results": {
                        "$ref": "#/components/schemas/Pick_SshKeyPair.publicKey_"
                    },
                    "status": {
                        "type": "string",
                        "enum": ["ok"],
                        "nullable": false
                    }
                },
                "required": ["results", "status"],
                "type": "object"
            },
            "UserAttributeValue": {
                "properties": {
                    "value": {
                        "type": "string"
                    },
                    "email": {
                        "type": "string"
                    },
                    "userUuid": {
                        "type": "string"
                    }
                },
                "required": ["value", "email", "userUuid"],
                "type": "object"
            },
            "GroupAttributeValue": {
                "properties": {
                    "value": {
                        "type": "string"
                    },
                    "groupUuid": {
                        "type": "string"
                    }
                },
                "required": ["value", "groupUuid"],
                "type": "object"
            },
            "UserAttribute": {
                "properties": {
                    "attributeDefault": {
                        "type": "string",
                        "nullable": true
                    },
                    "groups": {
                        "items": {
                            "$ref": "#/components/schemas/GroupAttributeValue"
                        },
                        "type": "array"
                    },
                    "users": {
                        "items": {
                            "$ref": "#/components/schemas/UserAttributeValue"
                        },
                        "type": "array"
                    },
                    "description": {
                        "type": "string"
                    },
                    "organizationUuid": {
                        "type": "string"
                    },
                    "name": {
                        "type": "string"
                    },
                    "createdAt": {
                        "type": "string",
                        "format": "date-time"
                    },
                    "uuid": {
                        "type": "string"
                    }
                },
                "required": [
                    "attributeDefault",
                    "groups",
                    "users",
                    "organizationUuid",
                    "name",
                    "createdAt",
                    "uuid"
                ],
                "type": "object"
            },
            "ApiUserAttributesResponse": {
                "properties": {
                    "results": {
                        "items": {
                            "$ref": "#/components/schemas/UserAttribute"
                        },
                        "type": "array"
                    },
                    "status": {
                        "type": "string",
                        "enum": ["ok"],
                        "nullable": false
                    }
                },
                "required": ["results", "status"],
                "type": "object"
            },
            "ApiCreateUserAttributeResponse": {
                "properties": {
                    "results": {
                        "$ref": "#/components/schemas/UserAttribute"
                    },
                    "status": {
                        "type": "string",
                        "enum": ["ok"],
                        "nullable": false
                    }
                },
                "required": ["results", "status"],
                "type": "object"
            },
            "Pick_UserAttribute.name-or-description-or-attributeDefault_": {
                "properties": {
                    "name": {
                        "type": "string"
                    },
                    "description": {
                        "type": "string"
                    },
                    "attributeDefault": {
                        "type": "string",
                        "nullable": true
                    }
                },
                "required": ["name", "attributeDefault"],
                "type": "object",
                "description": "From T, pick a set of properties whose keys are in the union K"
            },
            "Pick_UserAttributeValue.Exclude_keyofUserAttributeValue.email__": {
                "properties": {
                    "userUuid": {
                        "type": "string"
                    },
                    "value": {
                        "type": "string"
                    }
                },
                "required": ["userUuid", "value"],
                "type": "object",
                "description": "From T, pick a set of properties whose keys are in the union K"
            },
            "Omit_UserAttributeValue.email_": {
                "$ref": "#/components/schemas/Pick_UserAttributeValue.Exclude_keyofUserAttributeValue.email__",
                "description": "Construct a type with the properties of T except for those in type K."
            },
            "CreateUserAttributeValue": {
                "$ref": "#/components/schemas/Omit_UserAttributeValue.email_"
            },
            "CreateGroupAttributeValue": {
                "$ref": "#/components/schemas/GroupAttributeValue"
            },
            "CreateUserAttribute": {
                "allOf": [
                    {
                        "$ref": "#/components/schemas/Pick_UserAttribute.name-or-description-or-attributeDefault_"
                    },
                    {
                        "properties": {
                            "groups": {
                                "items": {
                                    "$ref": "#/components/schemas/CreateGroupAttributeValue"
                                },
                                "type": "array"
                            },
                            "users": {
                                "items": {
                                    "$ref": "#/components/schemas/CreateUserAttributeValue"
                                },
                                "type": "array"
                            }
                        },
                        "required": ["groups", "users"],
                        "type": "object"
                    }
                ]
            },
            "LightdashUser": {
                "properties": {
                    "userUuid": {
                        "type": "string"
                    },
                    "email": {
                        "type": "string"
                    },
                    "firstName": {
                        "type": "string"
                    },
                    "lastName": {
                        "type": "string"
                    },
                    "organizationUuid": {
                        "type": "string"
                    },
                    "organizationName": {
                        "type": "string"
                    },
                    "organizationCreatedAt": {
                        "type": "string",
                        "format": "date-time"
                    },
                    "isTrackingAnonymized": {
                        "type": "boolean"
                    },
                    "isMarketingOptedIn": {
                        "type": "boolean"
                    },
                    "isSetupComplete": {
                        "type": "boolean"
                    },
                    "role": {
                        "$ref": "#/components/schemas/OrganizationMemberRole"
                    },
                    "isActive": {
                        "type": "boolean"
                    }
                },
                "required": [
                    "userUuid",
                    "firstName",
                    "lastName",
                    "isTrackingAnonymized",
                    "isMarketingOptedIn",
                    "isSetupComplete",
                    "isActive"
                ],
                "type": "object",
                "additionalProperties": true
            },
            "ApiGetAuthenticatedUserResponse": {
                "properties": {
                    "results": {
                        "$ref": "#/components/schemas/LightdashUser"
                    },
                    "status": {
                        "type": "string",
                        "enum": ["ok"],
                        "nullable": false
                    }
                },
                "required": ["results", "status"],
                "type": "object",
                "description": "Shows the authenticated user"
            },
            "ApiRegisterUserResponse": {
                "properties": {
                    "results": {
                        "$ref": "#/components/schemas/LightdashUser"
                    },
                    "status": {
                        "type": "string",
                        "enum": ["ok"],
                        "nullable": false
                    }
                },
                "required": ["results", "status"],
                "type": "object"
            },
            "ActivateUser": {
                "properties": {
                    "password": {
                        "type": "string"
                    },
                    "lastName": {
                        "type": "string"
                    },
                    "firstName": {
                        "type": "string"
                    }
                },
                "required": ["password", "lastName", "firstName"],
                "type": "object"
            },
            "ActivateUserWithInviteCode": {
                "allOf": [
                    {
                        "$ref": "#/components/schemas/ActivateUser"
                    },
                    {
                        "properties": {
                            "inviteCode": {
                                "type": "string"
                            }
                        },
                        "required": ["inviteCode"],
                        "type": "object"
                    }
                ]
            },
            "Email": {
                "type": "string",
                "description": "Email",
                "pattern": "^(([^<>()[\\]\\\\.,;:\\s@\"]+(\\.[^<>()[\\]\\\\.,;:\\s@\"]+)*)|(\".+\"))@((\\[[0-9]{1,3}\\.[0-9]{1,3}\\.[0-9]{1,3}\\.[0-9]{1,3}\\])|(([a-zA-Z\\-0-9]+\\.)+[a-zA-Z]{2,}))$"
            },
            "CreateUserArgs": {
                "properties": {
                    "password": {
                        "type": "string"
                    },
                    "email": {
                        "$ref": "#/components/schemas/Email"
                    },
                    "lastName": {
                        "type": "string"
                    },
                    "firstName": {
                        "type": "string"
                    }
                },
                "required": ["password", "email", "lastName", "firstName"],
                "type": "object"
            },
            "RegisterOrActivateUser": {
                "anyOf": [
                    {
                        "$ref": "#/components/schemas/ActivateUserWithInviteCode"
                    },
                    {
                        "$ref": "#/components/schemas/CreateUserArgs"
                    }
                ]
            },
            "EmailOneTimePassword": {
                "properties": {
                    "numberOfAttempts": {
                        "type": "number",
                        "format": "double",
                        "description": "Number of times the passcode has been attempted"
                    },
                    "createdAt": {
                        "type": "string",
                        "format": "date-time",
                        "description": "Time that the passcode was created"
                    }
                },
                "required": ["numberOfAttempts", "createdAt"],
                "type": "object"
            },
            "EmailStatus": {
                "properties": {
                    "otp": {
                        "$ref": "#/components/schemas/EmailOneTimePassword"
                    },
                    "isVerified": {
                        "type": "boolean"
                    },
                    "email": {
                        "type": "string"
                    }
                },
                "required": ["isVerified", "email"],
                "type": "object"
            },
            "EmailOneTimePasswordExpiring": {
                "allOf": [
                    {
                        "$ref": "#/components/schemas/EmailOneTimePassword"
                    },
                    {
                        "properties": {
                            "isMaxAttempts": {
                                "type": "boolean"
                            },
                            "isExpired": {
                                "type": "boolean"
                            },
                            "expiresAt": {
                                "type": "string",
                                "format": "date-time"
                            }
                        },
                        "required": ["isMaxAttempts", "isExpired", "expiresAt"],
                        "type": "object"
                    }
                ]
            },
            "EmailStatusExpiring": {
                "allOf": [
                    {
                        "$ref": "#/components/schemas/EmailStatus"
                    },
                    {
                        "properties": {
                            "otp": {
                                "$ref": "#/components/schemas/EmailOneTimePasswordExpiring",
                                "description": "One time passcode information\nIf there is no active passcode, this will be undefined"
                            }
                        },
                        "type": "object"
                    }
                ],
                "description": "Verification status of an email address"
            },
            "ApiEmailStatusResponse": {
                "properties": {
                    "results": {
                        "$ref": "#/components/schemas/EmailStatusExpiring"
                    },
                    "status": {
                        "type": "string",
                        "enum": ["ok"],
                        "nullable": false
                    }
                },
                "required": ["results", "status"],
                "type": "object",
                "description": "Shows the current verification status of an email address"
            },
            "UserAllowedOrganization": {
                "properties": {
                    "membersCount": {
                        "type": "number",
                        "format": "double"
                    },
                    "name": {
                        "type": "string"
                    },
                    "organizationUuid": {
                        "type": "string"
                    }
                },
                "required": ["membersCount", "name", "organizationUuid"],
                "type": "object"
            },
            "ApiUserAllowedOrganizationsResponse": {
                "properties": {
                    "results": {
                        "items": {
                            "$ref": "#/components/schemas/UserAllowedOrganization"
                        },
                        "type": "array"
                    },
                    "status": {
                        "type": "string",
                        "enum": ["ok"],
                        "nullable": false
                    }
                },
                "required": ["results", "status"],
                "type": "object"
            },
            "Pick_CreateRedshiftCredentials.type-or-user-or-password_": {
                "properties": {
                    "type": {
                        "$ref": "#/components/schemas/WarehouseTypes.REDSHIFT"
                    },
                    "user": {
                        "type": "string"
                    },
                    "password": {
                        "type": "string"
                    }
                },
                "required": ["type", "user", "password"],
                "type": "object",
                "description": "From T, pick a set of properties whose keys are in the union K"
            },
            "Pick_CreatePostgresCredentials.type-or-user-or-password_": {
                "properties": {
                    "type": {
                        "$ref": "#/components/schemas/WarehouseTypes.POSTGRES"
                    },
                    "user": {
                        "type": "string"
                    },
                    "password": {
                        "type": "string"
                    }
                },
                "required": ["type", "user", "password"],
                "type": "object",
                "description": "From T, pick a set of properties whose keys are in the union K"
            },
            "Pick_CreateSnowflakeCredentials.type-or-user-or-password_": {
                "properties": {
                    "type": {
                        "$ref": "#/components/schemas/WarehouseTypes.SNOWFLAKE"
                    },
                    "user": {
                        "type": "string"
                    },
                    "password": {
                        "type": "string"
                    }
                },
                "required": ["type", "user"],
                "type": "object",
                "description": "From T, pick a set of properties whose keys are in the union K"
            },
            "Pick_CreateTrinoCredentials.type-or-user-or-password_": {
                "properties": {
                    "type": {
                        "$ref": "#/components/schemas/WarehouseTypes.TRINO"
                    },
                    "user": {
                        "type": "string"
                    },
                    "password": {
                        "type": "string"
                    }
                },
                "required": ["type", "user", "password"],
                "type": "object",
                "description": "From T, pick a set of properties whose keys are in the union K"
            },
            "Pick_CreateBigqueryCredentials.type-or-keyfileContents_": {
                "properties": {
                    "type": {
                        "$ref": "#/components/schemas/WarehouseTypes.BIGQUERY"
                    },
                    "keyfileContents": {
                        "$ref": "#/components/schemas/Record_string.string_"
                    }
                },
                "required": ["type", "keyfileContents"],
                "type": "object",
                "description": "From T, pick a set of properties whose keys are in the union K"
            },
            "Pick_CreateDatabricksCredentials.type-or-personalAccessToken_": {
                "properties": {
                    "type": {
                        "$ref": "#/components/schemas/WarehouseTypes.DATABRICKS"
                    },
                    "personalAccessToken": {
                        "type": "string"
                    }
                },
                "required": ["type", "personalAccessToken"],
                "type": "object",
                "description": "From T, pick a set of properties whose keys are in the union K"
            },
            "UpsertUserWarehouseCredentials": {
                "properties": {
                    "credentials": {
                        "anyOf": [
                            {
                                "$ref": "#/components/schemas/Pick_CreateRedshiftCredentials.type-or-user-or-password_"
                            },
                            {
                                "$ref": "#/components/schemas/Pick_CreatePostgresCredentials.type-or-user-or-password_"
                            },
                            {
                                "$ref": "#/components/schemas/Pick_CreateSnowflakeCredentials.type-or-user-or-password_"
                            },
                            {
                                "$ref": "#/components/schemas/Pick_CreateTrinoCredentials.type-or-user-or-password_"
                            },
                            {
                                "$ref": "#/components/schemas/Pick_CreateBigqueryCredentials.type-or-keyfileContents_"
                            },
                            {
                                "$ref": "#/components/schemas/Pick_CreateDatabricksCredentials.type-or-personalAccessToken_"
                            }
                        ]
                    },
                    "name": {
                        "type": "string"
                    }
                },
                "required": ["credentials", "name"],
                "type": "object"
            },
            "OpenIdIdentityIssuerType": {
                "enum": ["google", "okta", "oneLogin", "azuread", "oidc"],
                "type": "string"
            },
            "LocalIssuerTypes": {
                "enum": ["email", "apiToken"],
                "type": "string"
            },
            "LoginOptionTypes": {
                "anyOf": [
                    {
                        "$ref": "#/components/schemas/OpenIdIdentityIssuerType"
                    },
                    {
                        "$ref": "#/components/schemas/LocalIssuerTypes"
                    }
                ]
            },
            "LoginOptions": {
                "properties": {
                    "redirectUri": {
                        "type": "string"
                    },
                    "forceRedirect": {
                        "type": "boolean"
                    },
                    "showOptions": {
                        "items": {
                            "$ref": "#/components/schemas/LoginOptionTypes"
                        },
                        "type": "array"
                    }
                },
                "required": ["showOptions"],
                "type": "object"
            },
            "ApiGetLoginOptionsResponse": {
                "properties": {
                    "results": {
                        "$ref": "#/components/schemas/LoginOptions"
                    },
                    "status": {
                        "type": "string",
                        "enum": ["ok"],
                        "nullable": false
                    }
                },
                "required": ["results", "status"],
                "type": "object"
            },
            "ValidationErrorType": {
                "enum": [
                    "chart",
                    "sorting",
                    "filter",
                    "metric",
                    "model",
                    "dimension",
                    "custom metric"
                ],
                "type": "string"
            },
            "ValidationSourceType": {
                "enum": ["chart", "dashboard", "table"],
                "type": "string"
            },
            "ValidationResponseBase": {
                "properties": {
                    "source": {
                        "$ref": "#/components/schemas/ValidationSourceType"
                    },
                    "spaceUuid": {
                        "type": "string"
                    },
                    "projectUuid": {
                        "type": "string"
                    },
                    "errorType": {
                        "$ref": "#/components/schemas/ValidationErrorType"
                    },
                    "error": {
                        "type": "string"
                    },
                    "name": {
                        "type": "string"
                    },
                    "createdAt": {
                        "type": "string",
                        "format": "date-time"
                    },
                    "validationId": {
                        "type": "number",
                        "format": "double"
                    }
                },
                "required": [
                    "projectUuid",
                    "errorType",
                    "error",
                    "name",
                    "createdAt",
                    "validationId"
                ],
                "type": "object"
            },
            "ValidationErrorChartResponse": {
                "allOf": [
                    {
                        "$ref": "#/components/schemas/ValidationResponseBase"
                    },
                    {
                        "properties": {
                            "chartName": {
                                "type": "string"
                            },
                            "chartViews": {
                                "type": "number",
                                "format": "double"
                            },
                            "lastUpdatedAt": {
                                "type": "string",
                                "format": "date-time"
                            },
                            "lastUpdatedBy": {
                                "type": "string"
                            },
                            "fieldName": {
                                "type": "string"
                            },
                            "chartKind": {
                                "$ref": "#/components/schemas/ChartKind"
                            },
                            "chartUuid": {
                                "type": "string"
                            }
                        },
                        "required": ["chartViews"],
                        "type": "object"
                    }
                ]
            },
            "ValidationErrorDashboardResponse": {
                "allOf": [
                    {
                        "$ref": "#/components/schemas/ValidationResponseBase"
                    },
                    {
                        "properties": {
                            "dashboardViews": {
                                "type": "number",
                                "format": "double"
                            },
                            "lastUpdatedAt": {
                                "type": "string",
                                "format": "date-time"
                            },
                            "lastUpdatedBy": {
                                "type": "string"
                            },
                            "fieldName": {
                                "type": "string"
                            },
                            "chartName": {
                                "type": "string"
                            },
                            "dashboardUuid": {
                                "type": "string"
                            }
                        },
                        "required": ["dashboardViews"],
                        "type": "object"
                    }
                ]
            },
            "Pick_ValidationResponseBase.Exclude_keyofValidationResponseBase.name__": {
                "properties": {
                    "spaceUuid": {
                        "type": "string"
                    },
                    "projectUuid": {
                        "type": "string"
                    },
                    "validationId": {
                        "type": "number",
                        "format": "double"
                    },
                    "createdAt": {
                        "type": "string",
                        "format": "date-time"
                    },
                    "error": {
                        "type": "string"
                    },
                    "errorType": {
                        "$ref": "#/components/schemas/ValidationErrorType"
                    },
                    "source": {
                        "$ref": "#/components/schemas/ValidationSourceType"
                    }
                },
                "required": [
                    "projectUuid",
                    "validationId",
                    "createdAt",
                    "error",
                    "errorType"
                ],
                "type": "object",
                "description": "From T, pick a set of properties whose keys are in the union K"
            },
            "Omit_ValidationResponseBase.name_": {
                "$ref": "#/components/schemas/Pick_ValidationResponseBase.Exclude_keyofValidationResponseBase.name__",
                "description": "Construct a type with the properties of T except for those in type K."
            },
            "ValidationErrorTableResponse": {
                "allOf": [
                    {
                        "$ref": "#/components/schemas/Omit_ValidationResponseBase.name_"
                    },
                    {
                        "properties": {
                            "name": {
                                "type": "string"
                            }
                        },
                        "type": "object"
                    }
                ]
            },
            "ValidationResponse": {
                "anyOf": [
                    {
                        "$ref": "#/components/schemas/ValidationErrorChartResponse"
                    },
                    {
                        "$ref": "#/components/schemas/ValidationErrorDashboardResponse"
                    },
                    {
                        "$ref": "#/components/schemas/ValidationErrorTableResponse"
                    }
                ]
            },
            "ApiValidateResponse": {
                "properties": {
                    "results": {
                        "items": {
                            "$ref": "#/components/schemas/ValidationResponse"
                        },
                        "type": "array"
                    },
                    "status": {
                        "type": "string",
                        "enum": ["ok"],
                        "nullable": false
                    }
                },
                "required": ["results", "status"],
                "type": "object"
            },
            "ApiValidationDismissResponse": {
                "properties": {
                    "status": {
                        "type": "string",
                        "enum": ["ok"],
                        "nullable": false
                    }
                },
                "required": ["status"],
                "type": "object"
            }
        },
        "securitySchemes": {
            "session_cookie": {
                "type": "apiKey",
                "in": "cookie",
                "name": "connect.sid"
            },
            "api_key": {
                "type": "apiKey",
                "in": "header",
                "name": "Authorization",
                "description": "Value should be 'ApiKey <your key>'"
            }
        }
    },
    "info": {
        "title": "Lightdash API",
<<<<<<< HEAD
        "version": "0.1104.2",
=======
        "version": "0.1104.3",
>>>>>>> 6bc69013
        "description": "Open API documentation for all public Lightdash API endpoints.  # Authentication Before you get started, you might need to create a Personal Access Token to authenticate via the API. You can create a token by following this guide: https://docs.lightdash.com/references/personal_tokens\n",
        "license": {
            "name": "MIT"
        },
        "contact": {
            "name": "Lightdash Support",
            "email": "support@lightdash.com",
            "url": "https://docs.lightdash.com/help-and-contact/contact/contact_info/"
        }
    },
    "openapi": "3.0.0",
    "paths": {
        "/api/v1/projects/{projectUuid}/dataCatalog": {
            "get": {
                "operationId": "getCatalog",
                "responses": {
                    "200": {
                        "description": "Success",
                        "content": {
                            "application/json": {
                                "schema": {
                                    "properties": {
                                        "results": {
                                            "$ref": "#/components/schemas/ApiCatalogResults"
                                        },
                                        "status": {
                                            "type": "string",
                                            "enum": ["ok"],
                                            "nullable": false
                                        }
                                    },
                                    "required": ["results", "status"],
                                    "type": "object"
                                }
                            }
                        }
                    },
                    "default": {
                        "description": "Error",
                        "content": {
                            "application/json": {
                                "schema": {
                                    "$ref": "#/components/schemas/ApiErrorPayload"
                                }
                            }
                        }
                    }
                },
                "description": "Get catalog items",
                "tags": ["Catalog"],
                "security": [],
                "parameters": [
                    {
                        "in": "path",
                        "name": "projectUuid",
                        "required": true,
                        "schema": {
                            "type": "string"
                        }
                    },
                    {
                        "in": "query",
                        "name": "search",
                        "required": false,
                        "schema": {
                            "type": "string"
                        }
                    },
                    {
                        "in": "query",
                        "name": "type",
                        "required": false,
                        "schema": {
                            "$ref": "#/components/schemas/CatalogType"
                        }
                    }
                ]
            }
        },
        "/api/v1/projects/{projectUuid}/dataCatalog/{table}/metadata": {
            "get": {
                "operationId": "getMetadata",
                "responses": {
                    "200": {
                        "description": "Success",
                        "content": {
                            "application/json": {
                                "schema": {
                                    "properties": {
                                        "results": {
                                            "$ref": "#/components/schemas/ApiCatalogMetadataResults"
                                        },
                                        "status": {
                                            "type": "string",
                                            "enum": ["ok"],
                                            "nullable": false
                                        }
                                    },
                                    "required": ["results", "status"],
                                    "type": "object"
                                }
                            }
                        }
                    },
                    "default": {
                        "description": "Error",
                        "content": {
                            "application/json": {
                                "schema": {
                                    "$ref": "#/components/schemas/ApiErrorPayload"
                                }
                            }
                        }
                    }
                },
                "description": "Get catalog metadata",
                "tags": ["Catalog"],
                "security": [],
                "parameters": [
                    {
                        "in": "path",
                        "name": "projectUuid",
                        "required": true,
                        "schema": {
                            "type": "string"
                        }
                    },
                    {
                        "description": "Table name to get metadata for",
                        "in": "path",
                        "name": "table",
                        "required": true,
                        "schema": {
                            "type": "string"
                        }
                    }
                ]
            }
        },
        "/api/v1/projects/{projectUuid}/dataCatalog/{table}/analytics": {
            "get": {
                "operationId": "getAnalytics",
                "responses": {
                    "200": {
                        "description": "Success",
                        "content": {
                            "application/json": {
                                "schema": {
                                    "properties": {
                                        "results": {
                                            "$ref": "#/components/schemas/ApiCatalogAnalyticsResults"
                                        },
                                        "status": {
                                            "type": "string",
                                            "enum": ["ok"],
                                            "nullable": false
                                        }
                                    },
                                    "required": ["results", "status"],
                                    "type": "object"
                                }
                            }
                        }
                    },
                    "default": {
                        "description": "Error",
                        "content": {
                            "application/json": {
                                "schema": {
                                    "$ref": "#/components/schemas/ApiErrorPayload"
                                }
                            }
                        }
                    }
                },
                "description": "Get catalog analytics",
                "tags": ["Catalog"],
                "security": [],
                "parameters": [
                    {
                        "in": "path",
                        "name": "projectUuid",
                        "required": true,
                        "schema": {
                            "type": "string"
                        }
                    },
                    {
                        "description": "Table name to get analytics for",
                        "in": "path",
                        "name": "table",
                        "required": true,
                        "schema": {
                            "type": "string"
                        }
                    }
                ]
            }
        },
        "/api/v1/comments/dashboards/{dashboardUuid}/{dashboardTileUuid}": {
            "post": {
                "operationId": "createComment",
                "responses": {
                    "200": {
                        "description": "Success",
                        "content": {
                            "application/json": {
                                "schema": {
                                    "$ref": "#/components/schemas/ApiCreateComment"
                                }
                            }
                        }
                    },
                    "default": {
                        "description": "Error",
                        "content": {
                            "application/json": {
                                "schema": {
                                    "$ref": "#/components/schemas/ApiErrorPayload"
                                }
                            }
                        }
                    }
                },
                "description": "Creates a comment on a dashboard tile",
                "tags": ["Comments"],
                "security": [],
                "parameters": [
                    {
                        "description": "the uuid of the dashboard",
                        "in": "path",
                        "name": "dashboardUuid",
                        "required": true,
                        "schema": {
                            "type": "string"
                        }
                    },
                    {
                        "description": "the uuid of the dashboard tile",
                        "in": "path",
                        "name": "dashboardTileUuid",
                        "required": true,
                        "schema": {
                            "type": "string"
                        }
                    }
                ],
                "requestBody": {
                    "description": "the comment to create",
                    "required": true,
                    "content": {
                        "application/json": {
                            "schema": {
                                "$ref": "#/components/schemas/Pick_Comment.text-or-replyTo-or-mentions-or-textHtml_",
                                "description": "the comment to create"
                            }
                        }
                    }
                }
            }
        },
        "/api/v1/comments/dashboards/{dashboardUuid}": {
            "get": {
                "operationId": "getComments",
                "responses": {
                    "200": {
                        "description": "Success",
                        "content": {
                            "application/json": {
                                "schema": {
                                    "$ref": "#/components/schemas/ApiGetComments"
                                }
                            }
                        }
                    },
                    "default": {
                        "description": "Error",
                        "content": {
                            "application/json": {
                                "schema": {
                                    "$ref": "#/components/schemas/ApiErrorPayload"
                                }
                            }
                        }
                    }
                },
                "description": "Gets all comments for a dashboard",
                "tags": ["Comments"],
                "security": [],
                "parameters": [
                    {
                        "description": "the uuid of the dashboard",
                        "in": "path",
                        "name": "dashboardUuid",
                        "required": true,
                        "schema": {
                            "type": "string"
                        }
                    }
                ]
            }
        },
        "/api/v1/comments/dashboards/{dashboardUuid}/{commentId}": {
            "patch": {
                "operationId": "resolveComment",
                "responses": {
                    "200": {
                        "description": "Success",
                        "content": {
                            "application/json": {
                                "schema": {
                                    "$ref": "#/components/schemas/ApiResolveComment"
                                }
                            }
                        }
                    },
                    "default": {
                        "description": "Error",
                        "content": {
                            "application/json": {
                                "schema": {
                                    "$ref": "#/components/schemas/ApiErrorPayload"
                                }
                            }
                        }
                    }
                },
                "description": "Resolves a comment on a dashboard",
                "tags": ["Comments"],
                "security": [],
                "parameters": [
                    {
                        "description": "the uuid of the dashboard",
                        "in": "path",
                        "name": "dashboardUuid",
                        "required": true,
                        "schema": {
                            "type": "string"
                        }
                    },
                    {
                        "description": "the uuid of the comment",
                        "in": "path",
                        "name": "commentId",
                        "required": true,
                        "schema": {
                            "type": "string"
                        }
                    }
                ]
            },
            "delete": {
                "operationId": "deleteComment",
                "responses": {
                    "200": {
                        "description": "Success",
                        "content": {
                            "application/json": {
                                "schema": {
                                    "$ref": "#/components/schemas/ApiResolveComment"
                                }
                            }
                        }
                    },
                    "default": {
                        "description": "Error",
                        "content": {
                            "application/json": {
                                "schema": {
                                    "$ref": "#/components/schemas/ApiErrorPayload"
                                }
                            }
                        }
                    }
                },
                "description": "Deletes a comment on a dashboard",
                "tags": ["Comments"],
                "security": [],
                "parameters": [
                    {
                        "description": "the uuid of the dashboard",
                        "in": "path",
                        "name": "dashboardUuid",
                        "required": true,
                        "schema": {
                            "type": "string"
                        }
                    },
                    {
                        "description": "the uuid of the comment",
                        "in": "path",
                        "name": "commentId",
                        "required": true,
                        "schema": {
                            "type": "string"
                        }
                    }
                ]
            }
        },
        "/api/v1/csv/{jobId}": {
            "get": {
                "operationId": "getCsvUrl",
                "responses": {
                    "200": {
                        "description": "Success",
                        "content": {
                            "application/json": {
                                "schema": {
                                    "$ref": "#/components/schemas/ApiCsvUrlResponse"
                                }
                            }
                        }
                    },
                    "default": {
                        "description": "Error",
                        "content": {
                            "application/json": {
                                "schema": {
                                    "$ref": "#/components/schemas/ApiErrorPayload"
                                }
                            }
                        }
                    }
                },
                "description": "Get a Csv",
                "tags": ["Exports"],
                "security": [],
                "parameters": [
                    {
                        "description": "the jobId for the CSV",
                        "in": "path",
                        "name": "jobId",
                        "required": true,
                        "schema": {
                            "type": "string"
                        }
                    }
                ]
            }
        },
        "/api/v1/projects/{projectUuid}/integrations/dbt-cloud/settings": {
            "get": {
                "operationId": "getDbtCloudIntegrationSettings",
                "responses": {
                    "200": {
                        "description": "Ok",
                        "content": {
                            "application/json": {
                                "schema": {
                                    "$ref": "#/components/schemas/ApiDbtCloudIntegrationSettings"
                                }
                            }
                        }
                    },
                    "default": {
                        "description": "Error",
                        "content": {
                            "application/json": {
                                "schema": {
                                    "$ref": "#/components/schemas/ApiErrorPayload"
                                }
                            }
                        }
                    }
                },
                "description": "Get the current dbt Cloud integration settings for a project",
                "tags": ["Integrations"],
                "security": [],
                "parameters": [
                    {
                        "description": "the uuid of the project",
                        "in": "path",
                        "name": "projectUuid",
                        "required": true,
                        "schema": {
                            "type": "string"
                        }
                    }
                ]
            },
            "post": {
                "operationId": "updateDbtCloudIntegrationSettings",
                "responses": {
                    "200": {
                        "description": "Ok",
                        "content": {
                            "application/json": {
                                "schema": {
                                    "$ref": "#/components/schemas/ApiDbtCloudIntegrationSettings"
                                }
                            }
                        }
                    },
                    "default": {
                        "description": "Error",
                        "content": {
                            "application/json": {
                                "schema": {
                                    "$ref": "#/components/schemas/ApiErrorPayload"
                                }
                            }
                        }
                    }
                },
                "description": "Update the dbt Cloud integration settings for a project",
                "tags": ["Integrations"],
                "security": [],
                "parameters": [
                    {
                        "description": "the uuid of the project",
                        "in": "path",
                        "name": "projectUuid",
                        "required": true,
                        "schema": {
                            "type": "string"
                        }
                    }
                ]
            },
            "delete": {
                "operationId": "deleteDbtCloudIntegrationSettings",
                "responses": {
                    "200": {
                        "description": "Ok",
                        "content": {
                            "application/json": {
                                "schema": {
                                    "$ref": "#/components/schemas/ApiDbtCloudSettingsDeleteSuccess"
                                }
                            }
                        }
                    },
                    "default": {
                        "description": "Error",
                        "content": {
                            "application/json": {
                                "schema": {
                                    "$ref": "#/components/schemas/ApiErrorPayload"
                                }
                            }
                        }
                    }
                },
                "description": "Remove the dbt Cloud integration settings for a project",
                "tags": ["Integrations"],
                "security": [],
                "parameters": [
                    {
                        "in": "path",
                        "name": "projectUuid",
                        "required": true,
                        "schema": {
                            "type": "string"
                        }
                    }
                ]
            }
        },
        "/api/v1/projects/{projectUuid}/explores": {
            "put": {
                "operationId": "SetExplores",
                "responses": {
                    "200": {
                        "description": "Success",
                        "content": {
                            "application/json": {
                                "schema": {
                                    "$ref": "#/components/schemas/ApiSuccessEmpty"
                                }
                            }
                        }
                    },
                    "default": {
                        "description": "Error",
                        "content": {
                            "application/json": {
                                "schema": {
                                    "$ref": "#/components/schemas/ApiErrorPayload"
                                }
                            }
                        }
                    }
                },
                "tags": ["Projects"],
                "security": [],
                "parameters": [
                    {
                        "in": "path",
                        "name": "projectUuid",
                        "required": true,
                        "schema": {
                            "type": "string"
                        }
                    }
                ],
                "requestBody": {
                    "required": true,
                    "content": {
                        "application/json": {
                            "schema": {
                                "items": {},
                                "type": "array"
                            }
                        }
                    }
                }
            },
            "get": {
                "operationId": "GetExplores",
                "responses": {
                    "200": {
                        "description": "Success",
                        "content": {
                            "application/json": {
                                "schema": {
                                    "properties": {
                                        "results": {
                                            "$ref": "#/components/schemas/ApiExploresResults"
                                        },
                                        "status": {
                                            "type": "string",
                                            "enum": ["ok"],
                                            "nullable": false
                                        }
                                    },
                                    "required": ["results", "status"],
                                    "type": "object"
                                }
                            }
                        }
                    },
                    "default": {
                        "description": "Error",
                        "content": {
                            "application/json": {
                                "schema": {
                                    "$ref": "#/components/schemas/ApiErrorPayload"
                                }
                            }
                        }
                    }
                },
                "tags": ["Projects"],
                "security": [],
                "parameters": [
                    {
                        "in": "path",
                        "name": "projectUuid",
                        "required": true,
                        "schema": {
                            "type": "string"
                        }
                    }
                ]
            }
        },
        "/api/v1/projects/{projectUuid}/explores/{exploreId}": {
            "get": {
                "operationId": "GetExplore",
                "responses": {
                    "200": {
                        "description": "Success",
                        "content": {
                            "application/json": {
                                "schema": {
                                    "properties": {
                                        "results": {
                                            "$ref": "#/components/schemas/ApiExploreResults"
                                        },
                                        "status": {
                                            "type": "string",
                                            "enum": ["ok"],
                                            "nullable": false
                                        }
                                    },
                                    "required": ["results", "status"],
                                    "type": "object"
                                }
                            }
                        }
                    },
                    "default": {
                        "description": "Error",
                        "content": {
                            "application/json": {
                                "schema": {
                                    "$ref": "#/components/schemas/ApiErrorPayload"
                                }
                            }
                        }
                    }
                },
                "tags": ["Projects"],
                "security": [],
                "parameters": [
                    {
                        "in": "path",
                        "name": "exploreId",
                        "required": true,
                        "schema": {
                            "type": "string"
                        }
                    },
                    {
                        "in": "path",
                        "name": "projectUuid",
                        "required": true,
                        "schema": {
                            "type": "string"
                        }
                    }
                ]
            }
        },
        "/api/v1/projects/{projectUuid}/explores/{exploreId}/compileQuery": {
            "post": {
                "operationId": "CompileQuery",
                "responses": {
                    "200": {
                        "description": "Success",
                        "content": {
                            "application/json": {
                                "schema": {
                                    "properties": {
                                        "results": {
                                            "$ref": "#/components/schemas/ApiCompiledQueryResults"
                                        },
                                        "status": {
                                            "type": "string",
                                            "enum": ["ok"],
                                            "nullable": false
                                        }
                                    },
                                    "required": ["results", "status"],
                                    "type": "object"
                                }
                            }
                        }
                    },
                    "default": {
                        "description": "Error",
                        "content": {
                            "application/json": {
                                "schema": {
                                    "$ref": "#/components/schemas/ApiErrorPayload"
                                }
                            }
                        }
                    }
                },
                "tags": ["Projects"],
                "security": [],
                "parameters": [
                    {
                        "in": "path",
                        "name": "exploreId",
                        "required": true,
                        "schema": {
                            "type": "string"
                        }
                    },
                    {
                        "in": "path",
                        "name": "projectUuid",
                        "required": true,
                        "schema": {
                            "type": "string"
                        }
                    }
                ],
                "requestBody": {
                    "required": true,
                    "content": {
                        "application/json": {
                            "schema": {
                                "$ref": "#/components/schemas/MetricQuery"
                            }
                        }
                    }
                }
            }
        },
        "/api/v1/projects/{projectUuid}/explores/{exploreId}/downloadCsv": {
            "post": {
                "operationId": "DownloadCsvFromExplore",
                "responses": {
                    "200": {
                        "description": "Success",
                        "content": {
                            "application/json": {
                                "schema": {
                                    "properties": {
                                        "results": {
                                            "properties": {
                                                "jobId": {
                                                    "type": "string"
                                                }
                                            },
                                            "required": ["jobId"],
                                            "type": "object"
                                        },
                                        "status": {
                                            "type": "string",
                                            "enum": ["ok"],
                                            "nullable": false
                                        }
                                    },
                                    "required": ["results", "status"],
                                    "type": "object"
                                }
                            }
                        }
                    },
                    "default": {
                        "description": "Error",
                        "content": {
                            "application/json": {
                                "schema": {
                                    "$ref": "#/components/schemas/ApiErrorPayload"
                                }
                            }
                        }
                    }
                },
                "tags": ["Projects"],
                "security": [],
                "parameters": [
                    {
                        "in": "path",
                        "name": "exploreId",
                        "required": true,
                        "schema": {
                            "type": "string"
                        }
                    },
                    {
                        "in": "path",
                        "name": "projectUuid",
                        "required": true,
                        "schema": {
                            "type": "string"
                        }
                    }
                ],
                "requestBody": {
                    "required": true,
                    "content": {
                        "application/json": {
                            "schema": {
                                "allOf": [
                                    {
                                        "$ref": "#/components/schemas/MetricQuery"
                                    },
                                    {
                                        "properties": {
                                            "chartName": {
                                                "type": "string"
                                            },
                                            "hiddenFields": {
                                                "items": {
                                                    "type": "string"
                                                },
                                                "type": "array"
                                            },
                                            "columnOrder": {
                                                "items": {
                                                    "type": "string"
                                                },
                                                "type": "array"
                                            },
                                            "customLabels": {
                                                "properties": {},
                                                "additionalProperties": {
                                                    "type": "string"
                                                },
                                                "type": "object"
                                            },
                                            "showTableNames": {
                                                "type": "boolean"
                                            },
                                            "csvLimit": {
                                                "type": "number",
                                                "format": "double",
                                                "nullable": true
                                            },
                                            "onlyRaw": {
                                                "type": "boolean"
                                            }
                                        },
                                        "required": [
                                            "columnOrder",
                                            "showTableNames",
                                            "onlyRaw"
                                        ],
                                        "type": "object"
                                    }
                                ]
                            }
                        }
                    }
                }
            }
        },
        "/api/v1/github/install": {
            "get": {
                "operationId": "installGithubAppForOrganization",
                "responses": {
                    "302": {
                        "description": "Not found"
                    }
                },
                "description": "Install the Lightdash GitHub App and link to an organization",
                "security": [],
                "parameters": []
            }
        },
        "/api/v1/github/oauth/callback": {
            "get": {
                "operationId": "githubOauthCallback",
                "responses": {
                    "204": {
                        "description": "No content"
                    }
                },
                "description": "Callback URL for GitHub App Authorization also used for GitHub App Installation with combined Authorization",
                "security": [],
                "parameters": [
                    {
                        "description": "authorization code from GitHub",
                        "in": "query",
                        "name": "code",
                        "required": false,
                        "schema": {
                            "type": "string"
                        }
                    },
                    {
                        "description": "oauth state parameter",
                        "in": "query",
                        "name": "state",
                        "required": false,
                        "schema": {
                            "type": "string"
                        }
                    },
                    {
                        "description": "installation id from GitHub",
                        "in": "query",
                        "name": "installation_id",
                        "required": false,
                        "schema": {
                            "type": "string"
                        }
                    },
                    {
                        "description": "setup action from GitHub",
                        "in": "query",
                        "name": "setup_action",
                        "required": false,
                        "schema": {
                            "type": "string"
                        }
                    }
                ]
            }
        },
        "/api/v1/github/uninstall": {
            "delete": {
                "operationId": "uninstallGithubAppForOrganization",
                "responses": {
                    "200": {
                        "description": "Ok",
                        "content": {
                            "application/json": {
                                "schema": {
                                    "$ref": "#/components/schemas/ApiSuccessEmpty"
                                }
                            }
                        }
                    }
                },
                "security": [],
                "parameters": []
            }
        },
        "/api/v1/github/repos/list": {
            "get": {
                "operationId": "getGithubListRepositories",
                "responses": {
                    "200": {
                        "description": "",
                        "content": {
                            "application/json": {
                                "schema": {
                                    "properties": {
                                        "results": {
                                            "items": {
                                                "$ref": "#/components/schemas/GitRepo"
                                            },
                                            "type": "array"
                                        },
                                        "status": {
                                            "type": "string",
                                            "enum": ["ok"],
                                            "nullable": false
                                        }
                                    },
                                    "required": ["results", "status"],
                                    "type": "object"
                                }
                            }
                        }
                    }
                },
                "security": [],
                "parameters": []
            }
        },
        "/api/v1/projects/{projectUuid}/git-integration": {
            "get": {
                "operationId": "GetConfiguration",
                "responses": {
                    "200": {
                        "description": "Success",
                        "content": {
                            "application/json": {
                                "schema": {
                                    "properties": {
                                        "results": {
                                            "$ref": "#/components/schemas/GitIntegrationConfiguration"
                                        },
                                        "status": {
                                            "type": "string",
                                            "enum": ["ok"],
                                            "nullable": false
                                        }
                                    },
                                    "required": ["results", "status"],
                                    "type": "object"
                                }
                            }
                        }
                    },
                    "default": {
                        "description": "Error",
                        "content": {
                            "application/json": {
                                "schema": {
                                    "$ref": "#/components/schemas/ApiErrorPayload"
                                }
                            }
                        }
                    }
                },
                "tags": ["Git Integration"],
                "security": [],
                "parameters": [
                    {
                        "in": "path",
                        "name": "projectUuid",
                        "required": true,
                        "schema": {
                            "type": "string"
                        }
                    }
                ]
            }
        },
        "/api/v1/projects/{projectUuid}/git-integration/pull-requests/chart/{chartUuid}/fields": {
            "get": {
                "operationId": "CreatePullRequestForChartFields",
                "responses": {
                    "200": {
                        "description": "Success",
                        "content": {
                            "application/json": {
                                "schema": {
                                    "properties": {
                                        "results": {
                                            "$ref": "#/components/schemas/PullRequestCreated"
                                        },
                                        "status": {
                                            "type": "string",
                                            "enum": ["ok"],
                                            "nullable": false
                                        }
                                    },
                                    "required": ["results", "status"],
                                    "type": "object"
                                }
                            }
                        }
                    },
                    "default": {
                        "description": "Error",
                        "content": {
                            "application/json": {
                                "schema": {
                                    "$ref": "#/components/schemas/ApiErrorPayload"
                                }
                            }
                        }
                    }
                },
                "tags": ["Git Integration"],
                "security": [],
                "parameters": [
                    {
                        "in": "path",
                        "name": "projectUuid",
                        "required": true,
                        "schema": {
                            "type": "string"
                        }
                    },
                    {
                        "in": "path",
                        "name": "chartUuid",
                        "required": true,
                        "schema": {
                            "type": "string"
                        }
                    }
                ]
            }
        },
        "/api/v1/projects/{projectUuid}/git-integration/pull-requests/custom-metrics": {
            "post": {
                "operationId": "CreatePullRequestForChartFields",
                "responses": {
                    "200": {
                        "description": "Success",
                        "content": {
                            "application/json": {
                                "schema": {
                                    "properties": {
                                        "results": {
                                            "$ref": "#/components/schemas/PullRequestCreated"
                                        },
                                        "status": {
                                            "type": "string",
                                            "enum": ["ok"],
                                            "nullable": false
                                        }
                                    },
                                    "required": ["results", "status"],
                                    "type": "object"
                                }
                            }
                        }
                    },
                    "default": {
                        "description": "Error",
                        "content": {
                            "application/json": {
                                "schema": {
                                    "$ref": "#/components/schemas/ApiErrorPayload"
                                }
                            }
                        }
                    }
                },
                "tags": ["Git Integration"],
                "security": [],
                "parameters": [
                    {
                        "in": "path",
                        "name": "projectUuid",
                        "required": true,
                        "schema": {
                            "type": "string"
                        }
                    }
                ],
                "requestBody": {
                    "required": true,
                    "content": {
                        "application/json": {
                            "schema": {
                                "properties": {
                                    "quoteChar": {
                                        "type": "string",
                                        "enum": ["\"", "'"]
                                    },
                                    "customMetrics": {
                                        "items": {
                                            "type": "string"
                                        },
                                        "type": "array"
                                    }
                                },
                                "required": ["quoteChar", "customMetrics"],
                                "type": "object"
                            }
                        }
                    }
                }
            }
        },
        "/api/v1/gdrive/get-access-token": {
            "get": {
                "operationId": "getAccessToken",
                "responses": {
                    "200": {
                        "description": "Success",
                        "content": {
                            "application/json": {
                                "schema": {
                                    "$ref": "#/components/schemas/ApiGdriveAccessTokenResponse"
                                }
                            }
                        }
                    },
                    "default": {
                        "description": "Error",
                        "content": {
                            "application/json": {
                                "schema": {
                                    "$ref": "#/components/schemas/ApiErrorPayload"
                                }
                            }
                        }
                    }
                },
                "description": "Get access token for google drive",
                "tags": ["Integrations"],
                "security": [],
                "parameters": []
            }
        },
        "/api/v1/gdrive/upload-gsheet": {
            "post": {
                "operationId": "uploadGsheet",
                "responses": {
                    "200": {
                        "description": "Success",
                        "content": {
                            "application/json": {
                                "schema": {
                                    "$ref": "#/components/schemas/ApiJobScheduledResponse"
                                }
                            }
                        }
                    },
                    "default": {
                        "description": "Error",
                        "content": {
                            "application/json": {
                                "schema": {
                                    "$ref": "#/components/schemas/ApiErrorPayload"
                                }
                            }
                        }
                    }
                },
                "description": "Upload results from query to Google Sheet",
                "tags": ["Integrations"],
                "security": [],
                "parameters": [],
                "requestBody": {
                    "required": true,
                    "content": {
                        "application/json": {
                            "schema": {
                                "$ref": "#/components/schemas/UploadMetricGsheet"
                            }
                        }
                    }
                }
            }
        },
        "/api/v1/groups/{groupUuid}": {
            "get": {
                "operationId": "getGroup",
                "responses": {
                    "200": {
                        "description": "Ok",
                        "content": {
                            "application/json": {
                                "schema": {
                                    "$ref": "#/components/schemas/ApiGroupResponse"
                                }
                            }
                        }
                    },
                    "default": {
                        "description": "Error",
                        "content": {
                            "application/json": {
                                "schema": {
                                    "$ref": "#/components/schemas/ApiErrorPayload"
                                }
                            }
                        }
                    }
                },
                "description": "Get group details",
                "tags": ["User Groups"],
                "security": [],
                "parameters": [
                    {
                        "description": "unique id of the group",
                        "in": "path",
                        "name": "groupUuid",
                        "required": true,
                        "schema": {
                            "type": "string"
                        }
                    },
                    {
                        "description": "number of members to include",
                        "in": "query",
                        "name": "includeMembers",
                        "required": false,
                        "schema": {
                            "format": "double",
                            "type": "number"
                        }
                    },
                    {
                        "description": "offset of members to include",
                        "in": "query",
                        "name": "offset",
                        "required": false,
                        "schema": {
                            "format": "double",
                            "type": "number"
                        }
                    }
                ]
            },
            "delete": {
                "operationId": "deleteGroup",
                "responses": {
                    "200": {
                        "description": "Ok",
                        "content": {
                            "application/json": {
                                "schema": {
                                    "$ref": "#/components/schemas/ApiSuccessEmpty"
                                }
                            }
                        }
                    },
                    "default": {
                        "description": "Error",
                        "content": {
                            "application/json": {
                                "schema": {
                                    "$ref": "#/components/schemas/ApiErrorPayload"
                                }
                            }
                        }
                    }
                },
                "description": "Delete a group",
                "tags": ["User Groups"],
                "security": [],
                "parameters": [
                    {
                        "in": "path",
                        "name": "groupUuid",
                        "required": true,
                        "schema": {
                            "type": "string"
                        }
                    }
                ]
            },
            "patch": {
                "operationId": "updateGroup",
                "responses": {
                    "200": {
                        "description": "Ok",
                        "content": {
                            "application/json": {
                                "schema": {
                                    "$ref": "#/components/schemas/ApiGroupResponse"
                                }
                            }
                        }
                    },
                    "default": {
                        "description": "Error",
                        "content": {
                            "application/json": {
                                "schema": {
                                    "$ref": "#/components/schemas/ApiErrorPayload"
                                }
                            }
                        }
                    }
                },
                "description": "Update a group",
                "tags": ["User Groups"],
                "security": [],
                "parameters": [
                    {
                        "in": "path",
                        "name": "groupUuid",
                        "required": true,
                        "schema": {
                            "type": "string"
                        }
                    }
                ],
                "requestBody": {
                    "required": true,
                    "content": {
                        "application/json": {
                            "schema": {
                                "$ref": "#/components/schemas/UpdateGroupWithMembers"
                            }
                        }
                    }
                }
            }
        },
        "/api/v1/groups/{groupUuid}/members/{userUuid}": {
            "put": {
                "operationId": "addUserToGroup",
                "responses": {
                    "200": {
                        "description": "Ok",
                        "content": {
                            "application/json": {
                                "schema": {
                                    "$ref": "#/components/schemas/ApiSuccessEmpty"
                                }
                            }
                        }
                    },
                    "default": {
                        "description": "Error",
                        "content": {
                            "application/json": {
                                "schema": {
                                    "$ref": "#/components/schemas/ApiErrorPayload"
                                }
                            }
                        }
                    }
                },
                "description": "Add a Lightdash user to a group",
                "tags": ["User Groups"],
                "security": [],
                "parameters": [
                    {
                        "description": "the UUID for the group to add the user to",
                        "in": "path",
                        "name": "groupUuid",
                        "required": true,
                        "schema": {
                            "type": "string"
                        }
                    },
                    {
                        "description": "the UUID for the user to add to the group",
                        "in": "path",
                        "name": "userUuid",
                        "required": true,
                        "schema": {
                            "type": "string"
                        }
                    }
                ]
            },
            "delete": {
                "operationId": "removeUserFromGroup",
                "responses": {
                    "200": {
                        "description": "Ok",
                        "content": {
                            "application/json": {
                                "schema": {
                                    "$ref": "#/components/schemas/ApiSuccessEmpty"
                                }
                            }
                        }
                    },
                    "default": {
                        "description": "Error",
                        "content": {
                            "application/json": {
                                "schema": {
                                    "$ref": "#/components/schemas/ApiErrorPayload"
                                }
                            }
                        }
                    }
                },
                "description": "Remove a user from a group",
                "tags": ["User Groups"],
                "security": [],
                "parameters": [
                    {
                        "description": "the UUID for the group to remove the user from",
                        "in": "path",
                        "name": "groupUuid",
                        "required": true,
                        "schema": {
                            "type": "string"
                        }
                    },
                    {
                        "description": "the UUID for the user to remove from the group",
                        "in": "path",
                        "name": "userUuid",
                        "required": true,
                        "schema": {
                            "type": "string"
                        }
                    }
                ]
            }
        },
        "/api/v1/groups/{groupUuid}/members": {
            "get": {
                "operationId": "getGroupMembers",
                "responses": {
                    "200": {
                        "description": "Ok",
                        "content": {
                            "application/json": {
                                "schema": {
                                    "$ref": "#/components/schemas/ApiGroupMembersResponse"
                                }
                            }
                        }
                    },
                    "default": {
                        "description": "Error",
                        "content": {
                            "application/json": {
                                "schema": {
                                    "$ref": "#/components/schemas/ApiErrorPayload"
                                }
                            }
                        }
                    }
                },
                "description": "View members of a group",
                "tags": ["User Groups"],
                "security": [],
                "parameters": [
                    {
                        "description": "the UUID for the group to view the members of",
                        "in": "path",
                        "name": "groupUuid",
                        "required": true,
                        "schema": {
                            "type": "string"
                        }
                    }
                ]
            }
        },
        "/api/v1/groups/{groupUuid}/projects/{projectUuid}": {
            "post": {
                "operationId": "addProjectAccessToGroup",
                "responses": {
                    "200": {
                        "description": "Ok",
                        "content": {
                            "application/json": {
                                "schema": {
                                    "$ref": "#/components/schemas/ApiCreateProjectGroupAccess"
                                }
                            }
                        }
                    },
                    "default": {
                        "description": "Error",
                        "content": {
                            "application/json": {
                                "schema": {
                                    "$ref": "#/components/schemas/ApiErrorPayload"
                                }
                            }
                        }
                    }
                },
                "description": "Add project access to a group",
                "tags": ["User Groups"],
                "security": [],
                "parameters": [
                    {
                        "in": "path",
                        "name": "groupUuid",
                        "required": true,
                        "schema": {
                            "type": "string"
                        }
                    },
                    {
                        "in": "path",
                        "name": "projectUuid",
                        "required": true,
                        "schema": {
                            "type": "string"
                        }
                    }
                ],
                "requestBody": {
                    "required": true,
                    "content": {
                        "application/json": {
                            "schema": {
                                "$ref": "#/components/schemas/Pick_CreateDBProjectGroupAccess.role_"
                            }
                        }
                    }
                }
            },
            "patch": {
                "operationId": "updateProjectAccessForGroup",
                "responses": {
                    "200": {
                        "description": "Ok",
                        "content": {
                            "application/json": {
                                "schema": {
                                    "$ref": "#/components/schemas/ApiUpdateProjectGroupAccess"
                                }
                            }
                        }
                    },
                    "default": {
                        "description": "Error",
                        "content": {
                            "application/json": {
                                "schema": {
                                    "$ref": "#/components/schemas/ApiErrorPayload"
                                }
                            }
                        }
                    }
                },
                "description": "Update project access for a group",
                "tags": ["User Groups"],
                "security": [],
                "parameters": [
                    {
                        "in": "path",
                        "name": "groupUuid",
                        "required": true,
                        "schema": {
                            "type": "string"
                        }
                    },
                    {
                        "in": "path",
                        "name": "projectUuid",
                        "required": true,
                        "schema": {
                            "type": "string"
                        }
                    }
                ],
                "requestBody": {
                    "required": true,
                    "content": {
                        "application/json": {
                            "schema": {
                                "$ref": "#/components/schemas/UpdateDBProjectGroupAccess"
                            }
                        }
                    }
                }
            },
            "delete": {
                "operationId": "removeProjectAccessFromGroup",
                "responses": {
                    "200": {
                        "description": "Ok",
                        "content": {
                            "application/json": {
                                "schema": {
                                    "$ref": "#/components/schemas/ApiSuccessEmpty"
                                }
                            }
                        }
                    },
                    "default": {
                        "description": "Error",
                        "content": {
                            "application/json": {
                                "schema": {
                                    "$ref": "#/components/schemas/ApiErrorPayload"
                                }
                            }
                        }
                    }
                },
                "description": "Remove project access from a group",
                "tags": ["User Groups"],
                "security": [],
                "parameters": [
                    {
                        "in": "path",
                        "name": "groupUuid",
                        "required": true,
                        "schema": {
                            "type": "string"
                        }
                    },
                    {
                        "in": "path",
                        "name": "projectUuid",
                        "required": true,
                        "schema": {
                            "type": "string"
                        }
                    }
                ]
            }
        },
        "/api/v1/projects/{projectUuid}/dbtsemanticlayer": {
            "post": {
                "operationId": "GetDbtSemanticLayerData",
                "responses": {
                    "200": {
                        "description": "Success",
                        "content": {
                            "application/json": {
                                "schema": {}
                            }
                        }
                    },
                    "default": {
                        "description": "Error",
                        "content": {
                            "application/json": {
                                "schema": {
                                    "$ref": "#/components/schemas/ApiErrorPayload"
                                }
                            }
                        }
                    }
                },
                "description": "Get DbtSemanticLayer data",
                "tags": ["DbtSemanticLayer"],
                "security": [],
                "parameters": [
                    {
                        "description": "the projectId",
                        "in": "path",
                        "name": "projectUuid",
                        "required": true,
                        "schema": {
                            "type": "string"
                        }
                    }
                ],
                "requestBody": {
                    "description": "graphql query",
                    "required": true,
                    "content": {
                        "application/json": {
                            "schema": {
                                "properties": {
                                    "operationName": {
                                        "type": "string",
                                        "enum": [
                                            "GetFields",
                                            "CreateQuery",
                                            "GetQueryResults"
                                        ]
                                    },
                                    "query": {
                                        "type": "string"
                                    }
                                },
                                "required": ["query"],
                                "type": "object",
                                "description": "graphql query"
                            }
                        }
                    }
                }
            }
        },
        "/api/v1/notifications": {
            "get": {
                "operationId": "getNotifications",
                "responses": {
                    "200": {
                        "description": "Success",
                        "content": {
                            "application/json": {
                                "schema": {
                                    "$ref": "#/components/schemas/ApiGetNotifications"
                                }
                            }
                        }
                    },
                    "default": {
                        "description": "Error",
                        "content": {
                            "application/json": {
                                "schema": {
                                    "$ref": "#/components/schemas/ApiErrorPayload"
                                }
                            }
                        }
                    }
                },
                "description": "Gets notifications for a user based on the type",
                "tags": ["Notifications"],
                "security": [],
                "parameters": [
                    {
                        "in": "query",
                        "name": "type",
                        "required": true,
                        "schema": {
                            "$ref": "#/components/schemas/ApiNotificationResourceType"
                        }
                    }
                ]
            }
        },
        "/api/v1/notifications/{notificationId}": {
            "patch": {
                "operationId": "updateNotification",
                "responses": {
                    "200": {
                        "description": "Success",
                        "content": {
                            "application/json": {
                                "schema": {
                                    "$ref": "#/components/schemas/ApiSuccessEmpty"
                                }
                            }
                        }
                    },
                    "default": {
                        "description": "Error",
                        "content": {
                            "application/json": {
                                "schema": {
                                    "$ref": "#/components/schemas/ApiErrorPayload"
                                }
                            }
                        }
                    }
                },
                "description": "Update notification",
                "tags": ["Notifications"],
                "security": [],
                "parameters": [
                    {
                        "description": "the id of the notification",
                        "in": "path",
                        "name": "notificationId",
                        "required": true,
                        "schema": {
                            "type": "string"
                        }
                    }
                ],
                "requestBody": {
                    "required": true,
                    "content": {
                        "application/json": {
                            "schema": {
                                "$ref": "#/components/schemas/ApiNotificationUpdateParams"
                            }
                        }
                    }
                }
            }
        },
        "/api/v1/org": {
            "get": {
                "operationId": "GetMyOrganization",
                "responses": {
                    "200": {
                        "description": "Ok",
                        "content": {
                            "application/json": {
                                "schema": {
                                    "$ref": "#/components/schemas/ApiOrganization"
                                }
                            }
                        }
                    },
                    "default": {
                        "description": "Error",
                        "content": {
                            "application/json": {
                                "schema": {
                                    "$ref": "#/components/schemas/ApiErrorPayload"
                                }
                            }
                        }
                    }
                },
                "description": "Get the current user's organization",
                "tags": ["Organizations"],
                "security": [],
                "parameters": []
            },
            "put": {
                "operationId": "CreateOrganization",
                "responses": {
                    "200": {
                        "description": "Ok",
                        "content": {
                            "application/json": {
                                "schema": {
                                    "$ref": "#/components/schemas/ApiSuccessEmpty"
                                }
                            }
                        }
                    },
                    "default": {
                        "description": "Error",
                        "content": {
                            "application/json": {
                                "schema": {
                                    "$ref": "#/components/schemas/ApiErrorPayload"
                                }
                            }
                        }
                    }
                },
                "description": "Creates a new organization, the current user becomes the Admin of the new organization.\nThis is only available to users that are not already in an organization.",
                "tags": ["Organizations"],
                "security": [],
                "parameters": [],
                "requestBody": {
                    "description": "the new organization settings",
                    "required": true,
                    "content": {
                        "application/json": {
                            "schema": {
                                "$ref": "#/components/schemas/CreateOrganization",
                                "description": "the new organization settings"
                            }
                        }
                    }
                }
            },
            "patch": {
                "operationId": "UpdateMyOrganization",
                "responses": {
                    "200": {
                        "description": "Ok",
                        "content": {
                            "application/json": {
                                "schema": {
                                    "$ref": "#/components/schemas/ApiSuccessEmpty"
                                }
                            }
                        }
                    },
                    "default": {
                        "description": "Error",
                        "content": {
                            "application/json": {
                                "schema": {
                                    "$ref": "#/components/schemas/ApiErrorPayload"
                                }
                            }
                        }
                    }
                },
                "description": "Update the current user's organization",
                "tags": ["Organizations"],
                "security": [],
                "parameters": [],
                "requestBody": {
                    "description": "the new organization settings",
                    "required": true,
                    "content": {
                        "application/json": {
                            "schema": {
                                "$ref": "#/components/schemas/UpdateOrganization",
                                "description": "the new organization settings"
                            }
                        }
                    }
                }
            }
        },
        "/api/v1/org/{organizationUuid}": {
            "delete": {
                "operationId": "DeleteMyOrganization",
                "responses": {
                    "200": {
                        "description": "Ok",
                        "content": {
                            "application/json": {
                                "schema": {
                                    "$ref": "#/components/schemas/ApiSuccessEmpty"
                                }
                            }
                        }
                    },
                    "default": {
                        "description": "Error",
                        "content": {
                            "application/json": {
                                "schema": {
                                    "$ref": "#/components/schemas/ApiErrorPayload"
                                }
                            }
                        }
                    }
                },
                "description": "Deletes an organization and all users inside that organization",
                "tags": ["Organizations"],
                "security": [],
                "parameters": [
                    {
                        "description": "the uuid of the organization to delete",
                        "in": "path",
                        "name": "organizationUuid",
                        "required": true,
                        "schema": {
                            "type": "string"
                        }
                    }
                ]
            }
        },
        "/api/v1/org/projects": {
            "get": {
                "operationId": "ListOrganizationProjects",
                "responses": {
                    "200": {
                        "description": "Ok",
                        "content": {
                            "application/json": {
                                "schema": {
                                    "$ref": "#/components/schemas/ApiOrganizationProjects"
                                }
                            }
                        }
                    },
                    "default": {
                        "description": "Error",
                        "content": {
                            "application/json": {
                                "schema": {
                                    "$ref": "#/components/schemas/ApiErrorPayload"
                                }
                            }
                        }
                    }
                },
                "description": "Gets all projects of the current user's organization",
                "tags": ["Organizations"],
                "security": [],
                "parameters": []
            }
        },
        "/api/v1/org/users": {
            "get": {
                "operationId": "ListOrganizationMembers",
                "responses": {
                    "200": {
                        "description": "Ok",
                        "content": {
                            "application/json": {
                                "schema": {
                                    "$ref": "#/components/schemas/ApiOrganizationMemberProfiles"
                                }
                            }
                        }
                    },
                    "default": {
                        "description": "Error",
                        "content": {
                            "application/json": {
                                "schema": {
                                    "$ref": "#/components/schemas/ApiErrorPayload"
                                }
                            }
                        }
                    }
                },
                "description": "Gets all the members of the current user's organization",
                "tags": ["Organizations"],
                "security": [],
                "parameters": [
                    {
                        "in": "query",
                        "name": "includeGroups",
                        "required": false,
                        "schema": {
                            "format": "double",
                            "type": "number"
                        }
                    }
                ]
            }
        },
        "/api/v1/org/users/{userUuid}": {
            "get": {
                "operationId": "GetOrganizationMemberByUuid",
                "responses": {
                    "200": {
                        "description": "Ok",
                        "content": {
                            "application/json": {
                                "schema": {
                                    "$ref": "#/components/schemas/ApiOrganizationMemberProfile"
                                }
                            }
                        }
                    },
                    "default": {
                        "description": "Error",
                        "content": {
                            "application/json": {
                                "schema": {
                                    "$ref": "#/components/schemas/ApiErrorPayload"
                                }
                            }
                        }
                    }
                },
                "description": "Get the member profile for a user in the current user's organization by uuid",
                "tags": ["Organizations"],
                "security": [],
                "parameters": [
                    {
                        "description": "the uuid of the user",
                        "in": "path",
                        "name": "userUuid",
                        "required": true,
                        "schema": {
                            "$ref": "#/components/schemas/UUID"
                        }
                    }
                ]
            },
            "patch": {
                "operationId": "UpdateOrganizationMember",
                "responses": {
                    "200": {
                        "description": "Ok",
                        "content": {
                            "application/json": {
                                "schema": {
                                    "$ref": "#/components/schemas/ApiOrganizationMemberProfile"
                                }
                            }
                        }
                    },
                    "default": {
                        "description": "Error",
                        "content": {
                            "application/json": {
                                "schema": {
                                    "$ref": "#/components/schemas/ApiErrorPayload"
                                }
                            }
                        }
                    }
                },
                "description": "Updates the membership profile for a user in the current user's organization",
                "tags": ["Roles & Permissions", "Organizations"],
                "security": [],
                "parameters": [
                    {
                        "description": "the uuid of the user to update",
                        "in": "path",
                        "name": "userUuid",
                        "required": true,
                        "schema": {
                            "type": "string"
                        }
                    }
                ],
                "requestBody": {
                    "description": "the new membership profile",
                    "required": true,
                    "content": {
                        "application/json": {
                            "schema": {
                                "$ref": "#/components/schemas/OrganizationMemberProfileUpdate",
                                "description": "the new membership profile"
                            }
                        }
                    }
                }
            }
        },
        "/api/v1/org/user/{userUuid}": {
            "delete": {
                "operationId": "DeleteOrganizationMember",
                "responses": {
                    "200": {
                        "description": "Ok",
                        "content": {
                            "application/json": {
                                "schema": {
                                    "$ref": "#/components/schemas/ApiSuccessEmpty"
                                }
                            }
                        }
                    },
                    "default": {
                        "description": "Error",
                        "content": {
                            "application/json": {
                                "schema": {
                                    "$ref": "#/components/schemas/ApiErrorPayload"
                                }
                            }
                        }
                    }
                },
                "description": "Deletes a user from the current user's organization",
                "tags": ["Organizations"],
                "security": [],
                "parameters": [
                    {
                        "description": "the uuid of the user to delete",
                        "in": "path",
                        "name": "userUuid",
                        "required": true,
                        "schema": {
                            "type": "string"
                        }
                    }
                ]
            }
        },
        "/api/v1/org/allowedEmailDomains": {
            "get": {
                "operationId": "ListOrganizationEmailDomains",
                "responses": {
                    "200": {
                        "description": "Ok",
                        "content": {
                            "application/json": {
                                "schema": {
                                    "$ref": "#/components/schemas/ApiOrganizationAllowedEmailDomains"
                                }
                            }
                        }
                    },
                    "default": {
                        "description": "Error",
                        "content": {
                            "application/json": {
                                "schema": {
                                    "$ref": "#/components/schemas/ApiErrorPayload"
                                }
                            }
                        }
                    }
                },
                "description": "Gets the allowed email domains for the current user's organization",
                "tags": ["Organizations"],
                "security": [],
                "parameters": []
            },
            "patch": {
                "operationId": "UpdateOrganizationEmailDomains",
                "responses": {
                    "200": {
                        "description": "Ok",
                        "content": {
                            "application/json": {
                                "schema": {
                                    "$ref": "#/components/schemas/ApiOrganizationAllowedEmailDomains"
                                }
                            }
                        }
                    },
                    "default": {
                        "description": "Error",
                        "content": {
                            "application/json": {
                                "schema": {
                                    "$ref": "#/components/schemas/ApiErrorPayload"
                                }
                            }
                        }
                    }
                },
                "description": "Updates the allowed email domains for the current user's organization",
                "tags": ["Organizations"],
                "security": [],
                "parameters": [],
                "requestBody": {
                    "description": "the new allowed email domains",
                    "required": true,
                    "content": {
                        "application/json": {
                            "schema": {
                                "$ref": "#/components/schemas/UpdateAllowedEmailDomains",
                                "description": "the new allowed email domains"
                            }
                        }
                    }
                }
            }
        },
        "/api/v1/org/groups": {
            "post": {
                "operationId": "CreateGroupInOrganization",
                "responses": {
                    "200": {
                        "description": "Ok",
                        "content": {
                            "application/json": {
                                "schema": {
                                    "$ref": "#/components/schemas/ApiGroupResponse"
                                }
                            }
                        }
                    },
                    "default": {
                        "description": "Error",
                        "content": {
                            "application/json": {
                                "schema": {
                                    "$ref": "#/components/schemas/ApiErrorPayload"
                                }
                            }
                        }
                    }
                },
                "description": "Creates a new group in the current user's organization",
                "tags": ["Organizations"],
                "security": [],
                "parameters": [],
                "requestBody": {
                    "description": "the new group details",
                    "required": true,
                    "content": {
                        "application/json": {
                            "schema": {
                                "$ref": "#/components/schemas/CreateGroup",
                                "description": "the new group details"
                            }
                        }
                    }
                }
            },
            "get": {
                "operationId": "ListGroupsInOrganization",
                "responses": {
                    "200": {
                        "description": "Ok",
                        "content": {
                            "application/json": {
                                "schema": {
                                    "$ref": "#/components/schemas/ApiGroupListResponse"
                                }
                            }
                        }
                    },
                    "default": {
                        "description": "Error",
                        "content": {
                            "application/json": {
                                "schema": {
                                    "$ref": "#/components/schemas/ApiErrorPayload"
                                }
                            }
                        }
                    }
                },
                "description": "Gets all the groups in the current user's organization",
                "tags": ["Organizations"],
                "security": [],
                "parameters": [
                    {
                        "description": "number of members to include",
                        "in": "query",
                        "name": "includeMembers",
                        "required": false,
                        "schema": {
                            "format": "double",
                            "type": "number"
                        }
                    }
                ]
            }
        },
        "/api/v1/projects/{projectUuid}/pinned-lists/{pinnedListUuid}/items": {
            "get": {
                "operationId": "getPinnedItems",
                "responses": {
                    "200": {
                        "description": "Success",
                        "content": {
                            "application/json": {
                                "schema": {
                                    "$ref": "#/components/schemas/ApiPinnedItems"
                                }
                            }
                        }
                    },
                    "default": {
                        "description": "Error",
                        "content": {
                            "application/json": {
                                "schema": {
                                    "$ref": "#/components/schemas/ApiErrorPayload"
                                }
                            }
                        }
                    }
                },
                "description": "Get pinned items",
                "tags": ["Content"],
                "security": [],
                "parameters": [
                    {
                        "description": "project uuid",
                        "in": "path",
                        "name": "projectUuid",
                        "required": true,
                        "schema": {
                            "type": "string"
                        }
                    },
                    {
                        "description": "the list uuid for the pinned items",
                        "in": "path",
                        "name": "pinnedListUuid",
                        "required": true,
                        "schema": {
                            "type": "string"
                        }
                    }
                ]
            }
        },
        "/api/v1/projects/{projectUuid}/pinned-lists/{pinnedListUuid}/items/order": {
            "patch": {
                "operationId": "updatePinnedItemsOrder",
                "responses": {
                    "200": {
                        "description": "Success",
                        "content": {
                            "application/json": {
                                "schema": {
                                    "$ref": "#/components/schemas/ApiPinnedItems"
                                }
                            }
                        }
                    },
                    "default": {
                        "description": "Error",
                        "content": {
                            "application/json": {
                                "schema": {
                                    "$ref": "#/components/schemas/ApiErrorPayload"
                                }
                            }
                        }
                    }
                },
                "description": "Update pinned items order",
                "tags": ["Content"],
                "security": [],
                "parameters": [
                    {
                        "description": "project uuid",
                        "in": "path",
                        "name": "projectUuid",
                        "required": true,
                        "schema": {
                            "type": "string"
                        }
                    },
                    {
                        "description": "the list uuid for the pinned items",
                        "in": "path",
                        "name": "pinnedListUuid",
                        "required": true,
                        "schema": {
                            "type": "string"
                        }
                    }
                ],
                "requestBody": {
                    "description": "the new order of the pinned items",
                    "required": true,
                    "content": {
                        "application/json": {
                            "schema": {
                                "items": {
                                    "$ref": "#/components/schemas/UpdatePinnedItemOrder"
                                },
                                "type": "array",
                                "description": "the new order of the pinned items"
                            }
                        }
                    }
                }
            }
        },
        "/api/v1/projects/{projectUuid}": {
            "get": {
                "operationId": "GetProject",
                "responses": {
                    "200": {
                        "description": "Success",
                        "content": {
                            "application/json": {
                                "schema": {
                                    "$ref": "#/components/schemas/ApiProjectResponse"
                                }
                            }
                        }
                    },
                    "default": {
                        "description": "Error",
                        "content": {
                            "application/json": {
                                "schema": {
                                    "$ref": "#/components/schemas/ApiErrorPayload"
                                }
                            }
                        }
                    }
                },
                "description": "Get a project of an organiztion",
                "tags": ["Projects"],
                "security": [],
                "parameters": [
                    {
                        "in": "path",
                        "name": "projectUuid",
                        "required": true,
                        "schema": {
                            "type": "string"
                        }
                    }
                ]
            }
        },
        "/api/v1/projects/{projectUuid}/charts": {
            "get": {
                "operationId": "ListChartsInProject",
                "responses": {
                    "200": {
                        "description": "Success",
                        "content": {
                            "application/json": {
                                "schema": {
                                    "$ref": "#/components/schemas/ApiChartListResponse"
                                }
                            }
                        }
                    },
                    "default": {
                        "description": "Error",
                        "content": {
                            "application/json": {
                                "schema": {
                                    "$ref": "#/components/schemas/ApiErrorPayload"
                                }
                            }
                        }
                    }
                },
                "description": "List all charts in a project",
                "tags": ["Projects"],
                "security": [],
                "parameters": [
                    {
                        "description": "The uuid of the project to get charts for",
                        "in": "path",
                        "name": "projectUuid",
                        "required": true,
                        "schema": {
                            "type": "string"
                        }
                    }
                ]
            }
        },
        "/api/v1/projects/{projectUuid}/chart-summaries": {
            "get": {
                "operationId": "ListChartSummariesInProject",
                "responses": {
                    "200": {
                        "description": "Success",
                        "content": {
                            "application/json": {
                                "schema": {
                                    "$ref": "#/components/schemas/ApiChartSummaryListResponse"
                                }
                            }
                        }
                    },
                    "default": {
                        "description": "Error",
                        "content": {
                            "application/json": {
                                "schema": {
                                    "$ref": "#/components/schemas/ApiErrorPayload"
                                }
                            }
                        }
                    }
                },
                "description": "List all charts summaries in a project",
                "tags": ["Projects"],
                "security": [],
                "parameters": [
                    {
                        "description": "The uuid of the project to get charts for",
                        "in": "path",
                        "name": "projectUuid",
                        "required": true,
                        "schema": {
                            "type": "string"
                        }
                    }
                ]
            }
        },
        "/api/v1/projects/{projectUuid}/spaces": {
            "get": {
                "operationId": "ListSpacesInProject",
                "responses": {
                    "200": {
                        "description": "Success",
                        "content": {
                            "application/json": {
                                "schema": {
                                    "$ref": "#/components/schemas/ApiSpaceSummaryListResponse"
                                }
                            }
                        }
                    },
                    "default": {
                        "description": "Error",
                        "content": {
                            "application/json": {
                                "schema": {
                                    "$ref": "#/components/schemas/ApiErrorPayload"
                                }
                            }
                        }
                    }
                },
                "description": "List all spaces in a project",
                "tags": ["Projects"],
                "security": [],
                "parameters": [
                    {
                        "description": "The uuid of the project to get spaces for",
                        "in": "path",
                        "name": "projectUuid",
                        "required": true,
                        "schema": {
                            "type": "string"
                        }
                    }
                ]
            },
            "post": {
                "operationId": "CreateSpaceInProject",
                "responses": {
                    "200": {
                        "description": "Created",
                        "content": {
                            "application/json": {
                                "schema": {
                                    "$ref": "#/components/schemas/ApiSpaceResponse"
                                }
                            }
                        }
                    },
                    "default": {
                        "description": "Error",
                        "content": {
                            "application/json": {
                                "schema": {
                                    "$ref": "#/components/schemas/ApiErrorPayload"
                                }
                            }
                        }
                    }
                },
                "description": "Create a new space inside a project",
                "tags": ["Roles & Permissions", "Spaces"],
                "security": [],
                "parameters": [
                    {
                        "description": "The uuid of the space's parent project",
                        "in": "path",
                        "name": "projectUuid",
                        "required": true,
                        "schema": {
                            "type": "string"
                        }
                    }
                ],
                "requestBody": {
                    "required": true,
                    "content": {
                        "application/json": {
                            "schema": {
                                "$ref": "#/components/schemas/CreateSpace"
                            }
                        }
                    }
                }
            }
        },
        "/api/v1/projects/{projectUuid}/access": {
            "get": {
                "operationId": "GetProjectAccessList",
                "responses": {
                    "200": {
                        "description": "Success",
                        "content": {
                            "application/json": {
                                "schema": {
                                    "$ref": "#/components/schemas/ApiProjectAccessListResponse"
                                }
                            }
                        }
                    },
                    "default": {
                        "description": "Error",
                        "content": {
                            "application/json": {
                                "schema": {
                                    "$ref": "#/components/schemas/ApiErrorPayload"
                                }
                            }
                        }
                    }
                },
                "description": "Get access list for a project. This is a list of users that have been explictly granted access to the project.\nThere may be other users that have access to the project via their organization membership.",
                "tags": ["Roles & Permissions", "Projects"],
                "security": [],
                "parameters": [
                    {
                        "in": "path",
                        "name": "projectUuid",
                        "required": true,
                        "schema": {
                            "type": "string"
                        }
                    }
                ]
            },
            "post": {
                "operationId": "GrantProjectAccessToUser",
                "responses": {
                    "200": {
                        "description": "Success",
                        "content": {
                            "application/json": {
                                "schema": {
                                    "$ref": "#/components/schemas/ApiSuccessEmpty"
                                }
                            }
                        }
                    },
                    "default": {
                        "description": "Error",
                        "content": {
                            "application/json": {
                                "schema": {
                                    "$ref": "#/components/schemas/ApiErrorPayload"
                                }
                            }
                        }
                    }
                },
                "description": "Grant a user access to a project",
                "tags": ["Roles & Permissions", "Projects"],
                "security": [],
                "parameters": [
                    {
                        "in": "path",
                        "name": "projectUuid",
                        "required": true,
                        "schema": {
                            "type": "string"
                        }
                    }
                ],
                "requestBody": {
                    "required": true,
                    "content": {
                        "application/json": {
                            "schema": {
                                "$ref": "#/components/schemas/CreateProjectMember"
                            }
                        }
                    }
                }
            }
        },
        "/api/v1/projects/{projectUuid}/user/{userUuid}": {
            "get": {
                "operationId": "GetProjectMemberAccess",
                "responses": {
                    "200": {
                        "description": "Success",
                        "content": {
                            "application/json": {
                                "schema": {
                                    "$ref": "#/components/schemas/ApiGetProjectMemberResponse"
                                }
                            }
                        }
                    },
                    "default": {
                        "description": "Error",
                        "content": {
                            "application/json": {
                                "schema": {
                                    "$ref": "#/components/schemas/ApiErrorPayload"
                                }
                            }
                        }
                    }
                },
                "description": "Get a project explicit member's access.\nThere may be users that have access to the project via their organization membership.\n\nNOTE:\nWe don't use the API on the frontend. Instead, we can call the API\nso that we make sure of the user's access to the project.",
                "tags": ["Roles & Permissions", "Projects"],
                "security": [],
                "parameters": [
                    {
                        "in": "path",
                        "name": "projectUuid",
                        "required": true,
                        "schema": {
                            "type": "string"
                        }
                    },
                    {
                        "in": "path",
                        "name": "userUuid",
                        "required": true,
                        "schema": {
                            "type": "string"
                        }
                    }
                ]
            }
        },
        "/api/v1/projects/{projectUuid}/access/{userUuid}": {
            "patch": {
                "operationId": "UpdateProjectAccessForUser",
                "responses": {
                    "200": {
                        "description": "Success",
                        "content": {
                            "application/json": {
                                "schema": {
                                    "$ref": "#/components/schemas/ApiSuccessEmpty"
                                }
                            }
                        }
                    },
                    "default": {
                        "description": "Error",
                        "content": {
                            "application/json": {
                                "schema": {
                                    "$ref": "#/components/schemas/ApiErrorPayload"
                                }
                            }
                        }
                    }
                },
                "description": "Update a user's access to a project",
                "tags": ["Roles & Permissions", "Projects"],
                "security": [],
                "parameters": [
                    {
                        "in": "path",
                        "name": "projectUuid",
                        "required": true,
                        "schema": {
                            "type": "string"
                        }
                    },
                    {
                        "in": "path",
                        "name": "userUuid",
                        "required": true,
                        "schema": {
                            "type": "string"
                        }
                    }
                ],
                "requestBody": {
                    "required": true,
                    "content": {
                        "application/json": {
                            "schema": {
                                "$ref": "#/components/schemas/UpdateProjectMember"
                            }
                        }
                    }
                }
            },
            "delete": {
                "operationId": "RevokeProjectAccessForUser",
                "responses": {
                    "200": {
                        "description": "Success",
                        "content": {
                            "application/json": {
                                "schema": {
                                    "$ref": "#/components/schemas/ApiSuccessEmpty"
                                }
                            }
                        }
                    },
                    "default": {
                        "description": "Error",
                        "content": {
                            "application/json": {
                                "schema": {
                                    "$ref": "#/components/schemas/ApiErrorPayload"
                                }
                            }
                        }
                    }
                },
                "description": "Remove a user's access to a project",
                "tags": ["Roles & Permissions", "Projects"],
                "security": [],
                "parameters": [
                    {
                        "in": "path",
                        "name": "projectUuid",
                        "required": true,
                        "schema": {
                            "type": "string"
                        }
                    },
                    {
                        "in": "path",
                        "name": "userUuid",
                        "required": true,
                        "schema": {
                            "type": "string"
                        }
                    }
                ]
            }
        },
        "/api/v1/projects/{projectUuid}/groupAccesses": {
            "get": {
                "operationId": "GetProjectGroupAccesses",
                "responses": {
                    "200": {
                        "description": "Success",
                        "content": {
                            "application/json": {
                                "schema": {
                                    "$ref": "#/components/schemas/ApiGetProjectGroupAccesses"
                                }
                            }
                        }
                    },
                    "default": {
                        "description": "Error",
                        "content": {
                            "application/json": {
                                "schema": {
                                    "$ref": "#/components/schemas/ApiErrorPayload"
                                }
                            }
                        }
                    }
                },
                "description": "List group access for projects",
                "tags": ["Projects"],
                "security": [],
                "parameters": [
                    {
                        "in": "path",
                        "name": "projectUuid",
                        "required": true,
                        "schema": {
                            "type": "string"
                        }
                    }
                ]
            }
        },
        "/api/v1/projects/{projectUuid}/sqlQuery": {
            "post": {
                "operationId": "RunSqlQuery",
                "responses": {
                    "200": {
                        "description": "Success",
                        "content": {
                            "application/json": {
                                "schema": {
                                    "properties": {
                                        "results": {
                                            "$ref": "#/components/schemas/ApiSqlQueryResults"
                                        },
                                        "status": {
                                            "type": "string",
                                            "enum": ["ok"],
                                            "nullable": false
                                        }
                                    },
                                    "required": ["results", "status"],
                                    "type": "object"
                                }
                            }
                        }
                    },
                    "default": {
                        "description": "Error",
                        "content": {
                            "application/json": {
                                "schema": {
                                    "$ref": "#/components/schemas/ApiErrorPayload"
                                }
                            }
                        }
                    }
                },
                "description": "Run a raw sql query against the project's warehouse connection",
                "tags": ["Exploring", "Projects"],
                "security": [],
                "parameters": [
                    {
                        "description": "The uuid of the project to run the query against",
                        "in": "path",
                        "name": "projectUuid",
                        "required": true,
                        "schema": {
                            "type": "string"
                        }
                    }
                ],
                "requestBody": {
                    "description": "The query to run",
                    "required": true,
                    "content": {
                        "application/json": {
                            "schema": {
                                "properties": {
                                    "sql": {
                                        "type": "string"
                                    }
                                },
                                "required": ["sql"],
                                "type": "object",
                                "description": "The query to run"
                            }
                        }
                    }
                }
            }
        },
        "/api/v1/projects/{projectUuid}/calculate-total": {
            "post": {
                "operationId": "CalculateTotalFromQuery",
                "responses": {
                    "200": {
                        "description": "Success",
                        "content": {
                            "application/json": {
                                "schema": {
                                    "$ref": "#/components/schemas/ApiCalculateTotalResponse"
                                }
                            }
                        }
                    },
                    "default": {
                        "description": "Error",
                        "content": {
                            "application/json": {
                                "schema": {
                                    "$ref": "#/components/schemas/ApiErrorPayload"
                                }
                            }
                        }
                    }
                },
                "description": "Calculate all metric totals from a metricQuery",
                "tags": ["Projects"],
                "security": [],
                "parameters": [
                    {
                        "description": "The uuid of the project to get charts for",
                        "in": "path",
                        "name": "projectUuid",
                        "required": true,
                        "schema": {
                            "type": "string"
                        }
                    }
                ],
                "requestBody": {
                    "description": "The metric query to calculate totals for",
                    "required": true,
                    "content": {
                        "application/json": {
                            "schema": {
                                "$ref": "#/components/schemas/CalculateTotalFromQuery",
                                "description": "The metric query to calculate totals for"
                            }
                        }
                    }
                }
            }
        },
        "/api/v1/projects/{projectUuid}/user-credentials": {
            "get": {
                "operationId": "getUserWarehouseCredentialsPreference",
                "responses": {
                    "200": {
                        "description": "Success",
                        "content": {
                            "application/json": {
                                "schema": {
                                    "properties": {
                                        "results": {
                                            "$ref": "#/components/schemas/UserWarehouseCredentials"
                                        },
                                        "status": {
                                            "type": "string",
                                            "enum": ["ok"],
                                            "nullable": false
                                        }
                                    },
                                    "required": ["status"],
                                    "type": "object"
                                }
                            }
                        }
                    },
                    "default": {
                        "description": "Error",
                        "content": {
                            "application/json": {
                                "schema": {
                                    "$ref": "#/components/schemas/ApiErrorPayload"
                                }
                            }
                        }
                    }
                },
                "tags": ["Projects"],
                "security": [],
                "parameters": [
                    {
                        "in": "path",
                        "name": "projectUuid",
                        "required": true,
                        "schema": {
                            "type": "string"
                        }
                    }
                ]
            }
        },
        "/api/v1/projects/{projectUuid}/user-credentials/{userWarehouseCredentialsUuid}": {
            "patch": {
                "operationId": "updateUserWarehouseCredentialsPreference",
                "responses": {
                    "200": {
                        "description": "Success",
                        "content": {
                            "application/json": {
                                "schema": {
                                    "$ref": "#/components/schemas/ApiSuccessEmpty"
                                }
                            }
                        }
                    },
                    "default": {
                        "description": "Error",
                        "content": {
                            "application/json": {
                                "schema": {
                                    "$ref": "#/components/schemas/ApiErrorPayload"
                                }
                            }
                        }
                    }
                },
                "tags": ["Projects"],
                "security": [],
                "parameters": [
                    {
                        "in": "path",
                        "name": "projectUuid",
                        "required": true,
                        "schema": {
                            "type": "string"
                        }
                    },
                    {
                        "in": "path",
                        "name": "userWarehouseCredentialsUuid",
                        "required": true,
                        "schema": {
                            "type": "string"
                        }
                    }
                ]
            }
        },
        "/api/v1/projects/{projectUuid}/custom-metrics": {
            "get": {
                "operationId": "getCustomMetrics",
                "responses": {
                    "200": {
                        "description": "Success",
                        "content": {
                            "application/json": {
                                "schema": {
                                    "properties": {
                                        "results": {
                                            "items": {
                                                "properties": {
                                                    "chartUrl": {
                                                        "type": "string"
                                                    },
                                                    "chartLabel": {
                                                        "type": "string"
                                                    },
                                                    "yml": {
                                                        "type": "string"
                                                    },
                                                    "modelName": {
                                                        "type": "string"
                                                    },
                                                    "label": {
                                                        "type": "string"
                                                    },
                                                    "name": {
                                                        "type": "string"
                                                    }
                                                },
                                                "required": [
                                                    "chartUrl",
                                                    "chartLabel",
                                                    "yml",
                                                    "modelName",
                                                    "label",
                                                    "name"
                                                ],
                                                "type": "object"
                                            },
                                            "type": "array"
                                        },
                                        "status": {
                                            "type": "string",
                                            "enum": ["ok"],
                                            "nullable": false
                                        }
                                    },
                                    "required": ["results", "status"],
                                    "type": "object"
                                }
                            }
                        }
                    },
                    "default": {
                        "description": "Error",
                        "content": {
                            "application/json": {
                                "schema": {
                                    "$ref": "#/components/schemas/ApiErrorPayload"
                                }
                            }
                        }
                    }
                },
                "tags": ["Projects"],
                "security": [],
                "parameters": [
                    {
                        "in": "path",
                        "name": "projectUuid",
                        "required": true,
                        "schema": {
                            "type": "string"
                        }
                    }
                ]
            }
        },
        "/api/v1/projects/{projectUuid}/metadata": {
            "patch": {
                "operationId": "updateProjectMetadata",
                "responses": {
                    "200": {
                        "description": "Success",
                        "content": {
                            "application/json": {
                                "schema": {
                                    "$ref": "#/components/schemas/ApiSuccessEmpty"
                                }
                            }
                        }
                    },
                    "default": {
                        "description": "Error",
                        "content": {
                            "application/json": {
                                "schema": {
                                    "$ref": "#/components/schemas/ApiErrorPayload"
                                }
                            }
                        }
                    }
                },
                "description": "Update project metadata like upstreamProjectUuid\nwe don't trigger a compile, so not for updating warehouse or credentials",
                "tags": ["Projects"],
                "security": [],
                "parameters": [
                    {
                        "in": "path",
                        "name": "projectUuid",
                        "required": true,
                        "schema": {
                            "type": "string"
                        }
                    }
                ],
                "requestBody": {
                    "required": true,
                    "content": {
                        "application/json": {
                            "schema": {
                                "$ref": "#/components/schemas/UpdateMetadata"
                            }
                        }
                    }
                }
            }
        },
        "/api/v1/projects/{projectUuid}/explores/{exploreId}/runUnderlyingDataQuery": {
            "post": {
                "operationId": "postRunUnderlyingDataQuery",
                "responses": {
                    "200": {
                        "description": "Success",
                        "content": {
                            "application/json": {
                                "schema": {
                                    "$ref": "#/components/schemas/ApiRunQueryResponse"
                                }
                            }
                        }
                    },
                    "default": {
                        "description": "Error",
                        "content": {
                            "application/json": {
                                "schema": {
                                    "$ref": "#/components/schemas/ApiErrorPayload"
                                }
                            }
                        }
                    }
                },
                "description": "Run a query for underlying data results",
                "tags": ["Exploring"],
                "security": [],
                "parameters": [
                    {
                        "description": "The uuid of the project",
                        "in": "path",
                        "name": "projectUuid",
                        "required": true,
                        "schema": {
                            "type": "string"
                        }
                    },
                    {
                        "description": "table name",
                        "in": "path",
                        "name": "exploreId",
                        "required": true,
                        "schema": {
                            "type": "string"
                        }
                    }
                ],
                "requestBody": {
                    "description": "metricQuery for the chart to run",
                    "required": true,
                    "content": {
                        "application/json": {
                            "schema": {
                                "$ref": "#/components/schemas/MetricQueryRequest",
                                "description": "metricQuery for the chart to run"
                            }
                        }
                    }
                }
            }
        },
        "/api/v1/projects/{projectUuid}/explores/{exploreId}/runQuery": {
            "post": {
                "operationId": "RunMetricQuery",
                "responses": {
                    "200": {
                        "description": "Success",
                        "content": {
                            "application/json": {
                                "schema": {
                                    "$ref": "#/components/schemas/ApiRunQueryResponse"
                                }
                            }
                        }
                    },
                    "default": {
                        "description": "Error",
                        "content": {
                            "application/json": {
                                "schema": {
                                    "$ref": "#/components/schemas/ApiErrorPayload"
                                }
                            }
                        }
                    }
                },
                "description": "Run a query for explore",
                "tags": ["Exploring"],
                "security": [],
                "parameters": [
                    {
                        "description": "The uuid of the project",
                        "in": "path",
                        "name": "projectUuid",
                        "required": true,
                        "schema": {
                            "type": "string"
                        }
                    },
                    {
                        "description": "table name",
                        "in": "path",
                        "name": "exploreId",
                        "required": true,
                        "schema": {
                            "type": "string"
                        }
                    }
                ],
                "requestBody": {
                    "description": "metricQuery for the chart to run",
                    "required": true,
                    "content": {
                        "application/json": {
                            "schema": {
                                "$ref": "#/components/schemas/MetricQueryRequest",
                                "description": "metricQuery for the chart to run"
                            }
                        }
                    }
                }
            }
        },
        "/api/v1/saved/{chartUuid}/results": {
            "post": {
                "operationId": "postChartResults",
                "responses": {
                    "200": {
                        "description": "Success",
                        "content": {
                            "application/json": {
                                "schema": {
                                    "$ref": "#/components/schemas/ApiRunQueryResponse"
                                }
                            }
                        }
                    },
                    "default": {
                        "description": "Error",
                        "content": {
                            "application/json": {
                                "schema": {
                                    "$ref": "#/components/schemas/ApiErrorPayload"
                                }
                            }
                        }
                    }
                },
                "description": "Run a query for a chart",
                "tags": ["Charts"],
                "security": [],
                "parameters": [
                    {
                        "description": "chartUuid for the chart to run",
                        "in": "path",
                        "name": "chartUuid",
                        "required": true,
                        "schema": {
                            "type": "string"
                        }
                    }
                ],
                "requestBody": {
                    "required": true,
                    "content": {
                        "application/json": {
                            "schema": {
                                "properties": {
                                    "invalidateCache": {
                                        "type": "boolean"
                                    }
                                },
                                "type": "object"
                            }
                        }
                    }
                }
            }
        },
        "/api/v1/saved/{chartUuid}/chart-and-results": {
            "post": {
                "operationId": "postChartResults",
                "responses": {
                    "200": {
                        "description": "Success",
                        "content": {
                            "application/json": {
                                "schema": {
                                    "$ref": "#/components/schemas/ApiRunQueryResponse"
                                }
                            }
                        }
                    },
                    "default": {
                        "description": "Error",
                        "content": {
                            "application/json": {
                                "schema": {
                                    "$ref": "#/components/schemas/ApiErrorPayload"
                                }
                            }
                        }
                    }
                },
                "tags": ["Charts"],
                "security": [],
                "parameters": [
                    {
                        "in": "path",
                        "name": "chartUuid",
                        "required": true,
                        "schema": {
                            "type": "string"
                        }
                    }
                ],
                "requestBody": {
                    "required": true,
                    "content": {
                        "application/json": {
                            "schema": {
                                "properties": {
                                    "granularity": {
                                        "$ref": "#/components/schemas/DateGranularity"
                                    },
                                    "dashboardUuid": {
                                        "type": "string"
                                    },
                                    "dashboardSorts": {
                                        "items": {
                                            "$ref": "#/components/schemas/SortField"
                                        },
                                        "type": "array"
                                    },
                                    "invalidateCache": {
                                        "type": "boolean"
                                    },
                                    "dashboardFilters": {}
                                },
                                "required": [
                                    "dashboardUuid",
                                    "dashboardSorts",
                                    "dashboardFilters"
                                ],
                                "type": "object"
                            }
                        }
                    }
                }
            }
        },
        "/api/v1/saved/{chartUuid}/history": {
            "get": {
                "operationId": "get",
                "responses": {
                    "200": {
                        "description": "Success",
                        "content": {
                            "application/json": {
                                "schema": {
                                    "$ref": "#/components/schemas/ApiGetChartHistoryResponse"
                                }
                            }
                        }
                    },
                    "default": {
                        "description": "Error",
                        "content": {
                            "application/json": {
                                "schema": {
                                    "$ref": "#/components/schemas/ApiErrorPayload"
                                }
                            }
                        }
                    }
                },
                "description": "Get chart version history from last 30 days",
                "tags": ["Charts"],
                "security": [],
                "parameters": [
                    {
                        "description": "chartUuid for the chart",
                        "in": "path",
                        "name": "chartUuid",
                        "required": true,
                        "schema": {
                            "type": "string"
                        }
                    }
                ]
            }
        },
        "/api/v1/saved/{chartUuid}/version/{versionUuid}": {
            "get": {
                "operationId": "get",
                "responses": {
                    "200": {
                        "description": "Success",
                        "content": {
                            "application/json": {
                                "schema": {
                                    "$ref": "#/components/schemas/ApiGetChartVersionResponse"
                                }
                            }
                        }
                    },
                    "default": {
                        "description": "Error",
                        "content": {
                            "application/json": {
                                "schema": {
                                    "$ref": "#/components/schemas/ApiErrorPayload"
                                }
                            }
                        }
                    }
                },
                "description": "Get chart version",
                "tags": ["Charts"],
                "security": [],
                "parameters": [
                    {
                        "description": "chartUuid for the chart",
                        "in": "path",
                        "name": "chartUuid",
                        "required": true,
                        "schema": {
                            "type": "string"
                        }
                    },
                    {
                        "description": "versionUuid for the chart version",
                        "in": "path",
                        "name": "versionUuid",
                        "required": true,
                        "schema": {
                            "type": "string"
                        }
                    }
                ]
            }
        },
        "/api/v1/saved/{chartUuid}/version/{versionUuid}/results": {
            "post": {
                "operationId": "getChartVersionResults",
                "responses": {
                    "200": {
                        "description": "Success",
                        "content": {
                            "application/json": {
                                "schema": {
                                    "$ref": "#/components/schemas/ApiRunQueryResponse"
                                }
                            }
                        }
                    },
                    "default": {
                        "description": "Error",
                        "content": {
                            "application/json": {
                                "schema": {
                                    "$ref": "#/components/schemas/ApiErrorPayload"
                                }
                            }
                        }
                    }
                },
                "description": "Run a query for a chart version",
                "tags": ["Charts"],
                "security": [],
                "parameters": [
                    {
                        "description": "chartUuid for the chart to run",
                        "in": "path",
                        "name": "chartUuid",
                        "required": true,
                        "schema": {
                            "type": "string"
                        }
                    },
                    {
                        "description": "versionUuid for the chart version",
                        "in": "path",
                        "name": "versionUuid",
                        "required": true,
                        "schema": {
                            "type": "string"
                        }
                    }
                ]
            }
        },
        "/api/v1/saved/{chartUuid}/rollback/{versionUuid}": {
            "post": {
                "operationId": "postChartVersionRollback",
                "responses": {
                    "200": {
                        "description": "Success",
                        "content": {
                            "application/json": {
                                "schema": {
                                    "$ref": "#/components/schemas/ApiSuccessEmpty"
                                }
                            }
                        }
                    },
                    "default": {
                        "description": "Error",
                        "content": {
                            "application/json": {
                                "schema": {
                                    "$ref": "#/components/schemas/ApiErrorPayload"
                                }
                            }
                        }
                    }
                },
                "description": "Rollback chart to version",
                "tags": ["Charts"],
                "security": [],
                "parameters": [
                    {
                        "description": "chartUuid for the chart to run",
                        "in": "path",
                        "name": "chartUuid",
                        "required": true,
                        "schema": {
                            "type": "string"
                        }
                    },
                    {
                        "description": "versionUuid for the chart version",
                        "in": "path",
                        "name": "versionUuid",
                        "required": true,
                        "schema": {
                            "type": "string"
                        }
                    }
                ]
            }
        },
        "/api/v1/saved/{chartUuid}/calculate-total": {
            "post": {
                "operationId": "CalculateTotalFromSavedChart",
                "responses": {
                    "200": {
                        "description": "Success",
                        "content": {
                            "application/json": {
                                "schema": {
                                    "$ref": "#/components/schemas/ApiCalculateTotalResponse"
                                }
                            }
                        }
                    },
                    "default": {
                        "description": "Error",
                        "content": {
                            "application/json": {
                                "schema": {
                                    "$ref": "#/components/schemas/ApiErrorPayload"
                                }
                            }
                        }
                    }
                },
                "description": "Calculate metric totals from a saved chart",
                "tags": ["Charts"],
                "security": [],
                "parameters": [
                    {
                        "description": "chartUuid for the chart to run",
                        "in": "path",
                        "name": "chartUuid",
                        "required": true,
                        "schema": {
                            "type": "string"
                        }
                    }
                ],
                "requestBody": {
                    "required": true,
                    "content": {
                        "application/json": {
                            "schema": {
                                "properties": {
                                    "invalidateCache": {
                                        "type": "boolean"
                                    },
                                    "dashboardFilters": {}
                                },
                                "type": "object"
                            }
                        }
                    }
                }
            }
        },
        "/api/v1/saved/{chartUuid}/promote": {
            "post": {
                "operationId": "promoteChart",
                "responses": {
                    "200": {
                        "description": "Success",
                        "content": {
                            "application/json": {
                                "schema": {
                                    "$ref": "#/components/schemas/ApiPromoteChartResponse"
                                }
                            }
                        }
                    },
                    "default": {
                        "description": "Error",
                        "content": {
                            "application/json": {
                                "schema": {
                                    "$ref": "#/components/schemas/ApiErrorPayload"
                                }
                            }
                        }
                    }
                },
                "description": "Promote chart to its upstream project",
                "tags": ["Charts"],
                "security": [],
                "parameters": [
                    {
                        "description": "chartUuid for the chart to run",
                        "in": "path",
                        "name": "chartUuid",
                        "required": true,
                        "schema": {
                            "type": "string"
                        }
                    }
                ]
            }
        },
        "/api/v1/schedulers/{projectUuid}/logs": {
            "get": {
                "operationId": "getSchedulerLogs",
                "responses": {
                    "200": {
                        "description": "Success",
                        "content": {
                            "application/json": {
                                "schema": {
                                    "$ref": "#/components/schemas/ApiSchedulerLogsResponse"
                                }
                            }
                        }
                    },
                    "default": {
                        "description": "Error",
                        "content": {
                            "application/json": {
                                "schema": {
                                    "$ref": "#/components/schemas/ApiErrorPayload"
                                }
                            }
                        }
                    }
                },
                "description": "Get scheduled logs",
                "tags": ["Schedulers"],
                "security": [],
                "parameters": [
                    {
                        "in": "path",
                        "name": "projectUuid",
                        "required": true,
                        "schema": {
                            "type": "string"
                        }
                    }
                ]
            }
        },
        "/api/v1/schedulers/{schedulerUuid}": {
            "get": {
                "operationId": "getScheduler",
                "responses": {
                    "200": {
                        "description": "Success",
                        "content": {
                            "application/json": {
                                "schema": {
                                    "$ref": "#/components/schemas/ApiSchedulerAndTargetsResponse"
                                }
                            }
                        }
                    },
                    "default": {
                        "description": "Error",
                        "content": {
                            "application/json": {
                                "schema": {
                                    "$ref": "#/components/schemas/ApiErrorPayload"
                                }
                            }
                        }
                    }
                },
                "description": "Get a scheduler",
                "tags": ["Schedulers"],
                "security": [],
                "parameters": [
                    {
                        "description": "The uuid of the scheduler to update",
                        "in": "path",
                        "name": "schedulerUuid",
                        "required": true,
                        "schema": {
                            "type": "string"
                        }
                    }
                ]
            },
            "patch": {
                "operationId": "updateScheduler",
                "responses": {
                    "201": {
                        "description": "Updated",
                        "content": {
                            "application/json": {
                                "schema": {
                                    "$ref": "#/components/schemas/ApiSchedulerAndTargetsResponse"
                                }
                            }
                        }
                    },
                    "default": {
                        "description": "Error",
                        "content": {
                            "application/json": {
                                "schema": {
                                    "$ref": "#/components/schemas/ApiErrorPayload"
                                }
                            }
                        }
                    }
                },
                "description": "Update a scheduler",
                "tags": ["Schedulers"],
                "security": [],
                "parameters": [
                    {
                        "description": "The uuid of the scheduler to update",
                        "in": "path",
                        "name": "schedulerUuid",
                        "required": true,
                        "schema": {
                            "type": "string"
                        }
                    }
                ],
                "requestBody": {
                    "description": "the new scheduler data",
                    "required": true,
                    "content": {
                        "application/json": {
                            "schema": {
                                "description": "the new scheduler data"
                            }
                        }
                    }
                }
            },
            "delete": {
                "operationId": "deleteScheduler",
                "responses": {
                    "201": {
                        "description": "Deleted",
                        "content": {
                            "application/json": {
                                "schema": {
                                    "properties": {
                                        "results": {},
                                        "status": {
                                            "type": "string",
                                            "enum": ["ok"],
                                            "nullable": false
                                        }
                                    },
                                    "required": ["status"],
                                    "type": "object"
                                }
                            }
                        }
                    },
                    "default": {
                        "description": "Error",
                        "content": {
                            "application/json": {
                                "schema": {
                                    "$ref": "#/components/schemas/ApiErrorPayload"
                                }
                            }
                        }
                    }
                },
                "description": "Delete a scheduler",
                "tags": ["Schedulers"],
                "security": [],
                "parameters": [
                    {
                        "description": "The uuid of the scheduler to delete",
                        "in": "path",
                        "name": "schedulerUuid",
                        "required": true,
                        "schema": {
                            "type": "string"
                        }
                    }
                ]
            }
        },
        "/api/v1/schedulers/{schedulerUuid}/enabled": {
            "patch": {
                "operationId": "updateSchedulerEnabled",
                "responses": {
                    "201": {
                        "description": "Updated",
                        "content": {
                            "application/json": {
                                "schema": {
                                    "$ref": "#/components/schemas/ApiSchedulerAndTargetsResponse"
                                }
                            }
                        }
                    },
                    "default": {
                        "description": "Error",
                        "content": {
                            "application/json": {
                                "schema": {
                                    "$ref": "#/components/schemas/ApiErrorPayload"
                                }
                            }
                        }
                    }
                },
                "description": "Set scheduler enabled",
                "tags": ["Schedulers"],
                "security": [],
                "parameters": [
                    {
                        "description": "The uuid of the scheduler to update",
                        "in": "path",
                        "name": "schedulerUuid",
                        "required": true,
                        "schema": {
                            "type": "string"
                        }
                    }
                ],
                "requestBody": {
                    "description": "the enabled flag",
                    "required": true,
                    "content": {
                        "application/json": {
                            "schema": {
                                "properties": {
                                    "enabled": {
                                        "type": "boolean"
                                    }
                                },
                                "required": ["enabled"],
                                "type": "object",
                                "description": "the enabled flag"
                            }
                        }
                    }
                }
            }
        },
        "/api/v1/schedulers/{schedulerUuid}/jobs": {
            "get": {
                "operationId": "getScheduledJobs",
                "responses": {
                    "200": {
                        "description": "Success",
                        "content": {
                            "application/json": {
                                "schema": {
                                    "$ref": "#/components/schemas/ApiScheduledJobsResponse"
                                }
                            }
                        }
                    },
                    "default": {
                        "description": "Error",
                        "content": {
                            "application/json": {
                                "schema": {
                                    "$ref": "#/components/schemas/ApiErrorPayload"
                                }
                            }
                        }
                    }
                },
                "description": "Get scheduled jobs",
                "tags": ["Schedulers"],
                "security": [],
                "parameters": [
                    {
                        "description": "The uuid of the scheduler to update",
                        "in": "path",
                        "name": "schedulerUuid",
                        "required": true,
                        "schema": {
                            "type": "string"
                        }
                    }
                ]
            }
        },
        "/api/v1/schedulers/job/{jobId}/status": {
            "get": {
                "operationId": "getSchedulerJobStatus",
                "responses": {
                    "200": {
                        "description": "Success",
                        "content": {
                            "application/json": {
                                "schema": {
                                    "$ref": "#/components/schemas/ApiJobStatusResponse"
                                }
                            }
                        }
                    },
                    "default": {
                        "description": "Error",
                        "content": {
                            "application/json": {
                                "schema": {
                                    "$ref": "#/components/schemas/ApiErrorPayload"
                                }
                            }
                        }
                    }
                },
                "description": "Get a generic job status\nThis method can be used when polling from the frontend",
                "tags": ["Schedulers"],
                "security": [],
                "parameters": [
                    {
                        "description": "the jobId for the status to check",
                        "in": "path",
                        "name": "jobId",
                        "required": true,
                        "schema": {
                            "type": "string"
                        }
                    }
                ]
            }
        },
        "/api/v1/schedulers/send": {
            "post": {
                "operationId": "sendScheduler",
                "responses": {
                    "200": {
                        "description": "Success",
                        "content": {
                            "application/json": {
                                "schema": {
                                    "$ref": "#/components/schemas/ApiTestSchedulerResponse"
                                }
                            }
                        }
                    },
                    "default": {
                        "description": "Error",
                        "content": {
                            "application/json": {
                                "schema": {
                                    "$ref": "#/components/schemas/ApiErrorPayload"
                                }
                            }
                        }
                    }
                },
                "description": "Send a scheduler now before saving it",
                "tags": ["Schedulers"],
                "security": [],
                "parameters": [],
                "requestBody": {
                    "description": "the create scheduler data",
                    "required": true,
                    "content": {
                        "application/json": {
                            "schema": {
                                "description": "the create scheduler data"
                            }
                        }
                    }
                }
            }
        },
        "/api/v1/share/{nanoId}": {
            "get": {
                "operationId": "getShareUrl",
                "responses": {
                    "200": {
                        "description": "Ok",
                        "content": {
                            "application/json": {
                                "schema": {
                                    "$ref": "#/components/schemas/ApiShareResponse"
                                }
                            }
                        }
                    },
                    "default": {
                        "description": "Error",
                        "content": {
                            "application/json": {
                                "schema": {
                                    "$ref": "#/components/schemas/ApiErrorPayload"
                                }
                            }
                        }
                    }
                },
                "description": "Get a share url from a short url id",
                "tags": ["Share links"],
                "security": [],
                "parameters": [
                    {
                        "description": "the short id for the share url",
                        "in": "path",
                        "name": "nanoId",
                        "required": true,
                        "schema": {
                            "type": "string"
                        }
                    }
                ]
            }
        },
        "/api/v1/share": {
            "post": {
                "operationId": "CreateShareUrl",
                "responses": {
                    "201": {
                        "description": "Created",
                        "content": {
                            "application/json": {
                                "schema": {
                                    "$ref": "#/components/schemas/ApiShareResponse"
                                }
                            }
                        }
                    },
                    "default": {
                        "description": "Error",
                        "content": {
                            "application/json": {
                                "schema": {
                                    "$ref": "#/components/schemas/ApiErrorPayload"
                                }
                            }
                        }
                    }
                },
                "description": "Given a full URL generates a short url id that can be used for sharing",
                "tags": ["Share links"],
                "security": [],
                "parameters": [],
                "requestBody": {
                    "description": "a full URL used to generate a short url id",
                    "required": true,
                    "content": {
                        "application/json": {
                            "schema": {
                                "$ref": "#/components/schemas/CreateShareUrl",
                                "description": "a full URL used to generate a short url id"
                            }
                        }
                    }
                }
            }
        },
        "/api/v1/slack/channels": {
            "get": {
                "operationId": "getSlackChannels",
                "responses": {
                    "200": {
                        "description": "Success",
                        "content": {
                            "application/json": {
                                "schema": {
                                    "$ref": "#/components/schemas/ApiSlackChannelsResponse"
                                }
                            }
                        }
                    },
                    "default": {
                        "description": "Error",
                        "content": {
                            "application/json": {
                                "schema": {
                                    "$ref": "#/components/schemas/ApiErrorPayload"
                                }
                            }
                        }
                    }
                },
                "description": "Get slack channels",
                "tags": ["Integrations"],
                "security": [],
                "parameters": []
            }
        },
        "/api/v1/slack/notification-channel": {
            "put": {
                "operationId": "UpdateNotificationChannel",
                "responses": {
                    "200": {
                        "description": "Success",
                        "content": {
                            "application/json": {
                                "schema": {
                                    "$ref": "#/components/schemas/ApiSlackNotificationChannelResponse"
                                }
                            }
                        }
                    },
                    "default": {
                        "description": "Error",
                        "content": {
                            "application/json": {
                                "schema": {
                                    "$ref": "#/components/schemas/ApiErrorPayload"
                                }
                            }
                        }
                    }
                },
                "description": "Update slack notification channel to send notifications to scheduled jobs fail",
                "tags": ["Integrations"],
                "security": [],
                "parameters": [],
                "requestBody": {
                    "required": true,
                    "content": {
                        "application/json": {
                            "schema": {
                                "properties": {
                                    "channelId": {
                                        "type": "string",
                                        "nullable": true
                                    }
                                },
                                "required": ["channelId"],
                                "type": "object"
                            }
                        }
                    }
                }
            }
        },
        "/api/v1/projects/{projectUuid}/spaces/{spaceUuid}": {
            "get": {
                "operationId": "GetSpace",
                "responses": {
                    "200": {
                        "description": "Success",
                        "content": {
                            "application/json": {
                                "schema": {
                                    "$ref": "#/components/schemas/ApiSpaceResponse"
                                }
                            }
                        }
                    },
                    "default": {
                        "description": "Error",
                        "content": {
                            "application/json": {
                                "schema": {
                                    "$ref": "#/components/schemas/ApiErrorPayload"
                                }
                            }
                        }
                    }
                },
                "description": "Get details for a space in a project",
                "tags": ["Spaces"],
                "security": [],
                "parameters": [
                    {
                        "description": "The uuid of the space's parent project",
                        "in": "path",
                        "name": "projectUuid",
                        "required": true,
                        "schema": {
                            "type": "string"
                        }
                    },
                    {
                        "description": "The uuid of the space to get",
                        "in": "path",
                        "name": "spaceUuid",
                        "required": true,
                        "schema": {
                            "type": "string"
                        }
                    }
                ]
            },
            "delete": {
                "operationId": "DeleteSpace",
                "responses": {
                    "204": {
                        "description": "Deleted",
                        "content": {
                            "application/json": {
                                "schema": {
                                    "$ref": "#/components/schemas/ApiSuccessEmpty"
                                }
                            }
                        }
                    },
                    "default": {
                        "description": "Error",
                        "content": {
                            "application/json": {
                                "schema": {
                                    "$ref": "#/components/schemas/ApiErrorPayload"
                                }
                            }
                        }
                    }
                },
                "description": "Delete a space from a project",
                "tags": ["Spaces"],
                "security": [],
                "parameters": [
                    {
                        "description": "The uuid of the space's parent project",
                        "in": "path",
                        "name": "projectUuid",
                        "required": true,
                        "schema": {
                            "type": "string"
                        }
                    },
                    {
                        "description": "The uuid of the space to delete",
                        "in": "path",
                        "name": "spaceUuid",
                        "required": true,
                        "schema": {
                            "type": "string"
                        }
                    }
                ]
            },
            "patch": {
                "operationId": "UpdateSpace",
                "responses": {
                    "200": {
                        "description": "Updated",
                        "content": {
                            "application/json": {
                                "schema": {
                                    "$ref": "#/components/schemas/ApiSpaceResponse"
                                }
                            }
                        }
                    },
                    "default": {
                        "description": "Error",
                        "content": {
                            "application/json": {
                                "schema": {
                                    "$ref": "#/components/schemas/ApiErrorPayload"
                                }
                            }
                        }
                    }
                },
                "description": "Update a space in a project",
                "tags": ["Roles & Permissions", "Spaces"],
                "security": [],
                "parameters": [
                    {
                        "description": "The uuid of the space's parent project",
                        "in": "path",
                        "name": "projectUuid",
                        "required": true,
                        "schema": {
                            "type": "string"
                        }
                    },
                    {
                        "description": "The uuid of the space to update",
                        "in": "path",
                        "name": "spaceUuid",
                        "required": true,
                        "schema": {
                            "type": "string"
                        }
                    }
                ],
                "requestBody": {
                    "required": true,
                    "content": {
                        "application/json": {
                            "schema": {
                                "$ref": "#/components/schemas/UpdateSpace"
                            }
                        }
                    }
                }
            }
        },
        "/api/v1/projects/{projectUuid}/spaces/{spaceUuid}/share": {
            "post": {
                "operationId": "AddSpaceUserAccess",
                "responses": {
                    "200": {
                        "description": "Success",
                        "content": {
                            "application/json": {
                                "schema": {
                                    "$ref": "#/components/schemas/ApiSuccessEmpty"
                                }
                            }
                        }
                    },
                    "default": {
                        "description": "Error",
                        "content": {
                            "application/json": {
                                "schema": {
                                    "$ref": "#/components/schemas/ApiErrorPayload"
                                }
                            }
                        }
                    }
                },
                "description": "Grant a user access to a space",
                "tags": ["Roles & Permissions", "Spaces"],
                "security": [],
                "parameters": [
                    {
                        "description": "The uuid of the space's parent project",
                        "in": "path",
                        "name": "projectUuid",
                        "required": true,
                        "schema": {
                            "type": "string"
                        }
                    },
                    {
                        "in": "path",
                        "name": "spaceUuid",
                        "required": true,
                        "schema": {
                            "type": "string"
                        }
                    }
                ],
                "requestBody": {
                    "required": true,
                    "content": {
                        "application/json": {
                            "schema": {
                                "$ref": "#/components/schemas/AddSpaceUserAccess"
                            }
                        }
                    }
                }
            }
        },
        "/api/v1/projects/{projectUuid}/spaces/{spaceUuid}/share/{userUuid}": {
            "delete": {
                "operationId": "RevokeSpaceAccessForUser",
                "responses": {
                    "200": {
                        "description": "Success",
                        "content": {
                            "application/json": {
                                "schema": {
                                    "$ref": "#/components/schemas/ApiSuccessEmpty"
                                }
                            }
                        }
                    },
                    "default": {
                        "description": "Error",
                        "content": {
                            "application/json": {
                                "schema": {
                                    "$ref": "#/components/schemas/ApiErrorPayload"
                                }
                            }
                        }
                    }
                },
                "description": "Remove a user's access to a space",
                "tags": ["Roles & Permissions", "Spaces"],
                "security": [],
                "parameters": [
                    {
                        "description": "The uuid of the space's parent project",
                        "in": "path",
                        "name": "projectUuid",
                        "required": true,
                        "schema": {
                            "type": "string"
                        }
                    },
                    {
                        "description": "The uuid of the space to update",
                        "in": "path",
                        "name": "spaceUuid",
                        "required": true,
                        "schema": {
                            "type": "string"
                        }
                    },
                    {
                        "description": "The uuid of the user to revoke access from",
                        "in": "path",
                        "name": "userUuid",
                        "required": true,
                        "schema": {
                            "type": "string"
                        }
                    }
                ]
            }
        },
        "/api/v1/projects/{projectUuid}/spaces/{spaceUuid}/group/share": {
            "post": {
                "operationId": "AddSpaceGroupAccess",
                "responses": {
                    "200": {
                        "description": "Success",
                        "content": {
                            "application/json": {
                                "schema": {
                                    "$ref": "#/components/schemas/ApiSuccessEmpty"
                                }
                            }
                        }
                    },
                    "default": {
                        "description": "Error",
                        "content": {
                            "application/json": {
                                "schema": {
                                    "$ref": "#/components/schemas/ApiErrorPayload"
                                }
                            }
                        }
                    }
                },
                "description": "Grant a group access to a space",
                "tags": ["Roles & Permissions", "Spaces"],
                "security": [],
                "parameters": [
                    {
                        "description": "The uuid of the space's parent project",
                        "in": "path",
                        "name": "projectUuid",
                        "required": true,
                        "schema": {
                            "type": "string"
                        }
                    },
                    {
                        "description": "The uuid of the space to update",
                        "in": "path",
                        "name": "spaceUuid",
                        "required": true,
                        "schema": {
                            "type": "string"
                        }
                    }
                ],
                "requestBody": {
                    "required": true,
                    "content": {
                        "application/json": {
                            "schema": {
                                "$ref": "#/components/schemas/AddSpaceGroupAccess"
                            }
                        }
                    }
                }
            }
        },
        "/api/v1/projects/{projectUuid}/spaces/{spaceUuid}/group/share/{groupUuid}": {
            "delete": {
                "operationId": "RevokeGroupSpaceAccess",
                "responses": {
                    "200": {
                        "description": "Success",
                        "content": {
                            "application/json": {
                                "schema": {
                                    "$ref": "#/components/schemas/ApiSuccessEmpty"
                                }
                            }
                        }
                    },
                    "default": {
                        "description": "Error",
                        "content": {
                            "application/json": {
                                "schema": {
                                    "$ref": "#/components/schemas/ApiErrorPayload"
                                }
                            }
                        }
                    }
                },
                "description": "Remove a group's access to a space",
                "tags": ["Roles & Permissions", "Spaces"],
                "security": [],
                "parameters": [
                    {
                        "description": "The uuid of the space's parent project",
                        "in": "path",
                        "name": "projectUuid",
                        "required": true,
                        "schema": {
                            "type": "string"
                        }
                    },
                    {
                        "description": "The uuid of the space to update",
                        "in": "path",
                        "name": "spaceUuid",
                        "required": true,
                        "schema": {
                            "type": "string"
                        }
                    },
                    {
                        "description": "The uuid of the group to revoke access from",
                        "in": "path",
                        "name": "groupUuid",
                        "required": true,
                        "schema": {
                            "type": "string"
                        }
                    }
                ]
            }
        },
        "/api/v1/ssh/key-pairs": {
            "post": {
                "operationId": "createSshKeyPair",
                "responses": {
                    "201": {
                        "description": "Success",
                        "content": {
                            "application/json": {
                                "schema": {
                                    "$ref": "#/components/schemas/ApiSshKeyPairResponse"
                                }
                            }
                        }
                    },
                    "default": {
                        "description": "Error",
                        "content": {
                            "application/json": {
                                "schema": {
                                    "$ref": "#/components/schemas/ApiErrorPayload"
                                }
                            }
                        }
                    }
                },
                "tags": ["SSH Keypairs"],
                "security": [],
                "parameters": []
            }
        },
        "/api/v1/org/attributes": {
            "get": {
                "operationId": "getUserAttributes",
                "responses": {
                    "200": {
                        "description": "Ok",
                        "content": {
                            "application/json": {
                                "schema": {
                                    "$ref": "#/components/schemas/ApiUserAttributesResponse"
                                }
                            }
                        }
                    },
                    "default": {
                        "description": "Error",
                        "content": {
                            "application/json": {
                                "schema": {
                                    "$ref": "#/components/schemas/ApiErrorPayload"
                                }
                            }
                        }
                    }
                },
                "description": "Get all user attributes",
                "tags": ["User attributes"],
                "security": [],
                "parameters": []
            },
            "post": {
                "operationId": "createUserAttribute",
                "responses": {
                    "200": {
                        "description": "Ok",
                        "content": {
                            "application/json": {
                                "schema": {
                                    "$ref": "#/components/schemas/ApiCreateUserAttributeResponse"
                                }
                            }
                        }
                    },
                    "default": {
                        "description": "Error",
                        "content": {
                            "application/json": {
                                "schema": {
                                    "$ref": "#/components/schemas/ApiErrorPayload"
                                }
                            }
                        }
                    }
                },
                "description": "Creates new user attribute",
                "tags": ["User attributes"],
                "security": [],
                "parameters": [],
                "requestBody": {
                    "description": "the user attribute to create",
                    "required": true,
                    "content": {
                        "application/json": {
                            "schema": {
                                "$ref": "#/components/schemas/CreateUserAttribute",
                                "description": "the user attribute to create"
                            }
                        }
                    }
                }
            }
        },
        "/api/v1/org/attributes/{userAttributeUuid}": {
            "put": {
                "operationId": "updateUserAttribute",
                "responses": {
                    "200": {
                        "description": "Ok",
                        "content": {
                            "application/json": {
                                "schema": {
                                    "$ref": "#/components/schemas/ApiCreateUserAttributeResponse"
                                }
                            }
                        }
                    },
                    "default": {
                        "description": "Error",
                        "content": {
                            "application/json": {
                                "schema": {
                                    "$ref": "#/components/schemas/ApiErrorPayload"
                                }
                            }
                        }
                    }
                },
                "description": "Updates a user attribute",
                "tags": ["User attributes"],
                "security": [],
                "parameters": [
                    {
                        "description": "the UUID for the group to add the user to",
                        "in": "path",
                        "name": "userAttributeUuid",
                        "required": true,
                        "schema": {
                            "type": "string"
                        }
                    }
                ],
                "requestBody": {
                    "description": "the user attribute to update",
                    "required": true,
                    "content": {
                        "application/json": {
                            "schema": {
                                "$ref": "#/components/schemas/CreateUserAttribute",
                                "description": "the user attribute to update"
                            }
                        }
                    }
                }
            },
            "delete": {
                "operationId": "removeUserAttribute",
                "responses": {
                    "200": {
                        "description": "Ok",
                        "content": {
                            "application/json": {
                                "schema": {
                                    "$ref": "#/components/schemas/ApiSuccessEmpty"
                                }
                            }
                        }
                    },
                    "default": {
                        "description": "Error",
                        "content": {
                            "application/json": {
                                "schema": {
                                    "$ref": "#/components/schemas/ApiErrorPayload"
                                }
                            }
                        }
                    }
                },
                "description": "Remove a user attribute",
                "tags": ["User attributes"],
                "security": [],
                "parameters": [
                    {
                        "description": "the user attribute UUID to remove",
                        "in": "path",
                        "name": "userAttributeUuid",
                        "required": true,
                        "schema": {
                            "type": "string"
                        }
                    }
                ]
            }
        },
        "/api/v1/user": {
            "get": {
                "operationId": "GetAuthenticatedUser",
                "responses": {
                    "200": {
                        "description": "Ok",
                        "content": {
                            "application/json": {
                                "schema": {
                                    "$ref": "#/components/schemas/ApiGetAuthenticatedUserResponse"
                                }
                            }
                        }
                    },
                    "default": {
                        "description": "Error",
                        "content": {
                            "application/json": {
                                "schema": {
                                    "$ref": "#/components/schemas/ApiErrorPayload"
                                }
                            }
                        }
                    }
                },
                "description": "Get authenticated user",
                "tags": ["My Account"],
                "security": [],
                "parameters": []
            },
            "post": {
                "operationId": "RegisterUser",
                "responses": {
                    "200": {
                        "description": "Ok",
                        "content": {
                            "application/json": {
                                "schema": {
                                    "$ref": "#/components/schemas/ApiRegisterUserResponse"
                                }
                            }
                        }
                    },
                    "default": {
                        "description": "Error",
                        "content": {
                            "application/json": {
                                "schema": {
                                    "$ref": "#/components/schemas/ApiErrorPayload"
                                }
                            }
                        }
                    }
                },
                "description": "Register user",
                "tags": ["My Account"],
                "security": [],
                "parameters": [],
                "requestBody": {
                    "required": true,
                    "content": {
                        "application/json": {
                            "schema": {
                                "$ref": "#/components/schemas/RegisterOrActivateUser"
                            }
                        }
                    }
                }
            }
        },
        "/api/v1/user/me/email/otp": {
            "put": {
                "operationId": "CreateEmailOneTimePasscode",
                "responses": {
                    "200": {
                        "description": "Ok",
                        "content": {
                            "application/json": {
                                "schema": {
                                    "$ref": "#/components/schemas/ApiEmailStatusResponse"
                                }
                            }
                        }
                    },
                    "default": {
                        "description": "Error",
                        "content": {
                            "application/json": {
                                "schema": {
                                    "$ref": "#/components/schemas/ApiErrorPayload"
                                }
                            }
                        }
                    }
                },
                "description": "Create a new one-time passcode for the current user's primary email.\nThe user will receive an email with the passcode.",
                "tags": ["My Account"],
                "security": [],
                "parameters": []
            }
        },
        "/api/v1/user/me/email/status": {
            "get": {
                "operationId": "GetEmailVerificationStatus",
                "responses": {
                    "200": {
                        "description": "Ok",
                        "content": {
                            "application/json": {
                                "schema": {
                                    "$ref": "#/components/schemas/ApiEmailStatusResponse"
                                }
                            }
                        }
                    },
                    "default": {
                        "description": "Error",
                        "content": {
                            "application/json": {
                                "schema": {
                                    "$ref": "#/components/schemas/ApiErrorPayload"
                                }
                            }
                        }
                    }
                },
                "description": "Get the verification status for the current user's primary email",
                "tags": ["My Account"],
                "security": [],
                "parameters": [
                    {
                        "description": "the one-time passcode sent to the user's primary email",
                        "in": "query",
                        "name": "passcode",
                        "required": false,
                        "schema": {
                            "type": "string"
                        }
                    }
                ]
            }
        },
        "/api/v1/user/me/allowedOrganizations": {
            "get": {
                "operationId": "ListMyAvailableOrganizations",
                "responses": {
                    "200": {
                        "description": "Ok",
                        "content": {
                            "application/json": {
                                "schema": {
                                    "$ref": "#/components/schemas/ApiUserAllowedOrganizationsResponse"
                                }
                            }
                        }
                    },
                    "default": {
                        "description": "Error",
                        "content": {
                            "application/json": {
                                "schema": {
                                    "$ref": "#/components/schemas/ApiErrorPayload"
                                }
                            }
                        }
                    }
                },
                "description": "List the organizations that the current user can join.\nThis is based on the user's primary email domain and the organization's allowed email domains.",
                "tags": ["My Account"],
                "security": [],
                "parameters": []
            }
        },
        "/api/v1/user/me/joinOrganization/{organizationUuid}": {
            "post": {
                "operationId": "JoinOrganization",
                "responses": {
                    "200": {
                        "description": "Ok",
                        "content": {
                            "application/json": {
                                "schema": {
                                    "$ref": "#/components/schemas/ApiSuccessEmpty"
                                }
                            }
                        }
                    },
                    "default": {
                        "description": "Error",
                        "content": {
                            "application/json": {
                                "schema": {
                                    "$ref": "#/components/schemas/ApiErrorPayload"
                                }
                            }
                        }
                    }
                },
                "description": "Add the current user to an organization that accepts users with a verified email domain.\nThis will fail if the organization email domain does not match the user's primary email domain.",
                "tags": ["My Account"],
                "security": [],
                "parameters": [
                    {
                        "description": "the uuid of the organization to join",
                        "in": "path",
                        "name": "organizationUuid",
                        "required": true,
                        "schema": {
                            "type": "string"
                        }
                    }
                ]
            }
        },
        "/api/v1/user/me": {
            "delete": {
                "operationId": "DeleteMe",
                "responses": {
                    "200": {
                        "description": "Ok",
                        "content": {
                            "application/json": {
                                "schema": {
                                    "$ref": "#/components/schemas/ApiSuccessEmpty"
                                }
                            }
                        }
                    },
                    "default": {
                        "description": "Error",
                        "content": {
                            "application/json": {
                                "schema": {
                                    "$ref": "#/components/schemas/ApiErrorPayload"
                                }
                            }
                        }
                    }
                },
                "description": "Delete user",
                "tags": ["My Account"],
                "security": [],
                "parameters": []
            }
        },
        "/api/v1/user/warehouseCredentials": {
            "get": {
                "operationId": "getWarehouseCredentials",
                "responses": {
                    "200": {
                        "description": "Ok",
                        "content": {
                            "application/json": {
                                "schema": {
                                    "properties": {
                                        "results": {
                                            "items": {
                                                "$ref": "#/components/schemas/UserWarehouseCredentials"
                                            },
                                            "type": "array"
                                        },
                                        "status": {
                                            "type": "string",
                                            "enum": ["ok"],
                                            "nullable": false
                                        }
                                    },
                                    "required": ["results", "status"],
                                    "type": "object"
                                }
                            }
                        }
                    },
                    "default": {
                        "description": "Error",
                        "content": {
                            "application/json": {
                                "schema": {
                                    "$ref": "#/components/schemas/ApiErrorPayload"
                                }
                            }
                        }
                    }
                },
                "description": "Get user warehouse credentials",
                "tags": ["My Account"],
                "security": [],
                "parameters": []
            },
            "post": {
                "operationId": "createWarehouseCredentials",
                "responses": {
                    "200": {
                        "description": "Ok",
                        "content": {
                            "application/json": {
                                "schema": {
                                    "properties": {
                                        "results": {
                                            "$ref": "#/components/schemas/UserWarehouseCredentials"
                                        },
                                        "status": {
                                            "type": "string",
                                            "enum": ["ok"],
                                            "nullable": false
                                        }
                                    },
                                    "required": ["results", "status"],
                                    "type": "object"
                                }
                            }
                        }
                    },
                    "default": {
                        "description": "Error",
                        "content": {
                            "application/json": {
                                "schema": {
                                    "$ref": "#/components/schemas/ApiErrorPayload"
                                }
                            }
                        }
                    }
                },
                "description": "Create user warehouse credentials",
                "tags": ["My Account"],
                "security": [],
                "parameters": [],
                "requestBody": {
                    "required": true,
                    "content": {
                        "application/json": {
                            "schema": {
                                "$ref": "#/components/schemas/UpsertUserWarehouseCredentials"
                            }
                        }
                    }
                }
            }
        },
        "/api/v1/user/warehouseCredentials/{uuid}": {
            "patch": {
                "operationId": "updateWarehouseCredentials",
                "responses": {
                    "200": {
                        "description": "Ok",
                        "content": {
                            "application/json": {
                                "schema": {
                                    "properties": {
                                        "results": {
                                            "$ref": "#/components/schemas/UserWarehouseCredentials"
                                        },
                                        "status": {
                                            "type": "string",
                                            "enum": ["ok"],
                                            "nullable": false
                                        }
                                    },
                                    "required": ["results", "status"],
                                    "type": "object"
                                }
                            }
                        }
                    },
                    "default": {
                        "description": "Error",
                        "content": {
                            "application/json": {
                                "schema": {
                                    "$ref": "#/components/schemas/ApiErrorPayload"
                                }
                            }
                        }
                    }
                },
                "description": "Update user warehouse credentials",
                "tags": ["My Account"],
                "security": [],
                "parameters": [
                    {
                        "in": "path",
                        "name": "uuid",
                        "required": true,
                        "schema": {
                            "type": "string"
                        }
                    }
                ],
                "requestBody": {
                    "required": true,
                    "content": {
                        "application/json": {
                            "schema": {
                                "$ref": "#/components/schemas/UpsertUserWarehouseCredentials"
                            }
                        }
                    }
                }
            },
            "delete": {
                "operationId": "deleteWarehouseCredentials",
                "responses": {
                    "200": {
                        "description": "Ok",
                        "content": {
                            "application/json": {
                                "schema": {
                                    "$ref": "#/components/schemas/ApiSuccessEmpty"
                                }
                            }
                        }
                    },
                    "default": {
                        "description": "Error",
                        "content": {
                            "application/json": {
                                "schema": {
                                    "$ref": "#/components/schemas/ApiErrorPayload"
                                }
                            }
                        }
                    }
                },
                "description": "Delete user warehouse credentials",
                "tags": ["My Account"],
                "security": [],
                "parameters": [
                    {
                        "in": "path",
                        "name": "uuid",
                        "required": true,
                        "schema": {
                            "type": "string"
                        }
                    }
                ]
            }
        },
        "/api/v1/user/login-options": {
            "get": {
                "operationId": "getLoginOptions",
                "responses": {
                    "200": {
                        "description": "Ok",
                        "content": {
                            "application/json": {
                                "schema": {
                                    "$ref": "#/components/schemas/ApiGetLoginOptionsResponse"
                                }
                            }
                        }
                    },
                    "default": {
                        "description": "Error",
                        "content": {
                            "application/json": {
                                "schema": {
                                    "$ref": "#/components/schemas/ApiErrorPayload"
                                }
                            }
                        }
                    }
                },
                "description": "Get login options for email",
                "tags": ["My Account"],
                "security": [],
                "parameters": [
                    {
                        "in": "query",
                        "name": "email",
                        "required": true,
                        "schema": {
                            "type": "string"
                        }
                    }
                ]
            }
        },
        "/api/v1/projects/{projectUuid}/validate": {
            "post": {
                "operationId": "ValidateProject",
                "responses": {
                    "200": {
                        "description": "Success",
                        "content": {
                            "application/json": {
                                "schema": {
                                    "$ref": "#/components/schemas/ApiJobScheduledResponse"
                                }
                            }
                        }
                    },
                    "default": {
                        "description": "Error",
                        "content": {
                            "application/json": {
                                "schema": {
                                    "$ref": "#/components/schemas/ApiErrorPayload"
                                }
                            }
                        }
                    }
                },
                "description": "Validate content inside a project. This will start a validation job and return the job id.\n\nValidation jobs scan all charts and dashboards inside a project to find any broken references\nto metrics or dimensions that aren't available. Results are available after the job is completed.",
                "tags": ["Projects"],
                "security": [],
                "parameters": [
                    {
                        "description": "the projectId for the validation",
                        "in": "path",
                        "name": "projectUuid",
                        "required": true,
                        "schema": {
                            "type": "string"
                        }
                    }
                ],
                "requestBody": {
                    "description": "the compiled explores to validate against an existing project, this is used in the CLI to validate a project without creating a preview",
                    "required": true,
                    "content": {
                        "application/json": {
                            "schema": {
                                "properties": {
                                    "explores": {
                                        "items": {},
                                        "type": "array"
                                    }
                                },
                                "type": "object",
                                "description": "the compiled explores to validate against an existing project, this is used in the CLI to validate a project without creating a preview"
                            }
                        }
                    }
                }
            },
            "get": {
                "operationId": "GetLatestValidationResults",
                "responses": {
                    "200": {
                        "description": "Success",
                        "content": {
                            "application/json": {
                                "schema": {
                                    "$ref": "#/components/schemas/ApiValidateResponse"
                                }
                            }
                        }
                    },
                    "default": {
                        "description": "Error",
                        "content": {
                            "application/json": {
                                "schema": {
                                    "$ref": "#/components/schemas/ApiErrorPayload"
                                }
                            }
                        }
                    }
                },
                "description": "Get validation results for a project. This will return the results of the latest validation job.",
                "tags": ["Projects"],
                "security": [],
                "parameters": [
                    {
                        "description": "the projectId for the validation",
                        "in": "path",
                        "name": "projectUuid",
                        "required": true,
                        "schema": {
                            "type": "string"
                        }
                    },
                    {
                        "description": "boolean to know if this request is made from the settings page, for analytics",
                        "in": "query",
                        "name": "fromSettings",
                        "required": false,
                        "schema": {
                            "type": "boolean"
                        }
                    },
                    {
                        "description": "optional jobId to get results for a specific job, used on CLI",
                        "in": "query",
                        "name": "jobId",
                        "required": false,
                        "schema": {
                            "type": "string"
                        }
                    }
                ]
            }
        },
        "/api/v1/projects/{projectUuid}/validate/{validationId}": {
            "delete": {
                "operationId": "DeleteValidationDismiss",
                "responses": {
                    "200": {
                        "description": "Success",
                        "content": {
                            "application/json": {
                                "schema": {
                                    "$ref": "#/components/schemas/ApiValidationDismissResponse"
                                }
                            }
                        }
                    },
                    "default": {
                        "description": "Error",
                        "content": {
                            "application/json": {
                                "schema": {
                                    "$ref": "#/components/schemas/ApiErrorPayload"
                                }
                            }
                        }
                    }
                },
                "description": "Deletes a single validation error.",
                "tags": ["Projects"],
                "security": [],
                "parameters": [
                    {
                        "in": "path",
                        "name": "projectUuid",
                        "required": true,
                        "schema": {
                            "type": "string"
                        }
                    },
                    {
                        "description": "the projectId for the validation",
                        "in": "path",
                        "name": "validationId",
                        "required": true,
                        "schema": {
                            "format": "double",
                            "type": "number"
                        }
                    }
                ]
            }
        }
    },
    "servers": [
        {
            "url": "/"
        }
    ],
    "tags": [
        {
            "name": "My Account",
            "description": "These routes allow users to manage their own user account."
        },
        {
            "name": "Organizations",
            "description": "Each user is a member of a single organization. These routes allow users to manage their organization. Most actions are only available to admin users."
        },
        {
            "name": "Projects",
            "description": "Projects belong to a single organization. These routes allow users to manage their projects, browse content, and execute queries. Users inside an organization might have access to a project from an organization-level role or they might be granted access to a project directly."
        },
        {
            "name": "Spaces",
            "description": "Spaces allow you to organize charts and dashboards within a project. They also allow granular access to content by allowing you to create private spaces, which are only accessible to the creator and admins."
        },
        {
            "name": "Roles & Permissions",
            "description": "These routes allow users to manage roles and permissions for their organization.",
            "externalDocs": {
                "url": "https://docs.lightdash.com/references/roles"
            }
        }
    ]
}<|MERGE_RESOLUTION|>--- conflicted
+++ resolved
@@ -104,11 +104,7 @@
                                 "$ref": "#/components/schemas/CatalogType.Field"
                             }
                         },
-<<<<<<< HEAD
-                        "required": ["type"],
-=======
                         "required": ["tableName", "type"],
->>>>>>> 6bc69013
                         "type": "object"
                     }
                 ]
@@ -7244,11 +7240,7 @@
     },
     "info": {
         "title": "Lightdash API",
-<<<<<<< HEAD
-        "version": "0.1104.2",
-=======
         "version": "0.1104.3",
->>>>>>> 6bc69013
         "description": "Open API documentation for all public Lightdash API endpoints.  # Authentication Before you get started, you might need to create a Personal Access Token to authenticate via the API. You can create a token by following this guide: https://docs.lightdash.com/references/personal_tokens\n",
         "license": {
             "name": "MIT"
