{
    "components": {
        "examples": {},
        "headers": {},
        "parameters": {},
        "requestBodies": {},
        "responses": {},
        "schemas": {
            "ApiErrorPayload": {
                "properties": {
                    "error": {
                        "properties": {
                            "data": {
                                "description": "Optional data containing details of the error"
                            },
                            "message": {
                                "type": "string",
                                "description": "A friendly message summarising the error"
                            },
                            "name": {
                                "type": "string",
                                "description": "Unique name for the type of error"
                            },
                            "statusCode": {
                                "type": "number",
                                "format": "integer",
                                "description": "HTTP status code"
                            }
                        },
                        "required": ["name", "statusCode"],
                        "type": "object"
                    },
                    "status": {
                        "type": "string",
                        "enum": ["error"],
                        "nullable": false
                    }
                },
                "required": ["error", "status"],
                "type": "object",
                "description": "The Error object is returned from the api any time there is an error.\nThe message contains"
            },
            "ApiCsvUrlResponse": {
                "properties": {
                    "results": {
                        "properties": {
                            "truncated": {
                                "type": "boolean"
                            },
                            "status": {
                                "type": "string"
                            },
                            "url": {
                                "type": "string"
                            }
                        },
                        "required": ["truncated", "status", "url"],
                        "type": "object"
                    },
                    "status": {
                        "type": "string",
                        "enum": ["ok"],
                        "nullable": false
                    }
                },
                "required": ["results", "status"],
                "type": "object"
            },
            "Pick_CreateDbtCloudIntegration.metricsJobId_": {
                "properties": {
                    "metricsJobId": {
                        "type": "string",
                        "description": "Job id for a dbt cloud job containing a compiled dbt project with available dbt metrics"
                    }
                },
                "required": ["metricsJobId"],
                "type": "object",
                "description": "From T, pick a set of properties whose keys are in the union K"
            },
            "DbtCloudIntegration": {
                "$ref": "#/components/schemas/Pick_CreateDbtCloudIntegration.metricsJobId_",
                "description": "Configuration for a Lightdash integration with dbt Cloud"
            },
            "ApiDbtCloudIntegrationSettings": {
                "properties": {
                    "results": {
                        "$ref": "#/components/schemas/DbtCloudIntegration"
                    },
                    "status": {
                        "type": "string",
                        "enum": ["ok"],
                        "nullable": false
                    }
                },
                "required": ["status"],
                "type": "object"
            },
            "ApiDbtCloudSettingsDeleteSuccess": {
                "properties": {
                    "results": {},
                    "status": {
                        "type": "string",
                        "enum": ["ok"],
                        "nullable": false
                    }
                },
                "required": ["status"],
                "type": "object"
            },
            "ApiGdriveAccessTokenResponse": {
                "properties": {
                    "results": {
                        "type": "string"
                    },
                    "status": {
                        "type": "string",
                        "enum": ["ok"],
                        "nullable": false
                    }
                },
                "required": ["results", "status"],
                "type": "object"
            },
            "ApiJobScheduledResponse": {
                "properties": {
                    "results": {
                        "properties": {
                            "jobId": {
                                "type": "string"
                            }
                        },
                        "required": ["jobId"],
                        "type": "object"
                    },
                    "status": {
                        "type": "string",
                        "enum": ["ok"],
                        "nullable": false
                    }
                },
                "required": ["results", "status"],
                "type": "object"
            },
            "FieldId": {
                "type": "string"
            },
            "FilterGroupResponse": {
                "anyOf": [
                    {
                        "properties": {
                            "or": {
                                "items": {},
                                "type": "array"
                            },
                            "id": {
                                "type": "string"
                            }
                        },
                        "required": ["or", "id"],
                        "type": "object"
                    },
                    {
                        "properties": {
                            "and": {
                                "items": {},
                                "type": "array"
                            },
                            "id": {
                                "type": "string"
                            }
                        },
                        "required": ["and", "id"],
                        "type": "object"
                    }
                ]
            },
            "FiltersResponse": {
                "properties": {
                    "metrics": {
                        "$ref": "#/components/schemas/FilterGroupResponse"
                    },
                    "dimensions": {
                        "$ref": "#/components/schemas/FilterGroupResponse"
                    }
                },
                "type": "object"
            },
            "SortField": {
                "properties": {
                    "descending": {
                        "type": "boolean"
                    },
                    "fieldId": {
                        "type": "string"
                    }
                },
                "required": ["descending", "fieldId"],
                "type": "object"
            },
            "TableCalculationFormatType": {
                "enum": ["default", "percent", "currency", "number"],
                "type": "string"
            },
            "NumberSeparator": {
                "enum": [
                    "default",
                    "commaPeriod",
                    "spacePeriod",
                    "periodComma",
                    "noSeparatorPeriod"
                ],
                "type": "string"
            },
            "Compact": {
                "enum": ["thousands", "millions", "billions", "trillions"],
                "type": "string"
            },
            "TableCalculationFormat": {
                "properties": {
                    "suffix": {
                        "type": "string"
                    },
                    "prefix": {
                        "type": "string"
                    },
                    "compact": {
                        "$ref": "#/components/schemas/Compact"
                    },
                    "currency": {
                        "type": "string"
                    },
                    "separator": {
                        "$ref": "#/components/schemas/NumberSeparator"
                    },
                    "round": {
                        "type": "number",
                        "format": "double"
                    },
                    "type": {
                        "$ref": "#/components/schemas/TableCalculationFormatType"
                    }
                },
                "required": ["type"],
                "type": "object"
            },
            "TableCalculation": {
                "properties": {
                    "format": {
                        "$ref": "#/components/schemas/TableCalculationFormat"
                    },
                    "sql": {
                        "type": "string"
                    },
                    "displayName": {
                        "type": "string"
                    },
                    "name": {
                        "type": "string"
                    },
                    "index": {
                        "type": "number",
                        "format": "double"
                    }
                },
                "required": ["sql", "displayName", "name"],
                "type": "object"
            },
            "MetricType": {
                "enum": [
                    "percentile",
                    "average",
                    "count",
                    "count_distinct",
                    "sum",
                    "min",
                    "max",
                    "number",
                    "median",
                    "string",
                    "date",
                    "timestamp",
                    "boolean"
                ],
                "type": "string"
            },
            "CompactOrAlias": {
                "anyOf": [
                    {
                        "$ref": "#/components/schemas/Compact"
                    },
                    {
                        "type": "string",
                        "enum": [
                            "K",
                            "thousand",
                            "M",
                            "million",
                            "B",
                            "billion",
                            "T",
                            "trillion"
                        ]
                    }
                ]
            },
            "Format": {
                "enum": ["km", "mi", "usd", "gbp", "eur", "id", "percent"],
                "type": "string"
            },
            "ConditionalOperator": {
                "enum": [
                    "isNull",
                    "notNull",
                    "equals",
                    "notEquals",
                    "startsWith",
                    "endsWith",
                    "include",
                    "doesNotInclude",
                    "lessThan",
                    "lessThanOrEqual",
                    "greaterThan",
                    "greaterThanOrEqual",
                    "inThePast",
                    "notInThePast",
                    "inTheNext",
                    "inTheCurrent",
                    "inBetween"
                ],
                "type": "string"
            },
            "MetricFilterRule": {
                "properties": {
                    "values": {
                        "items": {},
                        "type": "array"
                    },
                    "operator": {
                        "$ref": "#/components/schemas/ConditionalOperator"
                    },
                    "id": {
                        "type": "string"
                    },
                    "target": {
                        "properties": {
                            "fieldRef": {
                                "type": "string"
                            }
                        },
                        "required": ["fieldRef"],
                        "type": "object"
                    },
                    "settings": {},
                    "disabled": {
                        "type": "boolean"
                    }
                },
                "required": ["operator", "id", "target"],
                "type": "object",
                "additionalProperties": false
            },
            "AdditionalMetric": {
                "properties": {
                    "label": {
                        "type": "string"
                    },
                    "type": {
                        "$ref": "#/components/schemas/MetricType"
                    },
                    "description": {
                        "type": "string"
                    },
                    "sql": {
                        "type": "string"
                    },
                    "hidden": {
                        "type": "boolean"
                    },
                    "round": {
                        "type": "number",
                        "format": "double"
                    },
                    "compact": {
                        "$ref": "#/components/schemas/CompactOrAlias"
                    },
                    "format": {
                        "$ref": "#/components/schemas/Format"
                    },
                    "table": {
                        "type": "string"
                    },
                    "name": {
                        "type": "string"
                    },
                    "index": {
                        "type": "number",
                        "format": "double"
                    },
                    "filters": {
                        "items": {
                            "$ref": "#/components/schemas/MetricFilterRule"
                        },
                        "type": "array"
                    },
                    "baseDimensionName": {
                        "type": "string"
                    },
                    "uuid": {
                        "type": "string",
                        "nullable": true
                    },
                    "percentile": {
                        "type": "number",
                        "format": "double"
                    }
                },
                "required": ["type", "sql", "table", "name"],
                "type": "object",
                "additionalProperties": false
            },
            "BinType": {
                "enum": ["fixed_number", "fixed_width", "custom_range"],
                "type": "string"
            },
            "BinRange": {
                "properties": {
                    "to": {
                        "type": "number",
                        "format": "double"
                    },
                    "from": {
                        "type": "number",
                        "format": "double"
                    }
                },
                "type": "object"
            },
            "CustomDimension": {
                "properties": {
                    "id": {
                        "type": "string"
                    },
                    "name": {
                        "type": "string"
                    },
                    "dimensionId": {
                        "$ref": "#/components/schemas/FieldId"
                    },
                    "table": {
                        "type": "string"
                    },
                    "binType": {
                        "$ref": "#/components/schemas/BinType"
                    },
                    "binNumber": {
                        "type": "number",
                        "format": "double"
                    },
                    "binWidth": {
                        "type": "number",
                        "format": "double"
                    },
                    "customRange": {
                        "items": {
                            "$ref": "#/components/schemas/BinRange"
                        },
                        "type": "array"
                    }
                },
                "required": ["id", "name", "dimensionId", "table", "binType"],
                "type": "object",
                "additionalProperties": false
            },
            "MetricQueryResponse": {
                "properties": {
                    "customDimensions": {
                        "items": {
                            "$ref": "#/components/schemas/CustomDimension"
                        },
                        "type": "array"
                    },
                    "additionalMetrics": {
                        "items": {
                            "$ref": "#/components/schemas/AdditionalMetric"
                        },
                        "type": "array"
                    },
                    "tableCalculations": {
                        "items": {
                            "$ref": "#/components/schemas/TableCalculation"
                        },
                        "type": "array"
                    },
                    "limit": {
                        "type": "number",
                        "format": "double"
                    },
                    "sorts": {
                        "items": {
                            "$ref": "#/components/schemas/SortField"
                        },
                        "type": "array"
                    },
                    "filters": {
                        "$ref": "#/components/schemas/FiltersResponse"
                    },
                    "metrics": {
                        "items": {
                            "$ref": "#/components/schemas/FieldId"
                        },
                        "type": "array"
                    },
                    "dimensions": {
                        "items": {
                            "$ref": "#/components/schemas/FieldId"
                        },
                        "type": "array"
                    }
                },
                "required": [
                    "tableCalculations",
                    "limit",
                    "sorts",
                    "filters",
                    "metrics",
                    "dimensions"
                ],
                "type": "object"
            },
            "UploadMetricGsheet": {
                "properties": {
                    "columnOrder": {
                        "items": {
                            "type": "string"
                        },
                        "type": "array"
                    },
                    "showTableNames": {
                        "type": "boolean"
                    },
                    "metricQuery": {
                        "$ref": "#/components/schemas/MetricQueryResponse"
                    },
                    "exploreId": {
                        "type": "string"
                    },
                    "projectUuid": {
                        "type": "string"
                    }
                },
                "required": [
                    "columnOrder",
                    "showTableNames",
                    "metricQuery",
                    "exploreId",
                    "projectUuid"
                ],
                "type": "object"
            },
            "Group": {
                "properties": {
                    "organizationUuid": {
                        "type": "string",
                        "description": "The UUID of the organization that the group belongs to"
                    },
                    "createdAt": {
                        "type": "string",
                        "format": "date-time",
                        "description": "The time that the group was created"
                    },
                    "name": {
                        "type": "string",
                        "description": "A friendly name for the group"
                    },
                    "uuid": {
                        "type": "string",
                        "description": "The group's UUID"
                    }
                },
                "required": ["organizationUuid", "createdAt", "name", "uuid"],
                "type": "object"
            },
            "ApiGroupResponse": {
                "properties": {
                    "results": {
                        "$ref": "#/components/schemas/Group"
                    },
                    "status": {
                        "type": "string",
                        "enum": ["ok"],
                        "nullable": false
                    }
                },
                "required": ["results", "status"],
                "type": "object"
            },
            "ApiSuccessEmpty": {
                "properties": {
                    "results": {},
                    "status": {
                        "type": "string",
                        "enum": ["ok"],
                        "nullable": false
                    }
                },
                "required": ["status"],
                "type": "object"
            },
            "GroupMember": {
                "properties": {
                    "lastName": {
                        "type": "string",
                        "description": "The user's last name"
                    },
                    "firstName": {
                        "type": "string",
                        "description": "The user's first name"
                    },
                    "email": {
                        "type": "string",
                        "description": "Primary email address for the user"
                    },
                    "userUuid": {
                        "type": "string",
                        "description": "Unique id for the user",
                        "format": "uuid"
                    }
                },
                "required": ["lastName", "firstName", "email", "userUuid"],
                "type": "object",
                "description": "A summary for a Lightdash user within a group"
            },
            "ApiGroupMembersResponse": {
                "properties": {
                    "results": {
                        "items": {
                            "$ref": "#/components/schemas/GroupMember"
                        },
                        "type": "array"
                    },
                    "status": {
                        "type": "string",
                        "enum": ["ok"],
                        "nullable": false
                    }
                },
                "required": ["results", "status"],
                "type": "object"
            },
            "Pick_Group.name_": {
                "properties": {
                    "name": {
                        "type": "string",
                        "description": "A friendly name for the group"
                    }
                },
                "required": ["name"],
                "type": "object",
                "description": "From T, pick a set of properties whose keys are in the union K"
            },
            "UpdateGroup": {
                "$ref": "#/components/schemas/Pick_Group.name_"
            },
            "Organization": {
                "properties": {
                    "defaultProjectUuid": {
                        "type": "string",
                        "description": "The project a user sees when they first log in to the organization"
                    },
                    "needsProject": {
                        "type": "boolean",
                        "description": "The organization needs a project if it doesn't have at least one project."
                    },
                    "chartColors": {
                        "items": {
                            "type": "string"
                        },
                        "type": "array",
                        "description": "The default color palette for all projects in the organization"
                    },
                    "name": {
                        "type": "string",
                        "description": "The name of the organization"
                    },
                    "organizationUuid": {
                        "type": "string",
                        "description": "The unique identifier of the organization",
                        "format": "uuid"
                    }
                },
                "required": ["name", "organizationUuid"],
                "type": "object",
                "description": "Details of a user's Organization"
            },
            "ApiOrganization": {
                "properties": {
                    "results": {
                        "$ref": "#/components/schemas/Organization"
                    },
                    "status": {
                        "type": "string",
                        "enum": ["ok"],
                        "nullable": false
                    }
                },
                "required": ["results", "status"],
                "type": "object"
            },
            "Pick_Organization.name_": {
                "properties": {
                    "name": {
                        "type": "string",
                        "description": "The name of the organization"
                    }
                },
                "required": ["name"],
                "type": "object",
                "description": "From T, pick a set of properties whose keys are in the union K"
            },
            "CreateOrganization": {
                "$ref": "#/components/schemas/Pick_Organization.name_"
            },
            "Partial_Omit_Organization.organizationUuid-or-needsProject__": {
                "properties": {
                    "name": {
                        "type": "string",
                        "description": "The name of the organization"
                    },
                    "chartColors": {
                        "items": {
                            "type": "string"
                        },
                        "type": "array",
                        "description": "The default color palette for all projects in the organization"
                    },
                    "defaultProjectUuid": {
                        "type": "string",
                        "description": "The project a user sees when they first log in to the organization"
                    }
                },
                "type": "object",
                "description": "Make all properties in T optional"
            },
            "UpdateOrganization": {
                "$ref": "#/components/schemas/Partial_Omit_Organization.organizationUuid-or-needsProject__"
            },
            "ProjectType": {
                "enum": ["DEFAULT", "PREVIEW"],
                "type": "string"
            },
            "OrganizationProject": {
                "properties": {
                    "type": {
                        "$ref": "#/components/schemas/ProjectType"
                    },
                    "name": {
                        "type": "string"
                    },
                    "projectUuid": {
                        "type": "string",
                        "description": "The unique identifier of the project",
                        "format": "uuid"
                    }
                },
                "required": ["type", "name", "projectUuid"],
                "type": "object",
                "description": "Summary of a project under an organization"
            },
            "ApiOrganizationProjects": {
                "properties": {
                    "results": {
                        "items": {
                            "$ref": "#/components/schemas/OrganizationProject"
                        },
                        "type": "array"
                    },
                    "status": {
                        "type": "string",
                        "enum": ["ok"],
                        "nullable": false
                    }
                },
                "required": ["results", "status"],
                "type": "object",
                "description": "List of projects in the current organization"
            },
            "OrganizationMemberRole": {
                "enum": [
                    "member",
                    "viewer",
                    "interactive_viewer",
                    "editor",
                    "developer",
                    "admin"
                ],
                "type": "string"
            },
            "OrganizationMemberProfile": {
                "properties": {
                    "isInviteExpired": {
                        "type": "boolean",
                        "description": "Whether the user's invite to the organization has expired"
                    },
                    "isActive": {
                        "type": "boolean",
                        "description": "Whether the user has accepted their invite to the organization"
                    },
                    "role": {
                        "$ref": "#/components/schemas/OrganizationMemberRole",
                        "description": "The role of the user in the organization"
                    },
                    "organizationUuid": {
                        "type": "string",
                        "description": "Unique identifier for the organization the user is a member of"
                    },
                    "email": {
                        "type": "string"
                    },
                    "lastName": {
                        "type": "string"
                    },
                    "firstName": {
                        "type": "string"
                    },
                    "userUuid": {
                        "type": "string",
                        "description": "Unique identifier for the user",
                        "format": "uuid"
                    }
                },
                "required": [
                    "isActive",
                    "role",
                    "organizationUuid",
                    "email",
                    "lastName",
                    "firstName",
                    "userUuid"
                ],
                "type": "object",
                "description": "Profile for a user's membership in an organization"
            },
            "ApiOrganizationMemberProfiles": {
                "properties": {
                    "results": {
                        "items": {
                            "$ref": "#/components/schemas/OrganizationMemberProfile"
                        },
                        "type": "array"
                    },
                    "status": {
                        "type": "string",
                        "enum": ["ok"],
                        "nullable": false
                    }
                },
                "required": ["results", "status"],
                "type": "object"
            },
            "ApiOrganizationMemberProfile": {
                "properties": {
                    "results": {
                        "$ref": "#/components/schemas/OrganizationMemberProfile"
                    },
                    "status": {
                        "type": "string",
                        "enum": ["ok"],
                        "nullable": false
                    }
                },
                "required": ["results", "status"],
                "type": "object"
            },
            "UUID": {
                "type": "string",
                "format": "uuid",
                "description": "Stringified UUIDv4.\nSee [RFC 4112](https://tools.ietf.org/html/rfc4122)",
                "pattern": "[0-9A-Fa-f]{8}-[0-9A-Fa-f]{4}-4[0-9A-Fa-f]{3}-[89ABab][0-9A-Fa-f]{3}-[0-9A-Fa-f]{12}"
            },
            "OrganizationMemberProfileUpdate": {
                "properties": {
                    "role": {
                        "$ref": "#/components/schemas/OrganizationMemberRole"
                    }
                },
                "required": ["role"],
                "type": "object"
            },
            "OrganizationMemberRole.EDITOR": {
                "enum": ["editor"],
                "type": "string"
            },
            "OrganizationMemberRole.INTERACTIVE_VIEWER": {
                "enum": ["interactive_viewer"],
                "type": "string"
            },
            "OrganizationMemberRole.VIEWER": {
                "enum": ["viewer"],
                "type": "string"
            },
            "OrganizationMemberRole.MEMBER": {
                "enum": ["member"],
                "type": "string"
            },
            "AllowedEmailDomainsRole": {
                "anyOf": [
                    {
                        "$ref": "#/components/schemas/OrganizationMemberRole.EDITOR"
                    },
                    {
                        "$ref": "#/components/schemas/OrganizationMemberRole.INTERACTIVE_VIEWER"
                    },
                    {
                        "$ref": "#/components/schemas/OrganizationMemberRole.VIEWER"
                    },
                    {
                        "$ref": "#/components/schemas/OrganizationMemberRole.MEMBER"
                    }
                ]
            },
            "ProjectMemberRole.EDITOR": {
                "enum": ["editor"],
                "type": "string"
            },
            "ProjectMemberRole.INTERACTIVE_VIEWER": {
                "enum": ["interactive_viewer"],
                "type": "string"
            },
            "ProjectMemberRole.VIEWER": {
                "enum": ["viewer"],
                "type": "string"
            },
            "AllowedEmailDomainProjectsRole": {
                "anyOf": [
                    {
                        "$ref": "#/components/schemas/ProjectMemberRole.EDITOR"
                    },
                    {
                        "$ref": "#/components/schemas/ProjectMemberRole.INTERACTIVE_VIEWER"
                    },
                    {
                        "$ref": "#/components/schemas/ProjectMemberRole.VIEWER"
                    }
                ]
            },
            "AllowedEmailDomains": {
                "properties": {
                    "projects": {
                        "items": {
                            "properties": {
                                "role": {
                                    "$ref": "#/components/schemas/AllowedEmailDomainProjectsRole"
                                },
                                "projectUuid": {
                                    "type": "string"
                                }
                            },
                            "required": ["role", "projectUuid"],
                            "type": "object"
                        },
                        "type": "array"
                    },
                    "role": {
                        "$ref": "#/components/schemas/AllowedEmailDomainsRole"
                    },
                    "emailDomains": {
                        "items": {
                            "type": "string"
                        },
                        "type": "array"
                    },
                    "organizationUuid": {
                        "type": "string"
                    }
                },
                "required": [
                    "projects",
                    "role",
                    "emailDomains",
                    "organizationUuid"
                ],
                "type": "object"
            },
            "ApiOrganizationAllowedEmailDomains": {
                "properties": {
                    "results": {
                        "$ref": "#/components/schemas/AllowedEmailDomains"
                    },
                    "status": {
                        "type": "string",
                        "enum": ["ok"],
                        "nullable": false
                    }
                },
                "required": ["results", "status"],
                "type": "object"
            },
            "Pick_AllowedEmailDomains.Exclude_keyofAllowedEmailDomains.organizationUuid__": {
                "properties": {
                    "emailDomains": {
                        "items": {
                            "type": "string"
                        },
                        "type": "array"
                    },
                    "role": {
                        "$ref": "#/components/schemas/AllowedEmailDomainsRole"
                    },
                    "projects": {
                        "items": {
                            "properties": {
                                "role": {
                                    "$ref": "#/components/schemas/AllowedEmailDomainProjectsRole"
                                },
                                "projectUuid": {
                                    "type": "string"
                                }
                            },
                            "required": ["role", "projectUuid"],
                            "type": "object"
                        },
                        "type": "array"
                    }
                },
                "required": ["emailDomains", "role", "projects"],
                "type": "object",
                "description": "From T, pick a set of properties whose keys are in the union K"
            },
            "Omit_AllowedEmailDomains.organizationUuid_": {
                "$ref": "#/components/schemas/Pick_AllowedEmailDomains.Exclude_keyofAllowedEmailDomains.organizationUuid__",
                "description": "Construct a type with the properties of T except for those in type K."
            },
            "UpdateAllowedEmailDomains": {
                "$ref": "#/components/schemas/Omit_AllowedEmailDomains.organizationUuid_"
            },
            "Pick_CreateGroup.name_": {
                "properties": {
                    "name": {
                        "type": "string",
                        "description": "A friendly name for the group"
                    }
                },
                "required": ["name"],
                "type": "object",
                "description": "From T, pick a set of properties whose keys are in the union K"
            },
            "ApiGroupListResponse": {
                "properties": {
                    "results": {
                        "items": {
                            "$ref": "#/components/schemas/Group"
                        },
                        "type": "array"
                    },
                    "status": {
                        "type": "string",
                        "enum": ["ok"],
                        "nullable": false
                    }
                },
                "required": ["results", "status"],
                "type": "object"
            },
            "ResourceViewItemType.DASHBOARD": {
                "enum": ["dashboard"],
                "type": "string"
            },
            "UpdatedByUser": {
                "properties": {
                    "userUuid": {
                        "type": "string"
                    },
                    "firstName": {
                        "type": "string"
                    },
                    "lastName": {
                        "type": "string"
                    }
                },
                "required": ["userUuid", "firstName", "lastName"],
                "type": "object",
                "additionalProperties": false
            },
            "Pick_ValidationResponse.error-or-createdAt-or-validationId_": {
                "properties": {
                    "validationId": {
                        "type": "number",
                        "format": "double"
                    },
                    "createdAt": {
                        "type": "string",
                        "format": "date-time"
                    },
                    "error": {
                        "type": "string"
                    }
                },
                "required": ["validationId", "createdAt", "error"],
                "type": "object",
                "description": "From T, pick a set of properties whose keys are in the union K"
            },
            "ValidationSummary": {
                "$ref": "#/components/schemas/Pick_ValidationResponse.error-or-createdAt-or-validationId_"
            },
            "Pick_DashboardBasicDetails.uuid-or-spaceUuid-or-description-or-name-or-views-or-firstViewedAt-or-pinnedListUuid-or-pinnedListOrder-or-updatedAt-or-updatedByUser-or-validationErrors_": {
                "properties": {
                    "name": {
                        "type": "string"
                    },
                    "uuid": {
                        "type": "string"
                    },
                    "description": {
                        "type": "string"
                    },
                    "updatedAt": {
                        "type": "string",
                        "format": "date-time"
                    },
                    "updatedByUser": {
                        "$ref": "#/components/schemas/UpdatedByUser"
                    },
                    "spaceUuid": {
                        "type": "string"
                    },
                    "views": {
                        "type": "number",
                        "format": "double"
                    },
                    "firstViewedAt": {
                        "anyOf": [
                            {
                                "type": "string",
                                "format": "date-time"
                            },
                            {
                                "type": "string"
                            }
                        ],
                        "nullable": true
                    },
                    "pinnedListUuid": {
                        "type": "string",
                        "nullable": true
                    },
                    "pinnedListOrder": {
                        "type": "number",
                        "format": "double",
                        "nullable": true
                    },
                    "validationErrors": {
                        "items": {
                            "$ref": "#/components/schemas/ValidationSummary"
                        },
                        "type": "array"
                    }
                },
                "required": [
                    "name",
                    "uuid",
                    "updatedAt",
                    "spaceUuid",
                    "views",
                    "firstViewedAt",
                    "pinnedListUuid",
                    "pinnedListOrder"
                ],
                "type": "object",
                "description": "From T, pick a set of properties whose keys are in the union K"
            },
            "ResourceItemCategory": {
                "enum": ["mostPopular", "recentlyUpdated"],
                "type": "string"
            },
            "ResourceViewDashboardItem": {
                "properties": {
                    "category": {
                        "$ref": "#/components/schemas/ResourceItemCategory"
                    },
                    "data": {
                        "$ref": "#/components/schemas/Pick_DashboardBasicDetails.uuid-or-spaceUuid-or-description-or-name-or-views-or-firstViewedAt-or-pinnedListUuid-or-pinnedListOrder-or-updatedAt-or-updatedByUser-or-validationErrors_"
                    },
                    "type": {
                        "$ref": "#/components/schemas/ResourceViewItemType.DASHBOARD"
                    }
                },
                "required": ["data", "type"],
                "type": "object"
            },
            "ResourceViewItemType.CHART": {
                "enum": ["chart"],
                "type": "string"
            },
            "ChartKind": {
                "enum": [
                    "line",
                    "horizontal_bar",
                    "vertical_bar",
                    "scatter",
                    "area",
                    "mixed",
                    "pie",
                    "table",
                    "big_number"
                ],
                "type": "string"
            },
            "Pick_SpaceQuery.uuid-or-name-or-chartType-or-firstViewedAt-or-views-or-pinnedListUuid-or-pinnedListOrder-or-spaceUuid-or-description-or-updatedAt-or-updatedByUser-or-validationErrors_": {
                "properties": {
                    "name": {
                        "type": "string"
                    },
                    "uuid": {
                        "type": "string"
                    },
                    "description": {
                        "type": "string"
                    },
                    "updatedAt": {
                        "type": "string",
                        "format": "date-time"
                    },
                    "updatedByUser": {
                        "$ref": "#/components/schemas/UpdatedByUser"
                    },
                    "spaceUuid": {
                        "type": "string"
                    },
                    "views": {
                        "type": "number",
                        "format": "double"
                    },
                    "firstViewedAt": {
                        "anyOf": [
                            {
                                "type": "string",
                                "format": "date-time"
                            },
                            {
                                "type": "string"
                            }
                        ],
                        "nullable": true
                    },
                    "pinnedListUuid": {
                        "type": "string",
                        "nullable": true
                    },
                    "pinnedListOrder": {
                        "type": "number",
                        "format": "double",
                        "nullable": true
                    },
                    "validationErrors": {
                        "items": {
                            "$ref": "#/components/schemas/ValidationSummary"
                        },
                        "type": "array"
                    },
                    "chartType": {
                        "$ref": "#/components/schemas/ChartKind"
                    }
                },
                "required": [
                    "name",
                    "uuid",
                    "updatedAt",
                    "spaceUuid",
                    "views",
                    "firstViewedAt",
                    "pinnedListUuid",
                    "pinnedListOrder"
                ],
                "type": "object",
                "description": "From T, pick a set of properties whose keys are in the union K"
            },
            "ResourceViewChartItem": {
                "properties": {
                    "category": {
                        "$ref": "#/components/schemas/ResourceItemCategory"
                    },
                    "data": {
                        "$ref": "#/components/schemas/Pick_SpaceQuery.uuid-or-name-or-chartType-or-firstViewedAt-or-views-or-pinnedListUuid-or-pinnedListOrder-or-spaceUuid-or-description-or-updatedAt-or-updatedByUser-or-validationErrors_"
                    },
                    "type": {
                        "$ref": "#/components/schemas/ResourceViewItemType.CHART"
                    }
                },
                "required": ["data", "type"],
                "type": "object"
            },
            "ResourceViewItemType.SPACE": {
                "enum": ["space"],
                "type": "string"
            },
            "Pick_Space.projectUuid-or-uuid-or-name-or-isPrivate-or-pinnedListUuid-or-pinnedListOrder-or-organizationUuid_": {
                "properties": {
                    "name": {
                        "type": "string"
                    },
                    "organizationUuid": {
                        "type": "string"
                    },
                    "uuid": {
                        "type": "string"
                    },
                    "projectUuid": {
                        "type": "string"
                    },
                    "pinnedListUuid": {
                        "type": "string",
                        "nullable": true
                    },
                    "pinnedListOrder": {
                        "type": "number",
                        "format": "double",
                        "nullable": true
                    },
                    "isPrivate": {
                        "type": "boolean"
                    }
                },
                "required": [
                    "name",
                    "organizationUuid",
                    "uuid",
                    "projectUuid",
                    "pinnedListUuid",
                    "pinnedListOrder",
                    "isPrivate"
                ],
                "type": "object",
                "description": "From T, pick a set of properties whose keys are in the union K"
            },
            "ResourceViewSpaceItem": {
                "properties": {
                    "data": {
                        "allOf": [
                            {
                                "$ref": "#/components/schemas/Pick_Space.projectUuid-or-uuid-or-name-or-isPrivate-or-pinnedListUuid-or-pinnedListOrder-or-organizationUuid_"
                            },
                            {
                                "properties": {
                                    "chartCount": {
                                        "type": "number",
                                        "format": "double"
                                    },
                                    "dashboardCount": {
                                        "type": "number",
                                        "format": "double"
                                    },
                                    "accessListLength": {
                                        "type": "number",
                                        "format": "double"
                                    },
                                    "access": {
                                        "items": {
                                            "type": "string"
                                        },
                                        "type": "array"
                                    }
                                },
                                "required": [
                                    "chartCount",
                                    "dashboardCount",
                                    "accessListLength",
                                    "access"
                                ],
                                "type": "object"
                            }
                        ]
                    },
                    "type": {
                        "$ref": "#/components/schemas/ResourceViewItemType.SPACE"
                    }
                },
                "required": ["data", "type"],
                "type": "object"
            },
            "PinnedItems": {
                "items": {
                    "anyOf": [
                        {
                            "$ref": "#/components/schemas/ResourceViewDashboardItem"
                        },
                        {
                            "$ref": "#/components/schemas/ResourceViewChartItem"
                        },
                        {
                            "$ref": "#/components/schemas/ResourceViewSpaceItem"
                        }
                    ]
                },
                "type": "array"
            },
            "ApiPinnedItems": {
                "properties": {
                    "results": {
                        "$ref": "#/components/schemas/PinnedItems"
                    },
                    "status": {
                        "type": "string",
                        "enum": ["ok"],
                        "nullable": false
                    }
                },
                "required": ["results", "status"],
                "type": "object"
            },
            "ResourceViewItemType": {
                "enum": ["chart", "dashboard", "space"],
                "type": "string"
            },
            "Pick_ResourceViewItem-at-data.uuid-or-pinnedListOrder_": {
                "properties": {
                    "uuid": {
                        "type": "string"
                    },
                    "pinnedListOrder": {
                        "type": "number",
                        "format": "double",
                        "nullable": true
                    }
                },
                "required": ["uuid", "pinnedListOrder"],
                "type": "object",
                "description": "From T, pick a set of properties whose keys are in the union K"
            },
            "UpdatePinnedItemOrder": {
                "properties": {
                    "data": {
                        "$ref": "#/components/schemas/Pick_ResourceViewItem-at-data.uuid-or-pinnedListOrder_"
                    },
                    "type": {
                        "$ref": "#/components/schemas/ResourceViewItemType"
                    }
                },
                "required": ["data", "type"],
                "type": "object"
            },
            "DbtProjectType.DBT": {
                "enum": ["dbt"],
                "type": "string"
            },
            "DbtProjectEnvironmentVariable": {
                "properties": {
                    "value": {
                        "type": "string"
                    },
                    "key": {
                        "type": "string"
                    }
                },
                "required": ["value", "key"],
                "type": "object"
            },
            "DbtProjectType": {
                "enum": [
                    "dbt",
                    "dbt_cloud_ide",
                    "github",
                    "gitlab",
                    "bitbucket",
                    "azure_devops",
                    "none"
                ],
                "type": "string"
            },
            "DbtLocalProjectConfig": {
                "properties": {
                    "type": {
                        "$ref": "#/components/schemas/DbtProjectType.DBT"
                    },
                    "target": {
                        "type": "string"
                    },
                    "environment": {
                        "items": {
                            "$ref": "#/components/schemas/DbtProjectEnvironmentVariable"
                        },
                        "type": "array"
                    },
                    "profiles_dir": {
                        "type": "string"
                    },
                    "project_dir": {
                        "type": "string"
                    }
                },
                "required": ["type"],
                "type": "object",
                "additionalProperties": false
            },
            "DbtProjectType.DBT_CLOUD_IDE": {
                "enum": ["dbt_cloud_ide"],
                "type": "string"
            },
            "DbtCloudIDEProjectConfig": {
                "properties": {
                    "type": {
                        "$ref": "#/components/schemas/DbtProjectType.DBT_CLOUD_IDE"
                    },
                    "api_key": {
                        "type": "string"
                    },
                    "account_id": {
                        "anyOf": [
                            {
                                "type": "string"
                            },
                            {
                                "type": "number",
                                "format": "double"
                            }
                        ]
                    },
                    "environment_id": {
                        "anyOf": [
                            {
                                "type": "string"
                            },
                            {
                                "type": "number",
                                "format": "double"
                            }
                        ]
                    },
                    "project_id": {
                        "anyOf": [
                            {
                                "type": "string"
                            },
                            {
                                "type": "number",
                                "format": "double"
                            }
                        ]
                    }
                },
                "required": [
                    "type",
                    "api_key",
                    "account_id",
                    "environment_id",
                    "project_id"
                ],
                "type": "object",
                "additionalProperties": false
            },
            "DbtProjectType.GITHUB": {
                "enum": ["github"],
                "type": "string"
            },
            "DbtGithubProjectConfig": {
                "properties": {
                    "type": {
                        "$ref": "#/components/schemas/DbtProjectType.GITHUB"
                    },
                    "target": {
                        "type": "string"
                    },
                    "environment": {
                        "items": {
                            "$ref": "#/components/schemas/DbtProjectEnvironmentVariable"
                        },
                        "type": "array"
                    },
                    "personal_access_token": {
                        "type": "string"
                    },
                    "repository": {
                        "type": "string"
                    },
                    "branch": {
                        "type": "string"
                    },
                    "project_sub_path": {
                        "type": "string"
                    },
                    "host_domain": {
                        "type": "string"
                    }
                },
                "required": [
                    "type",
                    "personal_access_token",
                    "repository",
                    "branch",
                    "project_sub_path"
                ],
                "type": "object",
                "additionalProperties": false
            },
            "DbtProjectType.BITBUCKET": {
                "enum": ["bitbucket"],
                "type": "string"
            },
            "DbtBitBucketProjectConfig": {
                "properties": {
                    "type": {
                        "$ref": "#/components/schemas/DbtProjectType.BITBUCKET"
                    },
                    "target": {
                        "type": "string"
                    },
                    "environment": {
                        "items": {
                            "$ref": "#/components/schemas/DbtProjectEnvironmentVariable"
                        },
                        "type": "array"
                    },
                    "username": {
                        "type": "string"
                    },
                    "personal_access_token": {
                        "type": "string"
                    },
                    "repository": {
                        "type": "string"
                    },
                    "branch": {
                        "type": "string"
                    },
                    "project_sub_path": {
                        "type": "string"
                    },
                    "host_domain": {
                        "type": "string"
                    }
                },
                "required": [
                    "type",
                    "username",
                    "personal_access_token",
                    "repository",
                    "branch",
                    "project_sub_path"
                ],
                "type": "object",
                "additionalProperties": false
            },
            "DbtProjectType.GITLAB": {
                "enum": ["gitlab"],
                "type": "string"
            },
            "DbtGitlabProjectConfig": {
                "properties": {
                    "type": {
                        "$ref": "#/components/schemas/DbtProjectType.GITLAB"
                    },
                    "target": {
                        "type": "string"
                    },
                    "environment": {
                        "items": {
                            "$ref": "#/components/schemas/DbtProjectEnvironmentVariable"
                        },
                        "type": "array"
                    },
                    "personal_access_token": {
                        "type": "string"
                    },
                    "repository": {
                        "type": "string"
                    },
                    "branch": {
                        "type": "string"
                    },
                    "project_sub_path": {
                        "type": "string"
                    },
                    "host_domain": {
                        "type": "string"
                    }
                },
                "required": [
                    "type",
                    "personal_access_token",
                    "repository",
                    "branch",
                    "project_sub_path"
                ],
                "type": "object",
                "additionalProperties": false
            },
            "DbtProjectType.AZURE_DEVOPS": {
                "enum": ["azure_devops"],
                "type": "string"
            },
            "DbtAzureDevOpsProjectConfig": {
                "properties": {
                    "type": {
                        "$ref": "#/components/schemas/DbtProjectType.AZURE_DEVOPS"
                    },
                    "target": {
                        "type": "string"
                    },
                    "environment": {
                        "items": {
                            "$ref": "#/components/schemas/DbtProjectEnvironmentVariable"
                        },
                        "type": "array"
                    },
                    "personal_access_token": {
                        "type": "string"
                    },
                    "organization": {
                        "type": "string"
                    },
                    "project": {
                        "type": "string"
                    },
                    "repository": {
                        "type": "string"
                    },
                    "branch": {
                        "type": "string"
                    },
                    "project_sub_path": {
                        "type": "string"
                    }
                },
                "required": [
                    "type",
                    "personal_access_token",
                    "organization",
                    "project",
                    "repository",
                    "branch",
                    "project_sub_path"
                ],
                "type": "object",
                "additionalProperties": false
            },
            "DbtProjectType.NONE": {
                "enum": ["none"],
                "type": "string"
            },
            "DbtNoneProjectConfig": {
                "properties": {
                    "type": {
                        "$ref": "#/components/schemas/DbtProjectType.NONE"
                    },
                    "target": {
                        "type": "string"
                    },
                    "environment": {
                        "items": {
                            "$ref": "#/components/schemas/DbtProjectEnvironmentVariable"
                        },
                        "type": "array"
                    },
                    "hideRefreshButton": {
                        "type": "boolean"
                    }
                },
                "required": ["type"],
                "type": "object",
                "additionalProperties": false
            },
            "DbtProjectConfig": {
                "anyOf": [
                    {
                        "$ref": "#/components/schemas/DbtLocalProjectConfig"
                    },
                    {
                        "$ref": "#/components/schemas/DbtCloudIDEProjectConfig"
                    },
                    {
                        "$ref": "#/components/schemas/DbtGithubProjectConfig"
                    },
                    {
                        "$ref": "#/components/schemas/DbtBitBucketProjectConfig"
                    },
                    {
                        "$ref": "#/components/schemas/DbtGitlabProjectConfig"
                    },
                    {
                        "$ref": "#/components/schemas/DbtAzureDevOpsProjectConfig"
                    },
                    {
                        "$ref": "#/components/schemas/DbtNoneProjectConfig"
                    }
                ]
            },
            "WarehouseTypes.SNOWFLAKE": {
                "enum": ["snowflake"],
                "type": "string"
            },
            "WeekDay": {
                "enum": [0, 1, 2, 3, 4, 5, 6],
                "type": "number"
            },
            "Pick_CreateSnowflakeCredentials.Exclude_keyofCreateSnowflakeCredentials.SensitiveCredentialsFieldNames__": {
                "properties": {
                    "role": {
                        "type": "string"
                    },
                    "type": {
                        "$ref": "#/components/schemas/WarehouseTypes.SNOWFLAKE"
                    },
                    "account": {
                        "type": "string"
                    },
                    "database": {
                        "type": "string"
                    },
                    "warehouse": {
                        "type": "string"
                    },
                    "schema": {
                        "type": "string"
                    },
                    "threads": {
                        "type": "number",
                        "format": "double"
                    },
                    "clientSessionKeepAlive": {
                        "type": "boolean"
                    },
                    "queryTag": {
                        "type": "string"
                    },
                    "accessUrl": {
                        "type": "string"
                    },
                    "startOfWeek": {
                        "allOf": [
                            {
                                "$ref": "#/components/schemas/WeekDay"
                            }
                        ],
                        "nullable": true
                    }
                },
                "required": [
                    "type",
                    "account",
                    "database",
                    "warehouse",
                    "schema"
                ],
                "type": "object",
                "description": "From T, pick a set of properties whose keys are in the union K"
            },
            "Omit_CreateSnowflakeCredentials.SensitiveCredentialsFieldNames_": {
                "$ref": "#/components/schemas/Pick_CreateSnowflakeCredentials.Exclude_keyofCreateSnowflakeCredentials.SensitiveCredentialsFieldNames__",
                "description": "Construct a type with the properties of T except for those in type K."
            },
            "SnowflakeCredentials": {
                "$ref": "#/components/schemas/Omit_CreateSnowflakeCredentials.SensitiveCredentialsFieldNames_"
            },
            "WarehouseTypes.REDSHIFT": {
                "enum": ["redshift"],
                "type": "string"
            },
            "Pick_CreateRedshiftCredentials.Exclude_keyofCreateRedshiftCredentials.SensitiveCredentialsFieldNames__": {
                "properties": {
                    "type": {
                        "$ref": "#/components/schemas/WarehouseTypes.REDSHIFT"
                    },
                    "schema": {
                        "type": "string"
                    },
                    "threads": {
                        "type": "number",
                        "format": "double"
                    },
                    "startOfWeek": {
                        "allOf": [
                            {
                                "$ref": "#/components/schemas/WeekDay"
                            }
                        ],
                        "nullable": true
                    },
                    "useSshTunnel": {
                        "type": "boolean"
                    },
                    "sshTunnelHost": {
                        "type": "string"
                    },
                    "sshTunnelPort": {
                        "type": "number",
                        "format": "double"
                    },
                    "sshTunnelUser": {
                        "type": "string"
                    },
                    "sshTunnelPublicKey": {
                        "type": "string"
                    },
                    "host": {
                        "type": "string"
                    },
                    "port": {
                        "type": "number",
                        "format": "double"
                    },
                    "dbname": {
                        "type": "string"
                    },
                    "keepalivesIdle": {
                        "type": "number",
                        "format": "double"
                    },
                    "sslmode": {
                        "type": "string"
                    },
                    "ra3Node": {
                        "type": "boolean"
                    }
                },
                "required": ["type", "schema", "host", "port", "dbname"],
                "type": "object",
                "description": "From T, pick a set of properties whose keys are in the union K"
            },
            "Omit_CreateRedshiftCredentials.SensitiveCredentialsFieldNames_": {
                "$ref": "#/components/schemas/Pick_CreateRedshiftCredentials.Exclude_keyofCreateRedshiftCredentials.SensitiveCredentialsFieldNames__",
                "description": "Construct a type with the properties of T except for those in type K."
            },
            "RedshiftCredentials": {
                "$ref": "#/components/schemas/Omit_CreateRedshiftCredentials.SensitiveCredentialsFieldNames_"
            },
            "WarehouseTypes.POSTGRES": {
                "enum": ["postgres"],
                "type": "string"
            },
            "Pick_CreatePostgresCredentials.Exclude_keyofCreatePostgresCredentials.SensitiveCredentialsFieldNames__": {
                "properties": {
                    "role": {
                        "type": "string"
                    },
                    "type": {
                        "$ref": "#/components/schemas/WarehouseTypes.POSTGRES"
                    },
                    "schema": {
                        "type": "string"
                    },
                    "threads": {
                        "type": "number",
                        "format": "double"
                    },
                    "startOfWeek": {
                        "allOf": [
                            {
                                "$ref": "#/components/schemas/WeekDay"
                            }
                        ],
                        "nullable": true
                    },
                    "useSshTunnel": {
                        "type": "boolean"
                    },
                    "sshTunnelHost": {
                        "type": "string"
                    },
                    "sshTunnelPort": {
                        "type": "number",
                        "format": "double"
                    },
                    "sshTunnelUser": {
                        "type": "string"
                    },
                    "sshTunnelPublicKey": {
                        "type": "string"
                    },
                    "host": {
                        "type": "string"
                    },
                    "port": {
                        "type": "number",
                        "format": "double"
                    },
                    "dbname": {
                        "type": "string"
                    },
                    "keepalivesIdle": {
                        "type": "number",
                        "format": "double"
                    },
                    "sslmode": {
                        "type": "string"
                    },
                    "searchPath": {
                        "type": "string"
                    }
                },
                "required": ["type", "schema", "host", "port", "dbname"],
                "type": "object",
                "description": "From T, pick a set of properties whose keys are in the union K"
            },
            "Omit_CreatePostgresCredentials.SensitiveCredentialsFieldNames_": {
                "$ref": "#/components/schemas/Pick_CreatePostgresCredentials.Exclude_keyofCreatePostgresCredentials.SensitiveCredentialsFieldNames__",
                "description": "Construct a type with the properties of T except for those in type K."
            },
            "PostgresCredentials": {
                "$ref": "#/components/schemas/Omit_CreatePostgresCredentials.SensitiveCredentialsFieldNames_"
            },
            "WarehouseTypes.BIGQUERY": {
                "enum": ["bigquery"],
                "type": "string"
            },
            "Pick_CreateBigqueryCredentials.Exclude_keyofCreateBigqueryCredentials.SensitiveCredentialsFieldNames__": {
                "properties": {
                    "type": {
                        "$ref": "#/components/schemas/WarehouseTypes.BIGQUERY"
                    },
                    "threads": {
                        "type": "number",
                        "format": "double"
                    },
                    "startOfWeek": {
                        "allOf": [
                            {
                                "$ref": "#/components/schemas/WeekDay"
                            }
                        ],
                        "nullable": true
                    },
                    "project": {
                        "type": "string"
                    },
                    "dataset": {
                        "type": "string"
                    },
                    "timeoutSeconds": {
                        "type": "number",
                        "format": "double"
                    },
                    "priority": {
                        "type": "string",
                        "enum": ["interactive", "batch"]
                    },
                    "retries": {
                        "type": "number",
                        "format": "double"
                    },
                    "location": {
                        "type": "string"
                    },
                    "maximumBytesBilled": {
                        "type": "number",
                        "format": "double"
                    }
                },
                "required": ["type", "project", "dataset"],
                "type": "object",
                "description": "From T, pick a set of properties whose keys are in the union K"
            },
            "Omit_CreateBigqueryCredentials.SensitiveCredentialsFieldNames_": {
                "$ref": "#/components/schemas/Pick_CreateBigqueryCredentials.Exclude_keyofCreateBigqueryCredentials.SensitiveCredentialsFieldNames__",
                "description": "Construct a type with the properties of T except for those in type K."
            },
            "BigqueryCredentials": {
                "$ref": "#/components/schemas/Omit_CreateBigqueryCredentials.SensitiveCredentialsFieldNames_"
            },
            "WarehouseTypes.DATABRICKS": {
                "enum": ["databricks"],
                "type": "string"
            },
            "Pick_CreateDatabricksCredentials.Exclude_keyofCreateDatabricksCredentials.SensitiveCredentialsFieldNames__": {
                "properties": {
                    "type": {
                        "$ref": "#/components/schemas/WarehouseTypes.DATABRICKS"
                    },
                    "database": {
                        "type": "string"
                    },
                    "startOfWeek": {
                        "allOf": [
                            {
                                "$ref": "#/components/schemas/WeekDay"
                            }
                        ],
                        "nullable": true
                    },
                    "catalog": {
                        "type": "string"
                    },
                    "serverHostName": {
                        "type": "string"
                    },
                    "httpPath": {
                        "type": "string"
                    }
                },
                "required": ["type", "database", "serverHostName", "httpPath"],
                "type": "object",
                "description": "From T, pick a set of properties whose keys are in the union K"
            },
            "Omit_CreateDatabricksCredentials.SensitiveCredentialsFieldNames_": {
                "$ref": "#/components/schemas/Pick_CreateDatabricksCredentials.Exclude_keyofCreateDatabricksCredentials.SensitiveCredentialsFieldNames__",
                "description": "Construct a type with the properties of T except for those in type K."
            },
            "DatabricksCredentials": {
                "$ref": "#/components/schemas/Omit_CreateDatabricksCredentials.SensitiveCredentialsFieldNames_"
            },
            "WarehouseTypes.TRINO": {
                "enum": ["trino"],
                "type": "string"
            },
            "Pick_CreateTrinoCredentials.Exclude_keyofCreateTrinoCredentials.SensitiveCredentialsFieldNames__": {
                "properties": {
                    "type": {
                        "$ref": "#/components/schemas/WarehouseTypes.TRINO"
                    },
                    "schema": {
                        "type": "string"
                    },
                    "startOfWeek": {
                        "allOf": [
                            {
                                "$ref": "#/components/schemas/WeekDay"
                            }
                        ],
                        "nullable": true
                    },
                    "host": {
                        "type": "string"
                    },
                    "port": {
                        "type": "number",
                        "format": "double"
                    },
                    "dbname": {
                        "type": "string"
                    },
                    "http_scheme": {
                        "type": "string"
                    }
                },
                "required": [
                    "type",
                    "schema",
                    "host",
                    "port",
                    "dbname",
                    "http_scheme"
                ],
                "type": "object",
                "description": "From T, pick a set of properties whose keys are in the union K"
            },
            "Omit_CreateTrinoCredentials.SensitiveCredentialsFieldNames_": {
                "$ref": "#/components/schemas/Pick_CreateTrinoCredentials.Exclude_keyofCreateTrinoCredentials.SensitiveCredentialsFieldNames__",
                "description": "Construct a type with the properties of T except for those in type K."
            },
            "TrinoCredentials": {
                "$ref": "#/components/schemas/Omit_CreateTrinoCredentials.SensitiveCredentialsFieldNames_"
            },
            "WarehouseCredentials": {
                "anyOf": [
                    {
                        "$ref": "#/components/schemas/SnowflakeCredentials"
                    },
                    {
                        "$ref": "#/components/schemas/RedshiftCredentials"
                    },
                    {
                        "$ref": "#/components/schemas/PostgresCredentials"
                    },
                    {
                        "$ref": "#/components/schemas/BigqueryCredentials"
                    },
                    {
                        "$ref": "#/components/schemas/DatabricksCredentials"
                    },
                    {
                        "$ref": "#/components/schemas/TrinoCredentials"
                    }
                ]
            },
            "SupportedDbtVersions": {
                "enum": ["v1.4", "v1.5", "v1.6"],
                "type": "string"
            },
            "Project": {
                "properties": {
                    "dbtVersion": {
                        "$ref": "#/components/schemas/SupportedDbtVersions"
                    },
                    "copiedFromProjectUuid": {
                        "type": "string"
                    },
                    "pinnedListUuid": {
                        "type": "string"
                    },
                    "warehouseConnection": {
                        "$ref": "#/components/schemas/WarehouseCredentials"
                    },
                    "dbtConnection": {
                        "$ref": "#/components/schemas/DbtProjectConfig"
                    },
                    "type": {
                        "$ref": "#/components/schemas/ProjectType"
                    },
                    "name": {
                        "type": "string"
                    },
                    "projectUuid": {
                        "type": "string"
                    },
                    "organizationUuid": {
                        "type": "string"
                    }
                },
                "required": [
                    "dbtVersion",
                    "dbtConnection",
                    "type",
                    "name",
                    "projectUuid",
                    "organizationUuid"
                ],
                "type": "object"
            },
            "ApiProjectResponse": {
                "properties": {
                    "results": {
                        "$ref": "#/components/schemas/Project"
                    },
                    "status": {
                        "type": "string",
                        "enum": ["ok"],
                        "nullable": false
                    }
                },
                "required": ["results", "status"],
                "type": "object"
            },
            "Pick_SavedChart.uuid-or-name-or-description-or-spaceName-or-spaceUuid-or-projectUuid-or-organizationUuid-or-pinnedListUuid-or-dashboardUuid-or-dashboardName_": {
                "properties": {
                    "name": {
                        "type": "string"
                    },
                    "organizationUuid": {
                        "type": "string"
                    },
                    "uuid": {
                        "type": "string"
                    },
                    "description": {
                        "type": "string"
                    },
                    "projectUuid": {
                        "type": "string"
                    },
                    "spaceUuid": {
                        "type": "string"
                    },
                    "pinnedListUuid": {
                        "type": "string",
                        "nullable": true
                    },
                    "spaceName": {
                        "type": "string"
                    },
                    "dashboardUuid": {
                        "type": "string",
                        "nullable": true
                    },
                    "dashboardName": {
                        "type": "string",
                        "nullable": true
                    }
                },
                "required": [
                    "name",
                    "organizationUuid",
                    "uuid",
                    "projectUuid",
                    "spaceUuid",
                    "pinnedListUuid",
                    "spaceName",
                    "dashboardUuid",
                    "dashboardName"
                ],
                "type": "object",
                "description": "From T, pick a set of properties whose keys are in the union K"
            },
            "ChartType": {
                "enum": ["cartesian", "table", "big_number", "pie"],
                "type": "string"
            },
            "ChartSummary": {
                "allOf": [
                    {
                        "$ref": "#/components/schemas/Pick_SavedChart.uuid-or-name-or-description-or-spaceName-or-spaceUuid-or-projectUuid-or-organizationUuid-or-pinnedListUuid-or-dashboardUuid-or-dashboardName_"
                    },
                    {
                        "properties": {
                            "chartType": {
                                "$ref": "#/components/schemas/ChartType"
                            }
                        },
                        "type": "object"
                    }
                ]
            },
            "ApiChartSummaryListResponse": {
                "properties": {
                    "results": {
                        "items": {
                            "$ref": "#/components/schemas/ChartSummary"
                        },
                        "type": "array"
                    },
                    "status": {
                        "type": "string",
                        "enum": ["ok"],
                        "nullable": false
                    }
                },
                "required": ["results", "status"],
                "type": "object"
            },
            "Pick_Space.organizationUuid-or-projectUuid-or-uuid-or-name-or-isPrivate-or-pinnedListUuid-or-pinnedListOrder_": {
                "properties": {
                    "name": {
                        "type": "string"
                    },
                    "organizationUuid": {
                        "type": "string"
                    },
                    "uuid": {
                        "type": "string"
                    },
                    "projectUuid": {
                        "type": "string"
                    },
                    "pinnedListUuid": {
                        "type": "string",
                        "nullable": true
                    },
                    "pinnedListOrder": {
                        "type": "number",
                        "format": "double",
                        "nullable": true
                    },
                    "isPrivate": {
                        "type": "boolean"
                    }
                },
                "required": [
                    "name",
                    "organizationUuid",
                    "uuid",
                    "projectUuid",
                    "pinnedListUuid",
                    "pinnedListOrder",
                    "isPrivate"
                ],
                "type": "object",
                "description": "From T, pick a set of properties whose keys are in the union K"
            },
            "SpaceSummary": {
                "allOf": [
                    {
                        "$ref": "#/components/schemas/Pick_Space.organizationUuid-or-projectUuid-or-uuid-or-name-or-isPrivate-or-pinnedListUuid-or-pinnedListOrder_"
                    },
                    {
                        "properties": {
                            "dashboardCount": {
                                "type": "number",
                                "format": "double"
                            },
                            "chartCount": {
                                "type": "number",
                                "format": "double"
                            },
                            "access": {
                                "items": {
                                    "type": "string"
                                },
                                "type": "array"
                            }
                        },
                        "required": ["dashboardCount", "chartCount", "access"],
                        "type": "object"
                    }
                ]
            },
            "ApiSpaceSummaryListResponse": {
                "properties": {
                    "results": {
                        "items": {
                            "$ref": "#/components/schemas/SpaceSummary"
                        },
                        "type": "array"
                    },
                    "status": {
                        "type": "string",
                        "enum": ["ok"],
                        "nullable": false
                    }
                },
                "required": ["results", "status"],
                "type": "object"
            },
            "ProjectMemberRole": {
                "enum": [
                    "viewer",
                    "interactive_viewer",
                    "editor",
                    "developer",
                    "admin"
                ],
                "type": "string"
            },
            "ProjectMemberProfile": {
                "properties": {
                    "lastName": {
                        "type": "string"
                    },
                    "firstName": {
                        "type": "string"
                    },
                    "email": {
                        "type": "string"
                    },
                    "role": {
                        "$ref": "#/components/schemas/ProjectMemberRole"
                    },
                    "projectUuid": {
                        "type": "string"
                    },
                    "userUuid": {
                        "type": "string"
                    }
                },
                "required": [
                    "lastName",
                    "firstName",
                    "email",
                    "role",
                    "projectUuid",
                    "userUuid"
                ],
                "type": "object"
            },
            "ApiProjectAccessListResponse": {
                "properties": {
                    "results": {
                        "items": {
                            "$ref": "#/components/schemas/ProjectMemberProfile"
                        },
                        "type": "array"
                    },
                    "status": {
                        "type": "string",
                        "enum": ["ok"],
                        "nullable": false
                    }
                },
                "required": ["results", "status"],
                "type": "object"
            },
            "ApiGetProjectMemberResponse": {
                "properties": {
                    "results": {
                        "$ref": "#/components/schemas/ProjectMemberProfile"
                    },
                    "status": {
                        "type": "string",
                        "enum": ["ok"],
                        "nullable": false
                    }
                },
                "required": ["results", "status"],
                "type": "object"
            },
            "CreateProjectMember": {
                "properties": {
                    "sendEmail": {
                        "type": "boolean"
                    },
                    "role": {
                        "$ref": "#/components/schemas/ProjectMemberRole"
                    },
                    "email": {
                        "type": "string"
                    }
                },
                "required": ["sendEmail", "role", "email"],
                "type": "object"
            },
            "UpdateProjectMember": {
                "properties": {
                    "role": {
                        "$ref": "#/components/schemas/ProjectMemberRole"
                    }
                },
                "required": ["role"],
                "type": "object"
            },
            "Record_string._type-DimensionType--__": {
                "properties": {},
                "type": "object",
                "description": "Construct a type with a set of properties K of type T"
            },
            "Record_string.unknown_": {
                "properties": {},
                "type": "object",
                "description": "Construct a type with a set of properties K of type T"
            },
            "ApiSqlQueryResults": {
                "properties": {
                    "rows": {
                        "items": {
                            "$ref": "#/components/schemas/Record_string.unknown_"
                        },
                        "type": "array"
                    },
                    "fields": {
                        "$ref": "#/components/schemas/Record_string._type-DimensionType--__"
                    }
                },
                "required": ["rows", "fields"],
                "type": "object"
            },
            "CacheMetadata": {
                "properties": {
                    "cacheHit": {
                        "type": "boolean"
                    },
                    "cacheUpdatedTime": {
                        "type": "string",
                        "format": "date-time"
                    }
                },
                "required": ["cacheHit"],
                "type": "object"
            },
            "ApiRunQueryResponse": {
                "properties": {
                    "results": {
                        "properties": {
                            "rows": {
                                "items": {},
                                "type": "array"
                            },
                            "cacheMetadata": {
                                "$ref": "#/components/schemas/CacheMetadata"
                            },
                            "metricQuery": {
                                "$ref": "#/components/schemas/MetricQueryResponse"
                            }
                        },
                        "required": ["rows", "cacheMetadata", "metricQuery"],
                        "type": "object"
                    },
                    "status": {
                        "type": "string",
                        "enum": ["ok"],
                        "nullable": false
                    }
                },
                "required": ["results", "status"],
                "type": "object"
            },
            "RunQueryRequest": {
                "properties": {
                    "customDimensions": {
                        "items": {
                            "$ref": "#/components/schemas/CustomDimension"
                        },
                        "type": "array"
                    },
                    "csvLimit": {
                        "type": "number",
                        "format": "double"
                    },
                    "additionalMetrics": {
                        "items": {
                            "$ref": "#/components/schemas/AdditionalMetric"
                        },
                        "type": "array"
                    },
                    "tableCalculations": {
                        "items": {
                            "$ref": "#/components/schemas/TableCalculation"
                        },
                        "type": "array"
                    },
                    "limit": {
                        "type": "number",
                        "format": "double"
                    },
                    "sorts": {
                        "items": {
                            "$ref": "#/components/schemas/SortField"
                        },
                        "type": "array"
                    },
                    "filters": {
                        "properties": {
                            "metrics": {},
                            "dimensions": {}
                        },
                        "type": "object"
                    },
                    "metrics": {
                        "items": {
                            "$ref": "#/components/schemas/FieldId"
                        },
                        "type": "array"
                    },
                    "dimensions": {
                        "items": {
                            "$ref": "#/components/schemas/FieldId"
                        },
                        "type": "array"
                    }
                },
                "required": [
                    "tableCalculations",
                    "limit",
                    "sorts",
                    "filters",
                    "metrics",
                    "dimensions"
                ],
                "type": "object"
            },
            "Pick_LightdashUser.userUuid-or-firstName-or-lastName_": {
                "properties": {
                    "userUuid": {
                        "type": "string"
                    },
                    "firstName": {
                        "type": "string"
                    },
                    "lastName": {
                        "type": "string"
                    }
                },
                "required": ["userUuid", "firstName", "lastName"],
                "type": "object",
                "description": "From T, pick a set of properties whose keys are in the union K"
            },
            "Pick_ChartVersion.chartUuid-or-versionUuid-or-createdAt-or-createdBy_": {
                "properties": {
                    "createdAt": {
                        "type": "string",
                        "format": "date-time"
                    },
                    "chartUuid": {
                        "type": "string"
                    },
                    "versionUuid": {
                        "type": "string"
                    },
                    "createdBy": {
                        "allOf": [
                            {
                                "$ref": "#/components/schemas/Pick_LightdashUser.userUuid-or-firstName-or-lastName_"
                            }
                        ],
                        "nullable": true
                    }
                },
                "required": [
                    "createdAt",
                    "chartUuid",
                    "versionUuid",
                    "createdBy"
                ],
                "type": "object",
                "description": "From T, pick a set of properties whose keys are in the union K"
            },
            "ChartVersionSummary": {
                "$ref": "#/components/schemas/Pick_ChartVersion.chartUuid-or-versionUuid-or-createdAt-or-createdBy_"
            },
            "ChartHistory": {
                "properties": {
                    "history": {
                        "items": {
                            "$ref": "#/components/schemas/ChartVersionSummary"
                        },
                        "type": "array"
                    }
                },
                "required": ["history"],
                "type": "object"
            },
            "ApiGetChartHistoryResponse": {
                "properties": {
                    "results": {
                        "$ref": "#/components/schemas/ChartHistory"
                    },
                    "status": {
                        "type": "string",
                        "enum": ["ok"],
                        "nullable": false
                    }
                },
                "required": ["results", "status"],
                "type": "object"
            },
            "FilterGroup": {
                "anyOf": [
                    {
                        "$ref": "#/components/schemas/OrFilterGroup"
                    },
                    {
                        "$ref": "#/components/schemas/AndFilterGroup"
                    }
                ]
            },
            "FieldTarget": {
                "properties": {
                    "fieldId": {
                        "type": "string"
                    }
                },
                "required": ["fieldId"],
                "type": "object"
            },
            "FilterRule": {
                "properties": {
                    "values": {
                        "items": {},
                        "type": "array"
                    },
                    "operator": {
                        "$ref": "#/components/schemas/ConditionalOperator"
                    },
                    "id": {
                        "type": "string"
                    },
                    "target": {
                        "$ref": "#/components/schemas/FieldTarget"
                    },
                    "settings": {},
                    "disabled": {
                        "type": "boolean"
                    }
                },
                "required": ["operator", "id", "target"],
                "type": "object",
                "additionalProperties": false
            },
            "FilterGroupItem": {
                "anyOf": [
                    {
                        "$ref": "#/components/schemas/FilterGroup"
                    },
                    {
                        "$ref": "#/components/schemas/FilterRule"
                    }
                ]
            },
            "OrFilterGroup": {
                "properties": {
                    "or": {
                        "items": {
                            "$ref": "#/components/schemas/FilterGroupItem"
                        },
                        "type": "array"
                    },
                    "id": {
                        "type": "string"
                    }
                },
                "required": ["or", "id"],
                "type": "object"
            },
            "AndFilterGroup": {
                "properties": {
                    "and": {
                        "items": {
                            "$ref": "#/components/schemas/FilterGroupItem"
                        },
                        "type": "array"
                    },
                    "id": {
                        "type": "string"
                    }
                },
                "required": ["and", "id"],
                "type": "object"
            },
            "Filters": {
                "properties": {
                    "metrics": {
                        "$ref": "#/components/schemas/FilterGroup"
                    },
                    "dimensions": {
                        "$ref": "#/components/schemas/FilterGroup"
                    }
                },
                "type": "object"
            },
            "MetricQuery": {
                "properties": {
                    "customDimensions": {
                        "items": {
                            "$ref": "#/components/schemas/CustomDimension"
                        },
                        "type": "array"
                    },
                    "additionalMetrics": {
                        "items": {
                            "$ref": "#/components/schemas/AdditionalMetric"
                        },
                        "type": "array"
                    },
                    "tableCalculations": {
                        "items": {
                            "$ref": "#/components/schemas/TableCalculation"
                        },
                        "type": "array"
                    },
                    "limit": {
                        "type": "number",
                        "format": "double"
                    },
                    "sorts": {
                        "items": {
                            "$ref": "#/components/schemas/SortField"
                        },
                        "type": "array"
                    },
                    "filters": {
                        "$ref": "#/components/schemas/Filters"
                    },
                    "metrics": {
                        "items": {
                            "$ref": "#/components/schemas/FieldId"
                        },
                        "type": "array"
                    },
                    "dimensions": {
                        "items": {
                            "$ref": "#/components/schemas/FieldId"
                        },
                        "type": "array"
                    }
                },
                "required": [
                    "tableCalculations",
                    "limit",
                    "sorts",
                    "filters",
                    "metrics",
                    "dimensions"
                ],
                "type": "object"
            },
            "ChartType.PIE": {
                "enum": ["pie"],
                "type": "string"
            },
            "PieChartValueLabel": {
                "type": "string",
                "enum": ["hidden", "inside", "outside"],
                "nullable": false
            },
            "Record_string.string_": {
                "properties": {},
                "type": "object",
                "description": "Construct a type with a set of properties K of type T"
            },
            "Record_string.Partial_PieChartValueOptions__": {
                "properties": {},
                "type": "object",
                "description": "Construct a type with a set of properties K of type T"
            },
            "PieChartLegendPosition": {
                "type": "string",
                "enum": ["horizontal", "vertical"],
                "nullable": false
            },
            "PieChart": {
                "properties": {
                    "legendPosition": {
                        "$ref": "#/components/schemas/PieChartLegendPosition"
                    },
                    "showLegend": {
                        "type": "boolean"
                    },
                    "groupSortOverrides": {
                        "items": {
                            "type": "string"
                        },
                        "type": "array"
                    },
                    "groupValueOptionOverrides": {
                        "$ref": "#/components/schemas/Record_string.Partial_PieChartValueOptions__"
                    },
                    "groupColorOverrides": {
                        "$ref": "#/components/schemas/Record_string.string_"
                    },
                    "groupLabelOverrides": {
                        "$ref": "#/components/schemas/Record_string.string_"
                    },
                    "showPercentage": {
                        "type": "boolean"
                    },
                    "showValue": {
                        "type": "boolean"
                    },
                    "valueLabel": {
                        "$ref": "#/components/schemas/PieChartValueLabel"
                    },
                    "isDonut": {
                        "type": "boolean"
                    },
                    "metricId": {
                        "type": "string"
                    },
                    "groupFieldIds": {
                        "items": {
                            "type": "string"
                        },
                        "type": "array"
                    }
                },
                "type": "object"
            },
            "PieChartConfig": {
                "properties": {
                    "config": {
                        "$ref": "#/components/schemas/PieChart"
                    },
                    "type": {
                        "$ref": "#/components/schemas/ChartType.PIE"
                    }
                },
                "required": ["type"],
                "type": "object"
            },
            "ChartType.BIG_NUMBER": {
                "enum": ["big_number"],
                "type": "string"
            },
            "ComparisonFormatTypes": {
                "enum": ["raw", "percentage"],
                "type": "string"
            },
            "BigNumber": {
                "properties": {
                    "comparisonLabel": {
                        "type": "string"
                    },
                    "flipColors": {
                        "type": "boolean"
                    },
                    "comparisonFormat": {
                        "$ref": "#/components/schemas/ComparisonFormatTypes"
                    },
                    "showComparison": {
                        "type": "boolean"
                    },
                    "showBigNumberLabel": {
                        "type": "boolean"
                    },
                    "selectedField": {
                        "type": "string"
                    },
                    "style": {
                        "$ref": "#/components/schemas/CompactOrAlias"
                    },
                    "label": {
                        "type": "string"
                    }
                },
                "type": "object"
            },
            "BigNumberConfig": {
                "properties": {
                    "config": {
                        "$ref": "#/components/schemas/BigNumber"
                    },
                    "type": {
                        "$ref": "#/components/schemas/ChartType.BIG_NUMBER"
                    }
                },
                "required": ["type"],
                "type": "object"
            },
            "ChartType.TABLE": {
                "enum": ["table"],
                "type": "string"
            },
            "Record_string.ColumnProperties_": {
                "properties": {},
                "type": "object",
                "description": "Construct a type with a set of properties K of type T"
            },
            "ConditionalRule_ConditionalOperator.number_": {
                "properties": {
                    "values": {
                        "items": {
                            "type": "number",
                            "format": "double"
                        },
                        "type": "array"
                    },
                    "operator": {
                        "$ref": "#/components/schemas/ConditionalOperator"
                    },
                    "id": {
                        "type": "string"
                    }
                },
                "required": ["operator", "id"],
                "type": "object"
            },
            "ConditionalFormattingWithConditionalOperator": {
                "allOf": [
                    {
                        "$ref": "#/components/schemas/ConditionalRule_ConditionalOperator.number_"
                    },
                    {
                        "properties": {
                            "values": {
                                "items": {
                                    "type": "number",
                                    "format": "double"
                                },
                                "type": "array"
                            }
                        },
                        "required": ["values"],
                        "type": "object"
                    }
                ]
            },
            "ConditionalFormattingConfigWithSingleColor": {
                "properties": {
                    "rules": {
                        "items": {
                            "$ref": "#/components/schemas/ConditionalFormattingWithConditionalOperator"
                        },
                        "type": "array"
                    },
                    "color": {
                        "type": "string"
                    },
                    "target": {
                        "allOf": [
                            {
                                "$ref": "#/components/schemas/FieldTarget"
                            }
                        ],
                        "nullable": true
                    }
                },
                "required": ["rules", "color", "target"],
                "type": "object"
            },
            "ConditionalFormattingWithRange": {
                "properties": {
                    "max": {
                        "type": "number",
                        "format": "double"
                    },
                    "min": {
                        "type": "number",
                        "format": "double"
                    }
                },
                "required": ["max", "min"],
                "type": "object"
            },
            "ConditionalFormattingConfigWithColorRange": {
                "properties": {
                    "rule": {
                        "$ref": "#/components/schemas/ConditionalFormattingWithRange"
                    },
                    "color": {
                        "properties": {
                            "steps": {
                                "type": "number",
                                "enum": [5],
                                "nullable": false
                            },
                            "end": {
                                "type": "string"
                            },
                            "start": {
                                "type": "string"
                            }
                        },
                        "required": ["steps", "end", "start"],
                        "type": "object"
                    },
                    "target": {
                        "allOf": [
                            {
                                "$ref": "#/components/schemas/FieldTarget"
                            }
                        ],
                        "nullable": true
                    }
                },
                "required": ["rule", "color", "target"],
                "type": "object"
            },
            "ConditionalFormattingConfig": {
                "anyOf": [
                    {
                        "$ref": "#/components/schemas/ConditionalFormattingConfigWithSingleColor"
                    },
                    {
                        "$ref": "#/components/schemas/ConditionalFormattingConfigWithColorRange"
                    }
                ]
            },
            "TableChart": {
                "properties": {
                    "metricsAsRows": {
                        "type": "boolean"
                    },
                    "conditionalFormattings": {
                        "items": {
                            "$ref": "#/components/schemas/ConditionalFormattingConfig"
                        },
                        "type": "array"
                    },
                    "columns": {
                        "$ref": "#/components/schemas/Record_string.ColumnProperties_"
                    },
                    "showResultsTotal": {
                        "type": "boolean"
                    },
                    "hideRowNumbers": {
                        "type": "boolean"
                    },
                    "showTableNames": {
                        "type": "boolean"
                    },
                    "showRowCalculation": {
                        "type": "boolean"
                    },
                    "showColumnCalculation": {
                        "type": "boolean"
                    }
                },
                "type": "object"
            },
            "TableChartConfig": {
                "properties": {
                    "config": {
                        "$ref": "#/components/schemas/TableChart"
                    },
                    "type": {
                        "$ref": "#/components/schemas/ChartType.TABLE"
                    }
                },
                "required": ["type"],
                "type": "object"
            },
            "ChartType.CARTESIAN": {
                "enum": ["cartesian"],
                "type": "string"
            },
            "Partial_CompleteCartesianChartLayout_": {
                "properties": {
                    "xField": {
                        "type": "string"
                    },
                    "yField": {
                        "items": {
                            "type": "string"
                        },
                        "type": "array"
                    },
                    "flipAxes": {
                        "type": "boolean"
                    },
                    "showGridX": {
                        "type": "boolean"
                    },
                    "showGridY": {
                        "type": "boolean"
                    }
                },
                "type": "object",
                "description": "Make all properties in T optional"
            },
            "CartesianChartLayout": {
                "$ref": "#/components/schemas/Partial_CompleteCartesianChartLayout_"
            },
            "EchartsLegend": {
                "properties": {
                    "icon": {
                        "type": "string",
                        "enum": [
                            "circle",
                            "rect",
                            "roundRect",
                            "triangle",
                            "diamond",
                            "pin",
                            "arrow",
                            "none"
                        ]
                    },
                    "align": {
                        "type": "string",
                        "enum": ["auto", "left", "right"]
                    },
                    "height": {
                        "type": "string"
                    },
                    "width": {
                        "type": "string"
                    },
                    "left": {
                        "type": "string"
                    },
                    "bottom": {
                        "type": "string"
                    },
                    "right": {
                        "type": "string"
                    },
                    "top": {
                        "type": "string"
                    },
                    "orient": {
                        "type": "string",
                        "enum": ["horizontal", "vertical"]
                    },
                    "type": {
                        "type": "string",
                        "enum": ["plain", "scroll"]
                    },
                    "show": {
                        "type": "boolean"
                    }
                },
                "type": "object"
            },
            "EchartsGrid": {
                "properties": {
                    "height": {
                        "type": "string"
                    },
                    "width": {
                        "type": "string"
                    },
                    "left": {
                        "type": "string"
                    },
                    "bottom": {
                        "type": "string"
                    },
                    "right": {
                        "type": "string"
                    },
                    "top": {
                        "type": "string"
                    },
                    "containLabel": {
                        "type": "boolean"
                    }
                },
                "type": "object"
            },
            "PivotValue": {
                "properties": {
                    "value": {},
                    "field": {
                        "type": "string"
                    }
                },
                "required": ["value", "field"],
                "type": "object"
            },
            "PivotReference": {
                "properties": {
                    "pivotValues": {
                        "items": {
                            "$ref": "#/components/schemas/PivotValue"
                        },
                        "type": "array"
                    },
                    "field": {
                        "type": "string"
                    }
                },
                "required": ["field"],
                "type": "object"
            },
            "CartesianSeriesType": {
                "enum": ["line", "bar", "scatter", "area"],
                "type": "string"
            },
            "MarkLineData": {
                "properties": {
                    "label": {
                        "properties": {
                            "formatter": {
                                "type": "string"
                            }
                        },
                        "type": "object"
                    },
                    "lineStyle": {
                        "properties": {
                            "color": {
                                "type": "string"
                            }
                        },
                        "required": ["color"],
                        "type": "object"
                    },
                    "value": {
                        "type": "string"
                    },
                    "name": {
                        "type": "string"
                    },
                    "xAxis": {
                        "type": "string"
                    },
                    "yAxis": {
                        "type": "string"
                    }
                },
                "required": ["value", "name"],
                "type": "object"
            },
            "MarkLine": {
                "properties": {
                    "label": {
                        "properties": {
                            "formatter": {
                                "type": "string"
                            }
                        },
                        "type": "object"
                    },
                    "lineStyle": {
                        "properties": {
                            "type": {
                                "type": "string"
                            },
                            "width": {
                                "type": "number",
                                "format": "double"
                            },
                            "color": {
                                "type": "string"
                            }
                        },
                        "required": ["type", "width", "color"],
                        "type": "object"
                    },
                    "symbol": {
                        "type": "string"
                    },
                    "data": {
                        "items": {
                            "$ref": "#/components/schemas/MarkLineData"
                        },
                        "type": "array"
                    }
                },
                "required": ["data"],
                "type": "object"
            },
            "Series": {
                "properties": {
                    "markLine": {
                        "$ref": "#/components/schemas/MarkLine"
                    },
                    "smooth": {
                        "type": "boolean"
                    },
                    "showSymbol": {
                        "type": "boolean"
                    },
                    "areaStyle": {
                        "properties": {},
                        "type": "object"
                    },
                    "hidden": {
                        "type": "boolean"
                    },
                    "label": {
                        "properties": {
                            "position": {
                                "type": "string",
                                "enum": [
                                    "left",
                                    "top",
                                    "right",
                                    "bottom",
                                    "inside"
                                ]
                            },
                            "show": {
                                "type": "boolean"
                            }
                        },
                        "type": "object"
                    },
                    "yAxisIndex": {
                        "type": "number",
                        "format": "double"
                    },
                    "color": {
                        "type": "string"
                    },
                    "name": {
                        "type": "string"
                    },
                    "stackLabel": {
                        "properties": {
                            "show": {
                                "type": "boolean"
                            }
                        },
                        "type": "object"
                    },
                    "stack": {
                        "type": "string"
                    },
                    "type": {
                        "$ref": "#/components/schemas/CartesianSeriesType"
                    },
                    "encode": {
                        "properties": {
                            "y": {
                                "type": "string"
                            },
                            "x": {
                                "type": "string"
                            },
                            "yRef": {
                                "$ref": "#/components/schemas/PivotReference"
                            },
                            "xRef": {
                                "$ref": "#/components/schemas/PivotReference"
                            }
                        },
                        "required": ["yRef", "xRef"],
                        "type": "object"
                    }
                },
                "required": ["type", "encode"],
                "type": "object"
            },
            "Axis": {
                "properties": {
                    "inverse": {
                        "type": "boolean"
                    },
                    "max": {
                        "type": "string"
                    },
                    "min": {
                        "type": "string"
                    },
                    "name": {
                        "type": "string"
                    }
                },
                "type": "object"
            },
            "Partial_CompleteEChartsConfig_": {
                "properties": {
                    "legend": {
                        "$ref": "#/components/schemas/EchartsLegend"
                    },
                    "grid": {
                        "$ref": "#/components/schemas/EchartsGrid"
                    },
                    "series": {
                        "items": {
                            "$ref": "#/components/schemas/Series"
                        },
                        "type": "array"
                    },
                    "xAxis": {
                        "items": {
                            "$ref": "#/components/schemas/Axis"
                        },
                        "type": "array"
                    },
                    "yAxis": {
                        "items": {
                            "$ref": "#/components/schemas/Axis"
                        },
                        "type": "array"
                    }
                },
                "type": "object",
                "description": "Make all properties in T optional"
            },
            "EChartsConfig": {
                "$ref": "#/components/schemas/Partial_CompleteEChartsConfig_"
            },
            "CartesianChart": {
                "properties": {
                    "eChartsConfig": {
                        "$ref": "#/components/schemas/EChartsConfig"
                    },
                    "layout": {
                        "$ref": "#/components/schemas/CartesianChartLayout"
                    }
                },
                "required": ["eChartsConfig", "layout"],
                "type": "object"
            },
            "CartesianChartConfig": {
                "properties": {
                    "config": {
                        "$ref": "#/components/schemas/CartesianChart"
                    },
                    "type": {
                        "$ref": "#/components/schemas/ChartType.CARTESIAN"
                    }
                },
                "required": ["config", "type"],
                "type": "object"
            },
            "ChartConfig": {
                "anyOf": [
                    {
                        "$ref": "#/components/schemas/PieChartConfig"
                    },
                    {
                        "$ref": "#/components/schemas/BigNumberConfig"
                    },
                    {
                        "$ref": "#/components/schemas/TableChartConfig"
                    },
                    {
                        "$ref": "#/components/schemas/CartesianChartConfig"
                    }
                ]
            },
            "SavedChart": {
                "properties": {
                    "dashboardName": {
                        "type": "string",
                        "nullable": true
                    },
                    "dashboardUuid": {
                        "type": "string",
                        "nullable": true
                    },
                    "pinnedListOrder": {
                        "type": "number",
                        "format": "double",
                        "nullable": true
                    },
                    "pinnedListUuid": {
                        "type": "string",
                        "nullable": true
                    },
                    "spaceName": {
                        "type": "string"
                    },
                    "spaceUuid": {
                        "type": "string"
                    },
                    "organizationUuid": {
                        "type": "string"
                    },
                    "updatedByUser": {
                        "$ref": "#/components/schemas/UpdatedByUser"
                    },
                    "updatedAt": {
                        "type": "string",
                        "format": "date-time"
                    },
                    "tableConfig": {
                        "properties": {
                            "columnOrder": {
                                "items": {
                                    "type": "string"
                                },
                                "type": "array"
                            }
                        },
                        "required": ["columnOrder"],
                        "type": "object"
                    },
                    "chartConfig": {
                        "$ref": "#/components/schemas/ChartConfig"
                    },
                    "pivotConfig": {
                        "properties": {
                            "columns": {
                                "items": {
                                    "type": "string"
                                },
                                "type": "array"
                            }
                        },
                        "required": ["columns"],
                        "type": "object"
                    },
                    "metricQuery": {
                        "$ref": "#/components/schemas/MetricQuery"
                    },
                    "tableName": {
                        "type": "string"
                    },
                    "description": {
                        "type": "string"
                    },
                    "name": {
                        "type": "string"
                    },
                    "projectUuid": {
                        "type": "string"
                    },
                    "uuid": {
                        "type": "string"
                    }
                },
                "required": [
                    "dashboardName",
                    "dashboardUuid",
                    "pinnedListOrder",
                    "pinnedListUuid",
                    "spaceName",
                    "spaceUuid",
                    "organizationUuid",
                    "updatedAt",
                    "tableConfig",
                    "chartConfig",
                    "metricQuery",
                    "tableName",
                    "name",
                    "projectUuid",
                    "uuid"
                ],
                "type": "object"
            },
            "ChartVersion": {
                "properties": {
                    "chart": {
                        "$ref": "#/components/schemas/SavedChart"
                    },
                    "createdBy": {
                        "allOf": [
                            {
                                "$ref": "#/components/schemas/Pick_LightdashUser.userUuid-or-firstName-or-lastName_"
                            }
                        ],
                        "nullable": true
                    },
                    "createdAt": {
                        "type": "string",
                        "format": "date-time"
                    },
                    "versionUuid": {
                        "type": "string"
                    },
                    "chartUuid": {
                        "type": "string"
                    }
                },
                "required": [
                    "chart",
                    "createdBy",
                    "createdAt",
                    "versionUuid",
                    "chartUuid"
                ],
                "type": "object"
            },
            "ApiGetChartVersionResponse": {
                "properties": {
                    "results": {
                        "$ref": "#/components/schemas/ChartVersion"
                    },
                    "status": {
                        "type": "string",
                        "enum": ["ok"],
                        "nullable": false
                    }
                },
                "required": ["results", "status"],
                "type": "object"
            },
            "SchedulerFormat": {
                "enum": ["csv", "image", "gsheets"],
                "type": "string"
            },
            "SchedulerCsvOptions": {
                "properties": {
                    "limit": {
                        "anyOf": [
                            {
                                "type": "number",
                                "format": "double"
                            },
                            {
                                "type": "string",
                                "enum": ["table", "all"]
                            }
                        ]
                    },
                    "formatted": {
                        "type": "boolean"
                    }
                },
                "required": ["limit", "formatted"],
                "type": "object"
            },
            "SchedulerImageOptions": {
                "properties": {
                    "withPdf": {
                        "type": "boolean"
                    }
                },
                "type": "object"
            },
            "SchedulerGsheetsOptions": {
                "properties": {
                    "url": {
                        "type": "string"
                    },
                    "gdriveOrganizationName": {
                        "type": "string"
                    },
                    "gdriveName": {
                        "type": "string"
                    },
                    "gdriveId": {
                        "type": "string"
                    }
                },
                "required": [
                    "url",
                    "gdriveOrganizationName",
                    "gdriveName",
                    "gdriveId"
                ],
                "type": "object"
            },
            "SchedulerOptions": {
                "anyOf": [
                    {
                        "$ref": "#/components/schemas/SchedulerCsvOptions"
                    },
                    {
                        "$ref": "#/components/schemas/SchedulerImageOptions"
                    },
                    {
                        "$ref": "#/components/schemas/SchedulerGsheetsOptions"
                    }
                ]
            },
            "SchedulerBase": {
                "properties": {
                    "options": {
                        "$ref": "#/components/schemas/SchedulerOptions"
                    },
                    "dashboardUuid": {
                        "type": "string",
                        "nullable": true
                    },
                    "savedChartUuid": {
                        "type": "string",
                        "nullable": true
                    },
                    "cron": {
                        "type": "string"
                    },
                    "format": {
                        "$ref": "#/components/schemas/SchedulerFormat"
                    },
                    "createdBy": {
                        "type": "string"
                    },
                    "updatedAt": {
                        "type": "string",
                        "format": "date-time"
                    },
                    "createdAt": {
                        "type": "string",
                        "format": "date-time"
                    },
                    "message": {
                        "type": "string"
                    },
                    "name": {
                        "type": "string"
                    },
                    "schedulerUuid": {
                        "type": "string"
                    }
                },
                "required": [
                    "options",
                    "dashboardUuid",
                    "savedChartUuid",
                    "cron",
                    "format",
                    "createdBy",
                    "updatedAt",
                    "createdAt",
                    "name",
                    "schedulerUuid"
                ],
                "type": "object"
            },
            "ChartScheduler": {
                "allOf": [
                    {
                        "$ref": "#/components/schemas/SchedulerBase"
                    },
                    {
                        "properties": {
                            "dashboardUuid": {
                                "type": "number",
                                "enum": [null],
                                "nullable": true
                            },
                            "savedChartUuid": {
                                "type": "string"
                            }
                        },
                        "required": ["dashboardUuid", "savedChartUuid"],
                        "type": "object"
                    }
                ]
            },
            "DashboardScheduler": {
                "allOf": [
                    {
                        "$ref": "#/components/schemas/SchedulerBase"
                    },
                    {
                        "properties": {
                            "dashboardUuid": {
                                "type": "string"
                            },
                            "savedChartUuid": {
                                "type": "number",
                                "enum": [null],
                                "nullable": true
                            }
                        },
                        "required": ["dashboardUuid", "savedChartUuid"],
                        "type": "object"
                    }
                ]
            },
            "Scheduler": {
                "anyOf": [
                    {
                        "$ref": "#/components/schemas/ChartScheduler"
                    },
                    {
                        "$ref": "#/components/schemas/DashboardScheduler"
                    }
                ]
            },
            "SchedulerSlackTarget": {
                "properties": {
                    "channel": {
                        "type": "string"
                    },
                    "schedulerUuid": {
                        "type": "string"
                    },
                    "updatedAt": {
                        "type": "string",
                        "format": "date-time"
                    },
                    "createdAt": {
                        "type": "string",
                        "format": "date-time"
                    },
                    "schedulerSlackTargetUuid": {
                        "type": "string"
                    }
                },
                "required": [
                    "channel",
                    "schedulerUuid",
                    "updatedAt",
                    "createdAt",
                    "schedulerSlackTargetUuid"
                ],
                "type": "object"
            },
            "SchedulerEmailTarget": {
                "properties": {
                    "recipient": {
                        "type": "string"
                    },
                    "schedulerUuid": {
                        "type": "string"
                    },
                    "updatedAt": {
                        "type": "string",
                        "format": "date-time"
                    },
                    "createdAt": {
                        "type": "string",
                        "format": "date-time"
                    },
                    "schedulerEmailTargetUuid": {
                        "type": "string"
                    }
                },
                "required": [
                    "recipient",
                    "schedulerUuid",
                    "updatedAt",
                    "createdAt",
                    "schedulerEmailTargetUuid"
                ],
                "type": "object"
            },
            "SchedulerAndTargets": {
                "allOf": [
                    {
                        "$ref": "#/components/schemas/Scheduler"
                    },
                    {
                        "properties": {
                            "targets": {
                                "items": {
                                    "anyOf": [
                                        {
                                            "$ref": "#/components/schemas/SchedulerSlackTarget"
                                        },
                                        {
                                            "$ref": "#/components/schemas/SchedulerEmailTarget"
                                        }
                                    ]
                                },
                                "type": "array"
                            }
                        },
                        "required": ["targets"],
                        "type": "object"
                    }
                ]
            },
            "SchedulerJobStatus": {
                "enum": ["scheduled", "started", "completed", "error"],
                "type": "string"
            },
            "Record_string.any_": {
                "properties": {},
                "type": "object",
                "description": "Construct a type with a set of properties K of type T"
            },
            "SchedulerLog": {
                "properties": {
                    "details": {
                        "$ref": "#/components/schemas/Record_string.any_"
                    },
                    "targetType": {
                        "type": "string",
                        "enum": ["email", "slack", "gsheets"]
                    },
                    "target": {
                        "type": "string"
                    },
                    "status": {
                        "$ref": "#/components/schemas/SchedulerJobStatus"
                    },
                    "createdAt": {
                        "type": "string",
                        "format": "date-time"
                    },
                    "scheduledTime": {
                        "type": "string",
                        "format": "date-time"
                    },
                    "jobGroup": {
                        "type": "string"
                    },
                    "jobId": {
                        "type": "string"
                    },
                    "schedulerUuid": {
                        "type": "string"
                    },
                    "task": {
                        "type": "string",
                        "enum": [
                            "handleScheduledDelivery",
                            "sendEmailNotification",
                            "sendSlackNotification",
                            "uploadGsheets",
                            "downloadCsv",
                            "uploadGsheetFromQuery",
                            "compileProject",
                            "testAndCompileProject",
                            "validateProject"
                        ]
                    }
                },
                "required": [
                    "status",
                    "createdAt",
                    "scheduledTime",
                    "jobId",
                    "task"
                ],
                "type": "object"
            },
            "SchedulerWithLogs": {
                "properties": {
                    "logs": {
                        "items": {
                            "$ref": "#/components/schemas/SchedulerLog"
                        },
                        "type": "array"
                    },
                    "dashboards": {
                        "items": {
                            "properties": {
                                "dashboardUuid": {
                                    "type": "string"
                                },
                                "name": {
                                    "type": "string"
                                }
                            },
                            "required": ["dashboardUuid", "name"],
                            "type": "object"
                        },
                        "type": "array"
                    },
                    "charts": {
                        "items": {
                            "properties": {
                                "savedChartUuid": {
                                    "type": "string"
                                },
                                "name": {
                                    "type": "string"
                                }
                            },
                            "required": ["savedChartUuid", "name"],
                            "type": "object"
                        },
                        "type": "array"
                    },
                    "users": {
                        "items": {
                            "properties": {
                                "userUuid": {
                                    "type": "string"
                                },
                                "lastName": {
                                    "type": "string"
                                },
                                "firstName": {
                                    "type": "string"
                                }
                            },
                            "required": ["userUuid", "lastName", "firstName"],
                            "type": "object"
                        },
                        "type": "array"
                    },
                    "schedulers": {
                        "items": {
                            "$ref": "#/components/schemas/SchedulerAndTargets"
                        },
                        "type": "array"
                    }
                },
                "required": [
                    "logs",
                    "dashboards",
                    "charts",
                    "users",
                    "schedulers"
                ],
                "type": "object"
            },
            "ApiSchedulerLogsResponse": {
                "properties": {
                    "results": {
                        "$ref": "#/components/schemas/SchedulerWithLogs"
                    },
                    "status": {
                        "type": "string",
                        "enum": ["ok"],
                        "nullable": false
                    }
                },
                "required": ["results", "status"],
                "type": "object"
            },
            "ApiSchedulerAndTargetsResponse": {
                "properties": {
                    "results": {
                        "$ref": "#/components/schemas/SchedulerAndTargets"
                    },
                    "status": {
                        "type": "string",
                        "enum": ["ok"],
                        "nullable": false
                    }
                },
                "required": ["results", "status"],
                "type": "object"
            },
            "ScheduledJobs": {
                "properties": {
                    "id": {
                        "type": "string"
                    },
                    "date": {
                        "type": "string",
                        "format": "date-time"
                    }
                },
                "required": ["id", "date"],
                "type": "object"
            },
            "ApiScheduledJobsResponse": {
                "properties": {
                    "results": {
                        "items": {
                            "$ref": "#/components/schemas/ScheduledJobs"
                        },
                        "type": "array"
                    },
                    "status": {
                        "type": "string",
                        "enum": ["ok"],
                        "nullable": false
                    }
                },
                "required": ["results", "status"],
                "type": "object"
            },
            "ApiJobStatusResponse": {
                "properties": {
                    "results": {
                        "properties": {
                            "status": {
                                "type": "string"
                            }
                        },
                        "required": ["status"],
                        "type": "object"
                    },
                    "status": {
                        "type": "string",
                        "enum": ["ok"],
                        "nullable": false
                    }
                },
                "required": ["results", "status"],
                "type": "object"
            },
            "ApiTestSchedulerResponse": {
                "properties": {
                    "status": {
                        "type": "string",
                        "enum": ["ok"],
                        "nullable": false
                    }
                },
                "required": ["status"],
                "type": "object"
            },
            "ShareUrl": {
                "properties": {
                    "host": {
                        "type": "string"
                    },
                    "url": {
                        "type": "string"
                    },
                    "shareUrl": {
                        "type": "string"
                    },
                    "organizationUuid": {
                        "type": "string",
                        "format": "uuid"
                    },
                    "createdByUserUuid": {
                        "type": "string",
                        "format": "uuid"
                    },
                    "params": {
                        "type": "string"
                    },
                    "path": {
                        "type": "string",
                        "description": "The URL path of the full URL"
                    },
                    "nanoid": {
                        "type": "string",
                        "description": "Unique shareable id"
                    }
                },
                "required": ["params", "path", "nanoid"],
                "type": "object",
                "description": "A ShareUrl maps a short shareable id to a full URL\nin the Lightdash UI. This allows very long URLs\nto be represented by short ids."
            },
            "ApiShareResponse": {
                "properties": {
                    "results": {
                        "$ref": "#/components/schemas/ShareUrl"
                    },
                    "status": {
                        "type": "string",
                        "enum": ["ok"],
                        "nullable": false
                    }
                },
                "required": ["results", "status"],
                "type": "object"
            },
            "Pick_ShareUrl.path-or-params_": {
                "properties": {
                    "path": {
                        "type": "string",
                        "description": "The URL path of the full URL"
                    },
                    "params": {
                        "type": "string"
                    }
                },
                "required": ["path", "params"],
                "type": "object",
                "description": "From T, pick a set of properties whose keys are in the union K"
            },
            "CreateShareUrl": {
                "$ref": "#/components/schemas/Pick_ShareUrl.path-or-params_",
                "description": "Contains the detail of a full URL to generate a short URL id"
            },
            "SlackChannel": {
                "properties": {
                    "name": {
                        "type": "string"
                    },
                    "id": {
                        "type": "string"
                    }
                },
                "required": ["name", "id"],
                "type": "object"
            },
            "ApiSlackChannelsResponse": {
                "properties": {
                    "results": {
                        "items": {
                            "$ref": "#/components/schemas/SlackChannel"
                        },
                        "type": "array"
                    },
                    "status": {
                        "type": "string",
                        "enum": ["ok"],
                        "nullable": false
                    }
                },
                "required": ["results", "status"],
                "type": "object"
            },
            "Pick_SavedChart.uuid-or-name-or-updatedAt-or-updatedByUser-or-description-or-spaceUuid-or-pinnedListUuid-or-pinnedListOrder_": {
                "properties": {
                    "name": {
                        "type": "string"
                    },
                    "uuid": {
                        "type": "string"
                    },
                    "description": {
                        "type": "string"
                    },
                    "updatedAt": {
                        "type": "string",
                        "format": "date-time"
                    },
                    "updatedByUser": {
                        "$ref": "#/components/schemas/UpdatedByUser"
                    },
                    "spaceUuid": {
                        "type": "string"
                    },
                    "pinnedListUuid": {
                        "type": "string",
                        "nullable": true
                    },
                    "pinnedListOrder": {
                        "type": "number",
                        "format": "double",
                        "nullable": true
                    }
                },
                "required": [
                    "name",
                    "uuid",
                    "updatedAt",
                    "spaceUuid",
                    "pinnedListUuid",
                    "pinnedListOrder"
                ],
                "type": "object",
                "description": "From T, pick a set of properties whose keys are in the union K"
            },
            "ViewStatistics": {
                "properties": {
                    "firstViewedAt": {
                        "anyOf": [
                            {
                                "type": "string",
                                "format": "date-time"
                            },
                            {
                                "type": "string"
                            }
                        ],
                        "nullable": true
                    },
                    "views": {
                        "type": "number",
                        "format": "double"
                    }
                },
                "required": ["firstViewedAt", "views"],
                "type": "object"
            },
            "SpaceQuery": {
                "allOf": [
                    {
                        "$ref": "#/components/schemas/Pick_SavedChart.uuid-or-name-or-updatedAt-or-updatedByUser-or-description-or-spaceUuid-or-pinnedListUuid-or-pinnedListOrder_"
                    },
                    {
                        "$ref": "#/components/schemas/ViewStatistics"
                    },
                    {
                        "properties": {
                            "validationErrors": {
                                "items": {
                                    "$ref": "#/components/schemas/ValidationSummary"
                                },
                                "type": "array"
                            },
                            "chartType": {
                                "$ref": "#/components/schemas/ChartKind"
                            }
                        },
                        "type": "object"
                    }
                ]
            },
            "Pick_Dashboard.uuid-or-name-or-description-or-updatedAt-or-projectUuid-or-updatedByUser-or-organizationUuid-or-spaceUuid-or-views-or-firstViewedAt-or-pinnedListUuid-or-pinnedListOrder_": {
                "properties": {
                    "name": {
                        "type": "string"
                    },
                    "organizationUuid": {
                        "type": "string"
                    },
                    "uuid": {
                        "type": "string"
                    },
                    "description": {
                        "type": "string"
                    },
                    "updatedAt": {
                        "type": "string",
                        "format": "date-time"
                    },
                    "projectUuid": {
                        "type": "string"
                    },
                    "updatedByUser": {
                        "$ref": "#/components/schemas/UpdatedByUser"
                    },
                    "spaceUuid": {
                        "type": "string"
                    },
                    "views": {
                        "type": "number",
                        "format": "double"
                    },
                    "firstViewedAt": {
                        "anyOf": [
                            {
                                "type": "string",
                                "format": "date-time"
                            },
                            {
                                "type": "string"
                            }
                        ],
                        "nullable": true
                    },
                    "pinnedListUuid": {
                        "type": "string",
                        "nullable": true
                    },
                    "pinnedListOrder": {
                        "type": "number",
                        "format": "double",
                        "nullable": true
                    }
                },
                "required": [
                    "name",
                    "organizationUuid",
                    "uuid",
                    "updatedAt",
                    "projectUuid",
                    "spaceUuid",
                    "views",
                    "firstViewedAt",
                    "pinnedListUuid",
                    "pinnedListOrder"
                ],
                "type": "object",
                "description": "From T, pick a set of properties whose keys are in the union K"
            },
            "DashboardBasicDetails": {
                "allOf": [
                    {
                        "$ref": "#/components/schemas/Pick_Dashboard.uuid-or-name-or-description-or-updatedAt-or-projectUuid-or-updatedByUser-or-organizationUuid-or-spaceUuid-or-views-or-firstViewedAt-or-pinnedListUuid-or-pinnedListOrder_"
                    },
                    {
                        "properties": {
                            "validationErrors": {
                                "items": {
                                    "$ref": "#/components/schemas/ValidationSummary"
                                },
                                "type": "array"
                            }
                        },
                        "type": "object"
                    }
                ]
            },
            "SpaceDashboard": {
                "$ref": "#/components/schemas/DashboardBasicDetails"
            },
            "SpaceShare": {
                "properties": {
                    "role": {
                        "$ref": "#/components/schemas/ProjectMemberRole"
                    },
                    "lastName": {
                        "type": "string"
                    },
                    "firstName": {
                        "type": "string"
                    },
                    "userUuid": {
                        "type": "string"
                    }
                },
                "required": ["role", "lastName", "firstName", "userUuid"],
                "type": "object"
            },
            "Space": {
                "properties": {
                    "pinnedListOrder": {
                        "type": "number",
                        "format": "double",
                        "nullable": true
                    },
                    "pinnedListUuid": {
                        "type": "string",
                        "nullable": true
                    },
                    "access": {
                        "items": {
                            "$ref": "#/components/schemas/SpaceShare"
                        },
                        "type": "array"
                    },
                    "dashboards": {
                        "items": {
                            "$ref": "#/components/schemas/SpaceDashboard"
                        },
                        "type": "array"
                    },
                    "projectUuid": {
                        "type": "string"
                    },
                    "queries": {
                        "items": {
                            "$ref": "#/components/schemas/SpaceQuery"
                        },
                        "type": "array"
                    },
                    "isPrivate": {
                        "type": "boolean"
                    },
                    "name": {
                        "type": "string"
                    },
                    "uuid": {
                        "type": "string"
                    },
                    "organizationUuid": {
                        "type": "string"
                    }
                },
                "required": [
                    "pinnedListOrder",
                    "pinnedListUuid",
                    "dashboards",
                    "projectUuid",
                    "queries",
                    "isPrivate",
                    "name",
                    "uuid",
                    "organizationUuid"
                ],
                "type": "object"
            },
            "ApiSpaceResponse": {
                "properties": {
                    "results": {
                        "$ref": "#/components/schemas/Space"
                    },
                    "status": {
                        "type": "string",
                        "enum": ["ok"],
                        "nullable": false
                    }
                },
                "required": ["results", "status"],
                "type": "object"
            },
            "Pick_SpaceShare.userUuid_": {
                "properties": {
                    "userUuid": {
                        "type": "string"
                    }
                },
                "required": ["userUuid"],
                "type": "object",
                "description": "From T, pick a set of properties whose keys are in the union K"
            },
            "CreateSpace": {
                "properties": {
                    "access": {
                        "items": {
                            "$ref": "#/components/schemas/Pick_SpaceShare.userUuid_"
                        },
                        "type": "array"
                    },
                    "isPrivate": {
                        "type": "boolean"
                    },
                    "name": {
                        "type": "string"
                    }
                },
                "required": ["name"],
                "type": "object"
            },
            "UpdateSpace": {
                "properties": {
                    "isPrivate": {
                        "type": "boolean"
                    },
                    "name": {
                        "type": "string"
                    }
                },
                "required": ["isPrivate", "name"],
                "type": "object"
            },
            "AddSpaceShare": {
                "properties": {
                    "userUuid": {
                        "type": "string"
                    }
                },
                "required": ["userUuid"],
                "type": "object"
            },
            "Pick_SshKeyPair.publicKey_": {
                "properties": {
                    "publicKey": {
                        "type": "string"
                    }
                },
                "required": ["publicKey"],
                "type": "object",
                "description": "From T, pick a set of properties whose keys are in the union K"
            },
            "ApiSshKeyPairResponse": {
                "properties": {
                    "results": {
                        "$ref": "#/components/schemas/Pick_SshKeyPair.publicKey_"
                    },
                    "status": {
                        "type": "string",
                        "enum": ["ok"],
                        "nullable": false
                    }
                },
                "required": ["results", "status"],
                "type": "object"
            },
            "UserAttributeValue": {
                "properties": {
                    "value": {
                        "type": "string"
                    },
                    "email": {
                        "type": "string"
                    },
                    "userUuid": {
                        "type": "string"
                    }
                },
                "required": ["value", "email", "userUuid"],
                "type": "object"
            },
            "UserAttribute": {
                "properties": {
                    "attributeDefault": {
                        "type": "string",
                        "nullable": true
                    },
                    "users": {
                        "items": {
                            "$ref": "#/components/schemas/UserAttributeValue"
                        },
                        "type": "array"
                    },
                    "description": {
                        "type": "string"
                    },
                    "organizationUuid": {
                        "type": "string"
                    },
                    "name": {
                        "type": "string"
                    },
                    "createdAt": {
                        "type": "string",
                        "format": "date-time"
                    },
                    "uuid": {
                        "type": "string"
                    }
                },
                "required": [
                    "attributeDefault",
                    "users",
                    "organizationUuid",
                    "name",
                    "createdAt",
                    "uuid"
                ],
                "type": "object"
            },
            "ApiUserAttributesResponse": {
                "properties": {
                    "results": {
                        "items": {
                            "$ref": "#/components/schemas/UserAttribute"
                        },
                        "type": "array"
                    },
                    "status": {
                        "type": "string",
                        "enum": ["ok"],
                        "nullable": false
                    }
                },
                "required": ["results", "status"],
                "type": "object"
            },
            "ApiCreateUserAttributeResponse": {
                "properties": {
                    "results": {
                        "$ref": "#/components/schemas/UserAttribute"
                    },
                    "status": {
                        "type": "string",
                        "enum": ["ok"],
                        "nullable": false
                    }
                },
                "required": ["results", "status"],
                "type": "object"
            },
            "Pick_UserAttribute.name-or-description-or-attributeDefault_": {
                "properties": {
                    "name": {
                        "type": "string"
                    },
                    "description": {
                        "type": "string"
                    },
                    "attributeDefault": {
                        "type": "string",
                        "nullable": true
                    }
                },
                "required": ["name", "attributeDefault"],
                "type": "object",
                "description": "From T, pick a set of properties whose keys are in the union K"
            },
            "Pick_UserAttributeValue.Exclude_keyofUserAttributeValue.email__": {
                "properties": {
                    "userUuid": {
                        "type": "string"
                    },
                    "value": {
                        "type": "string"
                    }
                },
                "required": ["userUuid", "value"],
                "type": "object",
                "description": "From T, pick a set of properties whose keys are in the union K"
            },
            "Omit_UserAttributeValue.email_": {
                "$ref": "#/components/schemas/Pick_UserAttributeValue.Exclude_keyofUserAttributeValue.email__",
                "description": "Construct a type with the properties of T except for those in type K."
            },
            "CreateUserAttributeValue": {
                "$ref": "#/components/schemas/Omit_UserAttributeValue.email_"
            },
            "CreateUserAttribute": {
                "allOf": [
                    {
                        "$ref": "#/components/schemas/Pick_UserAttribute.name-or-description-or-attributeDefault_"
                    },
                    {
                        "properties": {
                            "users": {
                                "items": {
                                    "$ref": "#/components/schemas/CreateUserAttributeValue"
                                },
                                "type": "array"
                            }
                        },
                        "required": ["users"],
                        "type": "object"
                    }
                ]
            },
            "LightdashUser": {
                "properties": {
                    "userUuid": {
                        "type": "string"
                    },
                    "email": {
                        "type": "string"
                    },
                    "firstName": {
                        "type": "string"
                    },
                    "lastName": {
                        "type": "string"
                    },
                    "organizationUuid": {
                        "type": "string"
                    },
                    "organizationName": {
                        "type": "string"
                    },
                    "organizationCreatedAt": {
                        "type": "string",
                        "format": "date-time"
                    },
                    "isTrackingAnonymized": {
                        "type": "boolean"
                    },
                    "isMarketingOptedIn": {
                        "type": "boolean"
                    },
                    "isSetupComplete": {
                        "type": "boolean"
                    },
                    "role": {
                        "$ref": "#/components/schemas/OrganizationMemberRole"
                    },
                    "isActive": {
                        "type": "boolean"
                    }
                },
                "required": [
                    "userUuid",
                    "firstName",
                    "lastName",
                    "isTrackingAnonymized",
                    "isMarketingOptedIn",
                    "isSetupComplete",
                    "isActive"
                ],
                "type": "object",
                "additionalProperties": false
            },
            "ApiGetAuthenticatedUserResponse": {
                "properties": {
                    "results": {
                        "$ref": "#/components/schemas/LightdashUser"
                    },
                    "status": {
                        "type": "string",
                        "enum": ["ok"],
                        "nullable": false
                    }
                },
                "required": ["results", "status"],
                "type": "object",
                "description": "Shows the authenticated user"
            },
            "ApiRegisterUserResponse": {
                "properties": {
                    "results": {
                        "$ref": "#/components/schemas/LightdashUser"
                    },
                    "status": {
                        "type": "string",
                        "enum": ["ok"],
                        "nullable": false
                    }
                },
                "required": ["results", "status"],
                "type": "object"
            },
            "ActivateUser": {
                "properties": {
                    "password": {
                        "type": "string"
                    },
                    "lastName": {
                        "type": "string"
                    },
                    "firstName": {
                        "type": "string"
                    }
                },
                "required": ["password", "lastName", "firstName"],
                "type": "object"
            },
            "ActivateUserWithInviteCode": {
                "allOf": [
                    {
                        "$ref": "#/components/schemas/ActivateUser"
                    },
                    {
                        "properties": {
                            "inviteCode": {
                                "type": "string"
                            }
                        },
                        "required": ["inviteCode"],
                        "type": "object"
                    }
                ]
            },
            "Email": {
                "type": "string",
                "description": "Email",
                "pattern": "^(([^<>()[\\]\\\\.,;:\\s@\"]+(\\.[^<>()[\\]\\\\.,;:\\s@\"]+)*)|(\".+\"))@((\\[[0-9]{1,3}\\.[0-9]{1,3}\\.[0-9]{1,3}\\.[0-9]{1,3}\\])|(([a-zA-Z\\-0-9]+\\.)+[a-zA-Z]{2,}))$"
            },
            "CreateUserArgs": {
                "properties": {
                    "password": {
                        "type": "string"
                    },
                    "email": {
                        "$ref": "#/components/schemas/Email"
                    },
                    "lastName": {
                        "type": "string"
                    },
                    "firstName": {
                        "type": "string"
                    }
                },
                "required": ["password", "email", "lastName", "firstName"],
                "type": "object"
            },
            "RegisterOrActivateUser": {
                "anyOf": [
                    {
                        "$ref": "#/components/schemas/ActivateUserWithInviteCode"
                    },
                    {
                        "$ref": "#/components/schemas/CreateUserArgs"
                    }
                ]
            },
            "EmailOneTimePassword": {
                "properties": {
                    "numberOfAttempts": {
                        "type": "number",
                        "format": "double",
                        "description": "Number of times the passcode has been attempted"
                    },
                    "createdAt": {
                        "type": "string",
                        "format": "date-time",
                        "description": "Time that the passcode was created"
                    }
                },
                "required": ["numberOfAttempts", "createdAt"],
                "type": "object"
            },
            "EmailStatus": {
                "properties": {
                    "otp": {
                        "$ref": "#/components/schemas/EmailOneTimePassword"
                    },
                    "isVerified": {
                        "type": "boolean"
                    },
                    "email": {
                        "type": "string"
                    }
                },
                "required": ["isVerified", "email"],
                "type": "object"
            },
            "EmailOneTimePasswordExpiring": {
                "allOf": [
                    {
                        "$ref": "#/components/schemas/EmailOneTimePassword"
                    },
                    {
                        "properties": {
                            "isMaxAttempts": {
                                "type": "boolean"
                            },
                            "isExpired": {
                                "type": "boolean"
                            },
                            "expiresAt": {
                                "type": "string",
                                "format": "date-time"
                            }
                        },
                        "required": ["isMaxAttempts", "isExpired", "expiresAt"],
                        "type": "object"
                    }
                ]
            },
            "EmailStatusExpiring": {
                "allOf": [
                    {
                        "$ref": "#/components/schemas/EmailStatus"
                    },
                    {
                        "properties": {
                            "otp": {
                                "$ref": "#/components/schemas/EmailOneTimePasswordExpiring",
                                "description": "One time passcode information\nIf there is no active passcode, this will be undefined"
                            }
                        },
                        "type": "object"
                    }
                ],
                "description": "Verification status of an email address"
            },
            "ApiEmailStatusResponse": {
                "properties": {
                    "results": {
                        "$ref": "#/components/schemas/EmailStatusExpiring"
                    },
                    "status": {
                        "type": "string",
                        "enum": ["ok"],
                        "nullable": false
                    }
                },
                "required": ["results", "status"],
                "type": "object",
                "description": "Shows the current verification status of an email address"
            },
            "UserAllowedOrganization": {
                "properties": {
                    "membersCount": {
                        "type": "number",
                        "format": "double"
                    },
                    "name": {
                        "type": "string"
                    },
                    "organizationUuid": {
                        "type": "string"
                    }
                },
                "required": ["membersCount", "name", "organizationUuid"],
                "type": "object"
            },
            "ApiUserAllowedOrganizationsResponse": {
                "properties": {
                    "results": {
                        "items": {
                            "$ref": "#/components/schemas/UserAllowedOrganization"
                        },
                        "type": "array"
                    },
                    "status": {
                        "type": "string",
                        "enum": ["ok"],
                        "nullable": false
                    }
                },
                "required": ["results", "status"],
                "type": "object"
            },
            "ValidationErrorType": {
                "enum": [
                    "chart",
                    "sorting",
                    "filter",
                    "metric",
                    "model",
                    "dimension"
                ],
                "type": "string"
            },
            "ValidationSourceType": {
                "enum": ["chart", "dashboard", "table"],
                "type": "string"
            },
            "ValidationResponseBase": {
                "properties": {
                    "source": {
                        "$ref": "#/components/schemas/ValidationSourceType"
                    },
                    "spaceUuid": {
                        "type": "string"
                    },
                    "projectUuid": {
                        "type": "string"
                    },
                    "errorType": {
                        "$ref": "#/components/schemas/ValidationErrorType"
                    },
                    "error": {
                        "type": "string"
                    },
                    "name": {
                        "type": "string"
                    },
                    "createdAt": {
                        "type": "string",
                        "format": "date-time"
                    },
                    "validationId": {
                        "type": "number",
                        "format": "double"
                    }
                },
                "required": [
                    "projectUuid",
                    "errorType",
                    "error",
                    "name",
                    "createdAt",
                    "validationId"
                ],
                "type": "object"
            },
            "ValidationErrorChartResponse": {
                "allOf": [
                    {
                        "$ref": "#/components/schemas/ValidationResponseBase"
                    },
                    {
                        "properties": {
                            "chartName": {
                                "type": "string"
                            },
                            "chartViews": {
                                "type": "number",
                                "format": "double"
                            },
                            "lastUpdatedAt": {
                                "type": "string",
                                "format": "date-time"
                            },
                            "lastUpdatedBy": {
                                "type": "string"
                            },
                            "fieldName": {
                                "type": "string"
                            },
                            "chartType": {
                                "$ref": "#/components/schemas/ChartKind"
                            },
                            "chartUuid": {
                                "type": "string"
                            }
                        },
                        "required": ["chartViews"],
                        "type": "object"
                    }
                ]
            },
            "ValidationErrorDashboardResponse": {
                "allOf": [
                    {
                        "$ref": "#/components/schemas/ValidationResponseBase"
                    },
                    {
                        "properties": {
                            "dashboardViews": {
                                "type": "number",
                                "format": "double"
                            },
                            "lastUpdatedAt": {
                                "type": "string",
                                "format": "date-time"
                            },
                            "lastUpdatedBy": {
                                "type": "string"
                            },
                            "fieldName": {
                                "type": "string"
                            },
                            "chartName": {
                                "type": "string"
                            },
                            "dashboardUuid": {
                                "type": "string"
                            }
                        },
                        "required": ["dashboardViews"],
                        "type": "object"
                    }
                ]
            },
            "Pick_ValidationResponseBase.Exclude_keyofValidationResponseBase.name__": {
                "properties": {
                    "projectUuid": {
                        "type": "string"
                    },
                    "spaceUuid": {
                        "type": "string"
                    },
                    "validationId": {
                        "type": "number",
                        "format": "double"
                    },
                    "createdAt": {
                        "type": "string",
                        "format": "date-time"
                    },
                    "error": {
                        "type": "string"
                    },
                    "errorType": {
                        "$ref": "#/components/schemas/ValidationErrorType"
                    },
                    "source": {
                        "$ref": "#/components/schemas/ValidationSourceType"
                    }
                },
                "required": [
                    "projectUuid",
                    "validationId",
                    "createdAt",
                    "error",
                    "errorType"
                ],
                "type": "object",
                "description": "From T, pick a set of properties whose keys are in the union K"
            },
            "Omit_ValidationResponseBase.name_": {
                "$ref": "#/components/schemas/Pick_ValidationResponseBase.Exclude_keyofValidationResponseBase.name__",
                "description": "Construct a type with the properties of T except for those in type K."
            },
            "ValidationErrorTableResponse": {
                "allOf": [
                    {
                        "$ref": "#/components/schemas/Omit_ValidationResponseBase.name_"
                    },
                    {
                        "properties": {
                            "name": {
                                "type": "string"
                            }
                        },
                        "type": "object"
                    }
                ]
            },
            "ValidationResponse": {
                "anyOf": [
                    {
                        "$ref": "#/components/schemas/ValidationErrorChartResponse"
                    },
                    {
                        "$ref": "#/components/schemas/ValidationErrorDashboardResponse"
                    },
                    {
                        "$ref": "#/components/schemas/ValidationErrorTableResponse"
                    }
                ]
            },
            "ApiValidateResponse": {
                "properties": {
                    "results": {
                        "items": {
                            "$ref": "#/components/schemas/ValidationResponse"
                        },
                        "type": "array"
                    },
                    "status": {
                        "type": "string",
                        "enum": ["ok"],
                        "nullable": false
                    }
                },
                "required": ["results", "status"],
                "type": "object"
            },
            "ApiValidationDismissResponse": {
                "properties": {
                    "status": {
                        "type": "string",
                        "enum": ["ok"],
                        "nullable": false
                    }
                },
                "required": ["status"],
                "type": "object"
            }
        },
        "securitySchemes": {
            "session_cookie": {
                "type": "apiKey",
                "in": "cookie",
                "name": "connect.sid"
            },
            "api_key": {
                "type": "apiKey",
                "in": "header",
                "name": "Authorization",
                "description": "Value should be 'ApiKey <your key>'"
            }
        }
    },
    "info": {
        "title": "Lightdash API",
<<<<<<< HEAD
        "version": "0.833.0",
=======
        "version": "0.836.0",
>>>>>>> 7d9c88b7
        "description": "Open API documentation for all public Lightdash API endpoints",
        "license": {
            "name": "MIT"
        },
        "contact": {
            "name": "Lightdash Support",
            "email": "support@lightdash.com",
            "url": "https://docs.lightdash.com/help-and-contact/contact/contact_info/"
        }
    },
    "openapi": "3.0.0",
    "paths": {
        "/api/v1/csv/{jobId}": {
            "get": {
                "operationId": "getCsvUrl",
                "responses": {
                    "200": {
                        "description": "Success",
                        "content": {
                            "application/json": {
                                "schema": {
                                    "$ref": "#/components/schemas/ApiCsvUrlResponse"
                                }
                            }
                        }
                    },
                    "default": {
                        "description": "Error",
                        "content": {
                            "application/json": {
                                "schema": {
                                    "$ref": "#/components/schemas/ApiErrorPayload"
                                }
                            }
                        }
                    }
                },
                "description": "Get a Csv",
                "tags": ["Exports"],
                "security": [],
                "parameters": [
                    {
                        "description": "the jobId for the CSV",
                        "in": "path",
                        "name": "jobId",
                        "required": true,
                        "schema": {
                            "type": "string"
                        }
                    }
                ]
            }
        },
        "/api/v1/projects/{projectUuid}/integrations/dbt-cloud/settings": {
            "get": {
                "operationId": "getDbtCloudIntegrationSettings",
                "responses": {
                    "200": {
                        "description": "Ok",
                        "content": {
                            "application/json": {
                                "schema": {
                                    "$ref": "#/components/schemas/ApiDbtCloudIntegrationSettings"
                                }
                            }
                        }
                    },
                    "default": {
                        "description": "Error",
                        "content": {
                            "application/json": {
                                "schema": {
                                    "$ref": "#/components/schemas/ApiErrorPayload"
                                }
                            }
                        }
                    }
                },
                "description": "Get the current dbt Cloud integration settings for a project",
                "tags": ["Integrations"],
                "security": [],
                "parameters": [
                    {
                        "description": "the uuid of the project",
                        "in": "path",
                        "name": "projectUuid",
                        "required": true,
                        "schema": {
                            "type": "string"
                        }
                    }
                ]
            },
            "post": {
                "operationId": "updateDbtCloudIntegrationSettings",
                "responses": {
                    "200": {
                        "description": "Ok",
                        "content": {
                            "application/json": {
                                "schema": {
                                    "$ref": "#/components/schemas/ApiDbtCloudIntegrationSettings"
                                }
                            }
                        }
                    },
                    "default": {
                        "description": "Error",
                        "content": {
                            "application/json": {
                                "schema": {
                                    "$ref": "#/components/schemas/ApiErrorPayload"
                                }
                            }
                        }
                    }
                },
                "description": "Update the dbt Cloud integration settings for a project",
                "tags": ["Integrations"],
                "security": [],
                "parameters": [
                    {
                        "description": "the uuid of the project",
                        "in": "path",
                        "name": "projectUuid",
                        "required": true,
                        "schema": {
                            "type": "string"
                        }
                    }
                ]
            },
            "delete": {
                "operationId": "deleteDbtCloudIntegrationSettings",
                "responses": {
                    "200": {
                        "description": "Ok",
                        "content": {
                            "application/json": {
                                "schema": {
                                    "$ref": "#/components/schemas/ApiDbtCloudSettingsDeleteSuccess"
                                }
                            }
                        }
                    },
                    "default": {
                        "description": "Error",
                        "content": {
                            "application/json": {
                                "schema": {
                                    "$ref": "#/components/schemas/ApiErrorPayload"
                                }
                            }
                        }
                    }
                },
                "description": "Remove the dbt Cloud integration settings for a project",
                "tags": ["Integrations"],
                "security": [],
                "parameters": [
                    {
                        "in": "path",
                        "name": "projectUuid",
                        "required": true,
                        "schema": {
                            "type": "string"
                        }
                    }
                ]
            }
        },
        "/api/v1/gdrive/get-access-token": {
            "get": {
                "operationId": "getAccessToken",
                "responses": {
                    "200": {
                        "description": "Success",
                        "content": {
                            "application/json": {
                                "schema": {
                                    "$ref": "#/components/schemas/ApiGdriveAccessTokenResponse"
                                }
                            }
                        }
                    },
                    "default": {
                        "description": "Error",
                        "content": {
                            "application/json": {
                                "schema": {
                                    "$ref": "#/components/schemas/ApiErrorPayload"
                                }
                            }
                        }
                    }
                },
                "description": "Get access token for google drive",
                "tags": ["Integrations"],
                "security": [],
                "parameters": []
            }
        },
        "/api/v1/gdrive/upload-gsheet": {
            "post": {
                "operationId": "uploadGsheet",
                "responses": {
                    "200": {
                        "description": "Success",
                        "content": {
                            "application/json": {
                                "schema": {
                                    "$ref": "#/components/schemas/ApiJobScheduledResponse"
                                }
                            }
                        }
                    },
                    "default": {
                        "description": "Error",
                        "content": {
                            "application/json": {
                                "schema": {
                                    "$ref": "#/components/schemas/ApiErrorPayload"
                                }
                            }
                        }
                    }
                },
                "description": "Upload results from query to Google Sheet",
                "tags": ["Integrations"],
                "security": [],
                "parameters": [],
                "requestBody": {
                    "required": true,
                    "content": {
                        "application/json": {
                            "schema": {
                                "$ref": "#/components/schemas/UploadMetricGsheet"
                            }
                        }
                    }
                }
            }
        },
        "/api/v1/groups/{groupUuid}": {
            "get": {
                "operationId": "getGroup",
                "responses": {
                    "200": {
                        "description": "Ok",
                        "content": {
                            "application/json": {
                                "schema": {
                                    "$ref": "#/components/schemas/ApiGroupResponse"
                                }
                            }
                        }
                    },
                    "default": {
                        "description": "Error",
                        "content": {
                            "application/json": {
                                "schema": {
                                    "$ref": "#/components/schemas/ApiErrorPayload"
                                }
                            }
                        }
                    }
                },
                "description": "Get group details",
                "tags": ["User Groups"],
                "security": [],
                "parameters": [
                    {
                        "description": "unique id of the group",
                        "in": "path",
                        "name": "groupUuid",
                        "required": true,
                        "schema": {
                            "type": "string"
                        }
                    }
                ]
            },
            "delete": {
                "operationId": "deleteGroup",
                "responses": {
                    "200": {
                        "description": "Ok",
                        "content": {
                            "application/json": {
                                "schema": {
                                    "$ref": "#/components/schemas/ApiSuccessEmpty"
                                }
                            }
                        }
                    },
                    "default": {
                        "description": "Error",
                        "content": {
                            "application/json": {
                                "schema": {
                                    "$ref": "#/components/schemas/ApiErrorPayload"
                                }
                            }
                        }
                    }
                },
                "description": "Delete a group",
                "tags": ["User Groups"],
                "security": [],
                "parameters": [
                    {
                        "in": "path",
                        "name": "groupUuid",
                        "required": true,
                        "schema": {
                            "type": "string"
                        }
                    }
                ]
            },
            "patch": {
                "operationId": "updateGroup",
                "responses": {
                    "200": {
                        "description": "Ok",
                        "content": {
                            "application/json": {
                                "schema": {
                                    "$ref": "#/components/schemas/ApiGroupResponse"
                                }
                            }
                        }
                    },
                    "default": {
                        "description": "Error",
                        "content": {
                            "application/json": {
                                "schema": {
                                    "$ref": "#/components/schemas/ApiErrorPayload"
                                }
                            }
                        }
                    }
                },
                "description": "Update a group",
                "tags": ["User Groups"],
                "security": [],
                "parameters": [
                    {
                        "in": "path",
                        "name": "groupUuid",
                        "required": true,
                        "schema": {
                            "type": "string"
                        }
                    }
                ],
                "requestBody": {
                    "required": true,
                    "content": {
                        "application/json": {
                            "schema": {
                                "$ref": "#/components/schemas/UpdateGroup"
                            }
                        }
                    }
                }
            }
        },
        "/api/v1/groups/{groupUuid}/members/{userUuid}": {
            "put": {
                "operationId": "addUserToGroup",
                "responses": {
                    "200": {
                        "description": "Ok",
                        "content": {
                            "application/json": {
                                "schema": {
                                    "$ref": "#/components/schemas/ApiSuccessEmpty"
                                }
                            }
                        }
                    },
                    "default": {
                        "description": "Error",
                        "content": {
                            "application/json": {
                                "schema": {
                                    "$ref": "#/components/schemas/ApiErrorPayload"
                                }
                            }
                        }
                    }
                },
                "description": "Add a Lightdash user to a group",
                "tags": ["User Groups"],
                "security": [],
                "parameters": [
                    {
                        "description": "the UUID for the group to add the user to",
                        "in": "path",
                        "name": "groupUuid",
                        "required": true,
                        "schema": {
                            "type": "string"
                        }
                    },
                    {
                        "description": "the UUID for the user to add to the group",
                        "in": "path",
                        "name": "userUuid",
                        "required": true,
                        "schema": {
                            "type": "string"
                        }
                    }
                ]
            },
            "delete": {
                "operationId": "removeUserFromGroup",
                "responses": {
                    "200": {
                        "description": "Ok",
                        "content": {
                            "application/json": {
                                "schema": {
                                    "$ref": "#/components/schemas/ApiSuccessEmpty"
                                }
                            }
                        }
                    },
                    "default": {
                        "description": "Error",
                        "content": {
                            "application/json": {
                                "schema": {
                                    "$ref": "#/components/schemas/ApiErrorPayload"
                                }
                            }
                        }
                    }
                },
                "description": "Remove a user from a group",
                "tags": ["User Groups"],
                "security": [],
                "parameters": [
                    {
                        "description": "the UUID for the group to remove the user from",
                        "in": "path",
                        "name": "groupUuid",
                        "required": true,
                        "schema": {
                            "type": "string"
                        }
                    },
                    {
                        "description": "the UUID for the user to remove from the group",
                        "in": "path",
                        "name": "userUuid",
                        "required": true,
                        "schema": {
                            "type": "string"
                        }
                    }
                ]
            }
        },
        "/api/v1/groups/{groupUuid}/members": {
            "get": {
                "operationId": "getGroupMembers",
                "responses": {
                    "200": {
                        "description": "Ok",
                        "content": {
                            "application/json": {
                                "schema": {
                                    "$ref": "#/components/schemas/ApiGroupMembersResponse"
                                }
                            }
                        }
                    },
                    "default": {
                        "description": "Error",
                        "content": {
                            "application/json": {
                                "schema": {
                                    "$ref": "#/components/schemas/ApiErrorPayload"
                                }
                            }
                        }
                    }
                },
                "description": "View members of a group",
                "tags": ["User Groups"],
                "security": [],
                "parameters": [
                    {
                        "description": "the UUID for the group to view the members of",
                        "in": "path",
                        "name": "groupUuid",
                        "required": true,
                        "schema": {
                            "type": "string"
                        }
                    }
                ]
            }
        },
        "/api/v1/projects/{projectUuid}/dbtsemanticlayer": {
            "post": {
                "operationId": "GetDbtSemanticLayerData",
                "responses": {
                    "200": {
                        "description": "Success",
                        "content": {
                            "application/json": {
                                "schema": {}
                            }
                        }
                    },
                    "default": {
                        "description": "Error",
                        "content": {
                            "application/json": {
                                "schema": {
                                    "$ref": "#/components/schemas/ApiErrorPayload"
                                }
                            }
                        }
                    }
                },
                "description": "Get DbtSemanticLayer data",
                "tags": ["DbtSemanticLayer"],
                "security": [],
                "parameters": [
                    {
                        "description": "the projectId",
                        "in": "path",
                        "name": "projectUuid",
                        "required": true,
                        "schema": {
                            "type": "string"
                        }
                    }
                ],
                "requestBody": {
                    "description": "graphql query",
                    "required": true,
                    "content": {
                        "application/json": {
                            "schema": {
                                "properties": {
                                    "operationName": {
                                        "type": "string",
                                        "enum": [
                                            "GetFields",
                                            "CreateQuery",
                                            "GetQueryResults"
                                        ]
                                    },
                                    "query": {
                                        "type": "string"
                                    }
                                },
                                "required": ["query"],
                                "type": "object",
                                "description": "graphql query"
                            }
                        }
                    }
                }
            }
        },
        "/api/v1/org": {
            "get": {
                "operationId": "GetMyOrganization",
                "responses": {
                    "200": {
                        "description": "Ok",
                        "content": {
                            "application/json": {
                                "schema": {
                                    "$ref": "#/components/schemas/ApiOrganization"
                                }
                            }
                        }
                    },
                    "default": {
                        "description": "Error",
                        "content": {
                            "application/json": {
                                "schema": {
                                    "$ref": "#/components/schemas/ApiErrorPayload"
                                }
                            }
                        }
                    }
                },
                "description": "Get the current user's organization",
                "tags": ["Organizations"],
                "security": [],
                "parameters": []
            },
            "put": {
                "operationId": "CreateOrganization",
                "responses": {
                    "200": {
                        "description": "Ok",
                        "content": {
                            "application/json": {
                                "schema": {
                                    "$ref": "#/components/schemas/ApiSuccessEmpty"
                                }
                            }
                        }
                    },
                    "default": {
                        "description": "Error",
                        "content": {
                            "application/json": {
                                "schema": {
                                    "$ref": "#/components/schemas/ApiErrorPayload"
                                }
                            }
                        }
                    }
                },
                "description": "Creates a new organization, the current user becomes the Admin of the new organization.\nThis is only available to users that are not already in an organization.",
                "tags": ["Organizations"],
                "security": [],
                "parameters": [],
                "requestBody": {
                    "description": "the new organization settings",
                    "required": true,
                    "content": {
                        "application/json": {
                            "schema": {
                                "$ref": "#/components/schemas/CreateOrganization",
                                "description": "the new organization settings"
                            }
                        }
                    }
                }
            },
            "patch": {
                "operationId": "UpdateMyOrganization",
                "responses": {
                    "200": {
                        "description": "Ok",
                        "content": {
                            "application/json": {
                                "schema": {
                                    "$ref": "#/components/schemas/ApiSuccessEmpty"
                                }
                            }
                        }
                    },
                    "default": {
                        "description": "Error",
                        "content": {
                            "application/json": {
                                "schema": {
                                    "$ref": "#/components/schemas/ApiErrorPayload"
                                }
                            }
                        }
                    }
                },
                "description": "Update the current user's organization",
                "tags": ["Organizations"],
                "security": [],
                "parameters": [],
                "requestBody": {
                    "description": "the new organization settings",
                    "required": true,
                    "content": {
                        "application/json": {
                            "schema": {
                                "$ref": "#/components/schemas/UpdateOrganization",
                                "description": "the new organization settings"
                            }
                        }
                    }
                }
            }
        },
        "/api/v1/org/{organizationUuid}": {
            "delete": {
                "operationId": "DeleteMyOrganization",
                "responses": {
                    "200": {
                        "description": "Ok",
                        "content": {
                            "application/json": {
                                "schema": {
                                    "$ref": "#/components/schemas/ApiSuccessEmpty"
                                }
                            }
                        }
                    },
                    "default": {
                        "description": "Error",
                        "content": {
                            "application/json": {
                                "schema": {
                                    "$ref": "#/components/schemas/ApiErrorPayload"
                                }
                            }
                        }
                    }
                },
                "description": "Deletes an organization and all users inside that organization",
                "tags": ["Organizations"],
                "security": [],
                "parameters": [
                    {
                        "description": "the uuid of the organization to delete",
                        "in": "path",
                        "name": "organizationUuid",
                        "required": true,
                        "schema": {
                            "type": "string"
                        }
                    }
                ]
            }
        },
        "/api/v1/org/projects": {
            "get": {
                "operationId": "ListOrganizationProjects",
                "responses": {
                    "200": {
                        "description": "Ok",
                        "content": {
                            "application/json": {
                                "schema": {
                                    "$ref": "#/components/schemas/ApiOrganizationProjects"
                                }
                            }
                        }
                    },
                    "default": {
                        "description": "Error",
                        "content": {
                            "application/json": {
                                "schema": {
                                    "$ref": "#/components/schemas/ApiErrorPayload"
                                }
                            }
                        }
                    }
                },
                "description": "Gets all projects of the current user's organization",
                "tags": ["Organizations"],
                "security": [],
                "parameters": []
            }
        },
        "/api/v1/org/users": {
            "get": {
                "operationId": "ListOrganizationMembers",
                "responses": {
                    "200": {
                        "description": "Ok",
                        "content": {
                            "application/json": {
                                "schema": {
                                    "$ref": "#/components/schemas/ApiOrganizationMemberProfiles"
                                }
                            }
                        }
                    },
                    "default": {
                        "description": "Error",
                        "content": {
                            "application/json": {
                                "schema": {
                                    "$ref": "#/components/schemas/ApiErrorPayload"
                                }
                            }
                        }
                    }
                },
                "description": "Gets all the members of the current user's organization",
                "tags": ["Organizations"],
                "security": [],
                "parameters": []
            }
        },
        "/api/v1/org/users/{userUuid}": {
            "get": {
                "operationId": "GetOrganizationMemberByUuid",
                "responses": {
                    "200": {
                        "description": "Ok",
                        "content": {
                            "application/json": {
                                "schema": {
                                    "$ref": "#/components/schemas/ApiOrganizationMemberProfile"
                                }
                            }
                        }
                    },
                    "default": {
                        "description": "Error",
                        "content": {
                            "application/json": {
                                "schema": {
                                    "$ref": "#/components/schemas/ApiErrorPayload"
                                }
                            }
                        }
                    }
                },
                "description": "Get the member profile for a user in the current user's organization by uuid",
                "tags": ["Organizations"],
                "security": [],
                "parameters": [
                    {
                        "description": "the uuid of the user",
                        "in": "path",
                        "name": "userUuid",
                        "required": true,
                        "schema": {
                            "$ref": "#/components/schemas/UUID"
                        }
                    }
                ]
            },
            "patch": {
                "operationId": "UpdateOrganizationMember",
                "responses": {
                    "200": {
                        "description": "Ok",
                        "content": {
                            "application/json": {
                                "schema": {
                                    "$ref": "#/components/schemas/ApiOrganizationMemberProfile"
                                }
                            }
                        }
                    },
                    "default": {
                        "description": "Error",
                        "content": {
                            "application/json": {
                                "schema": {
                                    "$ref": "#/components/schemas/ApiErrorPayload"
                                }
                            }
                        }
                    }
                },
                "description": "Updates the membership profile for a user in the current user's organization",
                "tags": ["Roles & Permissions", "Organizations"],
                "security": [],
                "parameters": [
                    {
                        "description": "the uuid of the user to update",
                        "in": "path",
                        "name": "userUuid",
                        "required": true,
                        "schema": {
                            "type": "string"
                        }
                    }
                ],
                "requestBody": {
                    "description": "the new membership profile",
                    "required": true,
                    "content": {
                        "application/json": {
                            "schema": {
                                "$ref": "#/components/schemas/OrganizationMemberProfileUpdate",
                                "description": "the new membership profile"
                            }
                        }
                    }
                }
            }
        },
        "/api/v1/org/user/{userUuid}": {
            "delete": {
                "operationId": "DeleteOrganizationMember",
                "responses": {
                    "200": {
                        "description": "Ok",
                        "content": {
                            "application/json": {
                                "schema": {
                                    "$ref": "#/components/schemas/ApiSuccessEmpty"
                                }
                            }
                        }
                    },
                    "default": {
                        "description": "Error",
                        "content": {
                            "application/json": {
                                "schema": {
                                    "$ref": "#/components/schemas/ApiErrorPayload"
                                }
                            }
                        }
                    }
                },
                "description": "Deletes a user from the current user's organization",
                "tags": ["Organizations"],
                "security": [],
                "parameters": [
                    {
                        "description": "the uuid of the user to delete",
                        "in": "path",
                        "name": "userUuid",
                        "required": true,
                        "schema": {
                            "type": "string"
                        }
                    }
                ]
            }
        },
        "/api/v1/org/allowedEmailDomains": {
            "get": {
                "operationId": "ListOrganizationEmailDomains",
                "responses": {
                    "200": {
                        "description": "Ok",
                        "content": {
                            "application/json": {
                                "schema": {
                                    "$ref": "#/components/schemas/ApiOrganizationAllowedEmailDomains"
                                }
                            }
                        }
                    },
                    "default": {
                        "description": "Error",
                        "content": {
                            "application/json": {
                                "schema": {
                                    "$ref": "#/components/schemas/ApiErrorPayload"
                                }
                            }
                        }
                    }
                },
                "description": "Gets the allowed email domains for the current user's organization",
                "tags": ["Organizations"],
                "security": [],
                "parameters": []
            },
            "patch": {
                "operationId": "UpdateOrganizationEmailDomains",
                "responses": {
                    "200": {
                        "description": "Ok",
                        "content": {
                            "application/json": {
                                "schema": {
                                    "$ref": "#/components/schemas/ApiOrganizationAllowedEmailDomains"
                                }
                            }
                        }
                    },
                    "default": {
                        "description": "Error",
                        "content": {
                            "application/json": {
                                "schema": {
                                    "$ref": "#/components/schemas/ApiErrorPayload"
                                }
                            }
                        }
                    }
                },
                "description": "Updates the allowed email domains for the current user's organization",
                "tags": ["Organizations"],
                "security": [],
                "parameters": [],
                "requestBody": {
                    "description": "the new allowed email domains",
                    "required": true,
                    "content": {
                        "application/json": {
                            "schema": {
                                "$ref": "#/components/schemas/UpdateAllowedEmailDomains",
                                "description": "the new allowed email domains"
                            }
                        }
                    }
                }
            }
        },
        "/api/v1/org/groups": {
            "post": {
                "operationId": "CreateGroupInOrganization",
                "responses": {
                    "200": {
                        "description": "Ok",
                        "content": {
                            "application/json": {
                                "schema": {
                                    "$ref": "#/components/schemas/ApiGroupResponse"
                                }
                            }
                        }
                    },
                    "default": {
                        "description": "Error",
                        "content": {
                            "application/json": {
                                "schema": {
                                    "$ref": "#/components/schemas/ApiErrorPayload"
                                }
                            }
                        }
                    }
                },
                "description": "Creates a new group in the current user's organization",
                "tags": ["Organizations"],
                "security": [],
                "parameters": [],
                "requestBody": {
                    "description": "the new group details",
                    "required": true,
                    "content": {
                        "application/json": {
                            "schema": {
                                "$ref": "#/components/schemas/Pick_CreateGroup.name_",
                                "description": "the new group details"
                            }
                        }
                    }
                }
            },
            "get": {
                "operationId": "ListGroupsInOrganization",
                "responses": {
                    "200": {
                        "description": "Ok",
                        "content": {
                            "application/json": {
                                "schema": {
                                    "$ref": "#/components/schemas/ApiGroupListResponse"
                                }
                            }
                        }
                    },
                    "default": {
                        "description": "Error",
                        "content": {
                            "application/json": {
                                "schema": {
                                    "$ref": "#/components/schemas/ApiErrorPayload"
                                }
                            }
                        }
                    }
                },
                "description": "Gets all the groups in the current user's organization",
                "tags": ["Organizations"],
                "security": [],
                "parameters": []
            }
        },
        "/api/v1/projects/{projectUuid}/pinned-lists/{pinnedListUuid}/items": {
            "get": {
                "operationId": "getPinnedItems",
                "responses": {
                    "200": {
                        "description": "Success",
                        "content": {
                            "application/json": {
                                "schema": {
                                    "$ref": "#/components/schemas/ApiPinnedItems"
                                }
                            }
                        }
                    },
                    "default": {
                        "description": "Error",
                        "content": {
                            "application/json": {
                                "schema": {
                                    "$ref": "#/components/schemas/ApiErrorPayload"
                                }
                            }
                        }
                    }
                },
                "description": "Get pinned items",
                "tags": ["Content"],
                "security": [],
                "parameters": [
                    {
                        "description": "project uuid",
                        "in": "path",
                        "name": "projectUuid",
                        "required": true,
                        "schema": {
                            "type": "string"
                        }
                    },
                    {
                        "description": "the list uuid for the pinned items",
                        "in": "path",
                        "name": "pinnedListUuid",
                        "required": true,
                        "schema": {
                            "type": "string"
                        }
                    }
                ]
            }
        },
        "/api/v1/projects/{projectUuid}/pinned-lists/{pinnedListUuid}/items/order": {
            "patch": {
                "operationId": "updatePinnedItemsOrder",
                "responses": {
                    "200": {
                        "description": "Success",
                        "content": {
                            "application/json": {
                                "schema": {
                                    "$ref": "#/components/schemas/ApiPinnedItems"
                                }
                            }
                        }
                    },
                    "default": {
                        "description": "Error",
                        "content": {
                            "application/json": {
                                "schema": {
                                    "$ref": "#/components/schemas/ApiErrorPayload"
                                }
                            }
                        }
                    }
                },
                "description": "Update pinned items order",
                "tags": ["Content"],
                "security": [],
                "parameters": [
                    {
                        "description": "project uuid",
                        "in": "path",
                        "name": "projectUuid",
                        "required": true,
                        "schema": {
                            "type": "string"
                        }
                    },
                    {
                        "description": "the list uuid for the pinned items",
                        "in": "path",
                        "name": "pinnedListUuid",
                        "required": true,
                        "schema": {
                            "type": "string"
                        }
                    }
                ],
                "requestBody": {
                    "description": "the new order of the pinned items",
                    "required": true,
                    "content": {
                        "application/json": {
                            "schema": {
                                "items": {
                                    "$ref": "#/components/schemas/UpdatePinnedItemOrder"
                                },
                                "type": "array",
                                "description": "the new order of the pinned items"
                            }
                        }
                    }
                }
            }
        },
        "/api/v1/projects/{projectUuid}": {
            "get": {
                "operationId": "GetProject",
                "responses": {
                    "200": {
                        "description": "Success",
                        "content": {
                            "application/json": {
                                "schema": {
                                    "$ref": "#/components/schemas/ApiProjectResponse"
                                }
                            }
                        }
                    },
                    "default": {
                        "description": "Error",
                        "content": {
                            "application/json": {
                                "schema": {
                                    "$ref": "#/components/schemas/ApiErrorPayload"
                                }
                            }
                        }
                    }
                },
                "description": "Get a project of an organiztion",
                "tags": ["Projects"],
                "security": [],
                "parameters": [
                    {
                        "in": "path",
                        "name": "projectUuid",
                        "required": true,
                        "schema": {
                            "type": "string"
                        }
                    }
                ]
            }
        },
        "/api/v1/projects/{projectUuid}/charts": {
            "get": {
                "operationId": "ListChartsInProject",
                "responses": {
                    "200": {
                        "description": "Success",
                        "content": {
                            "application/json": {
                                "schema": {
                                    "$ref": "#/components/schemas/ApiChartSummaryListResponse"
                                }
                            }
                        }
                    },
                    "default": {
                        "description": "Error",
                        "content": {
                            "application/json": {
                                "schema": {
                                    "$ref": "#/components/schemas/ApiErrorPayload"
                                }
                            }
                        }
                    }
                },
                "description": "List all charts in a project",
                "tags": ["Projects"],
                "security": [],
                "parameters": [
                    {
                        "description": "The uuid of the project to get charts for",
                        "in": "path",
                        "name": "projectUuid",
                        "required": true,
                        "schema": {
                            "type": "string"
                        }
                    }
                ]
            }
        },
        "/api/v1/projects/{projectUuid}/spaces": {
            "get": {
                "operationId": "ListSpacesInProject",
                "responses": {
                    "200": {
                        "description": "Success",
                        "content": {
                            "application/json": {
                                "schema": {
                                    "$ref": "#/components/schemas/ApiSpaceSummaryListResponse"
                                }
                            }
                        }
                    },
                    "default": {
                        "description": "Error",
                        "content": {
                            "application/json": {
                                "schema": {
                                    "$ref": "#/components/schemas/ApiErrorPayload"
                                }
                            }
                        }
                    }
                },
                "description": "List all spaces in a project",
                "tags": ["Projects"],
                "security": [],
                "parameters": [
                    {
                        "description": "The uuid of the project to get spaces for",
                        "in": "path",
                        "name": "projectUuid",
                        "required": true,
                        "schema": {
                            "type": "string"
                        }
                    }
                ]
            },
            "post": {
                "operationId": "CreateSpaceInProject",
                "responses": {
                    "200": {
                        "description": "Created",
                        "content": {
                            "application/json": {
                                "schema": {
                                    "$ref": "#/components/schemas/ApiSpaceResponse"
                                }
                            }
                        }
                    },
                    "default": {
                        "description": "Error",
                        "content": {
                            "application/json": {
                                "schema": {
                                    "$ref": "#/components/schemas/ApiErrorPayload"
                                }
                            }
                        }
                    }
                },
                "description": "Create a new space inside a project",
                "tags": ["Roles & Permissions", "Spaces"],
                "security": [],
                "parameters": [
                    {
                        "description": "The uuid of the space's parent project",
                        "in": "path",
                        "name": "projectUuid",
                        "required": true,
                        "schema": {
                            "type": "string"
                        }
                    }
                ],
                "requestBody": {
                    "required": true,
                    "content": {
                        "application/json": {
                            "schema": {
                                "$ref": "#/components/schemas/CreateSpace"
                            }
                        }
                    }
                }
            }
        },
        "/api/v1/projects/{projectUuid}/access": {
            "get": {
                "operationId": "GetProjectAccessList",
                "responses": {
                    "200": {
                        "description": "Success",
                        "content": {
                            "application/json": {
                                "schema": {
                                    "$ref": "#/components/schemas/ApiProjectAccessListResponse"
                                }
                            }
                        }
                    },
                    "default": {
                        "description": "Error",
                        "content": {
                            "application/json": {
                                "schema": {
                                    "$ref": "#/components/schemas/ApiErrorPayload"
                                }
                            }
                        }
                    }
                },
                "description": "Get access list for a project. This is a list of users that have been explictly granted access to the project.\nThere may be other users that have access to the project via their organization membership.",
                "tags": ["Roles & Permissions", "Projects"],
                "security": [],
                "parameters": [
                    {
                        "in": "path",
                        "name": "projectUuid",
                        "required": true,
                        "schema": {
                            "type": "string"
                        }
                    }
                ]
            },
            "post": {
                "operationId": "GrantProjectAccessToUser",
                "responses": {
                    "200": {
                        "description": "Success",
                        "content": {
                            "application/json": {
                                "schema": {
                                    "$ref": "#/components/schemas/ApiSuccessEmpty"
                                }
                            }
                        }
                    },
                    "default": {
                        "description": "Error",
                        "content": {
                            "application/json": {
                                "schema": {
                                    "$ref": "#/components/schemas/ApiErrorPayload"
                                }
                            }
                        }
                    }
                },
                "description": "Grant a user access to a project",
                "tags": ["Roles & Permissions", "Projects"],
                "security": [],
                "parameters": [
                    {
                        "in": "path",
                        "name": "projectUuid",
                        "required": true,
                        "schema": {
                            "type": "string"
                        }
                    }
                ],
                "requestBody": {
                    "required": true,
                    "content": {
                        "application/json": {
                            "schema": {
                                "$ref": "#/components/schemas/CreateProjectMember"
                            }
                        }
                    }
                }
            }
        },
        "/api/v1/projects/{projectUuid}/user/{userUuid}": {
            "get": {
                "operationId": "GetProjectMemberAccess",
                "responses": {
                    "200": {
                        "description": "Success",
                        "content": {
                            "application/json": {
                                "schema": {
                                    "$ref": "#/components/schemas/ApiGetProjectMemberResponse"
                                }
                            }
                        }
                    },
                    "default": {
                        "description": "Error",
                        "content": {
                            "application/json": {
                                "schema": {
                                    "$ref": "#/components/schemas/ApiErrorPayload"
                                }
                            }
                        }
                    }
                },
                "description": "Get a project explicit member's access.\nThere may be users that have access to the project via their organization membership.\n\nNOTE:\nWe don't use the API on the frontend. Instead, we can call the API\nso that we make sure of the user's access to the project.",
                "tags": ["Roles & Permissions", "Projects"],
                "security": [],
                "parameters": [
                    {
                        "in": "path",
                        "name": "projectUuid",
                        "required": true,
                        "schema": {
                            "type": "string"
                        }
                    },
                    {
                        "in": "path",
                        "name": "userUuid",
                        "required": true,
                        "schema": {
                            "type": "string"
                        }
                    }
                ]
            }
        },
        "/api/v1/projects/{projectUuid}/access/{userUuid}": {
            "patch": {
                "operationId": "UpdateProjectAccessForUser",
                "responses": {
                    "200": {
                        "description": "Success",
                        "content": {
                            "application/json": {
                                "schema": {
                                    "$ref": "#/components/schemas/ApiSuccessEmpty"
                                }
                            }
                        }
                    },
                    "default": {
                        "description": "Error",
                        "content": {
                            "application/json": {
                                "schema": {
                                    "$ref": "#/components/schemas/ApiErrorPayload"
                                }
                            }
                        }
                    }
                },
                "description": "Update a user's access to a project",
                "tags": ["Roles & Permissions", "Projects"],
                "security": [],
                "parameters": [
                    {
                        "in": "path",
                        "name": "projectUuid",
                        "required": true,
                        "schema": {
                            "type": "string"
                        }
                    },
                    {
                        "in": "path",
                        "name": "userUuid",
                        "required": true,
                        "schema": {
                            "type": "string"
                        }
                    }
                ],
                "requestBody": {
                    "required": true,
                    "content": {
                        "application/json": {
                            "schema": {
                                "$ref": "#/components/schemas/UpdateProjectMember"
                            }
                        }
                    }
                }
            },
            "delete": {
                "operationId": "RevokeProjectAccessForUser",
                "responses": {
                    "200": {
                        "description": "Success",
                        "content": {
                            "application/json": {
                                "schema": {
                                    "$ref": "#/components/schemas/ApiSuccessEmpty"
                                }
                            }
                        }
                    },
                    "default": {
                        "description": "Error",
                        "content": {
                            "application/json": {
                                "schema": {
                                    "$ref": "#/components/schemas/ApiErrorPayload"
                                }
                            }
                        }
                    }
                },
                "description": "Remove a user's access to a project",
                "tags": ["Roles & Permissions", "Projects"],
                "security": [],
                "parameters": [
                    {
                        "in": "path",
                        "name": "projectUuid",
                        "required": true,
                        "schema": {
                            "type": "string"
                        }
                    },
                    {
                        "in": "path",
                        "name": "userUuid",
                        "required": true,
                        "schema": {
                            "type": "string"
                        }
                    }
                ]
            }
        },
        "/api/v1/projects/{projectUuid}/sqlQuery": {
            "post": {
                "operationId": "RunSqlQuery",
                "responses": {
                    "200": {
                        "description": "Success",
                        "content": {
                            "application/json": {
                                "schema": {
                                    "properties": {
                                        "results": {
                                            "$ref": "#/components/schemas/ApiSqlQueryResults"
                                        },
                                        "status": {
                                            "type": "string",
                                            "enum": ["ok"],
                                            "nullable": false
                                        }
                                    },
                                    "required": ["results", "status"],
                                    "type": "object"
                                }
                            }
                        }
                    },
                    "default": {
                        "description": "Error",
                        "content": {
                            "application/json": {
                                "schema": {
                                    "$ref": "#/components/schemas/ApiErrorPayload"
                                }
                            }
                        }
                    }
                },
                "description": "Run a raw sql query against the project's warehouse connection",
                "tags": ["Exploring", "Projects"],
                "security": [],
                "parameters": [
                    {
                        "description": "The uuid of the project to run the query against",
                        "in": "path",
                        "name": "projectUuid",
                        "required": true,
                        "schema": {
                            "type": "string"
                        }
                    }
                ],
                "requestBody": {
                    "description": "The query to run",
                    "required": true,
                    "content": {
                        "application/json": {
                            "schema": {
                                "properties": {
                                    "sql": {
                                        "type": "string"
                                    }
                                },
                                "required": ["sql"],
                                "type": "object",
                                "description": "The query to run"
                            }
                        }
                    }
                }
            }
        },
        "/api/v1/projects/{projectUuid}/explores/{exploreId}/runUnderlyingDataQuery": {
            "post": {
                "operationId": "postRunUnderlyingDataQuery",
                "responses": {
                    "200": {
                        "description": "Success",
                        "content": {
                            "application/json": {
                                "schema": {
                                    "$ref": "#/components/schemas/ApiRunQueryResponse"
                                }
                            }
                        }
                    },
                    "default": {
                        "description": "Error",
                        "content": {
                            "application/json": {
                                "schema": {
                                    "$ref": "#/components/schemas/ApiErrorPayload"
                                }
                            }
                        }
                    }
                },
                "description": "Run a query for underlying data results",
                "tags": ["Exploring"],
                "security": [],
                "parameters": [
                    {
                        "description": "The uuid of the project",
                        "in": "path",
                        "name": "projectUuid",
                        "required": true,
                        "schema": {
                            "type": "string"
                        }
                    },
                    {
                        "description": "table name",
                        "in": "path",
                        "name": "exploreId",
                        "required": true,
                        "schema": {
                            "type": "string"
                        }
                    }
                ],
                "requestBody": {
                    "description": "metricQuery for the chart to run",
                    "required": true,
                    "content": {
                        "application/json": {
                            "schema": {
                                "$ref": "#/components/schemas/RunQueryRequest",
                                "description": "metricQuery for the chart to run"
                            }
                        }
                    }
                }
            }
        },
        "/api/v1/projects/{projectUuid}/explores/{exploreId}/runQuery": {
            "post": {
                "operationId": "RunMetricQuery",
                "responses": {
                    "200": {
                        "description": "Success",
                        "content": {
                            "application/json": {
                                "schema": {
                                    "$ref": "#/components/schemas/ApiRunQueryResponse"
                                }
                            }
                        }
                    },
                    "default": {
                        "description": "Error",
                        "content": {
                            "application/json": {
                                "schema": {
                                    "$ref": "#/components/schemas/ApiErrorPayload"
                                }
                            }
                        }
                    }
                },
                "description": "Run a query for explore",
                "tags": ["Exploring"],
                "security": [],
                "parameters": [
                    {
                        "description": "The uuid of the project",
                        "in": "path",
                        "name": "projectUuid",
                        "required": true,
                        "schema": {
                            "type": "string"
                        }
                    },
                    {
                        "description": "table name",
                        "in": "path",
                        "name": "exploreId",
                        "required": true,
                        "schema": {
                            "type": "string"
                        }
                    }
                ],
                "requestBody": {
                    "description": "metricQuery for the chart to run",
                    "required": true,
                    "content": {
                        "application/json": {
                            "schema": {
                                "$ref": "#/components/schemas/RunQueryRequest",
                                "description": "metricQuery for the chart to run"
                            }
                        }
                    }
                }
            }
        },
        "/api/v1/saved/{chartUuid}/results": {
            "post": {
                "operationId": "postChartResults",
                "responses": {
                    "200": {
                        "description": "Success",
                        "content": {
                            "application/json": {
                                "schema": {
                                    "$ref": "#/components/schemas/ApiRunQueryResponse"
                                }
                            }
                        }
                    },
                    "default": {
                        "description": "Error",
                        "content": {
                            "application/json": {
                                "schema": {
                                    "$ref": "#/components/schemas/ApiErrorPayload"
                                }
                            }
                        }
                    }
                },
                "description": "Run a query for a chart",
                "tags": ["Charts"],
                "security": [],
                "parameters": [
                    {
                        "description": "chartUuid for the chart to run",
                        "in": "path",
                        "name": "chartUuid",
                        "required": true,
                        "schema": {
                            "type": "string"
                        }
                    }
                ],
                "requestBody": {
                    "required": true,
                    "content": {
                        "application/json": {
                            "schema": {
                                "properties": {
                                    "filters": {
                                        "$ref": "#/components/schemas/FiltersResponse"
                                    }
                                },
                                "type": "object"
                            }
                        }
                    }
                }
            }
        },
        "/api/v1/saved/{chartUuid}/history": {
            "get": {
                "operationId": "get",
                "responses": {
                    "200": {
                        "description": "Success",
                        "content": {
                            "application/json": {
                                "schema": {
                                    "$ref": "#/components/schemas/ApiGetChartHistoryResponse"
                                }
                            }
                        }
                    },
                    "default": {
                        "description": "Error",
                        "content": {
                            "application/json": {
                                "schema": {
                                    "$ref": "#/components/schemas/ApiErrorPayload"
                                }
                            }
                        }
                    }
                },
                "description": "Get chart version history from last 30 days",
                "tags": ["Charts"],
                "security": [],
                "parameters": [
                    {
                        "description": "chartUuid for the chart",
                        "in": "path",
                        "name": "chartUuid",
                        "required": true,
                        "schema": {
                            "type": "string"
                        }
                    }
                ]
            }
        },
        "/api/v1/saved/{chartUuid}/version/{versionUuid}": {
            "get": {
                "operationId": "get",
                "responses": {
                    "200": {
                        "description": "Success",
                        "content": {
                            "application/json": {
                                "schema": {
                                    "$ref": "#/components/schemas/ApiGetChartVersionResponse"
                                }
                            }
                        }
                    },
                    "default": {
                        "description": "Error",
                        "content": {
                            "application/json": {
                                "schema": {
                                    "$ref": "#/components/schemas/ApiErrorPayload"
                                }
                            }
                        }
                    }
                },
                "description": "Get chart version",
                "tags": ["Charts"],
                "security": [],
                "parameters": [
                    {
                        "description": "chartUuid for the chart",
                        "in": "path",
                        "name": "chartUuid",
                        "required": true,
                        "schema": {
                            "type": "string"
                        }
                    },
                    {
                        "description": "versionUuid for the chart version",
                        "in": "path",
                        "name": "versionUuid",
                        "required": true,
                        "schema": {
                            "type": "string"
                        }
                    }
                ]
            }
        },
        "/api/v1/saved/{chartUuid}/version/{versionUuid}/results": {
            "post": {
                "operationId": "getChartVersionResults",
                "responses": {
                    "200": {
                        "description": "Success",
                        "content": {
                            "application/json": {
                                "schema": {
                                    "$ref": "#/components/schemas/ApiRunQueryResponse"
                                }
                            }
                        }
                    },
                    "default": {
                        "description": "Error",
                        "content": {
                            "application/json": {
                                "schema": {
                                    "$ref": "#/components/schemas/ApiErrorPayload"
                                }
                            }
                        }
                    }
                },
                "description": "Run a query for a chart version",
                "tags": ["Charts"],
                "security": [],
                "parameters": [
                    {
                        "description": "chartUuid for the chart to run",
                        "in": "path",
                        "name": "chartUuid",
                        "required": true,
                        "schema": {
                            "type": "string"
                        }
                    },
                    {
                        "description": "versionUuid for the chart version",
                        "in": "path",
                        "name": "versionUuid",
                        "required": true,
                        "schema": {
                            "type": "string"
                        }
                    }
                ]
            }
        },
        "/api/v1/saved/{chartUuid}/rollback/{versionUuid}": {
            "post": {
                "operationId": "postChartVersionRollback",
                "responses": {
                    "200": {
                        "description": "Success",
                        "content": {
                            "application/json": {
                                "schema": {
                                    "$ref": "#/components/schemas/ApiSuccessEmpty"
                                }
                            }
                        }
                    },
                    "default": {
                        "description": "Error",
                        "content": {
                            "application/json": {
                                "schema": {
                                    "$ref": "#/components/schemas/ApiErrorPayload"
                                }
                            }
                        }
                    }
                },
                "description": "Rollback chart to version",
                "tags": ["Charts"],
                "security": [],
                "parameters": [
                    {
                        "description": "chartUuid for the chart to run",
                        "in": "path",
                        "name": "chartUuid",
                        "required": true,
                        "schema": {
                            "type": "string"
                        }
                    },
                    {
                        "description": "versionUuid for the chart version",
                        "in": "path",
                        "name": "versionUuid",
                        "required": true,
                        "schema": {
                            "type": "string"
                        }
                    }
                ]
            }
        },
        "/api/v1/schedulers/{projectUuid}/logs": {
            "get": {
                "operationId": "getSchedulerLogs",
                "responses": {
                    "200": {
                        "description": "Success",
                        "content": {
                            "application/json": {
                                "schema": {
                                    "$ref": "#/components/schemas/ApiSchedulerLogsResponse"
                                }
                            }
                        }
                    },
                    "default": {
                        "description": "Error",
                        "content": {
                            "application/json": {
                                "schema": {
                                    "$ref": "#/components/schemas/ApiErrorPayload"
                                }
                            }
                        }
                    }
                },
                "description": "Get scheduled logs",
                "tags": ["Schedulers"],
                "security": [],
                "parameters": [
                    {
                        "in": "path",
                        "name": "projectUuid",
                        "required": true,
                        "schema": {
                            "type": "string"
                        }
                    }
                ]
            }
        },
        "/api/v1/schedulers/{schedulerUuid}": {
            "get": {
                "operationId": "getScheduler",
                "responses": {
                    "200": {
                        "description": "Success",
                        "content": {
                            "application/json": {
                                "schema": {
                                    "$ref": "#/components/schemas/ApiSchedulerAndTargetsResponse"
                                }
                            }
                        }
                    },
                    "default": {
                        "description": "Error",
                        "content": {
                            "application/json": {
                                "schema": {
                                    "$ref": "#/components/schemas/ApiErrorPayload"
                                }
                            }
                        }
                    }
                },
                "description": "Get a scheduler",
                "tags": ["Schedulers"],
                "security": [],
                "parameters": [
                    {
                        "description": "The uuid of the scheduler to update",
                        "in": "path",
                        "name": "schedulerUuid",
                        "required": true,
                        "schema": {
                            "type": "string"
                        }
                    }
                ]
            },
            "patch": {
                "operationId": "updateScheduler",
                "responses": {
                    "201": {
                        "description": "Updated",
                        "content": {
                            "application/json": {
                                "schema": {
                                    "$ref": "#/components/schemas/ApiSchedulerAndTargetsResponse"
                                }
                            }
                        }
                    },
                    "default": {
                        "description": "Error",
                        "content": {
                            "application/json": {
                                "schema": {
                                    "$ref": "#/components/schemas/ApiErrorPayload"
                                }
                            }
                        }
                    }
                },
                "description": "Update a scheduler",
                "tags": ["Schedulers"],
                "security": [],
                "parameters": [
                    {
                        "description": "The uuid of the scheduler to update",
                        "in": "path",
                        "name": "schedulerUuid",
                        "required": true,
                        "schema": {
                            "type": "string"
                        }
                    }
                ],
                "requestBody": {
                    "description": "the new scheduler data",
                    "required": true,
                    "content": {
                        "application/json": {
                            "schema": {
                                "description": "the new scheduler data"
                            }
                        }
                    }
                }
            },
            "delete": {
                "operationId": "deleteScheduler",
                "responses": {
                    "201": {
                        "description": "Deleted",
                        "content": {
                            "application/json": {
                                "schema": {
                                    "properties": {
                                        "results": {},
                                        "status": {
                                            "type": "string",
                                            "enum": ["ok"],
                                            "nullable": false
                                        }
                                    },
                                    "required": ["status"],
                                    "type": "object"
                                }
                            }
                        }
                    },
                    "default": {
                        "description": "Error",
                        "content": {
                            "application/json": {
                                "schema": {
                                    "$ref": "#/components/schemas/ApiErrorPayload"
                                }
                            }
                        }
                    }
                },
                "description": "Delete a scheduler",
                "tags": ["Schedulers"],
                "security": [],
                "parameters": [
                    {
                        "description": "The uuid of the scheduler to delete",
                        "in": "path",
                        "name": "schedulerUuid",
                        "required": true,
                        "schema": {
                            "type": "string"
                        }
                    }
                ]
            }
        },
        "/api/v1/schedulers/{schedulerUuid}/jobs": {
            "get": {
                "operationId": "getScheduledJobs",
                "responses": {
                    "200": {
                        "description": "Success",
                        "content": {
                            "application/json": {
                                "schema": {
                                    "$ref": "#/components/schemas/ApiScheduledJobsResponse"
                                }
                            }
                        }
                    },
                    "default": {
                        "description": "Error",
                        "content": {
                            "application/json": {
                                "schema": {
                                    "$ref": "#/components/schemas/ApiErrorPayload"
                                }
                            }
                        }
                    }
                },
                "description": "Get scheduled jobs",
                "tags": ["Schedulers"],
                "security": [],
                "parameters": [
                    {
                        "description": "The uuid of the scheduler to update",
                        "in": "path",
                        "name": "schedulerUuid",
                        "required": true,
                        "schema": {
                            "type": "string"
                        }
                    }
                ]
            }
        },
        "/api/v1/schedulers/job/{jobId}/status": {
            "get": {
                "operationId": "getSchedulerJobStatus",
                "responses": {
                    "200": {
                        "description": "Success",
                        "content": {
                            "application/json": {
                                "schema": {
                                    "$ref": "#/components/schemas/ApiJobStatusResponse"
                                }
                            }
                        }
                    },
                    "default": {
                        "description": "Error",
                        "content": {
                            "application/json": {
                                "schema": {
                                    "$ref": "#/components/schemas/ApiErrorPayload"
                                }
                            }
                        }
                    }
                },
                "description": "Get a generic job status\nThis method can be used when polling from the frontend",
                "tags": ["Schedulers"],
                "security": [],
                "parameters": [
                    {
                        "description": "the jobId for the status to check",
                        "in": "path",
                        "name": "jobId",
                        "required": true,
                        "schema": {
                            "type": "string"
                        }
                    }
                ]
            }
        },
        "/api/v1/schedulers/send": {
            "post": {
                "operationId": "sendScheduler",
                "responses": {
                    "200": {
                        "description": "Success",
                        "content": {
                            "application/json": {
                                "schema": {
                                    "$ref": "#/components/schemas/ApiTestSchedulerResponse"
                                }
                            }
                        }
                    },
                    "default": {
                        "description": "Error",
                        "content": {
                            "application/json": {
                                "schema": {
                                    "$ref": "#/components/schemas/ApiErrorPayload"
                                }
                            }
                        }
                    }
                },
                "description": "Send a scheduler now before saving it",
                "tags": ["Schedulers"],
                "security": [],
                "parameters": [],
                "requestBody": {
                    "description": "the create scheduler data",
                    "required": true,
                    "content": {
                        "application/json": {
                            "schema": {
                                "description": "the create scheduler data"
                            }
                        }
                    }
                }
            }
        },
        "/api/v1/share/{nanoId}": {
            "get": {
                "operationId": "getShareUrl",
                "responses": {
                    "200": {
                        "description": "Ok",
                        "content": {
                            "application/json": {
                                "schema": {
                                    "$ref": "#/components/schemas/ApiShareResponse"
                                }
                            }
                        }
                    },
                    "default": {
                        "description": "Error",
                        "content": {
                            "application/json": {
                                "schema": {
                                    "$ref": "#/components/schemas/ApiErrorPayload"
                                }
                            }
                        }
                    }
                },
                "description": "Get a share url from a short url id",
                "tags": ["Share links"],
                "security": [],
                "parameters": [
                    {
                        "description": "the short id for the share url",
                        "in": "path",
                        "name": "nanoId",
                        "required": true,
                        "schema": {
                            "type": "string"
                        }
                    }
                ]
            }
        },
        "/api/v1/share": {
            "post": {
                "operationId": "CreateShareUrl",
                "responses": {
                    "201": {
                        "description": "Created",
                        "content": {
                            "application/json": {
                                "schema": {
                                    "$ref": "#/components/schemas/ApiShareResponse"
                                }
                            }
                        }
                    },
                    "default": {
                        "description": "Error",
                        "content": {
                            "application/json": {
                                "schema": {
                                    "$ref": "#/components/schemas/ApiErrorPayload"
                                }
                            }
                        }
                    }
                },
                "description": "Given a full URL generates a short url id that can be used for sharing",
                "tags": ["Share links"],
                "security": [],
                "parameters": [],
                "requestBody": {
                    "description": "a full URL used to generate a short url id",
                    "required": true,
                    "content": {
                        "application/json": {
                            "schema": {
                                "$ref": "#/components/schemas/CreateShareUrl",
                                "description": "a full URL used to generate a short url id"
                            }
                        }
                    }
                }
            }
        },
        "/api/v1/slack/channels": {
            "get": {
                "operationId": "getSlackChannels",
                "responses": {
                    "200": {
                        "description": "Success",
                        "content": {
                            "application/json": {
                                "schema": {
                                    "$ref": "#/components/schemas/ApiSlackChannelsResponse"
                                }
                            }
                        }
                    },
                    "default": {
                        "description": "Error",
                        "content": {
                            "application/json": {
                                "schema": {
                                    "$ref": "#/components/schemas/ApiErrorPayload"
                                }
                            }
                        }
                    }
                },
                "description": "Get slack channels",
                "tags": ["Integrations"],
                "security": [],
                "parameters": []
            }
        },
        "/api/v1/projects/{projectUuid}/spaces/{spaceUuid}": {
            "get": {
                "operationId": "GetSpace",
                "responses": {
                    "200": {
                        "description": "Success",
                        "content": {
                            "application/json": {
                                "schema": {
                                    "$ref": "#/components/schemas/ApiSpaceResponse"
                                }
                            }
                        }
                    },
                    "default": {
                        "description": "Error",
                        "content": {
                            "application/json": {
                                "schema": {
                                    "$ref": "#/components/schemas/ApiErrorPayload"
                                }
                            }
                        }
                    }
                },
                "description": "Get details for a space in a project",
                "tags": ["Spaces"],
                "security": [],
                "parameters": [
                    {
                        "description": "The uuid of the space's parent project",
                        "in": "path",
                        "name": "projectUuid",
                        "required": true,
                        "schema": {
                            "type": "string"
                        }
                    },
                    {
                        "description": "The uuid of the space to get",
                        "in": "path",
                        "name": "spaceUuid",
                        "required": true,
                        "schema": {
                            "type": "string"
                        }
                    }
                ]
            },
            "delete": {
                "operationId": "DeleteSpace",
                "responses": {
                    "204": {
                        "description": "Deleted",
                        "content": {
                            "application/json": {
                                "schema": {
                                    "$ref": "#/components/schemas/ApiSuccessEmpty"
                                }
                            }
                        }
                    },
                    "default": {
                        "description": "Error",
                        "content": {
                            "application/json": {
                                "schema": {
                                    "$ref": "#/components/schemas/ApiErrorPayload"
                                }
                            }
                        }
                    }
                },
                "description": "Delete a space from a project",
                "tags": ["Spaces"],
                "security": [],
                "parameters": [
                    {
                        "description": "The uuid of the space's parent project",
                        "in": "path",
                        "name": "projectUuid",
                        "required": true,
                        "schema": {
                            "type": "string"
                        }
                    },
                    {
                        "description": "The uuid of the space to delete",
                        "in": "path",
                        "name": "spaceUuid",
                        "required": true,
                        "schema": {
                            "type": "string"
                        }
                    }
                ]
            },
            "patch": {
                "operationId": "UpdateSpace",
                "responses": {
                    "200": {
                        "description": "Updated",
                        "content": {
                            "application/json": {
                                "schema": {
                                    "$ref": "#/components/schemas/ApiSpaceResponse"
                                }
                            }
                        }
                    },
                    "default": {
                        "description": "Error",
                        "content": {
                            "application/json": {
                                "schema": {
                                    "$ref": "#/components/schemas/ApiErrorPayload"
                                }
                            }
                        }
                    }
                },
                "description": "Update a space in a project",
                "tags": ["Roles & Permissions", "Spaces"],
                "security": [],
                "parameters": [
                    {
                        "description": "The uuid of the space's parent project",
                        "in": "path",
                        "name": "projectUuid",
                        "required": true,
                        "schema": {
                            "type": "string"
                        }
                    },
                    {
                        "description": "The uuid of the space to update",
                        "in": "path",
                        "name": "spaceUuid",
                        "required": true,
                        "schema": {
                            "type": "string"
                        }
                    }
                ],
                "requestBody": {
                    "required": true,
                    "content": {
                        "application/json": {
                            "schema": {
                                "$ref": "#/components/schemas/UpdateSpace"
                            }
                        }
                    }
                }
            }
        },
        "/api/v1/projects/{projectUuid}/spaces/{spaceUuid}/share": {
            "post": {
                "operationId": "AddSpaceShareToUser",
                "responses": {
                    "200": {
                        "description": "Success",
                        "content": {
                            "application/json": {
                                "schema": {
                                    "$ref": "#/components/schemas/ApiSuccessEmpty"
                                }
                            }
                        }
                    },
                    "default": {
                        "description": "Error",
                        "content": {
                            "application/json": {
                                "schema": {
                                    "$ref": "#/components/schemas/ApiErrorPayload"
                                }
                            }
                        }
                    }
                },
                "description": "Grant a user access to a space",
                "tags": ["Roles & Permissions", "Spaces"],
                "security": [],
                "parameters": [
                    {
                        "description": "The uuid of the space's parent project",
                        "in": "path",
                        "name": "projectUuid",
                        "required": true,
                        "schema": {
                            "type": "string"
                        }
                    },
                    {
                        "in": "path",
                        "name": "spaceUuid",
                        "required": true,
                        "schema": {
                            "type": "string"
                        }
                    }
                ],
                "requestBody": {
                    "required": true,
                    "content": {
                        "application/json": {
                            "schema": {
                                "$ref": "#/components/schemas/AddSpaceShare"
                            }
                        }
                    }
                }
            }
        },
        "/api/v1/projects/{projectUuid}/spaces/{spaceUuid}/share/{userUuid}": {
            "delete": {
                "operationId": "RevokeSpaceAccessForUser",
                "responses": {
                    "200": {
                        "description": "Success",
                        "content": {
                            "application/json": {
                                "schema": {
                                    "$ref": "#/components/schemas/ApiSuccessEmpty"
                                }
                            }
                        }
                    },
                    "default": {
                        "description": "Error",
                        "content": {
                            "application/json": {
                                "schema": {
                                    "$ref": "#/components/schemas/ApiErrorPayload"
                                }
                            }
                        }
                    }
                },
                "description": "Remove a user's access to a space",
                "tags": ["Roles & Permissions", "Spaces"],
                "security": [],
                "parameters": [
                    {
                        "description": "The uuid of the space's parent project",
                        "in": "path",
                        "name": "projectUuid",
                        "required": true,
                        "schema": {
                            "type": "string"
                        }
                    },
                    {
                        "description": "The uuid of the space to update",
                        "in": "path",
                        "name": "spaceUuid",
                        "required": true,
                        "schema": {
                            "type": "string"
                        }
                    },
                    {
                        "description": "The uuid of the user to revoke access from",
                        "in": "path",
                        "name": "userUuid",
                        "required": true,
                        "schema": {
                            "type": "string"
                        }
                    }
                ]
            }
        },
        "/api/v1/ssh/key-pairs": {
            "post": {
                "operationId": "createSshKeyPair",
                "responses": {
                    "201": {
                        "description": "Success",
                        "content": {
                            "application/json": {
                                "schema": {
                                    "$ref": "#/components/schemas/ApiSshKeyPairResponse"
                                }
                            }
                        }
                    },
                    "default": {
                        "description": "Error",
                        "content": {
                            "application/json": {
                                "schema": {
                                    "$ref": "#/components/schemas/ApiErrorPayload"
                                }
                            }
                        }
                    }
                },
                "tags": ["SSH Keypairs"],
                "security": [],
                "parameters": []
            }
        },
        "/api/v1/org/attributes": {
            "get": {
                "operationId": "getUserAttributes",
                "responses": {
                    "200": {
                        "description": "Ok",
                        "content": {
                            "application/json": {
                                "schema": {
                                    "$ref": "#/components/schemas/ApiUserAttributesResponse"
                                }
                            }
                        }
                    },
                    "default": {
                        "description": "Error",
                        "content": {
                            "application/json": {
                                "schema": {
                                    "$ref": "#/components/schemas/ApiErrorPayload"
                                }
                            }
                        }
                    }
                },
                "description": "Get all user attributes",
                "tags": ["User attributes"],
                "security": [],
                "parameters": []
            },
            "post": {
                "operationId": "createUserAttribute",
                "responses": {
                    "200": {
                        "description": "Ok",
                        "content": {
                            "application/json": {
                                "schema": {
                                    "$ref": "#/components/schemas/ApiCreateUserAttributeResponse"
                                }
                            }
                        }
                    },
                    "default": {
                        "description": "Error",
                        "content": {
                            "application/json": {
                                "schema": {
                                    "$ref": "#/components/schemas/ApiErrorPayload"
                                }
                            }
                        }
                    }
                },
                "description": "Creates new user attribute",
                "tags": ["User attributes"],
                "security": [],
                "parameters": [],
                "requestBody": {
                    "description": "the user attribute to create",
                    "required": true,
                    "content": {
                        "application/json": {
                            "schema": {
                                "$ref": "#/components/schemas/CreateUserAttribute",
                                "description": "the user attribute to create"
                            }
                        }
                    }
                }
            }
        },
        "/api/v1/org/attributes/{userAttributeUuid}": {
            "put": {
                "operationId": "updateUserAttribute",
                "responses": {
                    "200": {
                        "description": "Ok",
                        "content": {
                            "application/json": {
                                "schema": {
                                    "$ref": "#/components/schemas/ApiCreateUserAttributeResponse"
                                }
                            }
                        }
                    },
                    "default": {
                        "description": "Error",
                        "content": {
                            "application/json": {
                                "schema": {
                                    "$ref": "#/components/schemas/ApiErrorPayload"
                                }
                            }
                        }
                    }
                },
                "description": "Updates a user attribute",
                "tags": ["User attributes"],
                "security": [],
                "parameters": [
                    {
                        "description": "the UUID for the group to add the user to",
                        "in": "path",
                        "name": "userAttributeUuid",
                        "required": true,
                        "schema": {
                            "type": "string"
                        }
                    }
                ],
                "requestBody": {
                    "description": "the user attribute to update",
                    "required": true,
                    "content": {
                        "application/json": {
                            "schema": {
                                "$ref": "#/components/schemas/CreateUserAttribute",
                                "description": "the user attribute to update"
                            }
                        }
                    }
                }
            },
            "delete": {
                "operationId": "removeUserAttribute",
                "responses": {
                    "200": {
                        "description": "Ok",
                        "content": {
                            "application/json": {
                                "schema": {
                                    "$ref": "#/components/schemas/ApiSuccessEmpty"
                                }
                            }
                        }
                    },
                    "default": {
                        "description": "Error",
                        "content": {
                            "application/json": {
                                "schema": {
                                    "$ref": "#/components/schemas/ApiErrorPayload"
                                }
                            }
                        }
                    }
                },
                "description": "Remove a user attribute",
                "tags": ["User attributes"],
                "security": [],
                "parameters": [
                    {
                        "description": "the user attribute UUID to remove",
                        "in": "path",
                        "name": "userAttributeUuid",
                        "required": true,
                        "schema": {
                            "type": "string"
                        }
                    }
                ]
            }
        },
        "/api/v1/user": {
            "get": {
                "operationId": "GetAuthenticatedUser",
                "responses": {
                    "200": {
                        "description": "Ok",
                        "content": {
                            "application/json": {
                                "schema": {
                                    "$ref": "#/components/schemas/ApiGetAuthenticatedUserResponse"
                                }
                            }
                        }
                    },
                    "default": {
                        "description": "Error",
                        "content": {
                            "application/json": {
                                "schema": {
                                    "$ref": "#/components/schemas/ApiErrorPayload"
                                }
                            }
                        }
                    }
                },
                "description": "Get authenticated user",
                "tags": ["My Account"],
                "security": [],
                "parameters": []
            },
            "post": {
                "operationId": "RegisterUser",
                "responses": {
                    "200": {
                        "description": "Ok",
                        "content": {
                            "application/json": {
                                "schema": {
                                    "$ref": "#/components/schemas/ApiRegisterUserResponse"
                                }
                            }
                        }
                    },
                    "default": {
                        "description": "Error",
                        "content": {
                            "application/json": {
                                "schema": {
                                    "$ref": "#/components/schemas/ApiErrorPayload"
                                }
                            }
                        }
                    }
                },
                "description": "Register user",
                "tags": ["My Account"],
                "security": [],
                "parameters": [],
                "requestBody": {
                    "required": true,
                    "content": {
                        "application/json": {
                            "schema": {
                                "$ref": "#/components/schemas/RegisterOrActivateUser"
                            }
                        }
                    }
                }
            }
        },
        "/api/v1/user/me/email/otp": {
            "put": {
                "operationId": "CreateEmailOneTimePasscode",
                "responses": {
                    "200": {
                        "description": "Ok",
                        "content": {
                            "application/json": {
                                "schema": {
                                    "$ref": "#/components/schemas/ApiEmailStatusResponse"
                                }
                            }
                        }
                    },
                    "default": {
                        "description": "Error",
                        "content": {
                            "application/json": {
                                "schema": {
                                    "$ref": "#/components/schemas/ApiErrorPayload"
                                }
                            }
                        }
                    }
                },
                "description": "Create a new one-time passcode for the current user's primary email.\nThe user will receive an email with the passcode.",
                "tags": ["My Account"],
                "security": [],
                "parameters": []
            }
        },
        "/api/v1/user/me/email/status": {
            "get": {
                "operationId": "GetEmailVerificationStatus",
                "responses": {
                    "200": {
                        "description": "Ok",
                        "content": {
                            "application/json": {
                                "schema": {
                                    "$ref": "#/components/schemas/ApiEmailStatusResponse"
                                }
                            }
                        }
                    },
                    "default": {
                        "description": "Error",
                        "content": {
                            "application/json": {
                                "schema": {
                                    "$ref": "#/components/schemas/ApiErrorPayload"
                                }
                            }
                        }
                    }
                },
                "description": "Get the verification status for the current user's primary email",
                "tags": ["My Account"],
                "security": [],
                "parameters": [
                    {
                        "description": "the one-time passcode sent to the user's primary email",
                        "in": "query",
                        "name": "passcode",
                        "required": false,
                        "schema": {
                            "type": "string"
                        }
                    }
                ]
            }
        },
        "/api/v1/user/me/allowedOrganizations": {
            "get": {
                "operationId": "ListMyAvailableOrganizations",
                "responses": {
                    "200": {
                        "description": "Ok",
                        "content": {
                            "application/json": {
                                "schema": {
                                    "$ref": "#/components/schemas/ApiUserAllowedOrganizationsResponse"
                                }
                            }
                        }
                    },
                    "default": {
                        "description": "Error",
                        "content": {
                            "application/json": {
                                "schema": {
                                    "$ref": "#/components/schemas/ApiErrorPayload"
                                }
                            }
                        }
                    }
                },
                "description": "List the organizations that the current user can join.\nThis is based on the user's primary email domain and the organization's allowed email domains.",
                "tags": ["My Account"],
                "security": [],
                "parameters": []
            }
        },
        "/api/v1/user/me/joinOrganization/{organizationUuid}": {
            "post": {
                "operationId": "JoinOrganization",
                "responses": {
                    "200": {
                        "description": "Ok",
                        "content": {
                            "application/json": {
                                "schema": {
                                    "$ref": "#/components/schemas/ApiSuccessEmpty"
                                }
                            }
                        }
                    },
                    "default": {
                        "description": "Error",
                        "content": {
                            "application/json": {
                                "schema": {
                                    "$ref": "#/components/schemas/ApiErrorPayload"
                                }
                            }
                        }
                    }
                },
                "description": "Add the current user to an organization that accepts users with a verified email domain.\nThis will fail if the organization email domain does not match the user's primary email domain.",
                "tags": ["My Account"],
                "security": [],
                "parameters": [
                    {
                        "description": "the uuid of the organization to join",
                        "in": "path",
                        "name": "organizationUuid",
                        "required": true,
                        "schema": {
                            "type": "string"
                        }
                    }
                ]
            }
        },
        "/api/v1/user/me": {
            "delete": {
                "operationId": "DeleteMe",
                "responses": {
                    "200": {
                        "description": "Ok",
                        "content": {
                            "application/json": {
                                "schema": {
                                    "$ref": "#/components/schemas/ApiSuccessEmpty"
                                }
                            }
                        }
                    },
                    "default": {
                        "description": "Error",
                        "content": {
                            "application/json": {
                                "schema": {
                                    "$ref": "#/components/schemas/ApiErrorPayload"
                                }
                            }
                        }
                    }
                },
                "description": "Delete user",
                "tags": ["My Account"],
                "security": [],
                "parameters": []
            }
        },
        "/api/v1/projects/{projectUuid}/validate": {
            "post": {
                "operationId": "ValidateProject",
                "responses": {
                    "200": {
                        "description": "Success",
                        "content": {
                            "application/json": {
                                "schema": {
                                    "$ref": "#/components/schemas/ApiJobScheduledResponse"
                                }
                            }
                        }
                    },
                    "default": {
                        "description": "Error",
                        "content": {
                            "application/json": {
                                "schema": {
                                    "$ref": "#/components/schemas/ApiErrorPayload"
                                }
                            }
                        }
                    }
                },
                "description": "Validate content inside a project. This will start a validation job and return the job id.\n\nValidation jobs scan all charts and dashboards inside a project to find any broken references\nto metrics or dimensions that aren't available. Results are available after the job is completed.",
                "tags": ["Projects"],
                "security": [],
                "parameters": [
                    {
                        "description": "the projectId for the validation",
                        "in": "path",
                        "name": "projectUuid",
                        "required": true,
                        "schema": {
                            "type": "string"
                        }
                    }
                ],
                "requestBody": {
                    "description": "the compiled explores to validate against an existing project, this is used in the CLI to validate a project without creating a preview",
                    "required": true,
                    "content": {
                        "application/json": {
                            "schema": {
                                "properties": {
                                    "explores": {
                                        "items": {},
                                        "type": "array"
                                    }
                                },
                                "type": "object",
                                "description": "the compiled explores to validate against an existing project, this is used in the CLI to validate a project without creating a preview"
                            }
                        }
                    }
                }
            },
            "get": {
                "operationId": "GetLatestValidationResults",
                "responses": {
                    "200": {
                        "description": "Success",
                        "content": {
                            "application/json": {
                                "schema": {
                                    "$ref": "#/components/schemas/ApiValidateResponse"
                                }
                            }
                        }
                    },
                    "default": {
                        "description": "Error",
                        "content": {
                            "application/json": {
                                "schema": {
                                    "$ref": "#/components/schemas/ApiErrorPayload"
                                }
                            }
                        }
                    }
                },
                "description": "Get validation results for a project. This will return the results of the latest validation job.",
                "tags": ["Projects"],
                "security": [],
                "parameters": [
                    {
                        "description": "the projectId for the validation",
                        "in": "path",
                        "name": "projectUuid",
                        "required": true,
                        "schema": {
                            "type": "string"
                        }
                    },
                    {
                        "description": "boolean to know if this request is made from the settings page, for analytics",
                        "in": "query",
                        "name": "fromSettings",
                        "required": false,
                        "schema": {
                            "type": "boolean"
                        }
                    },
                    {
                        "description": "optional jobId to get results for a specific job, used on CLI",
                        "in": "query",
                        "name": "jobId",
                        "required": false,
                        "schema": {
                            "type": "string"
                        }
                    }
                ]
            }
        },
        "/api/v1/projects/{projectUuid}/validate/{validationId}": {
            "delete": {
                "operationId": "DeleteValidationDismiss",
                "responses": {
                    "200": {
                        "description": "Success",
                        "content": {
                            "application/json": {
                                "schema": {
                                    "$ref": "#/components/schemas/ApiValidationDismissResponse"
                                }
                            }
                        }
                    },
                    "default": {
                        "description": "Error",
                        "content": {
                            "application/json": {
                                "schema": {
                                    "$ref": "#/components/schemas/ApiErrorPayload"
                                }
                            }
                        }
                    }
                },
                "description": "Deletes a single validation error.",
                "tags": ["Projects"],
                "security": [],
                "parameters": [
                    {
                        "in": "path",
                        "name": "projectUuid",
                        "required": true,
                        "schema": {
                            "type": "string"
                        }
                    },
                    {
                        "description": "the projectId for the validation",
                        "in": "path",
                        "name": "validationId",
                        "required": true,
                        "schema": {
                            "format": "double",
                            "type": "number"
                        }
                    }
                ]
            }
        }
    },
    "servers": [
        {
            "url": "/"
        }
    ],
    "tags": [
        {
            "name": "My Account",
            "description": "These routes allow users to manage their own user account."
        },
        {
            "name": "Organizations",
            "description": "Each user is a member of a single organization. These routes allow users to manage their organization. Most actions are only available to admin users."
        },
        {
            "name": "Projects",
            "description": "Projects belong to a single organization. These routes allow users to manage their projects, browse content, and execute queries. Users inside an organization might have access to a project from an organization-level role or they might be granted access to a project directly."
        },
        {
            "name": "Spaces",
            "description": "Spaces allow you to organize charts and dashboards within a project. They also allow granular access to content by allowing you to create private spaces, which are only accessible to the creator and admins."
        },
        {
            "name": "Roles & Permissions",
            "description": "These routes allow users to manage roles and permissions for their organization.",
            "externalDocs": {
                "url": "https://docs.lightdash.com/references/roles"
            }
        }
    ]
}<|MERGE_RESOLUTION|>--- conflicted
+++ resolved
@@ -5244,11 +5244,8 @@
     },
     "info": {
         "title": "Lightdash API",
-<<<<<<< HEAD
-        "version": "0.833.0",
-=======
+
         "version": "0.836.0",
->>>>>>> 7d9c88b7
         "description": "Open API documentation for all public Lightdash API endpoints",
         "license": {
             "name": "MIT"
