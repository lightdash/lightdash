--- conflicted
+++ resolved
@@ -5606,11 +5606,8 @@
     },
     "info": {
         "title": "Lightdash API",
-<<<<<<< HEAD
-        "version": "0.926.0",
-=======
+
         "version": "0.927.0",
->>>>>>> c4ea2cc4
         "description": "Open API documentation for all public Lightdash API endpoints",
         "license": {
             "name": "MIT"
