--- conflicted
+++ resolved
@@ -5346,11 +5346,7 @@
     },
     "info": {
         "title": "Lightdash API",
-<<<<<<< HEAD
-        "version": "0.857.4",
-=======
-        "version": "0.857.1",
->>>>>>> 2e5005e0
+        "version": "0.862.0",
         "description": "Open API documentation for all public Lightdash API endpoints",
         "license": {
             "name": "MIT"
