{
    "components": {
        "examples": {},
        "headers": {},
        "parameters": {},
        "requestBodies": {},
        "responses": {},
        "schemas": {
            "ApiErrorPayload": {
                "properties": {
                    "error": {
                        "properties": {
                            "data": {
                                "description": "Optional data containing details of the error"
                            },
                            "message": {
                                "type": "string",
                                "description": "A friendly message summarising the error"
                            },
                            "name": {
                                "type": "string",
                                "description": "Unique name for the type of error"
                            },
                            "statusCode": {
                                "type": "number",
                                "format": "integer",
                                "description": "HTTP status code"
                            }
                        },
                        "required": ["name", "statusCode"],
                        "type": "object"
                    },
                    "status": {
                        "type": "string",
                        "enum": ["error"],
                        "nullable": false
                    }
                },
                "required": ["error", "status"],
                "type": "object",
                "description": "The Error object is returned from the api any time there is an error.\nThe message contains"
            },
            "ApiCreateComment": {
                "properties": {
                    "results": {
                        "type": "string"
                    },
                    "status": {
                        "type": "string",
                        "enum": ["ok"],
                        "nullable": false
                    }
                },
                "required": ["results", "status"],
                "type": "object"
            },
            "Pick_Comment.text-or-replyTo-or-mentions-or-textHtml_": {
                "properties": {
                    "text": {
                        "type": "string"
                    },
                    "replyTo": {
                        "type": "string"
                    },
                    "mentions": {
                        "items": {
                            "type": "string"
                        },
                        "type": "array"
                    },
                    "textHtml": {
                        "type": "string"
                    }
                },
                "required": ["text", "mentions", "textHtml"],
                "type": "object",
                "description": "From T, pick a set of properties whose keys are in the union K"
            },
            "Comment": {
                "properties": {
                    "mentions": {
                        "items": {
                            "type": "string"
                        },
                        "type": "array"
                    },
                    "canRemove": {
                        "type": "boolean"
                    },
                    "resolved": {
                        "type": "boolean"
                    },
                    "replies": {
                        "items": {
                            "$ref": "#/components/schemas/Comment"
                        },
                        "type": "array"
                    },
                    "replyTo": {
                        "type": "string"
                    },
                    "user": {
                        "properties": {
                            "name": {
                                "type": "string"
                            }
                        },
                        "required": ["name"],
                        "type": "object"
                    },
                    "createdAt": {
                        "type": "string",
                        "format": "date-time"
                    },
                    "textHtml": {
                        "type": "string"
                    },
                    "text": {
                        "type": "string"
                    },
                    "commentId": {
                        "type": "string"
                    }
                },
                "required": [
                    "mentions",
                    "canRemove",
                    "resolved",
                    "user",
                    "createdAt",
                    "textHtml",
                    "text",
                    "commentId"
                ],
                "type": "object"
            },
            "ApiGetComments": {
                "properties": {
                    "results": {
                        "properties": {},
                        "additionalProperties": {
                            "items": {
                                "$ref": "#/components/schemas/Comment"
                            },
                            "type": "array"
                        },
                        "type": "object"
                    },
                    "status": {
                        "type": "string",
                        "enum": ["ok"],
                        "nullable": false
                    }
                },
                "required": ["results", "status"],
                "type": "object"
            },
            "ApiResolveComment": {
                "properties": {
                    "status": {
                        "type": "string",
                        "enum": ["ok"],
                        "nullable": false
                    }
                },
                "required": ["status"],
                "type": "object"
            },
            "ApiCsvUrlResponse": {
                "properties": {
                    "results": {
                        "properties": {
                            "truncated": {
                                "type": "boolean"
                            },
                            "status": {
                                "type": "string"
                            },
                            "url": {
                                "type": "string"
                            }
                        },
                        "required": ["truncated", "status", "url"],
                        "type": "object"
                    },
                    "status": {
                        "type": "string",
                        "enum": ["ok"],
                        "nullable": false
                    }
                },
                "required": ["results", "status"],
                "type": "object"
            },
            "Pick_CreateDbtCloudIntegration.metricsJobId_": {
                "properties": {
                    "metricsJobId": {
                        "type": "string",
                        "description": "Job id for a dbt cloud job containing a compiled dbt project with available dbt metrics"
                    }
                },
                "required": ["metricsJobId"],
                "type": "object",
                "description": "From T, pick a set of properties whose keys are in the union K"
            },
            "DbtCloudIntegration": {
                "$ref": "#/components/schemas/Pick_CreateDbtCloudIntegration.metricsJobId_",
                "description": "Configuration for a Lightdash integration with dbt Cloud"
            },
            "ApiDbtCloudIntegrationSettings": {
                "properties": {
                    "results": {
                        "$ref": "#/components/schemas/DbtCloudIntegration"
                    },
                    "status": {
                        "type": "string",
                        "enum": ["ok"],
                        "nullable": false
                    }
                },
                "required": ["status"],
                "type": "object"
            },
            "ApiDbtCloudSettingsDeleteSuccess": {
                "properties": {
                    "results": {},
                    "status": {
                        "type": "string",
                        "enum": ["ok"],
                        "nullable": false
                    }
                },
                "required": ["status"],
                "type": "object"
            },
            "ApiSuccessEmpty": {
                "properties": {
                    "results": {},
                    "status": {
                        "type": "string",
                        "enum": ["ok"],
                        "nullable": false
                    }
                },
                "required": ["status"],
                "type": "object"
            },
            "Pick_Explore.SummaryExploreFields_": {
                "properties": {
                    "name": {
                        "type": "string"
                    },
                    "label": {
                        "type": "string"
                    },
                    "tags": {
                        "items": {
                            "type": "string"
                        },
                        "type": "array"
                    },
                    "groupLabel": {
                        "type": "string"
                    }
                },
                "required": ["name", "label", "tags"],
                "type": "object",
                "description": "From T, pick a set of properties whose keys are in the union K"
            },
            "SummaryExtraFields": {
                "properties": {
                    "databaseName": {
                        "type": "string"
                    },
                    "schemaName": {
                        "type": "string"
                    },
                    "description": {
                        "type": "string"
                    }
                },
                "required": ["databaseName", "schemaName"],
                "type": "object"
            },
            "InlineErrorType": {
                "enum": ["METADATA_PARSE_ERROR", "NO_DIMENSIONS_FOUND"],
                "type": "string"
            },
            "InlineError": {
                "properties": {
                    "message": {
                        "type": "string"
                    },
                    "type": {
                        "$ref": "#/components/schemas/InlineErrorType"
                    }
                },
                "required": ["message", "type"],
                "type": "object"
            },
            "Pick_ExploreError.SummaryExploreErrorFields_": {
                "properties": {
                    "name": {
                        "type": "string"
                    },
                    "label": {
                        "type": "string"
                    },
                    "tags": {
                        "items": {
                            "type": "string"
                        },
                        "type": "array"
                    },
                    "groupLabel": {
                        "type": "string"
                    },
                    "errors": {
                        "items": {
                            "$ref": "#/components/schemas/InlineError"
                        },
                        "type": "array"
                    }
                },
                "required": ["name", "label", "tags", "errors"],
                "type": "object",
                "description": "From T, pick a set of properties whose keys are in the union K"
            },
            "Partial_SummaryExtraFields_": {
                "properties": {
                    "description": {
                        "type": "string"
                    },
                    "schemaName": {
                        "type": "string"
                    },
                    "databaseName": {
                        "type": "string"
                    }
                },
                "type": "object",
                "description": "Make all properties in T optional"
            },
            "SummaryExplore": {
                "anyOf": [
                    {
                        "allOf": [
                            {
                                "$ref": "#/components/schemas/Pick_Explore.SummaryExploreFields_"
                            },
                            {
                                "$ref": "#/components/schemas/SummaryExtraFields"
                            }
                        ]
                    },
                    {
                        "allOf": [
                            {
                                "$ref": "#/components/schemas/Pick_ExploreError.SummaryExploreErrorFields_"
                            },
                            {
                                "$ref": "#/components/schemas/Partial_SummaryExtraFields_"
                            }
                        ]
                    }
                ]
            },
            "ApiExploresResults": {
                "items": {
                    "$ref": "#/components/schemas/SummaryExplore"
                },
                "type": "array"
            },
            "DbtModelJoinType": {
                "type": "string",
                "enum": ["inner", "full", "left", "right"]
            },
            "Pick_ExploreJoin.table-or-sqlOn-or-type-or-hidden_": {
                "properties": {
                    "table": {
                        "type": "string"
                    },
                    "sqlOn": {
                        "type": "string"
                    },
                    "type": {
                        "$ref": "#/components/schemas/DbtModelJoinType"
                    },
                    "hidden": {
                        "type": "boolean"
                    }
                },
                "required": ["table", "sqlOn"],
                "type": "object",
                "description": "From T, pick a set of properties whose keys are in the union K"
            },
            "CompiledExploreJoin": {
                "allOf": [
                    {
                        "$ref": "#/components/schemas/Pick_ExploreJoin.table-or-sqlOn-or-type-or-hidden_"
                    },
                    {
                        "properties": {
                            "compiledSqlOn": {
                                "type": "string"
                            }
                        },
                        "required": ["compiledSqlOn"],
                        "type": "object"
                    }
                ]
            },
            "OrderFieldsByStrategy": {
                "enum": ["LABEL", "INDEX"],
                "type": "string"
            },
            "Record_string.string-or-string-Array_": {
                "properties": {},
                "type": "object",
                "description": "Construct a type with a set of properties K of type T"
            },
            "TableBase": {
                "properties": {
                    "requiredAttributes": {
                        "$ref": "#/components/schemas/Record_string.string-or-string-Array_"
                    },
                    "hidden": {
                        "type": "boolean"
                    },
                    "sqlWhere": {
                        "type": "string"
                    },
                    "groupLabel": {
                        "type": "string"
                    },
                    "orderFieldsBy": {
                        "$ref": "#/components/schemas/OrderFieldsByStrategy"
                    },
                    "sqlTable": {
                        "type": "string"
                    },
                    "schema": {
                        "type": "string"
                    },
                    "database": {
                        "type": "string"
                    },
                    "description": {
                        "type": "string"
                    },
                    "label": {
                        "type": "string"
                    },
                    "name": {
                        "type": "string"
                    }
                },
                "required": ["sqlTable", "schema", "database", "label", "name"],
                "type": "object"
            },
            "Record_string.CompiledDimension_": {
                "properties": {},
                "type": "object",
                "description": "Construct a type with a set of properties K of type T"
            },
            "Record_string.CompiledMetric_": {
                "properties": {},
                "type": "object",
                "description": "Construct a type with a set of properties K of type T"
            },
            "Record_string.LineageNodeDependency-Array_": {
                "properties": {},
                "type": "object",
                "description": "Construct a type with a set of properties K of type T"
            },
            "LineageGraph": {
                "$ref": "#/components/schemas/Record_string.LineageNodeDependency-Array_"
            },
            "SourcePosition": {
                "properties": {
                    "character": {
                        "type": "number",
                        "format": "double"
                    },
                    "line": {
                        "type": "number",
                        "format": "double"
                    }
                },
                "required": ["character", "line"],
                "type": "object"
            },
            "Source": {
                "properties": {
                    "content": {
                        "type": "string"
                    },
                    "highlight": {
                        "properties": {
                            "end": {
                                "$ref": "#/components/schemas/SourcePosition"
                            },
                            "start": {
                                "$ref": "#/components/schemas/SourcePosition"
                            }
                        },
                        "required": ["end", "start"],
                        "type": "object"
                    },
                    "range": {
                        "properties": {
                            "end": {
                                "$ref": "#/components/schemas/SourcePosition"
                            },
                            "start": {
                                "$ref": "#/components/schemas/SourcePosition"
                            }
                        },
                        "required": ["end", "start"],
                        "type": "object"
                    },
                    "path": {
                        "type": "string"
                    }
                },
                "required": ["content", "range", "path"],
                "type": "object"
            },
            "CompiledTable": {
                "allOf": [
                    {
                        "$ref": "#/components/schemas/TableBase"
                    },
                    {
                        "properties": {
                            "source": {
                                "$ref": "#/components/schemas/Source"
                            },
                            "lineageGraph": {
                                "$ref": "#/components/schemas/LineageGraph"
                            },
                            "metrics": {
                                "$ref": "#/components/schemas/Record_string.CompiledMetric_"
                            },
                            "dimensions": {
                                "$ref": "#/components/schemas/Record_string.CompiledDimension_"
                            }
                        },
                        "required": ["lineageGraph", "metrics", "dimensions"],
                        "type": "object"
                    }
                ]
            },
            "SupportedDbtAdapter": {
                "enum": [
                    "bigquery",
                    "databricks",
                    "snowflake",
                    "redshift",
                    "postgres",
                    "trino"
                ],
                "type": "string"
            },
            "Explore": {
                "properties": {
                    "sqlPath": {
                        "type": "string"
                    },
                    "ymlPath": {
                        "type": "string"
                    },
                    "warehouse": {
                        "type": "string"
                    },
                    "targetDatabase": {
                        "$ref": "#/components/schemas/SupportedDbtAdapter"
                    },
                    "tables": {
                        "properties": {},
                        "additionalProperties": {
                            "$ref": "#/components/schemas/CompiledTable"
                        },
                        "type": "object"
                    },
                    "joinedTables": {
                        "items": {
                            "$ref": "#/components/schemas/CompiledExploreJoin"
                        },
                        "type": "array"
                    },
                    "baseTable": {
                        "type": "string"
                    },
                    "groupLabel": {
                        "type": "string"
                    },
                    "tags": {
                        "items": {
                            "type": "string"
                        },
                        "type": "array"
                    },
                    "label": {
                        "type": "string"
                    },
                    "name": {
                        "type": "string"
                    }
                },
                "required": [
                    "targetDatabase",
                    "tables",
                    "joinedTables",
                    "baseTable",
                    "tags",
                    "label",
                    "name"
                ],
                "type": "object"
            },
            "ApiExploreResults": {
                "$ref": "#/components/schemas/Explore"
            },
            "ApiCompiledQueryResults": {
                "type": "string"
            },
            "FieldId": {
                "type": "string"
            },
            "FilterGroup": {
                "anyOf": [
                    {
                        "$ref": "#/components/schemas/OrFilterGroup"
                    },
                    {
                        "$ref": "#/components/schemas/AndFilterGroup"
                    }
                ]
            },
            "FieldTarget": {
                "properties": {
                    "fieldId": {
                        "type": "string"
                    }
                },
                "required": ["fieldId"],
                "type": "object"
            },
            "ConditionalOperator": {
                "enum": [
                    "isNull",
                    "notNull",
                    "equals",
                    "notEquals",
                    "startsWith",
                    "endsWith",
                    "include",
                    "doesNotInclude",
                    "lessThan",
                    "lessThanOrEqual",
                    "greaterThan",
                    "greaterThanOrEqual",
                    "inThePast",
                    "notInThePast",
                    "inTheNext",
                    "inTheCurrent",
                    "inBetween"
                ],
                "type": "string"
            },
            "FilterRule": {
                "properties": {
                    "values": {
                        "items": {},
                        "type": "array"
                    },
                    "operator": {
                        "$ref": "#/components/schemas/ConditionalOperator"
                    },
                    "id": {
                        "type": "string"
                    },
                    "target": {
                        "$ref": "#/components/schemas/FieldTarget"
                    },
                    "settings": {},
                    "disabled": {
                        "type": "boolean"
                    }
                },
                "required": ["operator", "id", "target"],
                "type": "object",
                "additionalProperties": true
            },
            "FilterGroupItem": {
                "anyOf": [
                    {
                        "$ref": "#/components/schemas/FilterGroup"
                    },
                    {
                        "$ref": "#/components/schemas/FilterRule"
                    }
                ]
            },
            "OrFilterGroup": {
                "properties": {
                    "or": {
                        "items": {
                            "$ref": "#/components/schemas/FilterGroupItem"
                        },
                        "type": "array"
                    },
                    "id": {
                        "type": "string"
                    }
                },
                "required": ["or", "id"],
                "type": "object"
            },
            "AndFilterGroup": {
                "properties": {
                    "and": {
                        "items": {
                            "$ref": "#/components/schemas/FilterGroupItem"
                        },
                        "type": "array"
                    },
                    "id": {
                        "type": "string"
                    }
                },
                "required": ["and", "id"],
                "type": "object"
            },
            "Filters": {
                "properties": {
                    "tableCalculations": {
                        "$ref": "#/components/schemas/FilterGroup"
                    },
                    "metrics": {
                        "$ref": "#/components/schemas/FilterGroup"
                    },
                    "dimensions": {
                        "$ref": "#/components/schemas/FilterGroup"
                    }
                },
                "type": "object"
            },
            "SortField": {
                "properties": {
                    "descending": {
                        "type": "boolean"
                    },
                    "fieldId": {
                        "type": "string"
                    }
                },
                "required": ["descending", "fieldId"],
                "type": "object"
            },
            "CustomFormatType": {
                "enum": ["default", "percent", "currency", "number", "id"],
                "type": "string"
            },
            "NumberSeparator": {
                "enum": [
                    "default",
                    "commaPeriod",
                    "spacePeriod",
                    "periodComma",
                    "noSeparatorPeriod"
                ],
                "type": "string"
            },
            "Compact": {
                "enum": ["thousands", "millions", "billions", "trillions"],
                "type": "string"
            },
            "CompactOrAlias": {
                "anyOf": [
                    {
                        "$ref": "#/components/schemas/Compact"
                    },
                    {
                        "type": "string",
                        "enum": [
                            "K",
                            "thousand",
                            "M",
                            "million",
                            "B",
                            "billion",
                            "T",
                            "trillion"
                        ]
                    }
                ]
            },
            "CustomFormat": {
                "properties": {
                    "type": {
                        "$ref": "#/components/schemas/CustomFormatType"
                    },
                    "round": {
                        "type": "number",
                        "format": "double"
                    },
                    "separator": {
                        "$ref": "#/components/schemas/NumberSeparator"
                    },
                    "currency": {
                        "type": "string"
                    },
                    "compact": {
                        "$ref": "#/components/schemas/CompactOrAlias"
                    },
                    "prefix": {
                        "type": "string"
                    },
                    "suffix": {
                        "type": "string"
                    }
                },
                "required": ["type"],
                "type": "object",
                "additionalProperties": true
            },
            "TableCalculation": {
                "properties": {
                    "format": {
                        "$ref": "#/components/schemas/CustomFormat"
                    },
                    "sql": {
                        "type": "string"
                    },
                    "displayName": {
                        "type": "string"
                    },
                    "name": {
                        "type": "string"
                    },
                    "index": {
                        "type": "number",
                        "format": "double"
                    }
                },
                "required": ["sql", "displayName", "name"],
                "type": "object"
            },
            "MetricType": {
                "enum": [
                    "percentile",
                    "average",
                    "count",
                    "count_distinct",
                    "sum",
                    "min",
                    "max",
                    "number",
                    "median",
                    "string",
                    "date",
                    "timestamp",
                    "boolean"
                ],
                "type": "string"
            },
            "Format": {
                "enum": ["km", "mi", "usd", "gbp", "eur", "id", "percent"],
                "type": "string"
            },
            "MetricFilterRule": {
                "properties": {
                    "values": {
                        "items": {},
                        "type": "array"
                    },
                    "operator": {
                        "$ref": "#/components/schemas/ConditionalOperator"
                    },
                    "id": {
                        "type": "string"
                    },
                    "target": {
                        "properties": {
                            "fieldRef": {
                                "type": "string"
                            }
                        },
                        "required": ["fieldRef"],
                        "type": "object"
                    },
                    "settings": {},
                    "disabled": {
                        "type": "boolean"
                    }
                },
                "required": ["operator", "id", "target"],
                "type": "object",
                "additionalProperties": true
            },
            "AdditionalMetric": {
                "properties": {
                    "label": {
                        "type": "string"
                    },
                    "type": {
                        "$ref": "#/components/schemas/MetricType"
                    },
                    "description": {
                        "type": "string"
                    },
                    "sql": {
                        "type": "string"
                    },
                    "hidden": {
                        "type": "boolean"
                    },
                    "round": {
                        "type": "number",
                        "format": "double"
                    },
                    "compact": {
                        "$ref": "#/components/schemas/CompactOrAlias"
                    },
                    "format": {
                        "$ref": "#/components/schemas/Format"
                    },
                    "table": {
                        "type": "string"
                    },
                    "name": {
                        "type": "string"
                    },
                    "index": {
                        "type": "number",
                        "format": "double"
                    },
                    "filters": {
                        "items": {
                            "$ref": "#/components/schemas/MetricFilterRule"
                        },
                        "type": "array"
                    },
                    "baseDimensionName": {
                        "type": "string"
                    },
                    "uuid": {
                        "type": "string",
                        "nullable": true
                    },
                    "percentile": {
                        "type": "number",
                        "format": "double"
                    },
                    "formatOptions": {
                        "$ref": "#/components/schemas/CustomFormat"
                    }
                },
                "required": ["type", "sql", "table", "name"],
                "type": "object",
                "additionalProperties": true
            },
            "BinType": {
                "enum": ["fixed_number", "fixed_width", "custom_range"],
                "type": "string"
            },
            "BinRange": {
                "properties": {
                    "to": {
                        "type": "number",
                        "format": "double"
                    },
                    "from": {
                        "type": "number",
                        "format": "double"
                    }
                },
                "type": "object"
            },
            "CustomDimension": {
                "properties": {
                    "id": {
                        "type": "string"
                    },
                    "name": {
                        "type": "string"
                    },
                    "dimensionId": {
                        "$ref": "#/components/schemas/FieldId"
                    },
                    "table": {
                        "type": "string"
                    },
                    "binType": {
                        "$ref": "#/components/schemas/BinType"
                    },
                    "binNumber": {
                        "type": "number",
                        "format": "double"
                    },
                    "binWidth": {
                        "type": "number",
                        "format": "double"
                    },
                    "customRange": {
                        "items": {
                            "$ref": "#/components/schemas/BinRange"
                        },
                        "type": "array"
                    }
                },
                "required": ["id", "name", "dimensionId", "table", "binType"],
                "type": "object",
                "additionalProperties": true
            },
            "Pick_CompiledDimension.label-or-name_": {
                "properties": {
                    "name": {
                        "type": "string"
                    },
                    "label": {
                        "type": "string"
                    }
                },
                "required": ["name", "label"],
                "type": "object",
                "description": "From T, pick a set of properties whose keys are in the union K"
            },
            "MetricQuery": {
                "properties": {
                    "metadata": {
                        "properties": {
                            "hasADateDimension": {
                                "$ref": "#/components/schemas/Pick_CompiledDimension.label-or-name_"
                            }
                        },
                        "required": ["hasADateDimension"],
                        "type": "object"
                    },
                    "customDimensions": {
                        "items": {
                            "$ref": "#/components/schemas/CustomDimension"
                        },
                        "type": "array"
                    },
                    "additionalMetrics": {
                        "items": {
                            "$ref": "#/components/schemas/AdditionalMetric"
                        },
                        "type": "array"
                    },
                    "tableCalculations": {
                        "items": {
                            "$ref": "#/components/schemas/TableCalculation"
                        },
                        "type": "array"
                    },
                    "limit": {
                        "type": "number",
                        "format": "double"
                    },
                    "sorts": {
                        "items": {
                            "$ref": "#/components/schemas/SortField"
                        },
                        "type": "array"
                    },
                    "filters": {
                        "$ref": "#/components/schemas/Filters"
                    },
                    "metrics": {
                        "items": {
                            "$ref": "#/components/schemas/FieldId"
                        },
                        "type": "array"
                    },
                    "dimensions": {
                        "items": {
                            "$ref": "#/components/schemas/FieldId"
                        },
                        "type": "array"
                    },
                    "exploreName": {
                        "type": "string"
                    }
                },
                "required": [
                    "tableCalculations",
                    "limit",
                    "sorts",
                    "filters",
                    "metrics",
                    "dimensions",
                    "exploreName"
                ],
                "type": "object"
            },
            "GitRepo": {
                "properties": {
                    "ownerLogin": {
                        "type": "string"
                    },
                    "fullName": {
                        "type": "string"
                    },
                    "name": {
                        "type": "string"
                    }
                },
                "required": ["ownerLogin", "fullName", "name"],
                "type": "object"
            },
            "GitIntegrationConfiguration": {
                "properties": {
                    "enabled": {
                        "type": "boolean"
                    }
                },
                "required": ["enabled"],
                "type": "object"
            },
            "PullRequestCreated": {
                "properties": {
                    "prUrl": {
                        "type": "string"
                    },
                    "prTitle": {
                        "type": "string"
                    }
                },
                "required": ["prUrl", "prTitle"],
                "type": "object"
            },
            "ApiGdriveAccessTokenResponse": {
                "properties": {
                    "results": {
                        "type": "string"
                    },
                    "status": {
                        "type": "string",
                        "enum": ["ok"],
                        "nullable": false
                    }
                },
                "required": ["results", "status"],
                "type": "object"
            },
            "ApiJobScheduledResponse": {
                "properties": {
                    "results": {
                        "properties": {
                            "jobId": {
                                "type": "string"
                            }
                        },
                        "required": ["jobId"],
                        "type": "object"
                    },
                    "status": {
                        "type": "string",
                        "enum": ["ok"],
                        "nullable": false
                    }
                },
                "required": ["results", "status"],
                "type": "object"
            },
            "FilterGroupResponse": {
                "anyOf": [
                    {
                        "properties": {
                            "or": {
                                "items": {},
                                "type": "array"
                            },
                            "id": {
                                "type": "string"
                            }
                        },
                        "required": ["or", "id"],
                        "type": "object"
                    },
                    {
                        "properties": {
                            "and": {
                                "items": {},
                                "type": "array"
                            },
                            "id": {
                                "type": "string"
                            }
                        },
                        "required": ["and", "id"],
                        "type": "object"
                    }
                ]
            },
            "FiltersResponse": {
                "properties": {
                    "tableCalculations": {
                        "$ref": "#/components/schemas/FilterGroupResponse"
                    },
                    "metrics": {
                        "$ref": "#/components/schemas/FilterGroupResponse"
                    },
                    "dimensions": {
                        "$ref": "#/components/schemas/FilterGroupResponse"
                    }
                },
                "type": "object"
            },
            "MetricQueryResponse": {
                "properties": {
                    "metadata": {
                        "properties": {
                            "hasADateDimension": {
                                "$ref": "#/components/schemas/Pick_CompiledDimension.label-or-name_"
                            }
                        },
                        "required": ["hasADateDimension"],
                        "type": "object"
                    },
                    "customDimensions": {
                        "items": {
                            "$ref": "#/components/schemas/CustomDimension"
                        },
                        "type": "array"
                    },
                    "additionalMetrics": {
                        "items": {
                            "$ref": "#/components/schemas/AdditionalMetric"
                        },
                        "type": "array"
                    },
                    "tableCalculations": {
                        "items": {
                            "$ref": "#/components/schemas/TableCalculation"
                        },
                        "type": "array"
                    },
                    "limit": {
                        "type": "number",
                        "format": "double"
                    },
                    "sorts": {
                        "items": {
                            "$ref": "#/components/schemas/SortField"
                        },
                        "type": "array"
                    },
                    "filters": {
                        "$ref": "#/components/schemas/FiltersResponse"
                    },
                    "metrics": {
                        "items": {
                            "$ref": "#/components/schemas/FieldId"
                        },
                        "type": "array"
                    },
                    "dimensions": {
                        "items": {
                            "$ref": "#/components/schemas/FieldId"
                        },
                        "type": "array"
                    },
                    "exploreName": {
                        "type": "string"
                    }
                },
                "required": [
                    "tableCalculations",
                    "limit",
                    "sorts",
                    "filters",
                    "metrics",
                    "dimensions",
                    "exploreName"
                ],
                "type": "object"
            },
            "CustomLabel": {
                "properties": {},
                "additionalProperties": {
                    "type": "string"
                },
                "type": "object"
            },
            "UploadMetricGsheet": {
                "properties": {
                    "hiddenFields": {
                        "items": {
                            "type": "string"
                        },
                        "type": "array"
                    },
                    "customLabels": {
                        "$ref": "#/components/schemas/CustomLabel"
                    },
                    "columnOrder": {
                        "items": {
                            "type": "string"
                        },
                        "type": "array"
                    },
                    "showTableNames": {
                        "type": "boolean"
                    },
                    "metricQuery": {
                        "$ref": "#/components/schemas/MetricQueryResponse"
                    },
                    "exploreId": {
                        "type": "string"
                    },
                    "projectUuid": {
                        "type": "string"
                    }
                },
                "required": [
                    "columnOrder",
                    "showTableNames",
                    "metricQuery",
                    "exploreId",
                    "projectUuid"
                ],
                "type": "object"
            },
            "Group": {
                "properties": {
                    "organizationUuid": {
                        "type": "string",
                        "description": "The UUID of the organization that the group belongs to"
                    },
                    "createdAt": {
                        "type": "string",
                        "format": "date-time",
                        "description": "The time that the group was created"
                    },
                    "name": {
                        "type": "string",
                        "description": "A friendly name for the group"
                    },
                    "uuid": {
                        "type": "string",
                        "description": "The group's UUID"
                    }
                },
                "required": ["organizationUuid", "createdAt", "name", "uuid"],
                "type": "object"
            },
            "GroupMember": {
                "properties": {
                    "lastName": {
                        "type": "string",
                        "description": "The user's last name"
                    },
                    "firstName": {
                        "type": "string",
                        "description": "The user's first name"
                    },
                    "email": {
                        "type": "string",
                        "description": "Primary email address for the user"
                    },
                    "userUuid": {
                        "type": "string",
                        "description": "Unique id for the user",
                        "format": "uuid"
                    }
                },
                "required": ["lastName", "firstName", "email", "userUuid"],
                "type": "object",
                "description": "A summary for a Lightdash user within a group"
            },
            "GroupWithMembers": {
                "allOf": [
                    {
                        "$ref": "#/components/schemas/Group"
                    },
                    {
                        "properties": {
                            "memberUuids": {
                                "items": {
                                    "type": "string"
                                },
                                "type": "array"
                            },
                            "members": {
                                "items": {
                                    "$ref": "#/components/schemas/GroupMember"
                                },
                                "type": "array",
                                "description": "A list of the group's members."
                            }
                        },
                        "required": ["memberUuids", "members"],
                        "type": "object"
                    }
                ],
                "description": "Details for a group including a list of the group's members."
            },
            "ApiGroupResponse": {
                "properties": {
                    "results": {
                        "anyOf": [
                            {
                                "$ref": "#/components/schemas/Group"
                            },
                            {
                                "$ref": "#/components/schemas/GroupWithMembers"
                            }
                        ]
                    },
                    "status": {
                        "type": "string",
                        "enum": ["ok"],
                        "nullable": false
                    }
                },
                "required": ["results", "status"],
                "type": "object"
            },
            "ApiGroupMembersResponse": {
                "properties": {
                    "results": {
                        "items": {
                            "$ref": "#/components/schemas/GroupMember"
                        },
                        "type": "array"
                    },
                    "status": {
                        "type": "string",
                        "enum": ["ok"],
                        "nullable": false
                    }
                },
                "required": ["results", "status"],
                "type": "object"
            },
            "Pick_GroupMember.userUuid_": {
                "properties": {
                    "userUuid": {
                        "type": "string",
                        "description": "Unique id for the user",
                        "format": "uuid"
                    }
                },
                "required": ["userUuid"],
                "type": "object",
                "description": "From T, pick a set of properties whose keys are in the union K"
            },
            "UpdateGroupWithMembers": {
                "properties": {
                    "members": {
                        "items": {
                            "$ref": "#/components/schemas/Pick_GroupMember.userUuid_"
                        },
                        "type": "array"
                    },
                    "name": {
                        "type": "string"
                    }
                },
                "type": "object"
            },
            "ProjectMemberRole": {
                "enum": [
                    "viewer",
                    "interactive_viewer",
                    "editor",
                    "developer",
                    "admin"
                ],
                "type": "string"
            },
            "ProjectGroupAccess": {
                "properties": {
                    "role": {
                        "$ref": "#/components/schemas/ProjectMemberRole"
                    },
                    "groupUuid": {
                        "type": "string"
                    },
                    "projectUuid": {
                        "type": "string"
                    }
                },
                "required": ["role", "groupUuid", "projectUuid"],
                "type": "object"
            },
            "ApiCreateProjectGroupAccess": {
                "properties": {
                    "results": {
                        "$ref": "#/components/schemas/ProjectGroupAccess"
                    },
                    "status": {
                        "type": "string",
                        "enum": ["ok"],
                        "nullable": false
                    }
                },
                "required": ["results", "status"],
                "type": "object"
            },
            "Pick_CreateDBProjectGroupAccess.role_": {
                "properties": {
                    "role": {
                        "$ref": "#/components/schemas/ProjectMemberRole"
                    }
                },
                "required": ["role"],
                "type": "object",
                "description": "From T, pick a set of properties whose keys are in the union K"
            },
            "ApiUpdateProjectGroupAccess": {
                "properties": {
                    "results": {
                        "$ref": "#/components/schemas/ProjectGroupAccess"
                    },
                    "status": {
                        "type": "string",
                        "enum": ["ok"],
                        "nullable": false
                    }
                },
                "required": ["results", "status"],
                "type": "object"
            },
            "Pick_DBProjectGroupAccess.role_": {
                "properties": {
                    "role": {
                        "$ref": "#/components/schemas/ProjectMemberRole"
                    }
                },
                "required": ["role"],
                "type": "object",
                "description": "From T, pick a set of properties whose keys are in the union K"
            },
            "UpdateDBProjectGroupAccess": {
                "$ref": "#/components/schemas/Pick_DBProjectGroupAccess.role_"
            },
            "NotificationBase": {
                "properties": {
                    "url": {
                        "type": "string"
                    },
                    "message": {
                        "type": "string"
                    },
                    "resourceUuid": {
                        "type": "string"
                    },
                    "viewed": {
                        "type": "boolean"
                    },
                    "createdAt": {
                        "type": "string",
                        "format": "date-time"
                    },
                    "notificationId": {
                        "type": "string"
                    }
                },
                "required": ["viewed", "createdAt", "notificationId"],
                "type": "object"
            },
            "ApiNotificationResourceType.DashboardComments": {
                "enum": ["dashboardComments"],
                "type": "string"
            },
            "NotificationDashboardTileCommentMetadata": {
                "properties": {
                    "dashboardUuid": {
                        "type": "string"
                    },
                    "dashboardName": {
                        "type": "string"
                    },
                    "dashboardTileUuid": {
                        "type": "string"
                    },
                    "dashboardTileName": {
                        "type": "string"
                    }
                },
                "required": [
                    "dashboardUuid",
                    "dashboardName",
                    "dashboardTileUuid",
                    "dashboardTileName"
                ],
                "type": "object",
                "additionalProperties": true
            },
            "NotificationDashboardComment": {
                "allOf": [
                    {
                        "$ref": "#/components/schemas/NotificationBase"
                    },
                    {
                        "properties": {
                            "metadata": {
                                "$ref": "#/components/schemas/NotificationDashboardTileCommentMetadata"
                            },
                            "resourceType": {
                                "$ref": "#/components/schemas/ApiNotificationResourceType.DashboardComments"
                            }
                        },
                        "required": ["resourceType"],
                        "type": "object"
                    }
                ]
            },
            "Notification": {
                "$ref": "#/components/schemas/NotificationDashboardComment"
            },
            "ApiNotificationsResults": {
                "items": {
                    "$ref": "#/components/schemas/Notification"
                },
                "type": "array"
            },
            "ApiGetNotifications": {
                "properties": {
                    "results": {
                        "$ref": "#/components/schemas/ApiNotificationsResults"
                    },
                    "status": {
                        "type": "string",
                        "enum": ["ok"],
                        "nullable": false
                    }
                },
                "required": ["results", "status"],
                "type": "object"
            },
            "ApiNotificationResourceType": {
                "enum": ["dashboardComments"],
                "type": "string"
            },
            "Pick_Notification.viewed_": {
                "properties": {
                    "viewed": {
                        "type": "boolean"
                    }
                },
                "required": ["viewed"],
                "type": "object",
                "description": "From T, pick a set of properties whose keys are in the union K"
            },
            "ApiNotificationUpdateParams": {
                "$ref": "#/components/schemas/Pick_Notification.viewed_"
            },
            "Organization": {
                "properties": {
                    "defaultProjectUuid": {
                        "type": "string",
                        "description": "The project a user sees when they first log in to the organization"
                    },
                    "needsProject": {
                        "type": "boolean",
                        "description": "The organization needs a project if it doesn't have at least one project."
                    },
                    "chartColors": {
                        "items": {
                            "type": "string"
                        },
                        "type": "array",
                        "description": "The default color palette for all projects in the organization"
                    },
                    "name": {
                        "type": "string",
                        "description": "The name of the organization"
                    },
                    "organizationUuid": {
                        "type": "string",
                        "description": "The unique identifier of the organization",
                        "format": "uuid"
                    }
                },
                "required": ["name", "organizationUuid"],
                "type": "object",
                "description": "Details of a user's Organization"
            },
            "ApiOrganization": {
                "properties": {
                    "results": {
                        "$ref": "#/components/schemas/Organization"
                    },
                    "status": {
                        "type": "string",
                        "enum": ["ok"],
                        "nullable": false
                    }
                },
                "required": ["results", "status"],
                "type": "object"
            },
            "Pick_Organization.name_": {
                "properties": {
                    "name": {
                        "type": "string",
                        "description": "The name of the organization"
                    }
                },
                "required": ["name"],
                "type": "object",
                "description": "From T, pick a set of properties whose keys are in the union K"
            },
            "CreateOrganization": {
                "$ref": "#/components/schemas/Pick_Organization.name_"
            },
            "Partial_Omit_Organization.organizationUuid-or-needsProject__": {
                "properties": {
                    "name": {
                        "type": "string",
                        "description": "The name of the organization"
                    },
                    "chartColors": {
                        "items": {
                            "type": "string"
                        },
                        "type": "array",
                        "description": "The default color palette for all projects in the organization"
                    },
                    "defaultProjectUuid": {
                        "type": "string",
                        "description": "The project a user sees when they first log in to the organization"
                    }
                },
                "type": "object",
                "description": "Make all properties in T optional"
            },
            "UpdateOrganization": {
                "$ref": "#/components/schemas/Partial_Omit_Organization.organizationUuid-or-needsProject__"
            },
            "ProjectType": {
                "enum": ["DEFAULT", "PREVIEW"],
                "type": "string"
            },
            "WarehouseTypes": {
                "enum": [
                    "bigquery",
                    "postgres",
                    "redshift",
                    "snowflake",
                    "databricks",
                    "trino"
                ],
                "type": "string"
            },
            "OrganizationProject": {
                "properties": {
                    "requireUserCredentials": {
                        "type": "boolean"
                    },
                    "warehouseType": {
                        "$ref": "#/components/schemas/WarehouseTypes"
                    },
                    "type": {
                        "$ref": "#/components/schemas/ProjectType"
                    },
                    "name": {
                        "type": "string"
                    },
                    "projectUuid": {
                        "type": "string",
                        "description": "The unique identifier of the project",
                        "format": "uuid"
                    }
                },
                "required": [
                    "requireUserCredentials",
                    "warehouseType",
                    "type",
                    "name",
                    "projectUuid"
                ],
                "type": "object",
                "description": "Summary of a project under an organization"
            },
            "ApiOrganizationProjects": {
                "properties": {
                    "results": {
                        "items": {
                            "$ref": "#/components/schemas/OrganizationProject"
                        },
                        "type": "array"
                    },
                    "status": {
                        "type": "string",
                        "enum": ["ok"],
                        "nullable": false
                    }
                },
                "required": ["results", "status"],
                "type": "object",
                "description": "List of projects in the current organization"
            },
            "OrganizationMemberRole": {
                "enum": [
                    "member",
                    "viewer",
                    "interactive_viewer",
                    "editor",
                    "developer",
                    "admin"
                ],
                "type": "string"
            },
            "OrganizationMemberProfile": {
                "properties": {
                    "isInviteExpired": {
                        "type": "boolean",
                        "description": "Whether the user's invite to the organization has expired"
                    },
                    "isActive": {
                        "type": "boolean",
                        "description": "Whether the user has accepted their invite to the organization"
                    },
                    "role": {
                        "$ref": "#/components/schemas/OrganizationMemberRole",
                        "description": "The role of the user in the organization"
                    },
                    "organizationUuid": {
                        "type": "string",
                        "description": "Unique identifier for the organization the user is a member of"
                    },
                    "email": {
                        "type": "string"
                    },
                    "lastName": {
                        "type": "string"
                    },
                    "firstName": {
                        "type": "string"
                    },
                    "userUuid": {
                        "type": "string",
                        "description": "Unique identifier for the user",
                        "format": "uuid"
                    }
                },
                "required": [
                    "isActive",
                    "role",
                    "organizationUuid",
                    "email",
                    "lastName",
                    "firstName",
                    "userUuid"
                ],
                "type": "object",
                "description": "Profile for a user's membership in an organization"
            },
            "ApiOrganizationMemberProfiles": {
                "properties": {
                    "results": {
                        "items": {
                            "$ref": "#/components/schemas/OrganizationMemberProfile"
                        },
                        "type": "array"
                    },
                    "status": {
                        "type": "string",
                        "enum": ["ok"],
                        "nullable": false
                    }
                },
                "required": ["results", "status"],
                "type": "object"
            },
            "ApiOrganizationMemberProfile": {
                "properties": {
                    "results": {
                        "$ref": "#/components/schemas/OrganizationMemberProfile"
                    },
                    "status": {
                        "type": "string",
                        "enum": ["ok"],
                        "nullable": false
                    }
                },
                "required": ["results", "status"],
                "type": "object"
            },
            "UUID": {
                "type": "string",
                "format": "uuid",
                "description": "Stringified UUIDv4.\nSee [RFC 4112](https://tools.ietf.org/html/rfc4122)",
                "pattern": "[0-9A-Fa-f]{8}-[0-9A-Fa-f]{4}-4[0-9A-Fa-f]{3}-[89ABab][0-9A-Fa-f]{3}-[0-9A-Fa-f]{12}"
            },
            "OrganizationMemberProfileUpdate": {
                "properties": {
                    "role": {
                        "$ref": "#/components/schemas/OrganizationMemberRole"
                    }
                },
                "required": ["role"],
                "type": "object"
            },
            "OrganizationMemberRole.EDITOR": {
                "enum": ["editor"],
                "type": "string"
            },
            "OrganizationMemberRole.INTERACTIVE_VIEWER": {
                "enum": ["interactive_viewer"],
                "type": "string"
            },
            "OrganizationMemberRole.VIEWER": {
                "enum": ["viewer"],
                "type": "string"
            },
            "OrganizationMemberRole.MEMBER": {
                "enum": ["member"],
                "type": "string"
            },
            "AllowedEmailDomainsRole": {
                "anyOf": [
                    {
                        "$ref": "#/components/schemas/OrganizationMemberRole.EDITOR"
                    },
                    {
                        "$ref": "#/components/schemas/OrganizationMemberRole.INTERACTIVE_VIEWER"
                    },
                    {
                        "$ref": "#/components/schemas/OrganizationMemberRole.VIEWER"
                    },
                    {
                        "$ref": "#/components/schemas/OrganizationMemberRole.MEMBER"
                    }
                ]
            },
            "ProjectMemberRole.EDITOR": {
                "enum": ["editor"],
                "type": "string"
            },
            "ProjectMemberRole.INTERACTIVE_VIEWER": {
                "enum": ["interactive_viewer"],
                "type": "string"
            },
            "ProjectMemberRole.VIEWER": {
                "enum": ["viewer"],
                "type": "string"
            },
            "AllowedEmailDomainProjectsRole": {
                "anyOf": [
                    {
                        "$ref": "#/components/schemas/ProjectMemberRole.EDITOR"
                    },
                    {
                        "$ref": "#/components/schemas/ProjectMemberRole.INTERACTIVE_VIEWER"
                    },
                    {
                        "$ref": "#/components/schemas/ProjectMemberRole.VIEWER"
                    }
                ]
            },
            "AllowedEmailDomains": {
                "properties": {
                    "projects": {
                        "items": {
                            "properties": {
                                "role": {
                                    "$ref": "#/components/schemas/AllowedEmailDomainProjectsRole"
                                },
                                "projectUuid": {
                                    "type": "string"
                                }
                            },
                            "required": ["role", "projectUuid"],
                            "type": "object"
                        },
                        "type": "array"
                    },
                    "role": {
                        "$ref": "#/components/schemas/AllowedEmailDomainsRole"
                    },
                    "emailDomains": {
                        "items": {
                            "type": "string"
                        },
                        "type": "array"
                    },
                    "organizationUuid": {
                        "type": "string"
                    }
                },
                "required": [
                    "projects",
                    "role",
                    "emailDomains",
                    "organizationUuid"
                ],
                "type": "object"
            },
            "ApiOrganizationAllowedEmailDomains": {
                "properties": {
                    "results": {
                        "$ref": "#/components/schemas/AllowedEmailDomains"
                    },
                    "status": {
                        "type": "string",
                        "enum": ["ok"],
                        "nullable": false
                    }
                },
                "required": ["results", "status"],
                "type": "object"
            },
            "Pick_AllowedEmailDomains.Exclude_keyofAllowedEmailDomains.organizationUuid__": {
                "properties": {
                    "role": {
                        "$ref": "#/components/schemas/AllowedEmailDomainsRole"
                    },
                    "emailDomains": {
                        "items": {
                            "type": "string"
                        },
                        "type": "array"
                    },
                    "projects": {
                        "items": {
                            "properties": {
                                "role": {
                                    "$ref": "#/components/schemas/AllowedEmailDomainProjectsRole"
                                },
                                "projectUuid": {
                                    "type": "string"
                                }
                            },
                            "required": ["role", "projectUuid"],
                            "type": "object"
                        },
                        "type": "array"
                    }
                },
                "required": ["role", "emailDomains", "projects"],
                "type": "object",
                "description": "From T, pick a set of properties whose keys are in the union K"
            },
            "Omit_AllowedEmailDomains.organizationUuid_": {
                "$ref": "#/components/schemas/Pick_AllowedEmailDomains.Exclude_keyofAllowedEmailDomains.organizationUuid__",
                "description": "Construct a type with the properties of T except for those in type K."
            },
            "UpdateAllowedEmailDomains": {
                "$ref": "#/components/schemas/Omit_AllowedEmailDomains.organizationUuid_"
            },
            "Pick_Group.name_": {
                "properties": {
                    "name": {
                        "type": "string",
                        "description": "A friendly name for the group"
                    }
                },
                "required": ["name"],
                "type": "object",
                "description": "From T, pick a set of properties whose keys are in the union K"
            },
            "CreateGroup": {
                "allOf": [
                    {
                        "$ref": "#/components/schemas/Pick_Group.name_"
                    },
                    {
                        "properties": {
                            "members": {
                                "items": {
                                    "$ref": "#/components/schemas/Pick_GroupMember.userUuid_"
                                },
                                "type": "array"
                            }
                        },
                        "type": "object"
                    }
                ]
            },
            "ApiGroupListResponse": {
                "properties": {
                    "results": {
                        "anyOf": [
                            {
                                "items": {
                                    "$ref": "#/components/schemas/Group"
                                },
                                "type": "array"
                            },
                            {
                                "items": {
                                    "$ref": "#/components/schemas/GroupWithMembers"
                                },
                                "type": "array"
                            }
                        ]
                    },
                    "status": {
                        "type": "string",
                        "enum": ["ok"],
                        "nullable": false
                    }
                },
                "required": ["results", "status"],
                "type": "object"
            },
            "ResourceViewItemType.DASHBOARD": {
                "enum": ["dashboard"],
                "type": "string"
            },
            "UpdatedByUser": {
                "properties": {
                    "userUuid": {
                        "type": "string"
                    },
                    "firstName": {
                        "type": "string"
                    },
                    "lastName": {
                        "type": "string"
                    }
                },
                "required": ["userUuid", "firstName", "lastName"],
                "type": "object",
                "additionalProperties": true
            },
            "Pick_ValidationResponse.error-or-createdAt-or-validationId_": {
                "properties": {
                    "validationId": {
                        "type": "number",
                        "format": "double"
                    },
                    "createdAt": {
                        "type": "string",
                        "format": "date-time"
                    },
                    "error": {
                        "type": "string"
                    }
                },
                "required": ["validationId", "createdAt", "error"],
                "type": "object",
                "description": "From T, pick a set of properties whose keys are in the union K"
            },
            "ValidationSummary": {
                "$ref": "#/components/schemas/Pick_ValidationResponse.error-or-createdAt-or-validationId_"
            },
            "Pick_DashboardBasicDetails.uuid-or-spaceUuid-or-description-or-name-or-views-or-firstViewedAt-or-pinnedListUuid-or-pinnedListOrder-or-updatedAt-or-updatedByUser-or-validationErrors_": {
                "properties": {
                    "name": {
                        "type": "string"
                    },
                    "description": {
                        "type": "string"
                    },
                    "uuid": {
                        "type": "string"
                    },
                    "updatedAt": {
                        "type": "string",
                        "format": "date-time"
                    },
                    "updatedByUser": {
                        "$ref": "#/components/schemas/UpdatedByUser"
                    },
                    "spaceUuid": {
                        "type": "string"
                    },
                    "views": {
                        "type": "number",
                        "format": "double"
                    },
                    "firstViewedAt": {
                        "anyOf": [
                            {
                                "type": "string",
                                "format": "date-time"
                            },
                            {
                                "type": "string"
                            }
                        ],
                        "nullable": true
                    },
                    "pinnedListUuid": {
                        "type": "string",
                        "nullable": true
                    },
                    "pinnedListOrder": {
                        "type": "number",
                        "format": "double",
                        "nullable": true
                    },
                    "validationErrors": {
                        "items": {
                            "$ref": "#/components/schemas/ValidationSummary"
                        },
                        "type": "array"
                    }
                },
                "required": [
                    "name",
                    "uuid",
                    "updatedAt",
                    "spaceUuid",
                    "views",
                    "firstViewedAt",
                    "pinnedListUuid",
                    "pinnedListOrder"
                ],
                "type": "object",
                "description": "From T, pick a set of properties whose keys are in the union K"
            },
            "ResourceItemCategory": {
                "enum": ["mostPopular", "recentlyUpdated", "pinned"],
                "type": "string"
            },
            "ResourceViewDashboardItem": {
                "properties": {
                    "category": {
                        "$ref": "#/components/schemas/ResourceItemCategory"
                    },
                    "data": {
                        "$ref": "#/components/schemas/Pick_DashboardBasicDetails.uuid-or-spaceUuid-or-description-or-name-or-views-or-firstViewedAt-or-pinnedListUuid-or-pinnedListOrder-or-updatedAt-or-updatedByUser-or-validationErrors_"
                    },
                    "type": {
                        "$ref": "#/components/schemas/ResourceViewItemType.DASHBOARD"
                    }
                },
                "required": ["data", "type"],
                "type": "object"
            },
            "ResourceViewItemType.CHART": {
                "enum": ["chart"],
                "type": "string"
            },
            "ChartKind": {
                "enum": [
                    "line",
                    "horizontal_bar",
                    "vertical_bar",
                    "scatter",
                    "area",
                    "mixed",
                    "pie",
                    "table",
                    "big_number",
                    "custom"
                ],
                "type": "string"
            },
            "Pick_SpaceQuery.uuid-or-name-or-chartType-or-firstViewedAt-or-views-or-pinnedListUuid-or-pinnedListOrder-or-spaceUuid-or-description-or-updatedAt-or-updatedByUser-or-validationErrors_": {
                "properties": {
                    "name": {
                        "type": "string"
                    },
                    "description": {
                        "type": "string"
                    },
                    "uuid": {
                        "type": "string"
                    },
                    "updatedAt": {
                        "type": "string",
                        "format": "date-time"
                    },
                    "updatedByUser": {
                        "$ref": "#/components/schemas/UpdatedByUser"
                    },
                    "spaceUuid": {
                        "type": "string"
                    },
                    "views": {
                        "type": "number",
                        "format": "double"
                    },
                    "firstViewedAt": {
                        "anyOf": [
                            {
                                "type": "string",
                                "format": "date-time"
                            },
                            {
                                "type": "string"
                            }
                        ],
                        "nullable": true
                    },
                    "pinnedListUuid": {
                        "type": "string",
                        "nullable": true
                    },
                    "pinnedListOrder": {
                        "type": "number",
                        "format": "double",
                        "nullable": true
                    },
                    "validationErrors": {
                        "items": {
                            "$ref": "#/components/schemas/ValidationSummary"
                        },
                        "type": "array"
                    },
                    "chartType": {
                        "$ref": "#/components/schemas/ChartKind"
                    }
                },
                "required": [
                    "name",
                    "uuid",
                    "updatedAt",
                    "spaceUuid",
                    "views",
                    "firstViewedAt",
                    "pinnedListUuid",
                    "pinnedListOrder"
                ],
                "type": "object",
                "description": "From T, pick a set of properties whose keys are in the union K"
            },
            "ResourceViewChartItem": {
                "properties": {
                    "category": {
                        "$ref": "#/components/schemas/ResourceItemCategory"
                    },
                    "data": {
                        "$ref": "#/components/schemas/Pick_SpaceQuery.uuid-or-name-or-chartType-or-firstViewedAt-or-views-or-pinnedListUuid-or-pinnedListOrder-or-spaceUuid-or-description-or-updatedAt-or-updatedByUser-or-validationErrors_"
                    },
                    "type": {
                        "$ref": "#/components/schemas/ResourceViewItemType.CHART"
                    }
                },
                "required": ["data", "type"],
                "type": "object"
            },
            "ResourceViewItemType.SPACE": {
                "enum": ["space"],
                "type": "string"
            },
            "Pick_Space.projectUuid-or-uuid-or-name-or-isPrivate-or-pinnedListUuid-or-pinnedListOrder-or-organizationUuid_": {
                "properties": {
                    "name": {
                        "type": "string"
                    },
                    "organizationUuid": {
                        "type": "string"
                    },
                    "uuid": {
                        "type": "string"
                    },
                    "projectUuid": {
                        "type": "string"
                    },
                    "pinnedListUuid": {
                        "type": "string",
                        "nullable": true
                    },
                    "pinnedListOrder": {
                        "type": "number",
                        "format": "double",
                        "nullable": true
                    },
                    "isPrivate": {
                        "type": "boolean"
                    }
                },
                "required": [
                    "name",
                    "organizationUuid",
                    "uuid",
                    "projectUuid",
                    "pinnedListUuid",
                    "pinnedListOrder",
                    "isPrivate"
                ],
                "type": "object",
                "description": "From T, pick a set of properties whose keys are in the union K"
            },
            "ResourceViewSpaceItem": {
                "properties": {
                    "data": {
                        "allOf": [
                            {
                                "$ref": "#/components/schemas/Pick_Space.projectUuid-or-uuid-or-name-or-isPrivate-or-pinnedListUuid-or-pinnedListOrder-or-organizationUuid_"
                            },
                            {
                                "properties": {
                                    "chartCount": {
                                        "type": "number",
                                        "format": "double"
                                    },
                                    "dashboardCount": {
                                        "type": "number",
                                        "format": "double"
                                    },
                                    "accessListLength": {
                                        "type": "number",
                                        "format": "double"
                                    },
                                    "access": {
                                        "items": {
                                            "type": "string"
                                        },
                                        "type": "array"
                                    }
                                },
                                "required": [
                                    "chartCount",
                                    "dashboardCount",
                                    "accessListLength",
                                    "access"
                                ],
                                "type": "object"
                            }
                        ]
                    },
                    "type": {
                        "$ref": "#/components/schemas/ResourceViewItemType.SPACE"
                    }
                },
                "required": ["data", "type"],
                "type": "object"
            },
            "PinnedItems": {
                "items": {
                    "anyOf": [
                        {
                            "$ref": "#/components/schemas/ResourceViewDashboardItem"
                        },
                        {
                            "$ref": "#/components/schemas/ResourceViewChartItem"
                        },
                        {
                            "$ref": "#/components/schemas/ResourceViewSpaceItem"
                        }
                    ]
                },
                "type": "array"
            },
            "ApiPinnedItems": {
                "properties": {
                    "results": {
                        "$ref": "#/components/schemas/PinnedItems"
                    },
                    "status": {
                        "type": "string",
                        "enum": ["ok"],
                        "nullable": false
                    }
                },
                "required": ["results", "status"],
                "type": "object"
            },
            "ResourceViewItemType": {
                "enum": ["chart", "dashboard", "space"],
                "type": "string"
            },
            "Pick_ResourceViewItem-at-data.uuid-or-pinnedListOrder_": {
                "properties": {
                    "uuid": {
                        "type": "string"
                    },
                    "pinnedListOrder": {
                        "type": "number",
                        "format": "double",
                        "nullable": true
                    }
                },
                "required": ["uuid", "pinnedListOrder"],
                "type": "object",
                "description": "From T, pick a set of properties whose keys are in the union K"
            },
            "UpdatePinnedItemOrder": {
                "properties": {
                    "data": {
                        "$ref": "#/components/schemas/Pick_ResourceViewItem-at-data.uuid-or-pinnedListOrder_"
                    },
                    "type": {
                        "$ref": "#/components/schemas/ResourceViewItemType"
                    }
                },
                "required": ["data", "type"],
                "type": "object"
            },
            "DbtProjectType.DBT": {
                "enum": ["dbt"],
                "type": "string"
            },
            "DbtProjectEnvironmentVariable": {
                "properties": {
                    "value": {
                        "type": "string"
                    },
                    "key": {
                        "type": "string"
                    }
                },
                "required": ["value", "key"],
                "type": "object"
            },
            "DbtProjectType": {
                "enum": [
                    "dbt",
                    "dbt_cloud_ide",
                    "github",
                    "gitlab",
                    "bitbucket",
                    "azure_devops",
                    "none"
                ],
                "type": "string"
            },
            "DbtLocalProjectConfig": {
                "properties": {
                    "type": {
                        "$ref": "#/components/schemas/DbtProjectType.DBT"
                    },
                    "target": {
                        "type": "string"
                    },
                    "environment": {
                        "items": {
                            "$ref": "#/components/schemas/DbtProjectEnvironmentVariable"
                        },
                        "type": "array"
                    },
                    "profiles_dir": {
                        "type": "string"
                    },
                    "project_dir": {
                        "type": "string"
                    }
                },
                "required": ["type"],
                "type": "object",
                "additionalProperties": true
            },
            "DbtProjectType.DBT_CLOUD_IDE": {
                "enum": ["dbt_cloud_ide"],
                "type": "string"
            },
            "DbtCloudIDEProjectConfig": {
                "properties": {
                    "type": {
                        "$ref": "#/components/schemas/DbtProjectType.DBT_CLOUD_IDE"
                    },
                    "api_key": {
                        "type": "string"
                    },
                    "environment_id": {
                        "type": "string"
                    }
                },
                "required": ["type", "api_key", "environment_id"],
                "type": "object",
                "additionalProperties": true
            },
            "DbtProjectType.GITHUB": {
                "enum": ["github"],
                "type": "string"
            },
            "DbtGithubProjectConfig": {
                "properties": {
                    "type": {
                        "$ref": "#/components/schemas/DbtProjectType.GITHUB"
                    },
                    "target": {
                        "type": "string"
                    },
                    "environment": {
                        "items": {
                            "$ref": "#/components/schemas/DbtProjectEnvironmentVariable"
                        },
                        "type": "array"
                    },
                    "personal_access_token": {
                        "type": "string"
                    },
                    "repository": {
                        "type": "string"
                    },
                    "branch": {
                        "type": "string"
                    },
                    "project_sub_path": {
                        "type": "string"
                    },
                    "host_domain": {
                        "type": "string"
                    }
                },
                "required": [
                    "type",
                    "personal_access_token",
                    "repository",
                    "branch",
                    "project_sub_path"
                ],
                "type": "object",
                "additionalProperties": true
            },
            "DbtProjectType.BITBUCKET": {
                "enum": ["bitbucket"],
                "type": "string"
            },
            "DbtBitBucketProjectConfig": {
                "properties": {
                    "type": {
                        "$ref": "#/components/schemas/DbtProjectType.BITBUCKET"
                    },
                    "target": {
                        "type": "string"
                    },
                    "environment": {
                        "items": {
                            "$ref": "#/components/schemas/DbtProjectEnvironmentVariable"
                        },
                        "type": "array"
                    },
                    "username": {
                        "type": "string"
                    },
                    "personal_access_token": {
                        "type": "string"
                    },
                    "repository": {
                        "type": "string"
                    },
                    "branch": {
                        "type": "string"
                    },
                    "project_sub_path": {
                        "type": "string"
                    },
                    "host_domain": {
                        "type": "string"
                    }
                },
                "required": [
                    "type",
                    "username",
                    "personal_access_token",
                    "repository",
                    "branch",
                    "project_sub_path"
                ],
                "type": "object",
                "additionalProperties": true
            },
            "DbtProjectType.GITLAB": {
                "enum": ["gitlab"],
                "type": "string"
            },
            "DbtGitlabProjectConfig": {
                "properties": {
                    "type": {
                        "$ref": "#/components/schemas/DbtProjectType.GITLAB"
                    },
                    "target": {
                        "type": "string"
                    },
                    "environment": {
                        "items": {
                            "$ref": "#/components/schemas/DbtProjectEnvironmentVariable"
                        },
                        "type": "array"
                    },
                    "personal_access_token": {
                        "type": "string"
                    },
                    "repository": {
                        "type": "string"
                    },
                    "branch": {
                        "type": "string"
                    },
                    "project_sub_path": {
                        "type": "string"
                    },
                    "host_domain": {
                        "type": "string"
                    }
                },
                "required": [
                    "type",
                    "personal_access_token",
                    "repository",
                    "branch",
                    "project_sub_path"
                ],
                "type": "object",
                "additionalProperties": true
            },
            "DbtProjectType.AZURE_DEVOPS": {
                "enum": ["azure_devops"],
                "type": "string"
            },
            "DbtAzureDevOpsProjectConfig": {
                "properties": {
                    "type": {
                        "$ref": "#/components/schemas/DbtProjectType.AZURE_DEVOPS"
                    },
                    "target": {
                        "type": "string"
                    },
                    "environment": {
                        "items": {
                            "$ref": "#/components/schemas/DbtProjectEnvironmentVariable"
                        },
                        "type": "array"
                    },
                    "personal_access_token": {
                        "type": "string"
                    },
                    "organization": {
                        "type": "string"
                    },
                    "project": {
                        "type": "string"
                    },
                    "repository": {
                        "type": "string"
                    },
                    "branch": {
                        "type": "string"
                    },
                    "project_sub_path": {
                        "type": "string"
                    }
                },
                "required": [
                    "type",
                    "personal_access_token",
                    "organization",
                    "project",
                    "repository",
                    "branch",
                    "project_sub_path"
                ],
                "type": "object",
                "additionalProperties": true
            },
            "DbtProjectType.NONE": {
                "enum": ["none"],
                "type": "string"
            },
            "DbtNoneProjectConfig": {
                "properties": {
                    "type": {
                        "$ref": "#/components/schemas/DbtProjectType.NONE"
                    },
                    "target": {
                        "type": "string"
                    },
                    "environment": {
                        "items": {
                            "$ref": "#/components/schemas/DbtProjectEnvironmentVariable"
                        },
                        "type": "array"
                    },
                    "hideRefreshButton": {
                        "type": "boolean"
                    }
                },
                "required": ["type"],
                "type": "object",
                "additionalProperties": true
            },
            "DbtProjectConfig": {
                "anyOf": [
                    {
                        "$ref": "#/components/schemas/DbtLocalProjectConfig"
                    },
                    {
                        "$ref": "#/components/schemas/DbtCloudIDEProjectConfig"
                    },
                    {
                        "$ref": "#/components/schemas/DbtGithubProjectConfig"
                    },
                    {
                        "$ref": "#/components/schemas/DbtBitBucketProjectConfig"
                    },
                    {
                        "$ref": "#/components/schemas/DbtGitlabProjectConfig"
                    },
                    {
                        "$ref": "#/components/schemas/DbtAzureDevOpsProjectConfig"
                    },
                    {
                        "$ref": "#/components/schemas/DbtNoneProjectConfig"
                    }
                ]
            },
            "WarehouseTypes.SNOWFLAKE": {
                "enum": ["snowflake"],
                "type": "string"
            },
            "WeekDay": {
                "enum": [0, 1, 2, 3, 4, 5, 6],
                "type": "number"
            },
            "Pick_CreateSnowflakeCredentials.Exclude_keyofCreateSnowflakeCredentials.SensitiveCredentialsFieldNames__": {
                "properties": {
                    "warehouse": {
                        "type": "string"
                    },
                    "type": {
                        "$ref": "#/components/schemas/WarehouseTypes.SNOWFLAKE"
                    },
                    "role": {
                        "type": "string"
                    },
                    "account": {
                        "type": "string"
                    },
                    "requireUserCredentials": {
                        "type": "boolean"
                    },
                    "database": {
                        "type": "string"
                    },
                    "schema": {
                        "type": "string"
                    },
                    "threads": {
                        "type": "number",
                        "format": "double"
                    },
                    "clientSessionKeepAlive": {
                        "type": "boolean"
                    },
                    "queryTag": {
                        "type": "string"
                    },
                    "accessUrl": {
                        "type": "string"
                    },
                    "startOfWeek": {
                        "allOf": [
                            {
                                "$ref": "#/components/schemas/WeekDay"
                            }
                        ],
                        "nullable": true
                    }
                },
                "required": [
                    "warehouse",
                    "type",
                    "account",
                    "database",
                    "schema"
                ],
                "type": "object",
                "description": "From T, pick a set of properties whose keys are in the union K"
            },
            "Omit_CreateSnowflakeCredentials.SensitiveCredentialsFieldNames_": {
                "$ref": "#/components/schemas/Pick_CreateSnowflakeCredentials.Exclude_keyofCreateSnowflakeCredentials.SensitiveCredentialsFieldNames__",
                "description": "Construct a type with the properties of T except for those in type K."
            },
            "SnowflakeCredentials": {
                "$ref": "#/components/schemas/Omit_CreateSnowflakeCredentials.SensitiveCredentialsFieldNames_"
            },
            "WarehouseTypes.REDSHIFT": {
                "enum": ["redshift"],
                "type": "string"
            },
            "Pick_CreateRedshiftCredentials.Exclude_keyofCreateRedshiftCredentials.SensitiveCredentialsFieldNames__": {
                "properties": {
                    "type": {
                        "$ref": "#/components/schemas/WarehouseTypes.REDSHIFT"
                    },
                    "requireUserCredentials": {
                        "type": "boolean"
                    },
                    "schema": {
                        "type": "string"
                    },
                    "threads": {
                        "type": "number",
                        "format": "double"
                    },
                    "startOfWeek": {
                        "allOf": [
                            {
                                "$ref": "#/components/schemas/WeekDay"
                            }
                        ],
                        "nullable": true
                    },
                    "useSshTunnel": {
                        "type": "boolean"
                    },
                    "sshTunnelHost": {
                        "type": "string"
                    },
                    "sshTunnelPort": {
                        "type": "number",
                        "format": "double"
                    },
                    "sshTunnelUser": {
                        "type": "string"
                    },
                    "sshTunnelPublicKey": {
                        "type": "string"
                    },
                    "host": {
                        "type": "string"
                    },
                    "port": {
                        "type": "number",
                        "format": "double"
                    },
                    "dbname": {
                        "type": "string"
                    },
                    "keepalivesIdle": {
                        "type": "number",
                        "format": "double"
                    },
                    "sslmode": {
                        "type": "string"
                    },
                    "ra3Node": {
                        "type": "boolean"
                    }
                },
                "required": ["type", "schema", "host", "port", "dbname"],
                "type": "object",
                "description": "From T, pick a set of properties whose keys are in the union K"
            },
            "Omit_CreateRedshiftCredentials.SensitiveCredentialsFieldNames_": {
                "$ref": "#/components/schemas/Pick_CreateRedshiftCredentials.Exclude_keyofCreateRedshiftCredentials.SensitiveCredentialsFieldNames__",
                "description": "Construct a type with the properties of T except for those in type K."
            },
            "RedshiftCredentials": {
                "$ref": "#/components/schemas/Omit_CreateRedshiftCredentials.SensitiveCredentialsFieldNames_"
            },
            "WarehouseTypes.POSTGRES": {
                "enum": ["postgres"],
                "type": "string"
            },
            "Pick_CreatePostgresCredentials.Exclude_keyofCreatePostgresCredentials.SensitiveCredentialsFieldNames__": {
                "properties": {
                    "type": {
                        "$ref": "#/components/schemas/WarehouseTypes.POSTGRES"
                    },
                    "role": {
                        "type": "string"
                    },
                    "requireUserCredentials": {
                        "type": "boolean"
                    },
                    "schema": {
                        "type": "string"
                    },
                    "threads": {
                        "type": "number",
                        "format": "double"
                    },
                    "startOfWeek": {
                        "allOf": [
                            {
                                "$ref": "#/components/schemas/WeekDay"
                            }
                        ],
                        "nullable": true
                    },
                    "useSshTunnel": {
                        "type": "boolean"
                    },
                    "sshTunnelHost": {
                        "type": "string"
                    },
                    "sshTunnelPort": {
                        "type": "number",
                        "format": "double"
                    },
                    "sshTunnelUser": {
                        "type": "string"
                    },
                    "sshTunnelPublicKey": {
                        "type": "string"
                    },
                    "host": {
                        "type": "string"
                    },
                    "port": {
                        "type": "number",
                        "format": "double"
                    },
                    "dbname": {
                        "type": "string"
                    },
                    "keepalivesIdle": {
                        "type": "number",
                        "format": "double"
                    },
                    "sslmode": {
                        "type": "string"
                    },
                    "searchPath": {
                        "type": "string"
                    }
                },
                "required": ["type", "schema", "host", "port", "dbname"],
                "type": "object",
                "description": "From T, pick a set of properties whose keys are in the union K"
            },
            "Omit_CreatePostgresCredentials.SensitiveCredentialsFieldNames_": {
                "$ref": "#/components/schemas/Pick_CreatePostgresCredentials.Exclude_keyofCreatePostgresCredentials.SensitiveCredentialsFieldNames__",
                "description": "Construct a type with the properties of T except for those in type K."
            },
            "PostgresCredentials": {
                "$ref": "#/components/schemas/Omit_CreatePostgresCredentials.SensitiveCredentialsFieldNames_"
            },
            "WarehouseTypes.BIGQUERY": {
                "enum": ["bigquery"],
                "type": "string"
            },
            "Pick_CreateBigqueryCredentials.Exclude_keyofCreateBigqueryCredentials.SensitiveCredentialsFieldNames__": {
                "properties": {
                    "type": {
                        "$ref": "#/components/schemas/WarehouseTypes.BIGQUERY"
                    },
                    "requireUserCredentials": {
                        "type": "boolean"
                    },
                    "threads": {
                        "type": "number",
                        "format": "double"
                    },
                    "startOfWeek": {
                        "allOf": [
                            {
                                "$ref": "#/components/schemas/WeekDay"
                            }
                        ],
                        "nullable": true
                    },
                    "project": {
                        "type": "string"
                    },
                    "dataset": {
                        "type": "string"
                    },
                    "timeoutSeconds": {
                        "type": "number",
                        "format": "double"
                    },
                    "priority": {
                        "type": "string",
                        "enum": ["interactive", "batch"]
                    },
                    "retries": {
                        "type": "number",
                        "format": "double"
                    },
                    "location": {
                        "type": "string"
                    },
                    "maximumBytesBilled": {
                        "type": "number",
                        "format": "double"
                    }
                },
                "required": ["type", "project", "dataset"],
                "type": "object",
                "description": "From T, pick a set of properties whose keys are in the union K"
            },
            "Omit_CreateBigqueryCredentials.SensitiveCredentialsFieldNames_": {
                "$ref": "#/components/schemas/Pick_CreateBigqueryCredentials.Exclude_keyofCreateBigqueryCredentials.SensitiveCredentialsFieldNames__",
                "description": "Construct a type with the properties of T except for those in type K."
            },
            "BigqueryCredentials": {
                "$ref": "#/components/schemas/Omit_CreateBigqueryCredentials.SensitiveCredentialsFieldNames_"
            },
            "WarehouseTypes.DATABRICKS": {
                "enum": ["databricks"],
                "type": "string"
            },
            "Pick_CreateDatabricksCredentials.Exclude_keyofCreateDatabricksCredentials.SensitiveCredentialsFieldNames__": {
                "properties": {
                    "type": {
                        "$ref": "#/components/schemas/WarehouseTypes.DATABRICKS"
                    },
                    "requireUserCredentials": {
                        "type": "boolean"
                    },
                    "database": {
                        "type": "string"
                    },
                    "startOfWeek": {
                        "allOf": [
                            {
                                "$ref": "#/components/schemas/WeekDay"
                            }
                        ],
                        "nullable": true
                    },
                    "catalog": {
                        "type": "string"
                    },
                    "serverHostName": {
                        "type": "string"
                    },
                    "httpPath": {
                        "type": "string"
                    }
                },
                "required": ["type", "database", "serverHostName", "httpPath"],
                "type": "object",
                "description": "From T, pick a set of properties whose keys are in the union K"
            },
            "Omit_CreateDatabricksCredentials.SensitiveCredentialsFieldNames_": {
                "$ref": "#/components/schemas/Pick_CreateDatabricksCredentials.Exclude_keyofCreateDatabricksCredentials.SensitiveCredentialsFieldNames__",
                "description": "Construct a type with the properties of T except for those in type K."
            },
            "DatabricksCredentials": {
                "$ref": "#/components/schemas/Omit_CreateDatabricksCredentials.SensitiveCredentialsFieldNames_"
            },
            "WarehouseTypes.TRINO": {
                "enum": ["trino"],
                "type": "string"
            },
            "Pick_CreateTrinoCredentials.Exclude_keyofCreateTrinoCredentials.SensitiveCredentialsFieldNames__": {
                "properties": {
                    "type": {
                        "$ref": "#/components/schemas/WarehouseTypes.TRINO"
                    },
                    "requireUserCredentials": {
                        "type": "boolean"
                    },
                    "schema": {
                        "type": "string"
                    },
                    "startOfWeek": {
                        "allOf": [
                            {
                                "$ref": "#/components/schemas/WeekDay"
                            }
                        ],
                        "nullable": true
                    },
                    "host": {
                        "type": "string"
                    },
                    "port": {
                        "type": "number",
                        "format": "double"
                    },
                    "dbname": {
                        "type": "string"
                    },
                    "http_scheme": {
                        "type": "string"
                    }
                },
                "required": [
                    "type",
                    "schema",
                    "host",
                    "port",
                    "dbname",
                    "http_scheme"
                ],
                "type": "object",
                "description": "From T, pick a set of properties whose keys are in the union K"
            },
            "Omit_CreateTrinoCredentials.SensitiveCredentialsFieldNames_": {
                "$ref": "#/components/schemas/Pick_CreateTrinoCredentials.Exclude_keyofCreateTrinoCredentials.SensitiveCredentialsFieldNames__",
                "description": "Construct a type with the properties of T except for those in type K."
            },
            "TrinoCredentials": {
                "$ref": "#/components/schemas/Omit_CreateTrinoCredentials.SensitiveCredentialsFieldNames_"
            },
            "WarehouseCredentials": {
                "anyOf": [
                    {
                        "$ref": "#/components/schemas/SnowflakeCredentials"
                    },
                    {
                        "$ref": "#/components/schemas/RedshiftCredentials"
                    },
                    {
                        "$ref": "#/components/schemas/PostgresCredentials"
                    },
                    {
                        "$ref": "#/components/schemas/BigqueryCredentials"
                    },
                    {
                        "$ref": "#/components/schemas/DatabricksCredentials"
                    },
                    {
                        "$ref": "#/components/schemas/TrinoCredentials"
                    }
                ]
            },
            "SupportedDbtVersions": {
                "enum": ["v1.4", "v1.5", "v1.6", "v1.7"],
                "type": "string"
            },
            "Project": {
                "properties": {
                    "dbtVersion": {
                        "$ref": "#/components/schemas/SupportedDbtVersions"
                    },
                    "copiedFromProjectUuid": {
                        "type": "string"
                    },
                    "pinnedListUuid": {
                        "type": "string"
                    },
                    "warehouseConnection": {
                        "$ref": "#/components/schemas/WarehouseCredentials"
                    },
                    "dbtConnection": {
                        "$ref": "#/components/schemas/DbtProjectConfig"
                    },
                    "type": {
                        "$ref": "#/components/schemas/ProjectType"
                    },
                    "name": {
                        "type": "string"
                    },
                    "projectUuid": {
                        "type": "string"
                    },
                    "organizationUuid": {
                        "type": "string"
                    }
                },
                "required": [
                    "dbtVersion",
                    "dbtConnection",
                    "type",
                    "name",
                    "projectUuid",
                    "organizationUuid"
                ],
                "type": "object"
            },
            "ApiProjectResponse": {
                "properties": {
                    "results": {
                        "$ref": "#/components/schemas/Project"
                    },
                    "status": {
                        "type": "string",
                        "enum": ["ok"],
                        "nullable": false
                    }
                },
                "required": ["results", "status"],
                "type": "object"
            },
            "Pick_SavedChart.uuid-or-name-or-description-or-spaceName-or-spaceUuid-or-projectUuid-or-organizationUuid-or-pinnedListUuid-or-dashboardUuid-or-dashboardName_": {
                "properties": {
                    "name": {
                        "type": "string"
                    },
                    "description": {
                        "type": "string"
                    },
                    "organizationUuid": {
                        "type": "string"
                    },
                    "uuid": {
                        "type": "string"
                    },
                    "projectUuid": {
                        "type": "string"
                    },
                    "spaceUuid": {
                        "type": "string"
                    },
                    "pinnedListUuid": {
                        "type": "string",
                        "nullable": true
                    },
                    "spaceName": {
                        "type": "string"
                    },
                    "dashboardUuid": {
                        "type": "string",
                        "nullable": true
                    },
                    "dashboardName": {
                        "type": "string",
                        "nullable": true
                    }
                },
                "required": [
                    "name",
                    "organizationUuid",
                    "uuid",
                    "projectUuid",
                    "spaceUuid",
                    "pinnedListUuid",
                    "spaceName",
                    "dashboardUuid",
                    "dashboardName"
                ],
                "type": "object",
                "description": "From T, pick a set of properties whose keys are in the union K"
            },
            "ChartType": {
                "enum": ["cartesian", "table", "big_number", "pie", "custom"],
                "type": "string"
            },
            "ChartSummary": {
                "allOf": [
                    {
                        "$ref": "#/components/schemas/Pick_SavedChart.uuid-or-name-or-description-or-spaceName-or-spaceUuid-or-projectUuid-or-organizationUuid-or-pinnedListUuid-or-dashboardUuid-or-dashboardName_"
                    },
                    {
                        "properties": {
                            "chartType": {
                                "$ref": "#/components/schemas/ChartType"
                            }
                        },
                        "type": "object"
                    }
                ]
            },
            "ApiChartSummaryListResponse": {
                "properties": {
                    "results": {
                        "items": {
                            "$ref": "#/components/schemas/ChartSummary"
                        },
                        "type": "array"
                    },
                    "status": {
                        "type": "string",
                        "enum": ["ok"],
                        "nullable": false
                    }
                },
                "required": ["results", "status"],
                "type": "object"
            },
            "Pick_Space.organizationUuid-or-projectUuid-or-uuid-or-name-or-isPrivate-or-pinnedListUuid-or-pinnedListOrder_": {
                "properties": {
                    "name": {
                        "type": "string"
                    },
                    "organizationUuid": {
                        "type": "string"
                    },
                    "uuid": {
                        "type": "string"
                    },
                    "projectUuid": {
                        "type": "string"
                    },
                    "pinnedListUuid": {
                        "type": "string",
                        "nullable": true
                    },
                    "pinnedListOrder": {
                        "type": "number",
                        "format": "double",
                        "nullable": true
                    },
                    "isPrivate": {
                        "type": "boolean"
                    }
                },
                "required": [
                    "name",
                    "organizationUuid",
                    "uuid",
                    "projectUuid",
                    "pinnedListUuid",
                    "pinnedListOrder",
                    "isPrivate"
                ],
                "type": "object",
                "description": "From T, pick a set of properties whose keys are in the union K"
            },
            "SpaceSummary": {
                "allOf": [
                    {
                        "$ref": "#/components/schemas/Pick_Space.organizationUuid-or-projectUuid-or-uuid-or-name-or-isPrivate-or-pinnedListUuid-or-pinnedListOrder_"
                    },
                    {
                        "properties": {
                            "dashboardCount": {
                                "type": "number",
                                "format": "double"
                            },
                            "chartCount": {
                                "type": "number",
                                "format": "double"
                            },
                            "access": {
                                "items": {
                                    "type": "string"
                                },
                                "type": "array"
                            }
                        },
                        "required": ["dashboardCount", "chartCount", "access"],
                        "type": "object"
                    }
                ]
            },
            "ApiSpaceSummaryListResponse": {
                "properties": {
                    "results": {
                        "items": {
                            "$ref": "#/components/schemas/SpaceSummary"
                        },
                        "type": "array"
                    },
                    "status": {
                        "type": "string",
                        "enum": ["ok"],
                        "nullable": false
                    }
                },
                "required": ["results", "status"],
                "type": "object"
            },
            "ProjectMemberProfile": {
                "properties": {
                    "lastName": {
                        "type": "string"
                    },
                    "firstName": {
                        "type": "string"
                    },
                    "email": {
                        "type": "string"
                    },
                    "role": {
                        "$ref": "#/components/schemas/ProjectMemberRole"
                    },
                    "projectUuid": {
                        "type": "string"
                    },
                    "userUuid": {
                        "type": "string"
                    }
                },
                "required": [
                    "lastName",
                    "firstName",
                    "email",
                    "role",
                    "projectUuid",
                    "userUuid"
                ],
                "type": "object"
            },
            "ApiProjectAccessListResponse": {
                "properties": {
                    "results": {
                        "items": {
                            "$ref": "#/components/schemas/ProjectMemberProfile"
                        },
                        "type": "array"
                    },
                    "status": {
                        "type": "string",
                        "enum": ["ok"],
                        "nullable": false
                    }
                },
                "required": ["results", "status"],
                "type": "object"
            },
            "ApiGetProjectMemberResponse": {
                "properties": {
                    "results": {
                        "$ref": "#/components/schemas/ProjectMemberProfile"
                    },
                    "status": {
                        "type": "string",
                        "enum": ["ok"],
                        "nullable": false
                    }
                },
                "required": ["results", "status"],
                "type": "object"
            },
            "CreateProjectMember": {
                "properties": {
                    "sendEmail": {
                        "type": "boolean"
                    },
                    "role": {
                        "$ref": "#/components/schemas/ProjectMemberRole"
                    },
                    "email": {
                        "type": "string"
                    }
                },
                "required": ["sendEmail", "role", "email"],
                "type": "object"
            },
            "UpdateProjectMember": {
                "properties": {
                    "role": {
                        "$ref": "#/components/schemas/ProjectMemberRole"
                    }
                },
                "required": ["role"],
                "type": "object"
            },
            "ApiGetProjectGroupAccesses": {
                "properties": {
                    "results": {
                        "items": {
                            "$ref": "#/components/schemas/ProjectGroupAccess"
                        },
                        "type": "array"
                    },
                    "status": {
                        "type": "string",
                        "enum": ["ok"],
                        "nullable": false
                    }
                },
                "required": ["results", "status"],
                "type": "object"
            },
            "Record_string._type-DimensionType--__": {
                "properties": {},
                "type": "object",
                "description": "Construct a type with a set of properties K of type T"
            },
            "Record_string.unknown_": {
                "properties": {},
                "type": "object",
                "description": "Construct a type with a set of properties K of type T"
            },
            "ApiSqlQueryResults": {
                "properties": {
                    "rows": {
                        "items": {
                            "$ref": "#/components/schemas/Record_string.unknown_"
                        },
                        "type": "array"
                    },
                    "fields": {
                        "$ref": "#/components/schemas/Record_string._type-DimensionType--__"
                    }
                },
                "required": ["rows", "fields"],
                "type": "object"
            },
            "Record_string.number_": {
                "properties": {},
                "type": "object",
                "description": "Construct a type with a set of properties K of type T"
            },
            "ApiCalculateTotalResponse": {
                "properties": {
                    "results": {
                        "$ref": "#/components/schemas/Record_string.number_"
                    },
                    "status": {
                        "type": "string",
                        "enum": ["ok"],
                        "nullable": false
                    }
                },
                "required": ["results", "status"],
                "type": "object"
            },
            "DateGranularity": {
                "enum": ["Day", "Week", "Month", "Quarter", "Year"],
                "type": "string"
            },
            "MetricQueryRequest": {
                "properties": {
                    "metadata": {
                        "properties": {
                            "hasADateDimension": {
                                "$ref": "#/components/schemas/Pick_CompiledDimension.label-or-name_"
                            }
                        },
                        "required": ["hasADateDimension"],
                        "type": "object"
                    },
                    "granularity": {
                        "$ref": "#/components/schemas/DateGranularity"
                    },
                    "customDimensions": {
                        "items": {
                            "$ref": "#/components/schemas/CustomDimension"
                        },
                        "type": "array"
                    },
                    "csvLimit": {
                        "type": "number",
                        "format": "double"
                    },
                    "additionalMetrics": {
                        "items": {
                            "$ref": "#/components/schemas/AdditionalMetric"
                        },
                        "type": "array"
                    },
                    "tableCalculations": {
                        "items": {
                            "$ref": "#/components/schemas/TableCalculation"
                        },
                        "type": "array"
                    },
                    "limit": {
                        "type": "number",
                        "format": "double"
                    },
                    "sorts": {
                        "items": {
                            "$ref": "#/components/schemas/SortField"
                        },
                        "type": "array"
                    },
                    "filters": {
                        "properties": {
                            "tableCalculations": {},
                            "metrics": {},
                            "dimensions": {}
                        },
                        "type": "object"
                    },
                    "metrics": {
                        "items": {
                            "$ref": "#/components/schemas/FieldId"
                        },
                        "type": "array"
                    },
                    "dimensions": {
                        "items": {
                            "$ref": "#/components/schemas/FieldId"
                        },
                        "type": "array"
                    },
                    "exploreName": {
                        "type": "string"
                    }
                },
                "required": [
                    "tableCalculations",
                    "limit",
                    "sorts",
                    "filters",
                    "metrics",
                    "dimensions",
                    "exploreName"
                ],
                "type": "object"
            },
            "CalculateTotalFromQuery": {
                "properties": {
                    "explore": {
                        "type": "string"
                    },
                    "metricQuery": {
                        "$ref": "#/components/schemas/MetricQueryRequest"
                    }
                },
                "required": ["explore", "metricQuery"],
                "type": "object"
            },
            "Record_string.DbtExposure_": {
                "properties": {},
                "type": "object",
                "description": "Construct a type with a set of properties K of type T"
            },
            "Pick_CreateRedshiftCredentials-or-CreatePostgresCredentials-or-CreateSnowflakeCredentials-or-CreateTrinoCredentials.type-or-user_": {
                "properties": {
                    "type": {
                        "$ref": "#/components/schemas/WarehouseTypes.SNOWFLAKE"
                    },
                    "user": {
                        "type": "string"
                    }
                },
                "required": ["type", "user"],
                "type": "object",
                "description": "From T, pick a set of properties whose keys are in the union K"
            },
            "Pick_CreateBigqueryCredentials.type_": {
                "properties": {
                    "type": {
                        "$ref": "#/components/schemas/WarehouseTypes.BIGQUERY"
                    }
                },
                "required": ["type"],
                "type": "object",
                "description": "From T, pick a set of properties whose keys are in the union K"
            },
            "Pick_CreateDatabricksCredentials.type_": {
                "properties": {
                    "type": {
                        "$ref": "#/components/schemas/WarehouseTypes.DATABRICKS"
                    }
                },
                "required": ["type"],
                "type": "object",
                "description": "From T, pick a set of properties whose keys are in the union K"
            },
            "UserWarehouseCredentials": {
                "properties": {
                    "credentials": {
                        "anyOf": [
                            {
                                "$ref": "#/components/schemas/Pick_CreateRedshiftCredentials-or-CreatePostgresCredentials-or-CreateSnowflakeCredentials-or-CreateTrinoCredentials.type-or-user_"
                            },
                            {
                                "$ref": "#/components/schemas/Pick_CreateBigqueryCredentials.type_"
                            },
                            {
                                "$ref": "#/components/schemas/Pick_CreateDatabricksCredentials.type_"
                            }
                        ]
                    },
                    "updatedAt": {
                        "type": "string",
                        "format": "date-time"
                    },
                    "createdAt": {
                        "type": "string",
                        "format": "date-time"
                    },
                    "name": {
                        "type": "string"
                    },
                    "userUuid": {
                        "type": "string"
                    },
                    "uuid": {
                        "type": "string"
                    }
                },
                "required": [
                    "credentials",
                    "updatedAt",
                    "createdAt",
                    "name",
                    "userUuid",
                    "uuid"
                ],
                "type": "object"
            },
            "CacheMetadata": {
                "properties": {
                    "cacheHit": {
                        "type": "boolean"
                    },
                    "cacheUpdatedTime": {
                        "type": "string",
                        "format": "date-time"
                    }
                },
                "required": ["cacheHit"],
                "type": "object"
            },
            "Record_string.Item-or-AdditionalMetric_": {
                "properties": {},
                "type": "object",
                "description": "Construct a type with a set of properties K of type T"
            },
            "ApiRunQueryResponse": {
                "properties": {
                    "results": {
                        "properties": {
                            "fields": {
                                "$ref": "#/components/schemas/Record_string.Item-or-AdditionalMetric_"
                            },
                            "rows": {
                                "items": {},
                                "type": "array"
                            },
                            "cacheMetadata": {
                                "$ref": "#/components/schemas/CacheMetadata"
                            },
                            "metricQuery": {
                                "$ref": "#/components/schemas/MetricQueryResponse"
                            }
                        },
                        "required": ["rows", "cacheMetadata", "metricQuery"],
                        "type": "object"
                    },
                    "status": {
                        "type": "string",
                        "enum": ["ok"],
                        "nullable": false
                    }
                },
                "required": ["results", "status"],
                "type": "object"
            },
            "Pick_LightdashUser.userUuid-or-firstName-or-lastName_": {
                "properties": {
                    "userUuid": {
                        "type": "string"
                    },
                    "firstName": {
                        "type": "string"
                    },
                    "lastName": {
                        "type": "string"
                    }
                },
                "required": ["userUuid", "firstName", "lastName"],
                "type": "object",
                "description": "From T, pick a set of properties whose keys are in the union K"
            },
            "Pick_ChartVersion.chartUuid-or-versionUuid-or-createdAt-or-createdBy_": {
                "properties": {
                    "createdAt": {
                        "type": "string",
                        "format": "date-time"
                    },
                    "chartUuid": {
                        "type": "string"
                    },
                    "versionUuid": {
                        "type": "string"
                    },
                    "createdBy": {
                        "allOf": [
                            {
                                "$ref": "#/components/schemas/Pick_LightdashUser.userUuid-or-firstName-or-lastName_"
                            }
                        ],
                        "nullable": true
                    }
                },
                "required": [
                    "createdAt",
                    "chartUuid",
                    "versionUuid",
                    "createdBy"
                ],
                "type": "object",
                "description": "From T, pick a set of properties whose keys are in the union K"
            },
            "ChartVersionSummary": {
                "$ref": "#/components/schemas/Pick_ChartVersion.chartUuid-or-versionUuid-or-createdAt-or-createdBy_"
            },
            "ChartHistory": {
                "properties": {
                    "history": {
                        "items": {
                            "$ref": "#/components/schemas/ChartVersionSummary"
                        },
                        "type": "array"
                    }
                },
                "required": ["history"],
                "type": "object"
            },
            "ApiGetChartHistoryResponse": {
                "properties": {
                    "results": {
                        "$ref": "#/components/schemas/ChartHistory"
                    },
                    "status": {
                        "type": "string",
                        "enum": ["ok"],
                        "nullable": false
                    }
                },
                "required": ["results", "status"],
                "type": "object"
            },
            "ChartType.BIG_NUMBER": {
                "enum": ["big_number"],
                "type": "string"
            },
            "ComparisonFormatTypes": {
                "enum": ["raw", "percentage"],
                "type": "string"
            },
            "BigNumber": {
                "properties": {
                    "comparisonLabel": {
                        "type": "string"
                    },
                    "flipColors": {
                        "type": "boolean"
                    },
                    "comparisonFormat": {
                        "$ref": "#/components/schemas/ComparisonFormatTypes"
                    },
                    "showComparison": {
                        "type": "boolean"
                    },
                    "showBigNumberLabel": {
                        "type": "boolean"
                    },
                    "selectedField": {
                        "type": "string"
                    },
                    "style": {
                        "$ref": "#/components/schemas/CompactOrAlias"
                    },
                    "label": {
                        "type": "string"
                    }
                },
                "type": "object"
            },
            "BigNumberConfig": {
                "properties": {
                    "config": {
                        "$ref": "#/components/schemas/BigNumber"
                    },
                    "type": {
                        "$ref": "#/components/schemas/ChartType.BIG_NUMBER"
                    }
                },
                "required": ["type"],
                "type": "object"
            },
            "ChartType.CARTESIAN": {
                "enum": ["cartesian"],
                "type": "string"
            },
            "Partial_CompleteCartesianChartLayout_": {
                "properties": {
                    "xField": {
                        "type": "string"
                    },
                    "yField": {
                        "items": {
                            "type": "string"
                        },
                        "type": "array"
                    },
                    "flipAxes": {
                        "type": "boolean"
                    },
                    "showGridX": {
                        "type": "boolean"
                    },
                    "showGridY": {
                        "type": "boolean"
                    }
                },
                "type": "object",
                "description": "Make all properties in T optional"
            },
            "CartesianChartLayout": {
                "$ref": "#/components/schemas/Partial_CompleteCartesianChartLayout_"
            },
            "EchartsLegend": {
                "properties": {
                    "icon": {
                        "type": "string",
                        "enum": [
                            "circle",
                            "rect",
                            "roundRect",
                            "triangle",
                            "diamond",
                            "pin",
                            "arrow",
                            "none"
                        ]
                    },
                    "align": {
                        "type": "string",
                        "enum": ["auto", "left", "right"]
                    },
                    "height": {
                        "type": "string"
                    },
                    "width": {
                        "type": "string"
                    },
                    "left": {
                        "type": "string"
                    },
                    "bottom": {
                        "type": "string"
                    },
                    "right": {
                        "type": "string"
                    },
                    "top": {
                        "type": "string"
                    },
                    "orient": {
                        "type": "string",
                        "enum": ["horizontal", "vertical"]
                    },
                    "type": {
                        "type": "string",
                        "enum": ["plain", "scroll"]
                    },
                    "show": {
                        "type": "boolean"
                    }
                },
                "type": "object"
            },
            "EchartsGrid": {
                "properties": {
                    "height": {
                        "type": "string"
                    },
                    "width": {
                        "type": "string"
                    },
                    "left": {
                        "type": "string"
                    },
                    "bottom": {
                        "type": "string"
                    },
                    "right": {
                        "type": "string"
                    },
                    "top": {
                        "type": "string"
                    },
                    "containLabel": {
                        "type": "boolean"
                    }
                },
                "type": "object"
            },
            "PivotValue": {
                "properties": {
                    "value": {},
                    "field": {
                        "type": "string"
                    }
                },
                "required": ["value", "field"],
                "type": "object"
            },
            "PivotReference": {
                "properties": {
                    "pivotValues": {
                        "items": {
                            "$ref": "#/components/schemas/PivotValue"
                        },
                        "type": "array"
                    },
                    "field": {
                        "type": "string"
                    }
                },
                "required": ["field"],
                "type": "object"
            },
            "CartesianSeriesType": {
                "enum": ["line", "bar", "scatter", "area"],
                "type": "string"
            },
            "MarkLineData": {
                "properties": {
                    "label": {
                        "properties": {
                            "formatter": {
                                "type": "string"
                            }
                        },
                        "type": "object"
                    },
                    "lineStyle": {
                        "properties": {
                            "color": {
                                "type": "string"
                            }
                        },
                        "required": ["color"],
                        "type": "object"
                    },
                    "value": {
                        "type": "string"
                    },
                    "name": {
                        "type": "string"
                    },
                    "xAxis": {
                        "type": "string"
                    },
                    "yAxis": {
                        "type": "string"
                    }
                },
                "required": ["value", "name"],
                "type": "object"
            },
            "MarkLine": {
                "properties": {
                    "label": {
                        "properties": {
                            "formatter": {
                                "type": "string"
                            }
                        },
                        "type": "object"
                    },
                    "lineStyle": {
                        "properties": {
                            "type": {
                                "type": "string"
                            },
                            "width": {
                                "type": "number",
                                "format": "double"
                            },
                            "color": {
                                "type": "string"
                            }
                        },
                        "required": ["type", "width", "color"],
                        "type": "object"
                    },
                    "symbol": {
                        "type": "string"
                    },
                    "data": {
                        "items": {
                            "$ref": "#/components/schemas/MarkLineData"
                        },
                        "type": "array"
                    }
                },
                "required": ["data"],
                "type": "object"
            },
            "Series": {
                "properties": {
                    "markLine": {
                        "$ref": "#/components/schemas/MarkLine"
                    },
                    "smooth": {
                        "type": "boolean"
                    },
                    "showSymbol": {
                        "type": "boolean"
                    },
                    "areaStyle": {
                        "properties": {},
                        "type": "object"
                    },
                    "hidden": {
                        "type": "boolean"
                    },
                    "label": {
                        "properties": {
                            "position": {
                                "type": "string",
                                "enum": [
                                    "left",
                                    "top",
                                    "right",
                                    "bottom",
                                    "inside"
                                ]
                            },
                            "show": {
                                "type": "boolean"
                            }
                        },
                        "type": "object"
                    },
                    "yAxisIndex": {
                        "type": "number",
                        "format": "double"
                    },
                    "color": {
                        "type": "string"
                    },
                    "name": {
                        "type": "string"
                    },
                    "stackLabel": {
                        "properties": {
                            "show": {
                                "type": "boolean"
                            }
                        },
                        "type": "object"
                    },
                    "stack": {
                        "type": "string"
                    },
                    "type": {
                        "$ref": "#/components/schemas/CartesianSeriesType"
                    },
                    "encode": {
                        "properties": {
                            "y": {
                                "type": "string"
                            },
                            "x": {
                                "type": "string"
                            },
                            "yRef": {
                                "$ref": "#/components/schemas/PivotReference"
                            },
                            "xRef": {
                                "$ref": "#/components/schemas/PivotReference"
                            }
                        },
                        "required": ["yRef", "xRef"],
                        "type": "object"
                    }
                },
                "required": ["type", "encode"],
                "type": "object"
            },
            "Axis": {
                "properties": {
                    "rotate": {
                        "type": "number",
                        "format": "double"
                    },
                    "inverse": {
                        "type": "boolean"
                    },
                    "max": {
                        "type": "string"
                    },
                    "min": {
                        "type": "string"
                    },
                    "name": {
                        "type": "string"
                    }
                },
                "type": "object"
            },
            "Partial_CompleteEChartsConfig_": {
                "properties": {
                    "legend": {
                        "$ref": "#/components/schemas/EchartsLegend"
                    },
                    "grid": {
                        "$ref": "#/components/schemas/EchartsGrid"
                    },
                    "series": {
                        "items": {
                            "$ref": "#/components/schemas/Series"
                        },
                        "type": "array"
                    },
                    "xAxis": {
                        "items": {
                            "$ref": "#/components/schemas/Axis"
                        },
                        "type": "array"
                    },
                    "yAxis": {
                        "items": {
                            "$ref": "#/components/schemas/Axis"
                        },
                        "type": "array"
                    }
                },
                "type": "object",
                "description": "Make all properties in T optional"
            },
            "EChartsConfig": {
                "$ref": "#/components/schemas/Partial_CompleteEChartsConfig_"
            },
            "CartesianChart": {
                "properties": {
                    "eChartsConfig": {
                        "$ref": "#/components/schemas/EChartsConfig"
                    },
                    "layout": {
                        "$ref": "#/components/schemas/CartesianChartLayout"
                    }
                },
                "required": ["eChartsConfig", "layout"],
                "type": "object"
            },
            "CartesianChartConfig": {
                "properties": {
                    "config": {
                        "$ref": "#/components/schemas/CartesianChart"
                    },
                    "type": {
                        "$ref": "#/components/schemas/ChartType.CARTESIAN"
                    }
                },
                "required": ["type"],
                "type": "object"
            },
            "ChartType.CUSTOM": {
                "enum": ["custom"],
                "type": "string"
            },
            "CustomVis": {
                "properties": {
                    "spec": {
                        "additionalProperties": true,
                        "type": "object"
                    }
                },
                "type": "object"
            },
            "CustomVisConfig": {
                "properties": {
                    "config": {
                        "$ref": "#/components/schemas/CustomVis"
                    },
                    "type": {
                        "$ref": "#/components/schemas/ChartType.CUSTOM"
                    }
                },
                "required": ["type"],
                "type": "object"
            },
            "ChartType.PIE": {
                "enum": ["pie"],
                "type": "string"
            },
            "PieChartValueLabel": {
                "type": "string",
                "enum": ["hidden", "inside", "outside"],
                "nullable": false
            },
            "Record_string.string_": {
                "properties": {},
                "type": "object",
                "description": "Construct a type with a set of properties K of type T"
            },
            "Record_string.Partial_PieChartValueOptions__": {
                "properties": {},
                "type": "object",
                "description": "Construct a type with a set of properties K of type T"
            },
            "PieChartLegendPosition": {
                "type": "string",
                "enum": ["horizontal", "vertical"],
                "nullable": false
            },
            "PieChart": {
                "properties": {
                    "legendPosition": {
                        "$ref": "#/components/schemas/PieChartLegendPosition"
                    },
                    "showLegend": {
                        "type": "boolean"
                    },
                    "groupSortOverrides": {
                        "items": {
                            "type": "string"
                        },
                        "type": "array"
                    },
                    "groupValueOptionOverrides": {
                        "$ref": "#/components/schemas/Record_string.Partial_PieChartValueOptions__"
                    },
                    "groupColorOverrides": {
                        "$ref": "#/components/schemas/Record_string.string_"
                    },
                    "groupLabelOverrides": {
                        "$ref": "#/components/schemas/Record_string.string_"
                    },
                    "showPercentage": {
                        "type": "boolean"
                    },
                    "showValue": {
                        "type": "boolean"
                    },
                    "valueLabel": {
                        "$ref": "#/components/schemas/PieChartValueLabel"
                    },
                    "isDonut": {
                        "type": "boolean"
                    },
                    "metricId": {
                        "type": "string"
                    },
                    "groupFieldIds": {
                        "items": {
                            "type": "string"
                        },
                        "type": "array"
                    }
                },
                "type": "object"
            },
            "PieChartConfig": {
                "properties": {
                    "config": {
                        "$ref": "#/components/schemas/PieChart"
                    },
                    "type": {
                        "$ref": "#/components/schemas/ChartType.PIE"
                    }
                },
                "required": ["type"],
                "type": "object"
            },
            "ChartType.TABLE": {
                "enum": ["table"],
                "type": "string"
            },
            "Record_string.ColumnProperties_": {
                "properties": {},
                "type": "object",
                "description": "Construct a type with a set of properties K of type T"
            },
            "ConditionalRule_ConditionalOperator.number_": {
                "properties": {
                    "values": {
                        "items": {
                            "type": "number",
                            "format": "double"
                        },
                        "type": "array"
                    },
                    "operator": {
                        "$ref": "#/components/schemas/ConditionalOperator"
                    },
                    "id": {
                        "type": "string"
                    }
                },
                "required": ["operator", "id"],
                "type": "object"
            },
            "ConditionalFormattingWithConditionalOperator": {
                "allOf": [
                    {
                        "$ref": "#/components/schemas/ConditionalRule_ConditionalOperator.number_"
                    },
                    {
                        "properties": {
                            "values": {
                                "items": {
                                    "type": "number",
                                    "format": "double"
                                },
                                "type": "array"
                            }
                        },
                        "required": ["values"],
                        "type": "object"
                    }
                ]
            },
            "ConditionalFormattingConfigWithSingleColor": {
                "properties": {
                    "rules": {
                        "items": {
                            "$ref": "#/components/schemas/ConditionalFormattingWithConditionalOperator"
                        },
                        "type": "array"
                    },
                    "color": {
                        "type": "string"
                    },
                    "target": {
                        "allOf": [
                            {
                                "$ref": "#/components/schemas/FieldTarget"
                            }
                        ],
                        "nullable": true
                    }
                },
                "required": ["rules", "color", "target"],
                "type": "object"
            },
            "ConditionalFormattingWithRange": {
                "properties": {
                    "max": {
                        "type": "number",
                        "format": "double"
                    },
                    "min": {
                        "type": "number",
                        "format": "double"
                    }
                },
                "required": ["max", "min"],
                "type": "object"
            },
            "ConditionalFormattingConfigWithColorRange": {
                "properties": {
                    "rule": {
                        "$ref": "#/components/schemas/ConditionalFormattingWithRange"
                    },
                    "color": {
                        "properties": {
                            "steps": {
                                "type": "number",
                                "enum": [5],
                                "nullable": false
                            },
                            "end": {
                                "type": "string"
                            },
                            "start": {
                                "type": "string"
                            }
                        },
                        "required": ["steps", "end", "start"],
                        "type": "object"
                    },
                    "target": {
                        "allOf": [
                            {
                                "$ref": "#/components/schemas/FieldTarget"
                            }
                        ],
                        "nullable": true
                    }
                },
                "required": ["rule", "color", "target"],
                "type": "object"
            },
            "ConditionalFormattingConfig": {
                "anyOf": [
                    {
                        "$ref": "#/components/schemas/ConditionalFormattingConfigWithSingleColor"
                    },
                    {
                        "$ref": "#/components/schemas/ConditionalFormattingConfigWithColorRange"
                    }
                ]
            },
            "TableChart": {
                "properties": {
                    "metricsAsRows": {
                        "type": "boolean"
                    },
                    "conditionalFormattings": {
                        "items": {
                            "$ref": "#/components/schemas/ConditionalFormattingConfig"
                        },
                        "type": "array"
                    },
                    "columns": {
                        "$ref": "#/components/schemas/Record_string.ColumnProperties_"
                    },
                    "showResultsTotal": {
                        "type": "boolean"
                    },
                    "hideRowNumbers": {
                        "type": "boolean"
                    },
                    "showTableNames": {
                        "type": "boolean"
                    },
                    "showRowCalculation": {
                        "type": "boolean"
                    },
                    "showColumnCalculation": {
                        "type": "boolean"
                    }
                },
                "type": "object"
            },
            "TableChartConfig": {
                "properties": {
                    "config": {
                        "$ref": "#/components/schemas/TableChart"
                    },
                    "type": {
                        "$ref": "#/components/schemas/ChartType.TABLE"
                    }
                },
                "required": ["type"],
                "type": "object"
            },
            "ChartConfig": {
                "anyOf": [
                    {
                        "$ref": "#/components/schemas/BigNumberConfig"
                    },
                    {
                        "$ref": "#/components/schemas/CartesianChartConfig"
                    },
                    {
                        "$ref": "#/components/schemas/CustomVisConfig"
                    },
                    {
                        "$ref": "#/components/schemas/PieChartConfig"
                    },
                    {
                        "$ref": "#/components/schemas/TableChartConfig"
                    }
                ]
            },
            "SavedChart": {
                "properties": {
                    "colorPalette": {
                        "items": {
                            "type": "string"
                        },
                        "type": "array"
                    },
                    "dashboardName": {
                        "type": "string",
                        "nullable": true
                    },
                    "dashboardUuid": {
                        "type": "string",
                        "nullable": true
                    },
                    "pinnedListOrder": {
                        "type": "number",
                        "format": "double",
                        "nullable": true
                    },
                    "pinnedListUuid": {
                        "type": "string",
                        "nullable": true
                    },
                    "spaceName": {
                        "type": "string"
                    },
                    "spaceUuid": {
                        "type": "string"
                    },
                    "organizationUuid": {
                        "type": "string"
                    },
                    "updatedByUser": {
                        "$ref": "#/components/schemas/UpdatedByUser"
                    },
                    "updatedAt": {
                        "type": "string",
                        "format": "date-time"
                    },
                    "tableConfig": {
                        "properties": {
                            "columnOrder": {
                                "items": {
                                    "type": "string"
                                },
                                "type": "array"
                            }
                        },
                        "required": ["columnOrder"],
                        "type": "object"
                    },
                    "chartConfig": {
                        "$ref": "#/components/schemas/ChartConfig"
                    },
                    "pivotConfig": {
                        "properties": {
                            "columns": {
                                "items": {
                                    "type": "string"
                                },
                                "type": "array"
                            }
                        },
                        "required": ["columns"],
                        "type": "object"
                    },
                    "metricQuery": {
                        "$ref": "#/components/schemas/MetricQuery"
                    },
                    "tableName": {
                        "type": "string"
                    },
                    "description": {
                        "type": "string"
                    },
                    "name": {
                        "type": "string"
                    },
                    "projectUuid": {
                        "type": "string"
                    },
                    "uuid": {
                        "type": "string"
                    }
                },
                "required": [
                    "colorPalette",
                    "dashboardName",
                    "dashboardUuid",
                    "pinnedListOrder",
                    "pinnedListUuid",
                    "spaceName",
                    "spaceUuid",
                    "organizationUuid",
                    "updatedAt",
                    "tableConfig",
                    "chartConfig",
                    "metricQuery",
                    "tableName",
                    "name",
                    "projectUuid",
                    "uuid"
                ],
                "type": "object"
            },
            "ChartVersion": {
                "properties": {
                    "chart": {
                        "$ref": "#/components/schemas/SavedChart"
                    },
                    "createdBy": {
                        "allOf": [
                            {
                                "$ref": "#/components/schemas/Pick_LightdashUser.userUuid-or-firstName-or-lastName_"
                            }
                        ],
                        "nullable": true
                    },
                    "createdAt": {
                        "type": "string",
                        "format": "date-time"
                    },
                    "versionUuid": {
                        "type": "string"
                    },
                    "chartUuid": {
                        "type": "string"
                    }
                },
                "required": [
                    "chart",
                    "createdBy",
                    "createdAt",
                    "versionUuid",
                    "chartUuid"
                ],
                "type": "object"
            },
            "ApiGetChartVersionResponse": {
                "properties": {
                    "results": {
                        "$ref": "#/components/schemas/ChartVersion"
                    },
                    "status": {
                        "type": "string",
                        "enum": ["ok"],
                        "nullable": false
                    }
                },
                "required": ["results", "status"],
                "type": "object"
            },
            "SchedulerFormat": {
                "enum": ["csv", "image", "gsheets"],
                "type": "string"
            },
            "SchedulerCsvOptions": {
                "properties": {
                    "limit": {
                        "anyOf": [
                            {
                                "type": "number",
                                "format": "double"
                            },
                            {
                                "type": "string",
                                "enum": ["table", "all"]
                            }
                        ]
                    },
                    "formatted": {
                        "type": "boolean"
                    }
                },
                "required": ["limit", "formatted"],
                "type": "object"
            },
            "SchedulerImageOptions": {
                "properties": {
                    "withPdf": {
                        "type": "boolean"
                    }
                },
                "type": "object"
            },
            "SchedulerGsheetsOptions": {
                "properties": {
                    "url": {
                        "type": "string"
                    },
                    "gdriveOrganizationName": {
                        "type": "string"
                    },
                    "gdriveName": {
                        "type": "string"
                    },
                    "gdriveId": {
                        "type": "string"
                    }
                },
                "required": [
                    "url",
                    "gdriveOrganizationName",
                    "gdriveName",
                    "gdriveId"
                ],
                "type": "object"
            },
            "SchedulerOptions": {
                "anyOf": [
                    {
                        "$ref": "#/components/schemas/SchedulerCsvOptions"
                    },
                    {
                        "$ref": "#/components/schemas/SchedulerImageOptions"
                    },
                    {
                        "$ref": "#/components/schemas/SchedulerGsheetsOptions"
                    }
                ]
            },
            "ThresholdOperator": {
                "enum": [
                    "greaterThan",
                    "lessThan",
                    "increasedBy",
                    "decreasedBy"
                ],
                "type": "string"
            },
            "ThresholdOptions": {
                "properties": {
                    "value": {
                        "type": "number",
                        "format": "double"
                    },
                    "fieldId": {
                        "type": "string"
                    },
                    "operator": {
                        "$ref": "#/components/schemas/ThresholdOperator"
                    }
                },
                "required": ["value", "fieldId", "operator"],
                "type": "object"
            },
            "NotificationFrequency": {
                "enum": ["always", "once"],
                "type": "string"
            },
            "SchedulerBase": {
                "properties": {
                    "notificationFrequency": {
                        "$ref": "#/components/schemas/NotificationFrequency"
                    },
                    "enabled": {
                        "type": "boolean"
                    },
                    "thresholds": {
                        "items": {
                            "$ref": "#/components/schemas/ThresholdOptions"
                        },
                        "type": "array"
                    },
                    "options": {
                        "$ref": "#/components/schemas/SchedulerOptions"
                    },
                    "dashboardUuid": {
                        "type": "string",
                        "nullable": true
                    },
                    "savedChartUuid": {
                        "type": "string",
                        "nullable": true
                    },
                    "cron": {
                        "type": "string"
                    },
                    "format": {
                        "$ref": "#/components/schemas/SchedulerFormat"
                    },
                    "createdBy": {
                        "type": "string"
                    },
                    "updatedAt": {
                        "type": "string",
                        "format": "date-time"
                    },
                    "createdAt": {
                        "type": "string",
                        "format": "date-time"
                    },
                    "message": {
                        "type": "string"
                    },
                    "name": {
                        "type": "string"
                    },
                    "schedulerUuid": {
                        "type": "string"
                    }
                },
                "required": [
                    "enabled",
                    "options",
                    "dashboardUuid",
                    "savedChartUuid",
                    "cron",
                    "format",
                    "createdBy",
                    "updatedAt",
                    "createdAt",
                    "name",
                    "schedulerUuid"
                ],
                "type": "object"
            },
            "ChartScheduler": {
                "allOf": [
                    {
                        "$ref": "#/components/schemas/SchedulerBase"
                    },
                    {
                        "properties": {
                            "dashboardUuid": {
                                "type": "number",
                                "enum": [null],
                                "nullable": true
                            },
                            "savedChartUuid": {
                                "type": "string"
                            }
                        },
                        "required": ["dashboardUuid", "savedChartUuid"],
                        "type": "object"
                    }
                ]
            },
            "DashboardFieldTarget": {
                "properties": {
                    "tableName": {
                        "type": "string"
                    },
                    "fieldId": {
                        "type": "string"
                    }
                },
                "required": ["tableName", "fieldId"],
                "type": "object"
            },
            "FilterRule_ConditionalOperator.T.V.any_": {
                "properties": {
                    "values": {
                        "items": {},
                        "type": "array"
                    },
                    "operator": {
                        "$ref": "#/components/schemas/ConditionalOperator"
                    },
                    "id": {
                        "type": "string"
                    },
                    "target": {
                        "$ref": "#/components/schemas/DashboardFieldTarget"
                    },
                    "settings": {},
                    "disabled": {
                        "type": "boolean"
                    }
                },
                "required": ["operator", "id", "target"],
                "type": "object",
                "additionalProperties": true
            },
            "Record_string.DashboardTileTarget_": {
                "properties": {},
                "type": "object",
                "description": "Construct a type with a set of properties K of type T"
            },
            "DashboardFilterRule": {
                "allOf": [
                    {
                        "$ref": "#/components/schemas/FilterRule_ConditionalOperator.T.V.any_"
                    },
                    {
                        "properties": {
                            "label": {
                                "type": "string"
                            },
                            "tileTargets": {
                                "$ref": "#/components/schemas/Record_string.DashboardTileTarget_"
                            }
                        },
                        "type": "object"
                    }
                ]
            },
            "SchedulerFilterRule": {
                "allOf": [
                    {
                        "$ref": "#/components/schemas/DashboardFilterRule"
                    },
                    {
                        "properties": {
                            "tileTargets": {}
                        },
                        "type": "object"
                    }
                ]
            },
            "DashboardScheduler": {
                "allOf": [
                    {
                        "$ref": "#/components/schemas/SchedulerBase"
                    },
                    {
                        "properties": {
                            "customViewportWidth": {
                                "type": "number",
                                "format": "double"
                            },
                            "filters": {
                                "items": {
                                    "$ref": "#/components/schemas/SchedulerFilterRule"
                                },
                                "type": "array"
                            },
                            "dashboardUuid": {
                                "type": "string"
                            },
                            "savedChartUuid": {
                                "type": "number",
                                "enum": [null],
                                "nullable": true
                            }
                        },
                        "required": ["dashboardUuid", "savedChartUuid"],
                        "type": "object"
                    }
                ]
            },
            "Scheduler": {
                "anyOf": [
                    {
                        "$ref": "#/components/schemas/ChartScheduler"
                    },
                    {
                        "$ref": "#/components/schemas/DashboardScheduler"
                    }
                ]
            },
            "SchedulerSlackTarget": {
                "properties": {
                    "channel": {
                        "type": "string"
                    },
                    "schedulerUuid": {
                        "type": "string"
                    },
                    "updatedAt": {
                        "type": "string",
                        "format": "date-time"
                    },
                    "createdAt": {
                        "type": "string",
                        "format": "date-time"
                    },
                    "schedulerSlackTargetUuid": {
                        "type": "string"
                    }
                },
                "required": [
                    "channel",
                    "schedulerUuid",
                    "updatedAt",
                    "createdAt",
                    "schedulerSlackTargetUuid"
                ],
                "type": "object"
            },
            "SchedulerEmailTarget": {
                "properties": {
                    "recipient": {
                        "type": "string"
                    },
                    "schedulerUuid": {
                        "type": "string"
                    },
                    "updatedAt": {
                        "type": "string",
                        "format": "date-time"
                    },
                    "createdAt": {
                        "type": "string",
                        "format": "date-time"
                    },
                    "schedulerEmailTargetUuid": {
                        "type": "string"
                    }
                },
                "required": [
                    "recipient",
                    "schedulerUuid",
                    "updatedAt",
                    "createdAt",
                    "schedulerEmailTargetUuid"
                ],
                "type": "object"
            },
            "SchedulerAndTargets": {
                "allOf": [
                    {
                        "$ref": "#/components/schemas/Scheduler"
                    },
                    {
                        "properties": {
                            "targets": {
                                "items": {
                                    "anyOf": [
                                        {
                                            "$ref": "#/components/schemas/SchedulerSlackTarget"
                                        },
                                        {
                                            "$ref": "#/components/schemas/SchedulerEmailTarget"
                                        }
                                    ]
                                },
                                "type": "array"
                            }
                        },
                        "required": ["targets"],
                        "type": "object"
                    }
                ]
            },
            "SchedulerJobStatus": {
                "enum": ["scheduled", "started", "completed", "error"],
                "type": "string"
            },
            "Record_string.any_": {
                "properties": {},
                "type": "object",
                "description": "Construct a type with a set of properties K of type T"
            },
            "SchedulerLog": {
                "properties": {
                    "details": {
                        "$ref": "#/components/schemas/Record_string.any_"
                    },
                    "targetType": {
                        "type": "string",
                        "enum": ["email", "slack", "gsheets"]
                    },
                    "target": {
                        "type": "string"
                    },
                    "status": {
                        "$ref": "#/components/schemas/SchedulerJobStatus"
                    },
                    "createdAt": {
                        "type": "string",
                        "format": "date-time"
                    },
                    "scheduledTime": {
                        "type": "string",
                        "format": "date-time"
                    },
                    "jobGroup": {
                        "type": "string"
                    },
                    "jobId": {
                        "type": "string"
                    },
                    "schedulerUuid": {
                        "type": "string"
                    },
                    "task": {
                        "type": "string",
                        "enum": [
                            "handleScheduledDelivery",
                            "sendEmailNotification",
                            "sendSlackNotification",
                            "uploadGsheets",
                            "downloadCsv",
                            "uploadGsheetFromQuery",
                            "compileProject",
                            "testAndCompileProject",
                            "validateProject"
                        ]
                    }
                },
                "required": [
                    "status",
                    "createdAt",
                    "scheduledTime",
                    "jobId",
                    "task"
                ],
                "type": "object"
            },
            "SchedulerWithLogs": {
                "properties": {
                    "logs": {
                        "items": {
                            "$ref": "#/components/schemas/SchedulerLog"
                        },
                        "type": "array"
                    },
                    "dashboards": {
                        "items": {
                            "properties": {
                                "dashboardUuid": {
                                    "type": "string"
                                },
                                "name": {
                                    "type": "string"
                                }
                            },
                            "required": ["dashboardUuid", "name"],
                            "type": "object"
                        },
                        "type": "array"
                    },
                    "charts": {
                        "items": {
                            "properties": {
                                "savedChartUuid": {
                                    "type": "string"
                                },
                                "name": {
                                    "type": "string"
                                }
                            },
                            "required": ["savedChartUuid", "name"],
                            "type": "object"
                        },
                        "type": "array"
                    },
                    "users": {
                        "items": {
                            "properties": {
                                "userUuid": {
                                    "type": "string"
                                },
                                "lastName": {
                                    "type": "string"
                                },
                                "firstName": {
                                    "type": "string"
                                }
                            },
                            "required": ["userUuid", "lastName", "firstName"],
                            "type": "object"
                        },
                        "type": "array"
                    },
                    "schedulers": {
                        "items": {
                            "$ref": "#/components/schemas/SchedulerAndTargets"
                        },
                        "type": "array"
                    }
                },
                "required": [
                    "logs",
                    "dashboards",
                    "charts",
                    "users",
                    "schedulers"
                ],
                "type": "object"
            },
            "ApiSchedulerLogsResponse": {
                "properties": {
                    "results": {
                        "$ref": "#/components/schemas/SchedulerWithLogs"
                    },
                    "status": {
                        "type": "string",
                        "enum": ["ok"],
                        "nullable": false
                    }
                },
                "required": ["results", "status"],
                "type": "object"
            },
            "ApiSchedulerAndTargetsResponse": {
                "properties": {
                    "results": {
                        "$ref": "#/components/schemas/SchedulerAndTargets"
                    },
                    "status": {
                        "type": "string",
                        "enum": ["ok"],
                        "nullable": false
                    }
                },
                "required": ["results", "status"],
                "type": "object"
            },
            "ScheduledJobs": {
                "properties": {
                    "id": {
                        "type": "string"
                    },
                    "date": {
                        "type": "string",
                        "format": "date-time"
                    }
                },
                "required": ["id", "date"],
                "type": "object"
            },
            "ApiScheduledJobsResponse": {
                "properties": {
                    "results": {
                        "items": {
                            "$ref": "#/components/schemas/ScheduledJobs"
                        },
                        "type": "array"
                    },
                    "status": {
                        "type": "string",
                        "enum": ["ok"],
                        "nullable": false
                    }
                },
                "required": ["results", "status"],
                "type": "object"
            },
            "ApiJobStatusResponse": {
                "properties": {
                    "results": {
                        "properties": {
                            "details": {
                                "allOf": [
                                    {
                                        "$ref": "#/components/schemas/Record_string.any_"
                                    }
                                ],
                                "nullable": true
                            },
                            "status": {
                                "$ref": "#/components/schemas/SchedulerJobStatus"
                            }
                        },
                        "required": ["details", "status"],
                        "type": "object"
                    },
                    "status": {
                        "type": "string",
                        "enum": ["ok"],
                        "nullable": false
                    }
                },
                "required": ["results", "status"],
                "type": "object"
            },
            "ApiTestSchedulerResponse": {
                "properties": {
                    "results": {
                        "properties": {
                            "jobId": {
                                "type": "string"
                            }
                        },
                        "required": ["jobId"],
                        "type": "object"
                    },
                    "status": {
                        "type": "string",
                        "enum": ["ok"],
                        "nullable": false
                    }
                },
                "required": ["results", "status"],
                "type": "object"
            },
            "ShareUrl": {
                "properties": {
                    "host": {
                        "type": "string"
                    },
                    "url": {
                        "type": "string"
                    },
                    "shareUrl": {
                        "type": "string"
                    },
                    "organizationUuid": {
                        "type": "string",
                        "format": "uuid"
                    },
                    "createdByUserUuid": {
                        "type": "string",
                        "format": "uuid"
                    },
                    "params": {
                        "type": "string"
                    },
                    "path": {
                        "type": "string",
                        "description": "The URL path of the full URL"
                    },
                    "nanoid": {
                        "type": "string",
                        "description": "Unique shareable id"
                    }
                },
                "required": ["params", "path", "nanoid"],
                "type": "object",
                "description": "A ShareUrl maps a short shareable id to a full URL\nin the Lightdash UI. This allows very long URLs\nto be represented by short ids."
            },
            "ApiShareResponse": {
                "properties": {
                    "results": {
                        "$ref": "#/components/schemas/ShareUrl"
                    },
                    "status": {
                        "type": "string",
                        "enum": ["ok"],
                        "nullable": false
                    }
                },
                "required": ["results", "status"],
                "type": "object"
            },
            "Pick_ShareUrl.path-or-params_": {
                "properties": {
                    "path": {
                        "type": "string",
                        "description": "The URL path of the full URL"
                    },
                    "params": {
                        "type": "string"
                    }
                },
                "required": ["path", "params"],
                "type": "object",
                "description": "From T, pick a set of properties whose keys are in the union K"
            },
            "CreateShareUrl": {
                "$ref": "#/components/schemas/Pick_ShareUrl.path-or-params_",
                "description": "Contains the detail of a full URL to generate a short URL id"
            },
            "SlackChannel": {
                "properties": {
                    "name": {
                        "type": "string"
                    },
                    "id": {
                        "type": "string"
                    }
                },
                "required": ["name", "id"],
                "type": "object"
            },
            "ApiSlackChannelsResponse": {
                "properties": {
                    "results": {
                        "items": {
                            "$ref": "#/components/schemas/SlackChannel"
                        },
                        "type": "array"
                    },
                    "status": {
                        "type": "string",
                        "enum": ["ok"],
                        "nullable": false
                    }
                },
                "required": ["results", "status"],
                "type": "object"
            },
            "ApiSlackNotificationChannelResponse": {
                "properties": {
                    "results": {},
                    "status": {
                        "type": "string",
                        "enum": ["ok"],
                        "nullable": false
                    }
                },
                "required": ["results", "status"],
                "type": "object"
            },
            "Pick_SavedChart.uuid-or-name-or-updatedAt-or-updatedByUser-or-description-or-spaceUuid-or-pinnedListUuid-or-pinnedListOrder_": {
                "properties": {
                    "name": {
                        "type": "string"
                    },
                    "description": {
                        "type": "string"
                    },
                    "uuid": {
                        "type": "string"
                    },
                    "updatedAt": {
                        "type": "string",
                        "format": "date-time"
                    },
                    "updatedByUser": {
                        "$ref": "#/components/schemas/UpdatedByUser"
                    },
                    "spaceUuid": {
                        "type": "string"
                    },
                    "pinnedListUuid": {
                        "type": "string",
                        "nullable": true
                    },
                    "pinnedListOrder": {
                        "type": "number",
                        "format": "double",
                        "nullable": true
                    }
                },
                "required": [
                    "name",
                    "uuid",
                    "updatedAt",
                    "spaceUuid",
                    "pinnedListUuid",
                    "pinnedListOrder"
                ],
                "type": "object",
                "description": "From T, pick a set of properties whose keys are in the union K"
            },
            "ViewStatistics": {
                "properties": {
                    "firstViewedAt": {
                        "anyOf": [
                            {
                                "type": "string",
                                "format": "date-time"
                            },
                            {
                                "type": "string"
                            }
                        ],
                        "nullable": true
                    },
                    "views": {
                        "type": "number",
                        "format": "double"
                    }
                },
                "required": ["firstViewedAt", "views"],
                "type": "object"
            },
            "SpaceQuery": {
                "allOf": [
                    {
                        "$ref": "#/components/schemas/Pick_SavedChart.uuid-or-name-or-updatedAt-or-updatedByUser-or-description-or-spaceUuid-or-pinnedListUuid-or-pinnedListOrder_"
                    },
                    {
                        "$ref": "#/components/schemas/ViewStatistics"
                    },
                    {
                        "properties": {
                            "validationErrors": {
                                "items": {
                                    "$ref": "#/components/schemas/ValidationSummary"
                                },
                                "type": "array"
                            },
                            "chartType": {
                                "$ref": "#/components/schemas/ChartKind"
                            }
                        },
                        "type": "object"
                    }
                ]
            },
            "Pick_Dashboard.uuid-or-name-or-description-or-updatedAt-or-projectUuid-or-updatedByUser-or-organizationUuid-or-spaceUuid-or-views-or-firstViewedAt-or-pinnedListUuid-or-pinnedListOrder_": {
                "properties": {
                    "name": {
                        "type": "string"
                    },
                    "description": {
                        "type": "string"
                    },
                    "organizationUuid": {
                        "type": "string"
                    },
                    "uuid": {
                        "type": "string"
                    },
                    "updatedAt": {
                        "type": "string",
                        "format": "date-time"
                    },
                    "projectUuid": {
                        "type": "string"
                    },
                    "updatedByUser": {
                        "$ref": "#/components/schemas/UpdatedByUser"
                    },
                    "spaceUuid": {
                        "type": "string"
                    },
                    "views": {
                        "type": "number",
                        "format": "double"
                    },
                    "firstViewedAt": {
                        "anyOf": [
                            {
                                "type": "string",
                                "format": "date-time"
                            },
                            {
                                "type": "string"
                            }
                        ],
                        "nullable": true
                    },
                    "pinnedListUuid": {
                        "type": "string",
                        "nullable": true
                    },
                    "pinnedListOrder": {
                        "type": "number",
                        "format": "double",
                        "nullable": true
                    }
                },
                "required": [
                    "name",
                    "organizationUuid",
                    "uuid",
                    "updatedAt",
                    "projectUuid",
                    "spaceUuid",
                    "views",
                    "firstViewedAt",
                    "pinnedListUuid",
                    "pinnedListOrder"
                ],
                "type": "object",
                "description": "From T, pick a set of properties whose keys are in the union K"
            },
            "DashboardBasicDetails": {
                "allOf": [
                    {
                        "$ref": "#/components/schemas/Pick_Dashboard.uuid-or-name-or-description-or-updatedAt-or-projectUuid-or-updatedByUser-or-organizationUuid-or-spaceUuid-or-views-or-firstViewedAt-or-pinnedListUuid-or-pinnedListOrder_"
                    },
                    {
                        "properties": {
                            "validationErrors": {
                                "items": {
                                    "$ref": "#/components/schemas/ValidationSummary"
                                },
                                "type": "array"
                            }
                        },
                        "type": "object"
                    }
                ]
            },
            "SpaceDashboard": {
                "$ref": "#/components/schemas/DashboardBasicDetails"
            },
            "SpaceMemberRole": {
                "enum": ["viewer", "editor"],
                "type": "string"
            },
            "SpaceShare": {
                "properties": {
                    "inheritedFrom": {
                        "type": "string",
                        "enum": ["organization", "project", "group"]
                    },
                    "inheritedRole": {
                        "anyOf": [
                            {
                                "$ref": "#/components/schemas/OrganizationMemberRole"
                            },
                            {
                                "$ref": "#/components/schemas/ProjectMemberRole"
                            }
                        ]
                    },
                    "hasDirectAccess": {
                        "type": "boolean"
                    },
                    "role": {
                        "$ref": "#/components/schemas/SpaceMemberRole"
                    },
                    "email": {
                        "type": "string"
                    },
                    "lastName": {
                        "type": "string"
                    },
                    "firstName": {
                        "type": "string"
                    },
                    "userUuid": {
                        "type": "string"
                    }
                },
                "required": [
                    "hasDirectAccess",
                    "role",
                    "email",
                    "lastName",
                    "firstName",
                    "userUuid"
                ],
                "type": "object"
            },
            "Space": {
                "properties": {
                    "pinnedListOrder": {
                        "type": "number",
                        "format": "double",
                        "nullable": true
                    },
                    "pinnedListUuid": {
                        "type": "string",
                        "nullable": true
                    },
                    "access": {
                        "items": {
                            "$ref": "#/components/schemas/SpaceShare"
                        },
                        "type": "array"
                    },
                    "dashboards": {
                        "items": {
                            "$ref": "#/components/schemas/SpaceDashboard"
                        },
                        "type": "array"
                    },
                    "projectUuid": {
                        "type": "string"
                    },
                    "queries": {
                        "items": {
                            "$ref": "#/components/schemas/SpaceQuery"
                        },
                        "type": "array"
                    },
                    "isPrivate": {
                        "type": "boolean"
                    },
                    "name": {
                        "type": "string"
                    },
                    "uuid": {
                        "type": "string"
                    },
                    "organizationUuid": {
                        "type": "string"
                    }
                },
                "required": [
                    "pinnedListOrder",
                    "pinnedListUuid",
                    "access",
                    "dashboards",
                    "projectUuid",
                    "queries",
                    "isPrivate",
                    "name",
                    "uuid",
                    "organizationUuid"
                ],
                "type": "object"
            },
            "ApiSpaceResponse": {
                "properties": {
                    "results": {
                        "$ref": "#/components/schemas/Space"
                    },
                    "status": {
                        "type": "string",
                        "enum": ["ok"],
                        "nullable": false
                    }
                },
                "required": ["results", "status"],
                "type": "object"
            },
            "Pick_SpaceShare.userUuid_": {
                "properties": {
                    "userUuid": {
                        "type": "string"
                    }
                },
                "required": ["userUuid"],
                "type": "object",
                "description": "From T, pick a set of properties whose keys are in the union K"
            },
            "CreateSpace": {
                "properties": {
                    "access": {
                        "items": {
                            "$ref": "#/components/schemas/Pick_SpaceShare.userUuid_"
                        },
                        "type": "array"
                    },
                    "isPrivate": {
                        "type": "boolean"
                    },
                    "name": {
                        "type": "string"
                    }
                },
                "required": ["name"],
                "type": "object"
            },
            "UpdateSpace": {
                "properties": {
                    "isPrivate": {
                        "type": "boolean"
                    },
                    "name": {
                        "type": "string"
                    }
                },
                "required": ["isPrivate", "name"],
                "type": "object"
            },
            "AddSpaceShare": {
                "properties": {
                    "userUuid": {
                        "type": "string"
                    }
                },
                "required": ["userUuid"],
                "type": "object"
            },
            "Pick_SshKeyPair.publicKey_": {
                "properties": {
                    "publicKey": {
                        "type": "string"
                    }
                },
                "required": ["publicKey"],
                "type": "object",
                "description": "From T, pick a set of properties whose keys are in the union K"
            },
            "ApiSshKeyPairResponse": {
                "properties": {
                    "results": {
                        "$ref": "#/components/schemas/Pick_SshKeyPair.publicKey_"
                    },
                    "status": {
                        "type": "string",
                        "enum": ["ok"],
                        "nullable": false
                    }
                },
                "required": ["results", "status"],
                "type": "object"
            },
            "UserAttributeValue": {
                "properties": {
                    "value": {
                        "type": "string"
                    },
                    "email": {
                        "type": "string"
                    },
                    "userUuid": {
                        "type": "string"
                    }
                },
                "required": ["value", "email", "userUuid"],
                "type": "object"
            },
            "GroupAttributeValue": {
                "properties": {
                    "value": {
                        "type": "string"
                    },
                    "groupUuid": {
                        "type": "string"
                    }
                },
                "required": ["value", "groupUuid"],
                "type": "object"
            },
            "UserAttribute": {
                "properties": {
                    "attributeDefault": {
                        "type": "string",
                        "nullable": true
                    },
                    "groups": {
                        "items": {
                            "$ref": "#/components/schemas/GroupAttributeValue"
                        },
                        "type": "array"
                    },
                    "users": {
                        "items": {
                            "$ref": "#/components/schemas/UserAttributeValue"
                        },
                        "type": "array"
                    },
                    "description": {
                        "type": "string"
                    },
                    "organizationUuid": {
                        "type": "string"
                    },
                    "name": {
                        "type": "string"
                    },
                    "createdAt": {
                        "type": "string",
                        "format": "date-time"
                    },
                    "uuid": {
                        "type": "string"
                    }
                },
                "required": [
                    "attributeDefault",
                    "groups",
                    "users",
                    "organizationUuid",
                    "name",
                    "createdAt",
                    "uuid"
                ],
                "type": "object"
            },
            "ApiUserAttributesResponse": {
                "properties": {
                    "results": {
                        "items": {
                            "$ref": "#/components/schemas/UserAttribute"
                        },
                        "type": "array"
                    },
                    "status": {
                        "type": "string",
                        "enum": ["ok"],
                        "nullable": false
                    }
                },
                "required": ["results", "status"],
                "type": "object"
            },
            "ApiCreateUserAttributeResponse": {
                "properties": {
                    "results": {
                        "$ref": "#/components/schemas/UserAttribute"
                    },
                    "status": {
                        "type": "string",
                        "enum": ["ok"],
                        "nullable": false
                    }
                },
                "required": ["results", "status"],
                "type": "object"
            },
            "Pick_UserAttribute.name-or-description-or-attributeDefault_": {
                "properties": {
                    "name": {
                        "type": "string"
                    },
                    "description": {
                        "type": "string"
                    },
                    "attributeDefault": {
                        "type": "string",
                        "nullable": true
                    }
                },
                "required": ["name", "attributeDefault"],
                "type": "object",
                "description": "From T, pick a set of properties whose keys are in the union K"
            },
            "Pick_UserAttributeValue.Exclude_keyofUserAttributeValue.email__": {
                "properties": {
                    "userUuid": {
                        "type": "string"
                    },
                    "value": {
                        "type": "string"
                    }
                },
                "required": ["userUuid", "value"],
                "type": "object",
                "description": "From T, pick a set of properties whose keys are in the union K"
            },
            "Omit_UserAttributeValue.email_": {
                "$ref": "#/components/schemas/Pick_UserAttributeValue.Exclude_keyofUserAttributeValue.email__",
                "description": "Construct a type with the properties of T except for those in type K."
            },
            "CreateUserAttributeValue": {
                "$ref": "#/components/schemas/Omit_UserAttributeValue.email_"
            },
            "CreateGroupAttributeValue": {
                "$ref": "#/components/schemas/GroupAttributeValue"
            },
            "CreateUserAttribute": {
                "allOf": [
                    {
                        "$ref": "#/components/schemas/Pick_UserAttribute.name-or-description-or-attributeDefault_"
                    },
                    {
                        "properties": {
                            "groups": {
                                "items": {
                                    "$ref": "#/components/schemas/CreateGroupAttributeValue"
                                },
                                "type": "array"
                            },
                            "users": {
                                "items": {
                                    "$ref": "#/components/schemas/CreateUserAttributeValue"
                                },
                                "type": "array"
                            }
                        },
                        "required": ["groups", "users"],
                        "type": "object"
                    }
                ]
            },
            "LightdashUser": {
                "properties": {
                    "userUuid": {
                        "type": "string"
                    },
                    "email": {
                        "type": "string"
                    },
                    "firstName": {
                        "type": "string"
                    },
                    "lastName": {
                        "type": "string"
                    },
                    "organizationUuid": {
                        "type": "string"
                    },
                    "organizationName": {
                        "type": "string"
                    },
                    "organizationCreatedAt": {
                        "type": "string",
                        "format": "date-time"
                    },
                    "isTrackingAnonymized": {
                        "type": "boolean"
                    },
                    "isMarketingOptedIn": {
                        "type": "boolean"
                    },
                    "isSetupComplete": {
                        "type": "boolean"
                    },
                    "role": {
                        "$ref": "#/components/schemas/OrganizationMemberRole"
                    },
                    "isActive": {
                        "type": "boolean"
                    }
                },
                "required": [
                    "userUuid",
                    "firstName",
                    "lastName",
                    "isTrackingAnonymized",
                    "isMarketingOptedIn",
                    "isSetupComplete",
                    "isActive"
                ],
                "type": "object",
                "additionalProperties": true
            },
            "ApiGetAuthenticatedUserResponse": {
                "properties": {
                    "results": {
                        "$ref": "#/components/schemas/LightdashUser"
                    },
                    "status": {
                        "type": "string",
                        "enum": ["ok"],
                        "nullable": false
                    }
                },
                "required": ["results", "status"],
                "type": "object",
                "description": "Shows the authenticated user"
            },
            "ApiRegisterUserResponse": {
                "properties": {
                    "results": {
                        "$ref": "#/components/schemas/LightdashUser"
                    },
                    "status": {
                        "type": "string",
                        "enum": ["ok"],
                        "nullable": false
                    }
                },
                "required": ["results", "status"],
                "type": "object"
            },
            "ActivateUser": {
                "properties": {
                    "password": {
                        "type": "string"
                    },
                    "lastName": {
                        "type": "string"
                    },
                    "firstName": {
                        "type": "string"
                    }
                },
                "required": ["password", "lastName", "firstName"],
                "type": "object"
            },
            "ActivateUserWithInviteCode": {
                "allOf": [
                    {
                        "$ref": "#/components/schemas/ActivateUser"
                    },
                    {
                        "properties": {
                            "inviteCode": {
                                "type": "string"
                            }
                        },
                        "required": ["inviteCode"],
                        "type": "object"
                    }
                ]
            },
            "Email": {
                "type": "string",
                "description": "Email",
                "pattern": "^(([^<>()[\\]\\\\.,;:\\s@\"]+(\\.[^<>()[\\]\\\\.,;:\\s@\"]+)*)|(\".+\"))@((\\[[0-9]{1,3}\\.[0-9]{1,3}\\.[0-9]{1,3}\\.[0-9]{1,3}\\])|(([a-zA-Z\\-0-9]+\\.)+[a-zA-Z]{2,}))$"
            },
            "CreateUserArgs": {
                "properties": {
                    "password": {
                        "type": "string"
                    },
                    "email": {
                        "$ref": "#/components/schemas/Email"
                    },
                    "lastName": {
                        "type": "string"
                    },
                    "firstName": {
                        "type": "string"
                    }
                },
                "required": ["password", "email", "lastName", "firstName"],
                "type": "object"
            },
            "RegisterOrActivateUser": {
                "anyOf": [
                    {
                        "$ref": "#/components/schemas/ActivateUserWithInviteCode"
                    },
                    {
                        "$ref": "#/components/schemas/CreateUserArgs"
                    }
                ]
            },
            "EmailOneTimePassword": {
                "properties": {
                    "numberOfAttempts": {
                        "type": "number",
                        "format": "double",
                        "description": "Number of times the passcode has been attempted"
                    },
                    "createdAt": {
                        "type": "string",
                        "format": "date-time",
                        "description": "Time that the passcode was created"
                    }
                },
                "required": ["numberOfAttempts", "createdAt"],
                "type": "object"
            },
            "EmailStatus": {
                "properties": {
                    "otp": {
                        "$ref": "#/components/schemas/EmailOneTimePassword"
                    },
                    "isVerified": {
                        "type": "boolean"
                    },
                    "email": {
                        "type": "string"
                    }
                },
                "required": ["isVerified", "email"],
                "type": "object"
            },
            "EmailOneTimePasswordExpiring": {
                "allOf": [
                    {
                        "$ref": "#/components/schemas/EmailOneTimePassword"
                    },
                    {
                        "properties": {
                            "isMaxAttempts": {
                                "type": "boolean"
                            },
                            "isExpired": {
                                "type": "boolean"
                            },
                            "expiresAt": {
                                "type": "string",
                                "format": "date-time"
                            }
                        },
                        "required": ["isMaxAttempts", "isExpired", "expiresAt"],
                        "type": "object"
                    }
                ]
            },
            "EmailStatusExpiring": {
                "allOf": [
                    {
                        "$ref": "#/components/schemas/EmailStatus"
                    },
                    {
                        "properties": {
                            "otp": {
                                "$ref": "#/components/schemas/EmailOneTimePasswordExpiring",
                                "description": "One time passcode information\nIf there is no active passcode, this will be undefined"
                            }
                        },
                        "type": "object"
                    }
                ],
                "description": "Verification status of an email address"
            },
            "ApiEmailStatusResponse": {
                "properties": {
                    "results": {
                        "$ref": "#/components/schemas/EmailStatusExpiring"
                    },
                    "status": {
                        "type": "string",
                        "enum": ["ok"],
                        "nullable": false
                    }
                },
                "required": ["results", "status"],
                "type": "object",
                "description": "Shows the current verification status of an email address"
            },
            "UserAllowedOrganization": {
                "properties": {
                    "membersCount": {
                        "type": "number",
                        "format": "double"
                    },
                    "name": {
                        "type": "string"
                    },
                    "organizationUuid": {
                        "type": "string"
                    }
                },
                "required": ["membersCount", "name", "organizationUuid"],
                "type": "object"
            },
            "ApiUserAllowedOrganizationsResponse": {
                "properties": {
                    "results": {
                        "items": {
                            "$ref": "#/components/schemas/UserAllowedOrganization"
                        },
                        "type": "array"
                    },
                    "status": {
                        "type": "string",
                        "enum": ["ok"],
                        "nullable": false
                    }
                },
                "required": ["results", "status"],
                "type": "object"
            },
            "Pick_CreateRedshiftCredentials.type-or-user-or-password_": {
                "properties": {
                    "type": {
                        "$ref": "#/components/schemas/WarehouseTypes.REDSHIFT"
                    },
                    "user": {
                        "type": "string"
                    },
                    "password": {
                        "type": "string"
                    }
                },
                "required": ["type", "user", "password"],
                "type": "object",
                "description": "From T, pick a set of properties whose keys are in the union K"
            },
            "Pick_CreatePostgresCredentials.type-or-user-or-password_": {
                "properties": {
                    "type": {
                        "$ref": "#/components/schemas/WarehouseTypes.POSTGRES"
                    },
                    "user": {
                        "type": "string"
                    },
                    "password": {
                        "type": "string"
                    }
                },
                "required": ["type", "user", "password"],
                "type": "object",
                "description": "From T, pick a set of properties whose keys are in the union K"
            },
            "Pick_CreateSnowflakeCredentials.type-or-user-or-password_": {
                "properties": {
                    "type": {
                        "$ref": "#/components/schemas/WarehouseTypes.SNOWFLAKE"
                    },
                    "user": {
                        "type": "string"
                    },
                    "password": {
                        "type": "string"
                    }
                },
                "required": ["type", "user"],
                "type": "object",
                "description": "From T, pick a set of properties whose keys are in the union K"
            },
            "Pick_CreateTrinoCredentials.type-or-user-or-password_": {
                "properties": {
                    "type": {
                        "$ref": "#/components/schemas/WarehouseTypes.TRINO"
                    },
                    "user": {
                        "type": "string"
                    },
                    "password": {
                        "type": "string"
                    }
                },
                "required": ["type", "user", "password"],
                "type": "object",
                "description": "From T, pick a set of properties whose keys are in the union K"
            },
            "Pick_CreateBigqueryCredentials.type-or-keyfileContents_": {
                "properties": {
                    "type": {
                        "$ref": "#/components/schemas/WarehouseTypes.BIGQUERY"
                    },
                    "keyfileContents": {
                        "$ref": "#/components/schemas/Record_string.string_"
                    }
                },
                "required": ["type", "keyfileContents"],
                "type": "object",
                "description": "From T, pick a set of properties whose keys are in the union K"
            },
            "Pick_CreateDatabricksCredentials.type-or-personalAccessToken_": {
                "properties": {
                    "type": {
                        "$ref": "#/components/schemas/WarehouseTypes.DATABRICKS"
                    },
                    "personalAccessToken": {
                        "type": "string"
                    }
                },
                "required": ["type", "personalAccessToken"],
                "type": "object",
                "description": "From T, pick a set of properties whose keys are in the union K"
            },
            "UpsertUserWarehouseCredentials": {
                "properties": {
                    "credentials": {
                        "anyOf": [
                            {
                                "$ref": "#/components/schemas/Pick_CreateRedshiftCredentials.type-or-user-or-password_"
                            },
                            {
                                "$ref": "#/components/schemas/Pick_CreatePostgresCredentials.type-or-user-or-password_"
                            },
                            {
                                "$ref": "#/components/schemas/Pick_CreateSnowflakeCredentials.type-or-user-or-password_"
                            },
                            {
                                "$ref": "#/components/schemas/Pick_CreateTrinoCredentials.type-or-user-or-password_"
                            },
                            {
                                "$ref": "#/components/schemas/Pick_CreateBigqueryCredentials.type-or-keyfileContents_"
                            },
                            {
                                "$ref": "#/components/schemas/Pick_CreateDatabricksCredentials.type-or-personalAccessToken_"
                            }
                        ]
                    },
                    "name": {
                        "type": "string"
                    }
                },
                "required": ["credentials", "name"],
                "type": "object"
            },
            "ValidationErrorType": {
                "enum": [
                    "chart",
                    "sorting",
                    "filter",
                    "metric",
                    "model",
                    "dimension",
                    "custom metric"
                ],
                "type": "string"
            },
            "ValidationSourceType": {
                "enum": ["chart", "dashboard", "table"],
                "type": "string"
            },
            "ValidationResponseBase": {
                "properties": {
                    "source": {
                        "$ref": "#/components/schemas/ValidationSourceType"
                    },
                    "spaceUuid": {
                        "type": "string"
                    },
                    "projectUuid": {
                        "type": "string"
                    },
                    "errorType": {
                        "$ref": "#/components/schemas/ValidationErrorType"
                    },
                    "error": {
                        "type": "string"
                    },
                    "name": {
                        "type": "string"
                    },
                    "createdAt": {
                        "type": "string",
                        "format": "date-time"
                    },
                    "validationId": {
                        "type": "number",
                        "format": "double"
                    }
                },
                "required": [
                    "projectUuid",
                    "errorType",
                    "error",
                    "name",
                    "createdAt",
                    "validationId"
                ],
                "type": "object"
            },
            "ValidationErrorChartResponse": {
                "allOf": [
                    {
                        "$ref": "#/components/schemas/ValidationResponseBase"
                    },
                    {
                        "properties": {
                            "chartName": {
                                "type": "string"
                            },
                            "chartViews": {
                                "type": "number",
                                "format": "double"
                            },
                            "lastUpdatedAt": {
                                "type": "string",
                                "format": "date-time"
                            },
                            "lastUpdatedBy": {
                                "type": "string"
                            },
                            "fieldName": {
                                "type": "string"
                            },
                            "chartType": {
                                "$ref": "#/components/schemas/ChartKind"
                            },
                            "chartUuid": {
                                "type": "string"
                            }
                        },
                        "required": ["chartViews"],
                        "type": "object"
                    }
                ]
            },
            "ValidationErrorDashboardResponse": {
                "allOf": [
                    {
                        "$ref": "#/components/schemas/ValidationResponseBase"
                    },
                    {
                        "properties": {
                            "dashboardViews": {
                                "type": "number",
                                "format": "double"
                            },
                            "lastUpdatedAt": {
                                "type": "string",
                                "format": "date-time"
                            },
                            "lastUpdatedBy": {
                                "type": "string"
                            },
                            "fieldName": {
                                "type": "string"
                            },
                            "chartName": {
                                "type": "string"
                            },
                            "dashboardUuid": {
                                "type": "string"
                            }
                        },
                        "required": ["dashboardViews"],
                        "type": "object"
                    }
                ]
            },
            "Pick_ValidationResponseBase.Exclude_keyofValidationResponseBase.name__": {
                "properties": {
                    "projectUuid": {
                        "type": "string"
                    },
                    "spaceUuid": {
                        "type": "string"
                    },
                    "validationId": {
                        "type": "number",
                        "format": "double"
                    },
                    "createdAt": {
                        "type": "string",
                        "format": "date-time"
                    },
                    "error": {
                        "type": "string"
                    },
                    "errorType": {
                        "$ref": "#/components/schemas/ValidationErrorType"
                    },
                    "source": {
                        "$ref": "#/components/schemas/ValidationSourceType"
                    }
                },
                "required": [
                    "projectUuid",
                    "validationId",
                    "createdAt",
                    "error",
                    "errorType"
                ],
                "type": "object",
                "description": "From T, pick a set of properties whose keys are in the union K"
            },
            "Omit_ValidationResponseBase.name_": {
                "$ref": "#/components/schemas/Pick_ValidationResponseBase.Exclude_keyofValidationResponseBase.name__",
                "description": "Construct a type with the properties of T except for those in type K."
            },
            "ValidationErrorTableResponse": {
                "allOf": [
                    {
                        "$ref": "#/components/schemas/Omit_ValidationResponseBase.name_"
                    },
                    {
                        "properties": {
                            "name": {
                                "type": "string"
                            }
                        },
                        "type": "object"
                    }
                ]
            },
            "ValidationResponse": {
                "anyOf": [
                    {
                        "$ref": "#/components/schemas/ValidationErrorChartResponse"
                    },
                    {
                        "$ref": "#/components/schemas/ValidationErrorDashboardResponse"
                    },
                    {
                        "$ref": "#/components/schemas/ValidationErrorTableResponse"
                    }
                ]
            },
            "ApiValidateResponse": {
                "properties": {
                    "results": {
                        "items": {
                            "$ref": "#/components/schemas/ValidationResponse"
                        },
                        "type": "array"
                    },
                    "status": {
                        "type": "string",
                        "enum": ["ok"],
                        "nullable": false
                    }
                },
                "required": ["results", "status"],
                "type": "object"
            },
            "ApiValidationDismissResponse": {
                "properties": {
                    "status": {
                        "type": "string",
                        "enum": ["ok"],
                        "nullable": false
                    }
                },
                "required": ["status"],
                "type": "object"
            }
        },
        "securitySchemes": {
            "session_cookie": {
                "type": "apiKey",
                "in": "cookie",
                "name": "connect.sid"
            },
            "api_key": {
                "type": "apiKey",
                "in": "header",
                "name": "Authorization",
                "description": "Value should be 'ApiKey <your key>'"
            }
        }
    },
    "info": {
        "title": "Lightdash API",
<<<<<<< HEAD
        "version": "0.1024.8",
=======
        "version": "0.1030.3",
>>>>>>> 274317c8
        "description": "Open API documentation for all public Lightdash API endpoints.  # Authentication Before you get started, you might need to create a Personal Access Token to authenticate via the API. You can create a token by following this guide: https://docs.lightdash.com/references/personal_tokens\n",
        "license": {
            "name": "MIT"
        },
        "contact": {
            "name": "Lightdash Support",
            "email": "support@lightdash.com",
            "url": "https://docs.lightdash.com/help-and-contact/contact/contact_info/"
        }
    },
    "openapi": "3.0.0",
    "paths": {
        "/api/v1/comments/dashboards/{dashboardUuid}/{dashboardTileUuid}": {
            "post": {
                "operationId": "createComment",
                "responses": {
                    "200": {
                        "description": "Success",
                        "content": {
                            "application/json": {
                                "schema": {
                                    "$ref": "#/components/schemas/ApiCreateComment"
                                }
                            }
                        }
                    },
                    "default": {
                        "description": "Error",
                        "content": {
                            "application/json": {
                                "schema": {
                                    "$ref": "#/components/schemas/ApiErrorPayload"
                                }
                            }
                        }
                    }
                },
                "description": "Creates a comment on a dashboard tile",
                "tags": ["Comments"],
                "security": [],
                "parameters": [
                    {
                        "description": "the uuid of the dashboard",
                        "in": "path",
                        "name": "dashboardUuid",
                        "required": true,
                        "schema": {
                            "type": "string"
                        }
                    },
                    {
                        "description": "the uuid of the dashboard tile",
                        "in": "path",
                        "name": "dashboardTileUuid",
                        "required": true,
                        "schema": {
                            "type": "string"
                        }
                    }
                ],
                "requestBody": {
                    "description": "the comment to create",
                    "required": true,
                    "content": {
                        "application/json": {
                            "schema": {
                                "$ref": "#/components/schemas/Pick_Comment.text-or-replyTo-or-mentions-or-textHtml_",
                                "description": "the comment to create"
                            }
                        }
                    }
                }
            }
        },
        "/api/v1/comments/dashboards/{dashboardUuid}": {
            "get": {
                "operationId": "getComments",
                "responses": {
                    "200": {
                        "description": "Success",
                        "content": {
                            "application/json": {
                                "schema": {
                                    "$ref": "#/components/schemas/ApiGetComments"
                                }
                            }
                        }
                    },
                    "default": {
                        "description": "Error",
                        "content": {
                            "application/json": {
                                "schema": {
                                    "$ref": "#/components/schemas/ApiErrorPayload"
                                }
                            }
                        }
                    }
                },
                "description": "Gets all comments for a dashboard",
                "tags": ["Comments"],
                "security": [],
                "parameters": [
                    {
                        "description": "the uuid of the dashboard",
                        "in": "path",
                        "name": "dashboardUuid",
                        "required": true,
                        "schema": {
                            "type": "string"
                        }
                    }
                ]
            }
        },
        "/api/v1/comments/dashboards/{dashboardUuid}/{commentId}": {
            "patch": {
                "operationId": "resolveComment",
                "responses": {
                    "200": {
                        "description": "Success",
                        "content": {
                            "application/json": {
                                "schema": {
                                    "$ref": "#/components/schemas/ApiResolveComment"
                                }
                            }
                        }
                    },
                    "default": {
                        "description": "Error",
                        "content": {
                            "application/json": {
                                "schema": {
                                    "$ref": "#/components/schemas/ApiErrorPayload"
                                }
                            }
                        }
                    }
                },
                "description": "Resolves a comment on a dashboard",
                "tags": ["Comments"],
                "security": [],
                "parameters": [
                    {
                        "description": "the uuid of the dashboard",
                        "in": "path",
                        "name": "dashboardUuid",
                        "required": true,
                        "schema": {
                            "type": "string"
                        }
                    },
                    {
                        "description": "the uuid of the comment",
                        "in": "path",
                        "name": "commentId",
                        "required": true,
                        "schema": {
                            "type": "string"
                        }
                    }
                ]
            },
            "delete": {
                "operationId": "deleteComment",
                "responses": {
                    "200": {
                        "description": "Success",
                        "content": {
                            "application/json": {
                                "schema": {
                                    "$ref": "#/components/schemas/ApiResolveComment"
                                }
                            }
                        }
                    },
                    "default": {
                        "description": "Error",
                        "content": {
                            "application/json": {
                                "schema": {
                                    "$ref": "#/components/schemas/ApiErrorPayload"
                                }
                            }
                        }
                    }
                },
                "description": "Deletes a comment on a dashboard",
                "tags": ["Comments"],
                "security": [],
                "parameters": [
                    {
                        "description": "the uuid of the dashboard",
                        "in": "path",
                        "name": "dashboardUuid",
                        "required": true,
                        "schema": {
                            "type": "string"
                        }
                    },
                    {
                        "description": "the uuid of the comment",
                        "in": "path",
                        "name": "commentId",
                        "required": true,
                        "schema": {
                            "type": "string"
                        }
                    }
                ]
            }
        },
        "/api/v1/csv/{jobId}": {
            "get": {
                "operationId": "getCsvUrl",
                "responses": {
                    "200": {
                        "description": "Success",
                        "content": {
                            "application/json": {
                                "schema": {
                                    "$ref": "#/components/schemas/ApiCsvUrlResponse"
                                }
                            }
                        }
                    },
                    "default": {
                        "description": "Error",
                        "content": {
                            "application/json": {
                                "schema": {
                                    "$ref": "#/components/schemas/ApiErrorPayload"
                                }
                            }
                        }
                    }
                },
                "description": "Get a Csv",
                "tags": ["Exports"],
                "security": [],
                "parameters": [
                    {
                        "description": "the jobId for the CSV",
                        "in": "path",
                        "name": "jobId",
                        "required": true,
                        "schema": {
                            "type": "string"
                        }
                    }
                ]
            }
        },
        "/api/v1/projects/{projectUuid}/integrations/dbt-cloud/settings": {
            "get": {
                "operationId": "getDbtCloudIntegrationSettings",
                "responses": {
                    "200": {
                        "description": "Ok",
                        "content": {
                            "application/json": {
                                "schema": {
                                    "$ref": "#/components/schemas/ApiDbtCloudIntegrationSettings"
                                }
                            }
                        }
                    },
                    "default": {
                        "description": "Error",
                        "content": {
                            "application/json": {
                                "schema": {
                                    "$ref": "#/components/schemas/ApiErrorPayload"
                                }
                            }
                        }
                    }
                },
                "description": "Get the current dbt Cloud integration settings for a project",
                "tags": ["Integrations"],
                "security": [],
                "parameters": [
                    {
                        "description": "the uuid of the project",
                        "in": "path",
                        "name": "projectUuid",
                        "required": true,
                        "schema": {
                            "type": "string"
                        }
                    }
                ]
            },
            "post": {
                "operationId": "updateDbtCloudIntegrationSettings",
                "responses": {
                    "200": {
                        "description": "Ok",
                        "content": {
                            "application/json": {
                                "schema": {
                                    "$ref": "#/components/schemas/ApiDbtCloudIntegrationSettings"
                                }
                            }
                        }
                    },
                    "default": {
                        "description": "Error",
                        "content": {
                            "application/json": {
                                "schema": {
                                    "$ref": "#/components/schemas/ApiErrorPayload"
                                }
                            }
                        }
                    }
                },
                "description": "Update the dbt Cloud integration settings for a project",
                "tags": ["Integrations"],
                "security": [],
                "parameters": [
                    {
                        "description": "the uuid of the project",
                        "in": "path",
                        "name": "projectUuid",
                        "required": true,
                        "schema": {
                            "type": "string"
                        }
                    }
                ]
            },
            "delete": {
                "operationId": "deleteDbtCloudIntegrationSettings",
                "responses": {
                    "200": {
                        "description": "Ok",
                        "content": {
                            "application/json": {
                                "schema": {
                                    "$ref": "#/components/schemas/ApiDbtCloudSettingsDeleteSuccess"
                                }
                            }
                        }
                    },
                    "default": {
                        "description": "Error",
                        "content": {
                            "application/json": {
                                "schema": {
                                    "$ref": "#/components/schemas/ApiErrorPayload"
                                }
                            }
                        }
                    }
                },
                "description": "Remove the dbt Cloud integration settings for a project",
                "tags": ["Integrations"],
                "security": [],
                "parameters": [
                    {
                        "in": "path",
                        "name": "projectUuid",
                        "required": true,
                        "schema": {
                            "type": "string"
                        }
                    }
                ]
            }
        },
        "/api/v1/projects/{projectUuid}/explores": {
            "put": {
                "operationId": "SetExplores",
                "responses": {
                    "200": {
                        "description": "Success",
                        "content": {
                            "application/json": {
                                "schema": {
                                    "$ref": "#/components/schemas/ApiSuccessEmpty"
                                }
                            }
                        }
                    },
                    "default": {
                        "description": "Error",
                        "content": {
                            "application/json": {
                                "schema": {
                                    "$ref": "#/components/schemas/ApiErrorPayload"
                                }
                            }
                        }
                    }
                },
                "tags": ["Projects"],
                "security": [],
                "parameters": [
                    {
                        "in": "path",
                        "name": "projectUuid",
                        "required": true,
                        "schema": {
                            "type": "string"
                        }
                    }
                ],
                "requestBody": {
                    "required": true,
                    "content": {
                        "application/json": {
                            "schema": {
                                "items": {},
                                "type": "array"
                            }
                        }
                    }
                }
            },
            "get": {
                "operationId": "GetExplores",
                "responses": {
                    "200": {
                        "description": "Success",
                        "content": {
                            "application/json": {
                                "schema": {
                                    "properties": {
                                        "results": {
                                            "$ref": "#/components/schemas/ApiExploresResults"
                                        },
                                        "status": {
                                            "type": "string",
                                            "enum": ["ok"],
                                            "nullable": false
                                        }
                                    },
                                    "required": ["results", "status"],
                                    "type": "object"
                                }
                            }
                        }
                    },
                    "default": {
                        "description": "Error",
                        "content": {
                            "application/json": {
                                "schema": {
                                    "$ref": "#/components/schemas/ApiErrorPayload"
                                }
                            }
                        }
                    }
                },
                "tags": ["Projects"],
                "security": [],
                "parameters": [
                    {
                        "in": "path",
                        "name": "projectUuid",
                        "required": true,
                        "schema": {
                            "type": "string"
                        }
                    }
                ]
            }
        },
        "/api/v1/projects/{projectUuid}/explores/{exploreId}": {
            "get": {
                "operationId": "GetExplore",
                "responses": {
                    "200": {
                        "description": "Success",
                        "content": {
                            "application/json": {
                                "schema": {
                                    "properties": {
                                        "results": {
                                            "$ref": "#/components/schemas/ApiExploreResults"
                                        },
                                        "status": {
                                            "type": "string",
                                            "enum": ["ok"],
                                            "nullable": false
                                        }
                                    },
                                    "required": ["results", "status"],
                                    "type": "object"
                                }
                            }
                        }
                    },
                    "default": {
                        "description": "Error",
                        "content": {
                            "application/json": {
                                "schema": {
                                    "$ref": "#/components/schemas/ApiErrorPayload"
                                }
                            }
                        }
                    }
                },
                "tags": ["Projects"],
                "security": [],
                "parameters": [
                    {
                        "in": "path",
                        "name": "exploreId",
                        "required": true,
                        "schema": {
                            "type": "string"
                        }
                    },
                    {
                        "in": "path",
                        "name": "projectUuid",
                        "required": true,
                        "schema": {
                            "type": "string"
                        }
                    }
                ]
            }
        },
        "/api/v1/projects/{projectUuid}/explores/{exploreId}/compileQuery": {
            "post": {
                "operationId": "CompileQuery",
                "responses": {
                    "200": {
                        "description": "Success",
                        "content": {
                            "application/json": {
                                "schema": {
                                    "properties": {
                                        "results": {
                                            "$ref": "#/components/schemas/ApiCompiledQueryResults"
                                        },
                                        "status": {
                                            "type": "string",
                                            "enum": ["ok"],
                                            "nullable": false
                                        }
                                    },
                                    "required": ["results", "status"],
                                    "type": "object"
                                }
                            }
                        }
                    },
                    "default": {
                        "description": "Error",
                        "content": {
                            "application/json": {
                                "schema": {
                                    "$ref": "#/components/schemas/ApiErrorPayload"
                                }
                            }
                        }
                    }
                },
                "tags": ["Projects"],
                "security": [],
                "parameters": [
                    {
                        "in": "path",
                        "name": "exploreId",
                        "required": true,
                        "schema": {
                            "type": "string"
                        }
                    },
                    {
                        "in": "path",
                        "name": "projectUuid",
                        "required": true,
                        "schema": {
                            "type": "string"
                        }
                    }
                ],
                "requestBody": {
                    "required": true,
                    "content": {
                        "application/json": {
                            "schema": {
                                "$ref": "#/components/schemas/MetricQuery"
                            }
                        }
                    }
                }
            }
        },
        "/api/v1/projects/{projectUuid}/explores/{exploreId}/downloadCsv": {
            "post": {
                "operationId": "DownloadCsvFromExplore",
                "responses": {
                    "200": {
                        "description": "Success",
                        "content": {
                            "application/json": {
                                "schema": {
                                    "properties": {
                                        "results": {
                                            "properties": {
                                                "jobId": {
                                                    "type": "string"
                                                }
                                            },
                                            "required": ["jobId"],
                                            "type": "object"
                                        },
                                        "status": {
                                            "type": "string",
                                            "enum": ["ok"],
                                            "nullable": false
                                        }
                                    },
                                    "required": ["results", "status"],
                                    "type": "object"
                                }
                            }
                        }
                    },
                    "default": {
                        "description": "Error",
                        "content": {
                            "application/json": {
                                "schema": {
                                    "$ref": "#/components/schemas/ApiErrorPayload"
                                }
                            }
                        }
                    }
                },
                "tags": ["Projects"],
                "security": [],
                "parameters": [
                    {
                        "in": "path",
                        "name": "exploreId",
                        "required": true,
                        "schema": {
                            "type": "string"
                        }
                    },
                    {
                        "in": "path",
                        "name": "projectUuid",
                        "required": true,
                        "schema": {
                            "type": "string"
                        }
                    }
                ],
                "requestBody": {
                    "required": true,
                    "content": {
                        "application/json": {
                            "schema": {
                                "allOf": [
                                    {
                                        "$ref": "#/components/schemas/MetricQuery"
                                    },
                                    {
                                        "properties": {
                                            "hiddenFields": {
                                                "items": {
                                                    "type": "string"
                                                },
                                                "type": "array"
                                            },
                                            "columnOrder": {
                                                "items": {
                                                    "type": "string"
                                                },
                                                "type": "array"
                                            },
                                            "customLabels": {
                                                "properties": {},
                                                "additionalProperties": {
                                                    "type": "string"
                                                },
                                                "type": "object"
                                            },
                                            "showTableNames": {
                                                "type": "boolean"
                                            },
                                            "csvLimit": {
                                                "type": "number",
                                                "format": "double",
                                                "nullable": true
                                            },
                                            "onlyRaw": {
                                                "type": "boolean"
                                            }
                                        },
                                        "required": [
                                            "columnOrder",
                                            "showTableNames",
                                            "onlyRaw"
                                        ],
                                        "type": "object"
                                    }
                                ]
                            }
                        }
                    }
                }
            }
        },
        "/api/v1/github/install": {
            "get": {
                "operationId": "installGithubAppForOrganization",
                "responses": {
                    "302": {
                        "description": "Not found"
                    }
                },
                "description": "Install the Lightdash GitHub App and link to an organization",
                "security": [],
                "parameters": []
            }
        },
        "/api/v1/github/oauth/callback": {
            "get": {
                "operationId": "githubOauthCallback",
                "responses": {
                    "204": {
                        "description": "No content"
                    }
                },
                "description": "Callback URL for GitHub App Authorization also used for GitHub App Installation with combined Authorization",
                "security": [],
                "parameters": [
                    {
                        "description": "authorization code from GitHub",
                        "in": "query",
                        "name": "code",
                        "required": false,
                        "schema": {
                            "type": "string"
                        }
                    },
                    {
                        "description": "oauth state parameter",
                        "in": "query",
                        "name": "state",
                        "required": false,
                        "schema": {
                            "type": "string"
                        }
                    },
                    {
                        "description": "installation id from GitHub",
                        "in": "query",
                        "name": "installation_id",
                        "required": false,
                        "schema": {
                            "type": "string"
                        }
                    },
                    {
                        "description": "setup action from GitHub",
                        "in": "query",
                        "name": "setup_action",
                        "required": false,
                        "schema": {
                            "type": "string"
                        }
                    }
                ]
            }
        },
        "/api/v1/github/uninstall": {
            "delete": {
                "operationId": "uninstallGithubAppForOrganization",
                "responses": {
                    "200": {
                        "description": "Ok",
                        "content": {
                            "application/json": {
                                "schema": {
                                    "$ref": "#/components/schemas/ApiSuccessEmpty"
                                }
                            }
                        }
                    }
                },
                "security": [],
                "parameters": []
            }
        },
        "/api/v1/github/repos/list": {
            "get": {
                "operationId": "getGithubListRepositories",
                "responses": {
                    "200": {
                        "description": "",
                        "content": {
                            "application/json": {
                                "schema": {
                                    "properties": {
                                        "results": {
                                            "items": {
                                                "$ref": "#/components/schemas/GitRepo"
                                            },
                                            "type": "array"
                                        },
                                        "status": {
                                            "type": "string",
                                            "enum": ["ok"],
                                            "nullable": false
                                        }
                                    },
                                    "required": ["results", "status"],
                                    "type": "object"
                                }
                            }
                        }
                    }
                },
                "security": [],
                "parameters": []
            }
        },
        "/api/v1/projects/{projectUuid}/git-integration": {
            "get": {
                "operationId": "GetConfiguration",
                "responses": {
                    "200": {
                        "description": "Success",
                        "content": {
                            "application/json": {
                                "schema": {
                                    "properties": {
                                        "results": {
                                            "$ref": "#/components/schemas/GitIntegrationConfiguration"
                                        },
                                        "status": {
                                            "type": "string",
                                            "enum": ["ok"],
                                            "nullable": false
                                        }
                                    },
                                    "required": ["results", "status"],
                                    "type": "object"
                                }
                            }
                        }
                    },
                    "default": {
                        "description": "Error",
                        "content": {
                            "application/json": {
                                "schema": {
                                    "$ref": "#/components/schemas/ApiErrorPayload"
                                }
                            }
                        }
                    }
                },
                "tags": ["Git Integration"],
                "security": [],
                "parameters": [
                    {
                        "in": "path",
                        "name": "projectUuid",
                        "required": true,
                        "schema": {
                            "type": "string"
                        }
                    }
                ]
            }
        },
        "/api/v1/projects/{projectUuid}/git-integration/pull-requests/chart/{chartUuid}/fields": {
            "get": {
                "operationId": "CreatePullRequestForChartFields",
                "responses": {
                    "200": {
                        "description": "Success",
                        "content": {
                            "application/json": {
                                "schema": {
                                    "properties": {
                                        "results": {
                                            "$ref": "#/components/schemas/PullRequestCreated"
                                        },
                                        "status": {
                                            "type": "string",
                                            "enum": ["ok"],
                                            "nullable": false
                                        }
                                    },
                                    "required": ["results", "status"],
                                    "type": "object"
                                }
                            }
                        }
                    },
                    "default": {
                        "description": "Error",
                        "content": {
                            "application/json": {
                                "schema": {
                                    "$ref": "#/components/schemas/ApiErrorPayload"
                                }
                            }
                        }
                    }
                },
                "tags": ["Git Integration"],
                "security": [],
                "parameters": [
                    {
                        "in": "path",
                        "name": "projectUuid",
                        "required": true,
                        "schema": {
                            "type": "string"
                        }
                    },
                    {
                        "in": "path",
                        "name": "chartUuid",
                        "required": true,
                        "schema": {
                            "type": "string"
                        }
                    }
                ]
            }
        },
        "/api/v1/projects/{projectUuid}/git-integration/pull-requests/custom-metrics": {
            "post": {
                "operationId": "CreatePullRequestForChartFields",
                "responses": {
                    "200": {
                        "description": "Success",
                        "content": {
                            "application/json": {
                                "schema": {
                                    "properties": {
                                        "results": {
                                            "$ref": "#/components/schemas/PullRequestCreated"
                                        },
                                        "status": {
                                            "type": "string",
                                            "enum": ["ok"],
                                            "nullable": false
                                        }
                                    },
                                    "required": ["results", "status"],
                                    "type": "object"
                                }
                            }
                        }
                    },
                    "default": {
                        "description": "Error",
                        "content": {
                            "application/json": {
                                "schema": {
                                    "$ref": "#/components/schemas/ApiErrorPayload"
                                }
                            }
                        }
                    }
                },
                "tags": ["Git Integration"],
                "security": [],
                "parameters": [
                    {
                        "in": "path",
                        "name": "projectUuid",
                        "required": true,
                        "schema": {
                            "type": "string"
                        }
                    }
                ],
                "requestBody": {
                    "required": true,
                    "content": {
                        "application/json": {
                            "schema": {
                                "properties": {
                                    "quoteChar": {
                                        "type": "string",
                                        "enum": ["\"", "'"]
                                    },
                                    "customMetrics": {
                                        "items": {
                                            "type": "string"
                                        },
                                        "type": "array"
                                    }
                                },
                                "required": ["quoteChar", "customMetrics"],
                                "type": "object"
                            }
                        }
                    }
                }
            }
        },
        "/api/v1/gdrive/get-access-token": {
            "get": {
                "operationId": "getAccessToken",
                "responses": {
                    "200": {
                        "description": "Success",
                        "content": {
                            "application/json": {
                                "schema": {
                                    "$ref": "#/components/schemas/ApiGdriveAccessTokenResponse"
                                }
                            }
                        }
                    },
                    "default": {
                        "description": "Error",
                        "content": {
                            "application/json": {
                                "schema": {
                                    "$ref": "#/components/schemas/ApiErrorPayload"
                                }
                            }
                        }
                    }
                },
                "description": "Get access token for google drive",
                "tags": ["Integrations"],
                "security": [],
                "parameters": []
            }
        },
        "/api/v1/gdrive/upload-gsheet": {
            "post": {
                "operationId": "uploadGsheet",
                "responses": {
                    "200": {
                        "description": "Success",
                        "content": {
                            "application/json": {
                                "schema": {
                                    "$ref": "#/components/schemas/ApiJobScheduledResponse"
                                }
                            }
                        }
                    },
                    "default": {
                        "description": "Error",
                        "content": {
                            "application/json": {
                                "schema": {
                                    "$ref": "#/components/schemas/ApiErrorPayload"
                                }
                            }
                        }
                    }
                },
                "description": "Upload results from query to Google Sheet",
                "tags": ["Integrations"],
                "security": [],
                "parameters": [],
                "requestBody": {
                    "required": true,
                    "content": {
                        "application/json": {
                            "schema": {
                                "$ref": "#/components/schemas/UploadMetricGsheet"
                            }
                        }
                    }
                }
            }
        },
        "/api/v1/groups/{groupUuid}": {
            "get": {
                "operationId": "getGroup",
                "responses": {
                    "200": {
                        "description": "Ok",
                        "content": {
                            "application/json": {
                                "schema": {
                                    "$ref": "#/components/schemas/ApiGroupResponse"
                                }
                            }
                        }
                    },
                    "default": {
                        "description": "Error",
                        "content": {
                            "application/json": {
                                "schema": {
                                    "$ref": "#/components/schemas/ApiErrorPayload"
                                }
                            }
                        }
                    }
                },
                "description": "Get group details",
                "tags": ["User Groups"],
                "security": [],
                "parameters": [
                    {
                        "description": "unique id of the group",
                        "in": "path",
                        "name": "groupUuid",
                        "required": true,
                        "schema": {
                            "type": "string"
                        }
                    },
                    {
                        "description": "number of members to include",
                        "in": "query",
                        "name": "includeMembers",
                        "required": false,
                        "schema": {
                            "format": "double",
                            "type": "number"
                        }
                    },
                    {
                        "description": "offset of members to include",
                        "in": "query",
                        "name": "offset",
                        "required": false,
                        "schema": {
                            "format": "double",
                            "type": "number"
                        }
                    }
                ]
            },
            "delete": {
                "operationId": "deleteGroup",
                "responses": {
                    "200": {
                        "description": "Ok",
                        "content": {
                            "application/json": {
                                "schema": {
                                    "$ref": "#/components/schemas/ApiSuccessEmpty"
                                }
                            }
                        }
                    },
                    "default": {
                        "description": "Error",
                        "content": {
                            "application/json": {
                                "schema": {
                                    "$ref": "#/components/schemas/ApiErrorPayload"
                                }
                            }
                        }
                    }
                },
                "description": "Delete a group",
                "tags": ["User Groups"],
                "security": [],
                "parameters": [
                    {
                        "in": "path",
                        "name": "groupUuid",
                        "required": true,
                        "schema": {
                            "type": "string"
                        }
                    }
                ]
            },
            "patch": {
                "operationId": "updateGroup",
                "responses": {
                    "200": {
                        "description": "Ok",
                        "content": {
                            "application/json": {
                                "schema": {
                                    "$ref": "#/components/schemas/ApiGroupResponse"
                                }
                            }
                        }
                    },
                    "default": {
                        "description": "Error",
                        "content": {
                            "application/json": {
                                "schema": {
                                    "$ref": "#/components/schemas/ApiErrorPayload"
                                }
                            }
                        }
                    }
                },
                "description": "Update a group",
                "tags": ["User Groups"],
                "security": [],
                "parameters": [
                    {
                        "in": "path",
                        "name": "groupUuid",
                        "required": true,
                        "schema": {
                            "type": "string"
                        }
                    }
                ],
                "requestBody": {
                    "required": true,
                    "content": {
                        "application/json": {
                            "schema": {
                                "$ref": "#/components/schemas/UpdateGroupWithMembers"
                            }
                        }
                    }
                }
            }
        },
        "/api/v1/groups/{groupUuid}/members/{userUuid}": {
            "put": {
                "operationId": "addUserToGroup",
                "responses": {
                    "200": {
                        "description": "Ok",
                        "content": {
                            "application/json": {
                                "schema": {
                                    "$ref": "#/components/schemas/ApiSuccessEmpty"
                                }
                            }
                        }
                    },
                    "default": {
                        "description": "Error",
                        "content": {
                            "application/json": {
                                "schema": {
                                    "$ref": "#/components/schemas/ApiErrorPayload"
                                }
                            }
                        }
                    }
                },
                "description": "Add a Lightdash user to a group",
                "tags": ["User Groups"],
                "security": [],
                "parameters": [
                    {
                        "description": "the UUID for the group to add the user to",
                        "in": "path",
                        "name": "groupUuid",
                        "required": true,
                        "schema": {
                            "type": "string"
                        }
                    },
                    {
                        "description": "the UUID for the user to add to the group",
                        "in": "path",
                        "name": "userUuid",
                        "required": true,
                        "schema": {
                            "type": "string"
                        }
                    }
                ]
            },
            "delete": {
                "operationId": "removeUserFromGroup",
                "responses": {
                    "200": {
                        "description": "Ok",
                        "content": {
                            "application/json": {
                                "schema": {
                                    "$ref": "#/components/schemas/ApiSuccessEmpty"
                                }
                            }
                        }
                    },
                    "default": {
                        "description": "Error",
                        "content": {
                            "application/json": {
                                "schema": {
                                    "$ref": "#/components/schemas/ApiErrorPayload"
                                }
                            }
                        }
                    }
                },
                "description": "Remove a user from a group",
                "tags": ["User Groups"],
                "security": [],
                "parameters": [
                    {
                        "description": "the UUID for the group to remove the user from",
                        "in": "path",
                        "name": "groupUuid",
                        "required": true,
                        "schema": {
                            "type": "string"
                        }
                    },
                    {
                        "description": "the UUID for the user to remove from the group",
                        "in": "path",
                        "name": "userUuid",
                        "required": true,
                        "schema": {
                            "type": "string"
                        }
                    }
                ]
            }
        },
        "/api/v1/groups/{groupUuid}/members": {
            "get": {
                "operationId": "getGroupMembers",
                "responses": {
                    "200": {
                        "description": "Ok",
                        "content": {
                            "application/json": {
                                "schema": {
                                    "$ref": "#/components/schemas/ApiGroupMembersResponse"
                                }
                            }
                        }
                    },
                    "default": {
                        "description": "Error",
                        "content": {
                            "application/json": {
                                "schema": {
                                    "$ref": "#/components/schemas/ApiErrorPayload"
                                }
                            }
                        }
                    }
                },
                "description": "View members of a group",
                "tags": ["User Groups"],
                "security": [],
                "parameters": [
                    {
                        "description": "the UUID for the group to view the members of",
                        "in": "path",
                        "name": "groupUuid",
                        "required": true,
                        "schema": {
                            "type": "string"
                        }
                    }
                ]
            }
        },
        "/api/v1/groups/{groupUuid}/projects/{projectUuid}": {
            "post": {
                "operationId": "addProjectAccessToGroup",
                "responses": {
                    "200": {
                        "description": "Ok",
                        "content": {
                            "application/json": {
                                "schema": {
                                    "$ref": "#/components/schemas/ApiCreateProjectGroupAccess"
                                }
                            }
                        }
                    },
                    "default": {
                        "description": "Error",
                        "content": {
                            "application/json": {
                                "schema": {
                                    "$ref": "#/components/schemas/ApiErrorPayload"
                                }
                            }
                        }
                    }
                },
                "description": "Add project access to a group",
                "tags": ["User Groups"],
                "security": [],
                "parameters": [
                    {
                        "in": "path",
                        "name": "groupUuid",
                        "required": true,
                        "schema": {
                            "type": "string"
                        }
                    },
                    {
                        "in": "path",
                        "name": "projectUuid",
                        "required": true,
                        "schema": {
                            "type": "string"
                        }
                    }
                ],
                "requestBody": {
                    "required": true,
                    "content": {
                        "application/json": {
                            "schema": {
                                "$ref": "#/components/schemas/Pick_CreateDBProjectGroupAccess.role_"
                            }
                        }
                    }
                }
            },
            "patch": {
                "operationId": "updateProjectAccessForGroup",
                "responses": {
                    "200": {
                        "description": "Ok",
                        "content": {
                            "application/json": {
                                "schema": {
                                    "$ref": "#/components/schemas/ApiUpdateProjectGroupAccess"
                                }
                            }
                        }
                    },
                    "default": {
                        "description": "Error",
                        "content": {
                            "application/json": {
                                "schema": {
                                    "$ref": "#/components/schemas/ApiErrorPayload"
                                }
                            }
                        }
                    }
                },
                "description": "Update project access for a group",
                "tags": ["User Groups"],
                "security": [],
                "parameters": [
                    {
                        "in": "path",
                        "name": "groupUuid",
                        "required": true,
                        "schema": {
                            "type": "string"
                        }
                    },
                    {
                        "in": "path",
                        "name": "projectUuid",
                        "required": true,
                        "schema": {
                            "type": "string"
                        }
                    }
                ],
                "requestBody": {
                    "required": true,
                    "content": {
                        "application/json": {
                            "schema": {
                                "$ref": "#/components/schemas/UpdateDBProjectGroupAccess"
                            }
                        }
                    }
                }
            },
            "delete": {
                "operationId": "removeProjectAccessFromGroup",
                "responses": {
                    "200": {
                        "description": "Ok",
                        "content": {
                            "application/json": {
                                "schema": {
                                    "$ref": "#/components/schemas/ApiSuccessEmpty"
                                }
                            }
                        }
                    },
                    "default": {
                        "description": "Error",
                        "content": {
                            "application/json": {
                                "schema": {
                                    "$ref": "#/components/schemas/ApiErrorPayload"
                                }
                            }
                        }
                    }
                },
                "description": "Remove project access from a group",
                "tags": ["User Groups"],
                "security": [],
                "parameters": [
                    {
                        "in": "path",
                        "name": "groupUuid",
                        "required": true,
                        "schema": {
                            "type": "string"
                        }
                    },
                    {
                        "in": "path",
                        "name": "projectUuid",
                        "required": true,
                        "schema": {
                            "type": "string"
                        }
                    }
                ]
            }
        },
        "/api/v1/projects/{projectUuid}/dbtsemanticlayer": {
            "post": {
                "operationId": "GetDbtSemanticLayerData",
                "responses": {
                    "200": {
                        "description": "Success",
                        "content": {
                            "application/json": {
                                "schema": {}
                            }
                        }
                    },
                    "default": {
                        "description": "Error",
                        "content": {
                            "application/json": {
                                "schema": {
                                    "$ref": "#/components/schemas/ApiErrorPayload"
                                }
                            }
                        }
                    }
                },
                "description": "Get DbtSemanticLayer data",
                "tags": ["DbtSemanticLayer"],
                "security": [],
                "parameters": [
                    {
                        "description": "the projectId",
                        "in": "path",
                        "name": "projectUuid",
                        "required": true,
                        "schema": {
                            "type": "string"
                        }
                    }
                ],
                "requestBody": {
                    "description": "graphql query",
                    "required": true,
                    "content": {
                        "application/json": {
                            "schema": {
                                "properties": {
                                    "operationName": {
                                        "type": "string",
                                        "enum": [
                                            "GetFields",
                                            "CreateQuery",
                                            "GetQueryResults"
                                        ]
                                    },
                                    "query": {
                                        "type": "string"
                                    }
                                },
                                "required": ["query"],
                                "type": "object",
                                "description": "graphql query"
                            }
                        }
                    }
                }
            }
        },
        "/api/v1/notifications": {
            "get": {
                "operationId": "getNotifications",
                "responses": {
                    "200": {
                        "description": "Success",
                        "content": {
                            "application/json": {
                                "schema": {
                                    "$ref": "#/components/schemas/ApiGetNotifications"
                                }
                            }
                        }
                    },
                    "default": {
                        "description": "Error",
                        "content": {
                            "application/json": {
                                "schema": {
                                    "$ref": "#/components/schemas/ApiErrorPayload"
                                }
                            }
                        }
                    }
                },
                "description": "Gets notifications for a user based on the type",
                "tags": ["Notifications"],
                "security": [],
                "parameters": [
                    {
                        "in": "query",
                        "name": "type",
                        "required": true,
                        "schema": {
                            "$ref": "#/components/schemas/ApiNotificationResourceType"
                        }
                    }
                ]
            }
        },
        "/api/v1/notifications/{notificationId}": {
            "patch": {
                "operationId": "updateNotification",
                "responses": {
                    "200": {
                        "description": "Success",
                        "content": {
                            "application/json": {
                                "schema": {
                                    "$ref": "#/components/schemas/ApiSuccessEmpty"
                                }
                            }
                        }
                    },
                    "default": {
                        "description": "Error",
                        "content": {
                            "application/json": {
                                "schema": {
                                    "$ref": "#/components/schemas/ApiErrorPayload"
                                }
                            }
                        }
                    }
                },
                "description": "Update notification",
                "tags": ["Notifications"],
                "security": [],
                "parameters": [
                    {
                        "description": "the id of the notification",
                        "in": "path",
                        "name": "notificationId",
                        "required": true,
                        "schema": {
                            "type": "string"
                        }
                    }
                ],
                "requestBody": {
                    "required": true,
                    "content": {
                        "application/json": {
                            "schema": {
                                "$ref": "#/components/schemas/ApiNotificationUpdateParams"
                            }
                        }
                    }
                }
            }
        },
        "/api/v1/org": {
            "get": {
                "operationId": "GetMyOrganization",
                "responses": {
                    "200": {
                        "description": "Ok",
                        "content": {
                            "application/json": {
                                "schema": {
                                    "$ref": "#/components/schemas/ApiOrganization"
                                }
                            }
                        }
                    },
                    "default": {
                        "description": "Error",
                        "content": {
                            "application/json": {
                                "schema": {
                                    "$ref": "#/components/schemas/ApiErrorPayload"
                                }
                            }
                        }
                    }
                },
                "description": "Get the current user's organization",
                "tags": ["Organizations"],
                "security": [],
                "parameters": []
            },
            "put": {
                "operationId": "CreateOrganization",
                "responses": {
                    "200": {
                        "description": "Ok",
                        "content": {
                            "application/json": {
                                "schema": {
                                    "$ref": "#/components/schemas/ApiSuccessEmpty"
                                }
                            }
                        }
                    },
                    "default": {
                        "description": "Error",
                        "content": {
                            "application/json": {
                                "schema": {
                                    "$ref": "#/components/schemas/ApiErrorPayload"
                                }
                            }
                        }
                    }
                },
                "description": "Creates a new organization, the current user becomes the Admin of the new organization.\nThis is only available to users that are not already in an organization.",
                "tags": ["Organizations"],
                "security": [],
                "parameters": [],
                "requestBody": {
                    "description": "the new organization settings",
                    "required": true,
                    "content": {
                        "application/json": {
                            "schema": {
                                "$ref": "#/components/schemas/CreateOrganization",
                                "description": "the new organization settings"
                            }
                        }
                    }
                }
            },
            "patch": {
                "operationId": "UpdateMyOrganization",
                "responses": {
                    "200": {
                        "description": "Ok",
                        "content": {
                            "application/json": {
                                "schema": {
                                    "$ref": "#/components/schemas/ApiSuccessEmpty"
                                }
                            }
                        }
                    },
                    "default": {
                        "description": "Error",
                        "content": {
                            "application/json": {
                                "schema": {
                                    "$ref": "#/components/schemas/ApiErrorPayload"
                                }
                            }
                        }
                    }
                },
                "description": "Update the current user's organization",
                "tags": ["Organizations"],
                "security": [],
                "parameters": [],
                "requestBody": {
                    "description": "the new organization settings",
                    "required": true,
                    "content": {
                        "application/json": {
                            "schema": {
                                "$ref": "#/components/schemas/UpdateOrganization",
                                "description": "the new organization settings"
                            }
                        }
                    }
                }
            }
        },
        "/api/v1/org/{organizationUuid}": {
            "delete": {
                "operationId": "DeleteMyOrganization",
                "responses": {
                    "200": {
                        "description": "Ok",
                        "content": {
                            "application/json": {
                                "schema": {
                                    "$ref": "#/components/schemas/ApiSuccessEmpty"
                                }
                            }
                        }
                    },
                    "default": {
                        "description": "Error",
                        "content": {
                            "application/json": {
                                "schema": {
                                    "$ref": "#/components/schemas/ApiErrorPayload"
                                }
                            }
                        }
                    }
                },
                "description": "Deletes an organization and all users inside that organization",
                "tags": ["Organizations"],
                "security": [],
                "parameters": [
                    {
                        "description": "the uuid of the organization to delete",
                        "in": "path",
                        "name": "organizationUuid",
                        "required": true,
                        "schema": {
                            "type": "string"
                        }
                    }
                ]
            }
        },
        "/api/v1/org/projects": {
            "get": {
                "operationId": "ListOrganizationProjects",
                "responses": {
                    "200": {
                        "description": "Ok",
                        "content": {
                            "application/json": {
                                "schema": {
                                    "$ref": "#/components/schemas/ApiOrganizationProjects"
                                }
                            }
                        }
                    },
                    "default": {
                        "description": "Error",
                        "content": {
                            "application/json": {
                                "schema": {
                                    "$ref": "#/components/schemas/ApiErrorPayload"
                                }
                            }
                        }
                    }
                },
                "description": "Gets all projects of the current user's organization",
                "tags": ["Organizations"],
                "security": [],
                "parameters": []
            }
        },
        "/api/v1/org/users": {
            "get": {
                "operationId": "ListOrganizationMembers",
                "responses": {
                    "200": {
                        "description": "Ok",
                        "content": {
                            "application/json": {
                                "schema": {
                                    "$ref": "#/components/schemas/ApiOrganizationMemberProfiles"
                                }
                            }
                        }
                    },
                    "default": {
                        "description": "Error",
                        "content": {
                            "application/json": {
                                "schema": {
                                    "$ref": "#/components/schemas/ApiErrorPayload"
                                }
                            }
                        }
                    }
                },
                "description": "Gets all the members of the current user's organization",
                "tags": ["Organizations"],
                "security": [],
                "parameters": [
                    {
                        "in": "query",
                        "name": "includeGroups",
                        "required": false,
                        "schema": {
                            "format": "double",
                            "type": "number"
                        }
                    }
                ]
            }
        },
        "/api/v1/org/users/{userUuid}": {
            "get": {
                "operationId": "GetOrganizationMemberByUuid",
                "responses": {
                    "200": {
                        "description": "Ok",
                        "content": {
                            "application/json": {
                                "schema": {
                                    "$ref": "#/components/schemas/ApiOrganizationMemberProfile"
                                }
                            }
                        }
                    },
                    "default": {
                        "description": "Error",
                        "content": {
                            "application/json": {
                                "schema": {
                                    "$ref": "#/components/schemas/ApiErrorPayload"
                                }
                            }
                        }
                    }
                },
                "description": "Get the member profile for a user in the current user's organization by uuid",
                "tags": ["Organizations"],
                "security": [],
                "parameters": [
                    {
                        "description": "the uuid of the user",
                        "in": "path",
                        "name": "userUuid",
                        "required": true,
                        "schema": {
                            "$ref": "#/components/schemas/UUID"
                        }
                    }
                ]
            },
            "patch": {
                "operationId": "UpdateOrganizationMember",
                "responses": {
                    "200": {
                        "description": "Ok",
                        "content": {
                            "application/json": {
                                "schema": {
                                    "$ref": "#/components/schemas/ApiOrganizationMemberProfile"
                                }
                            }
                        }
                    },
                    "default": {
                        "description": "Error",
                        "content": {
                            "application/json": {
                                "schema": {
                                    "$ref": "#/components/schemas/ApiErrorPayload"
                                }
                            }
                        }
                    }
                },
                "description": "Updates the membership profile for a user in the current user's organization",
                "tags": ["Roles & Permissions", "Organizations"],
                "security": [],
                "parameters": [
                    {
                        "description": "the uuid of the user to update",
                        "in": "path",
                        "name": "userUuid",
                        "required": true,
                        "schema": {
                            "type": "string"
                        }
                    }
                ],
                "requestBody": {
                    "description": "the new membership profile",
                    "required": true,
                    "content": {
                        "application/json": {
                            "schema": {
                                "$ref": "#/components/schemas/OrganizationMemberProfileUpdate",
                                "description": "the new membership profile"
                            }
                        }
                    }
                }
            }
        },
        "/api/v1/org/user/{userUuid}": {
            "delete": {
                "operationId": "DeleteOrganizationMember",
                "responses": {
                    "200": {
                        "description": "Ok",
                        "content": {
                            "application/json": {
                                "schema": {
                                    "$ref": "#/components/schemas/ApiSuccessEmpty"
                                }
                            }
                        }
                    },
                    "default": {
                        "description": "Error",
                        "content": {
                            "application/json": {
                                "schema": {
                                    "$ref": "#/components/schemas/ApiErrorPayload"
                                }
                            }
                        }
                    }
                },
                "description": "Deletes a user from the current user's organization",
                "tags": ["Organizations"],
                "security": [],
                "parameters": [
                    {
                        "description": "the uuid of the user to delete",
                        "in": "path",
                        "name": "userUuid",
                        "required": true,
                        "schema": {
                            "type": "string"
                        }
                    }
                ]
            }
        },
        "/api/v1/org/allowedEmailDomains": {
            "get": {
                "operationId": "ListOrganizationEmailDomains",
                "responses": {
                    "200": {
                        "description": "Ok",
                        "content": {
                            "application/json": {
                                "schema": {
                                    "$ref": "#/components/schemas/ApiOrganizationAllowedEmailDomains"
                                }
                            }
                        }
                    },
                    "default": {
                        "description": "Error",
                        "content": {
                            "application/json": {
                                "schema": {
                                    "$ref": "#/components/schemas/ApiErrorPayload"
                                }
                            }
                        }
                    }
                },
                "description": "Gets the allowed email domains for the current user's organization",
                "tags": ["Organizations"],
                "security": [],
                "parameters": []
            },
            "patch": {
                "operationId": "UpdateOrganizationEmailDomains",
                "responses": {
                    "200": {
                        "description": "Ok",
                        "content": {
                            "application/json": {
                                "schema": {
                                    "$ref": "#/components/schemas/ApiOrganizationAllowedEmailDomains"
                                }
                            }
                        }
                    },
                    "default": {
                        "description": "Error",
                        "content": {
                            "application/json": {
                                "schema": {
                                    "$ref": "#/components/schemas/ApiErrorPayload"
                                }
                            }
                        }
                    }
                },
                "description": "Updates the allowed email domains for the current user's organization",
                "tags": ["Organizations"],
                "security": [],
                "parameters": [],
                "requestBody": {
                    "description": "the new allowed email domains",
                    "required": true,
                    "content": {
                        "application/json": {
                            "schema": {
                                "$ref": "#/components/schemas/UpdateAllowedEmailDomains",
                                "description": "the new allowed email domains"
                            }
                        }
                    }
                }
            }
        },
        "/api/v1/org/groups": {
            "post": {
                "operationId": "CreateGroupInOrganization",
                "responses": {
                    "200": {
                        "description": "Ok",
                        "content": {
                            "application/json": {
                                "schema": {
                                    "$ref": "#/components/schemas/ApiGroupResponse"
                                }
                            }
                        }
                    },
                    "default": {
                        "description": "Error",
                        "content": {
                            "application/json": {
                                "schema": {
                                    "$ref": "#/components/schemas/ApiErrorPayload"
                                }
                            }
                        }
                    }
                },
                "description": "Creates a new group in the current user's organization",
                "tags": ["Organizations"],
                "security": [],
                "parameters": [],
                "requestBody": {
                    "description": "the new group details",
                    "required": true,
                    "content": {
                        "application/json": {
                            "schema": {
                                "$ref": "#/components/schemas/CreateGroup",
                                "description": "the new group details"
                            }
                        }
                    }
                }
            },
            "get": {
                "operationId": "ListGroupsInOrganization",
                "responses": {
                    "200": {
                        "description": "Ok",
                        "content": {
                            "application/json": {
                                "schema": {
                                    "$ref": "#/components/schemas/ApiGroupListResponse"
                                }
                            }
                        }
                    },
                    "default": {
                        "description": "Error",
                        "content": {
                            "application/json": {
                                "schema": {
                                    "$ref": "#/components/schemas/ApiErrorPayload"
                                }
                            }
                        }
                    }
                },
                "description": "Gets all the groups in the current user's organization",
                "tags": ["Organizations"],
                "security": [],
                "parameters": [
                    {
                        "description": "number of members to include",
                        "in": "query",
                        "name": "includeMembers",
                        "required": false,
                        "schema": {
                            "format": "double",
                            "type": "number"
                        }
                    }
                ]
            }
        },
        "/api/v1/projects/{projectUuid}/pinned-lists/{pinnedListUuid}/items": {
            "get": {
                "operationId": "getPinnedItems",
                "responses": {
                    "200": {
                        "description": "Success",
                        "content": {
                            "application/json": {
                                "schema": {
                                    "$ref": "#/components/schemas/ApiPinnedItems"
                                }
                            }
                        }
                    },
                    "default": {
                        "description": "Error",
                        "content": {
                            "application/json": {
                                "schema": {
                                    "$ref": "#/components/schemas/ApiErrorPayload"
                                }
                            }
                        }
                    }
                },
                "description": "Get pinned items",
                "tags": ["Content"],
                "security": [],
                "parameters": [
                    {
                        "description": "project uuid",
                        "in": "path",
                        "name": "projectUuid",
                        "required": true,
                        "schema": {
                            "type": "string"
                        }
                    },
                    {
                        "description": "the list uuid for the pinned items",
                        "in": "path",
                        "name": "pinnedListUuid",
                        "required": true,
                        "schema": {
                            "type": "string"
                        }
                    }
                ]
            }
        },
        "/api/v1/projects/{projectUuid}/pinned-lists/{pinnedListUuid}/items/order": {
            "patch": {
                "operationId": "updatePinnedItemsOrder",
                "responses": {
                    "200": {
                        "description": "Success",
                        "content": {
                            "application/json": {
                                "schema": {
                                    "$ref": "#/components/schemas/ApiPinnedItems"
                                }
                            }
                        }
                    },
                    "default": {
                        "description": "Error",
                        "content": {
                            "application/json": {
                                "schema": {
                                    "$ref": "#/components/schemas/ApiErrorPayload"
                                }
                            }
                        }
                    }
                },
                "description": "Update pinned items order",
                "tags": ["Content"],
                "security": [],
                "parameters": [
                    {
                        "description": "project uuid",
                        "in": "path",
                        "name": "projectUuid",
                        "required": true,
                        "schema": {
                            "type": "string"
                        }
                    },
                    {
                        "description": "the list uuid for the pinned items",
                        "in": "path",
                        "name": "pinnedListUuid",
                        "required": true,
                        "schema": {
                            "type": "string"
                        }
                    }
                ],
                "requestBody": {
                    "description": "the new order of the pinned items",
                    "required": true,
                    "content": {
                        "application/json": {
                            "schema": {
                                "items": {
                                    "$ref": "#/components/schemas/UpdatePinnedItemOrder"
                                },
                                "type": "array",
                                "description": "the new order of the pinned items"
                            }
                        }
                    }
                }
            }
        },
        "/api/v1/projects/{projectUuid}": {
            "get": {
                "operationId": "GetProject",
                "responses": {
                    "200": {
                        "description": "Success",
                        "content": {
                            "application/json": {
                                "schema": {
                                    "$ref": "#/components/schemas/ApiProjectResponse"
                                }
                            }
                        }
                    },
                    "default": {
                        "description": "Error",
                        "content": {
                            "application/json": {
                                "schema": {
                                    "$ref": "#/components/schemas/ApiErrorPayload"
                                }
                            }
                        }
                    }
                },
                "description": "Get a project of an organiztion",
                "tags": ["Projects"],
                "security": [],
                "parameters": [
                    {
                        "in": "path",
                        "name": "projectUuid",
                        "required": true,
                        "schema": {
                            "type": "string"
                        }
                    }
                ]
            }
        },
        "/api/v1/projects/{projectUuid}/charts": {
            "get": {
                "operationId": "ListChartsInProject",
                "responses": {
                    "200": {
                        "description": "Success",
                        "content": {
                            "application/json": {
                                "schema": {
                                    "$ref": "#/components/schemas/ApiChartSummaryListResponse"
                                }
                            }
                        }
                    },
                    "default": {
                        "description": "Error",
                        "content": {
                            "application/json": {
                                "schema": {
                                    "$ref": "#/components/schemas/ApiErrorPayload"
                                }
                            }
                        }
                    }
                },
                "description": "List all charts in a project",
                "tags": ["Projects"],
                "security": [],
                "parameters": [
                    {
                        "description": "The uuid of the project to get charts for",
                        "in": "path",
                        "name": "projectUuid",
                        "required": true,
                        "schema": {
                            "type": "string"
                        }
                    }
                ]
            }
        },
        "/api/v1/projects/{projectUuid}/spaces": {
            "get": {
                "operationId": "ListSpacesInProject",
                "responses": {
                    "200": {
                        "description": "Success",
                        "content": {
                            "application/json": {
                                "schema": {
                                    "$ref": "#/components/schemas/ApiSpaceSummaryListResponse"
                                }
                            }
                        }
                    },
                    "default": {
                        "description": "Error",
                        "content": {
                            "application/json": {
                                "schema": {
                                    "$ref": "#/components/schemas/ApiErrorPayload"
                                }
                            }
                        }
                    }
                },
                "description": "List all spaces in a project",
                "tags": ["Projects"],
                "security": [],
                "parameters": [
                    {
                        "description": "The uuid of the project to get spaces for",
                        "in": "path",
                        "name": "projectUuid",
                        "required": true,
                        "schema": {
                            "type": "string"
                        }
                    }
                ]
            },
            "post": {
                "operationId": "CreateSpaceInProject",
                "responses": {
                    "200": {
                        "description": "Created",
                        "content": {
                            "application/json": {
                                "schema": {
                                    "$ref": "#/components/schemas/ApiSpaceResponse"
                                }
                            }
                        }
                    },
                    "default": {
                        "description": "Error",
                        "content": {
                            "application/json": {
                                "schema": {
                                    "$ref": "#/components/schemas/ApiErrorPayload"
                                }
                            }
                        }
                    }
                },
                "description": "Create a new space inside a project",
                "tags": ["Roles & Permissions", "Spaces"],
                "security": [],
                "parameters": [
                    {
                        "description": "The uuid of the space's parent project",
                        "in": "path",
                        "name": "projectUuid",
                        "required": true,
                        "schema": {
                            "type": "string"
                        }
                    }
                ],
                "requestBody": {
                    "required": true,
                    "content": {
                        "application/json": {
                            "schema": {
                                "$ref": "#/components/schemas/CreateSpace"
                            }
                        }
                    }
                }
            }
        },
        "/api/v1/projects/{projectUuid}/access": {
            "get": {
                "operationId": "GetProjectAccessList",
                "responses": {
                    "200": {
                        "description": "Success",
                        "content": {
                            "application/json": {
                                "schema": {
                                    "$ref": "#/components/schemas/ApiProjectAccessListResponse"
                                }
                            }
                        }
                    },
                    "default": {
                        "description": "Error",
                        "content": {
                            "application/json": {
                                "schema": {
                                    "$ref": "#/components/schemas/ApiErrorPayload"
                                }
                            }
                        }
                    }
                },
                "description": "Get access list for a project. This is a list of users that have been explictly granted access to the project.\nThere may be other users that have access to the project via their organization membership.",
                "tags": ["Roles & Permissions", "Projects"],
                "security": [],
                "parameters": [
                    {
                        "in": "path",
                        "name": "projectUuid",
                        "required": true,
                        "schema": {
                            "type": "string"
                        }
                    }
                ]
            },
            "post": {
                "operationId": "GrantProjectAccessToUser",
                "responses": {
                    "200": {
                        "description": "Success",
                        "content": {
                            "application/json": {
                                "schema": {
                                    "$ref": "#/components/schemas/ApiSuccessEmpty"
                                }
                            }
                        }
                    },
                    "default": {
                        "description": "Error",
                        "content": {
                            "application/json": {
                                "schema": {
                                    "$ref": "#/components/schemas/ApiErrorPayload"
                                }
                            }
                        }
                    }
                },
                "description": "Grant a user access to a project",
                "tags": ["Roles & Permissions", "Projects"],
                "security": [],
                "parameters": [
                    {
                        "in": "path",
                        "name": "projectUuid",
                        "required": true,
                        "schema": {
                            "type": "string"
                        }
                    }
                ],
                "requestBody": {
                    "required": true,
                    "content": {
                        "application/json": {
                            "schema": {
                                "$ref": "#/components/schemas/CreateProjectMember"
                            }
                        }
                    }
                }
            }
        },
        "/api/v1/projects/{projectUuid}/user/{userUuid}": {
            "get": {
                "operationId": "GetProjectMemberAccess",
                "responses": {
                    "200": {
                        "description": "Success",
                        "content": {
                            "application/json": {
                                "schema": {
                                    "$ref": "#/components/schemas/ApiGetProjectMemberResponse"
                                }
                            }
                        }
                    },
                    "default": {
                        "description": "Error",
                        "content": {
                            "application/json": {
                                "schema": {
                                    "$ref": "#/components/schemas/ApiErrorPayload"
                                }
                            }
                        }
                    }
                },
                "description": "Get a project explicit member's access.\nThere may be users that have access to the project via their organization membership.\n\nNOTE:\nWe don't use the API on the frontend. Instead, we can call the API\nso that we make sure of the user's access to the project.",
                "tags": ["Roles & Permissions", "Projects"],
                "security": [],
                "parameters": [
                    {
                        "in": "path",
                        "name": "projectUuid",
                        "required": true,
                        "schema": {
                            "type": "string"
                        }
                    },
                    {
                        "in": "path",
                        "name": "userUuid",
                        "required": true,
                        "schema": {
                            "type": "string"
                        }
                    }
                ]
            }
        },
        "/api/v1/projects/{projectUuid}/access/{userUuid}": {
            "patch": {
                "operationId": "UpdateProjectAccessForUser",
                "responses": {
                    "200": {
                        "description": "Success",
                        "content": {
                            "application/json": {
                                "schema": {
                                    "$ref": "#/components/schemas/ApiSuccessEmpty"
                                }
                            }
                        }
                    },
                    "default": {
                        "description": "Error",
                        "content": {
                            "application/json": {
                                "schema": {
                                    "$ref": "#/components/schemas/ApiErrorPayload"
                                }
                            }
                        }
                    }
                },
                "description": "Update a user's access to a project",
                "tags": ["Roles & Permissions", "Projects"],
                "security": [],
                "parameters": [
                    {
                        "in": "path",
                        "name": "projectUuid",
                        "required": true,
                        "schema": {
                            "type": "string"
                        }
                    },
                    {
                        "in": "path",
                        "name": "userUuid",
                        "required": true,
                        "schema": {
                            "type": "string"
                        }
                    }
                ],
                "requestBody": {
                    "required": true,
                    "content": {
                        "application/json": {
                            "schema": {
                                "$ref": "#/components/schemas/UpdateProjectMember"
                            }
                        }
                    }
                }
            },
            "delete": {
                "operationId": "RevokeProjectAccessForUser",
                "responses": {
                    "200": {
                        "description": "Success",
                        "content": {
                            "application/json": {
                                "schema": {
                                    "$ref": "#/components/schemas/ApiSuccessEmpty"
                                }
                            }
                        }
                    },
                    "default": {
                        "description": "Error",
                        "content": {
                            "application/json": {
                                "schema": {
                                    "$ref": "#/components/schemas/ApiErrorPayload"
                                }
                            }
                        }
                    }
                },
                "description": "Remove a user's access to a project",
                "tags": ["Roles & Permissions", "Projects"],
                "security": [],
                "parameters": [
                    {
                        "in": "path",
                        "name": "projectUuid",
                        "required": true,
                        "schema": {
                            "type": "string"
                        }
                    },
                    {
                        "in": "path",
                        "name": "userUuid",
                        "required": true,
                        "schema": {
                            "type": "string"
                        }
                    }
                ]
            }
        },
        "/api/v1/projects/{projectUuid}/groupAccesses": {
            "get": {
                "operationId": "GetProjectGroupAccesses",
                "responses": {
                    "200": {
                        "description": "Success",
                        "content": {
                            "application/json": {
                                "schema": {
                                    "$ref": "#/components/schemas/ApiGetProjectGroupAccesses"
                                }
                            }
                        }
                    },
                    "default": {
                        "description": "Error",
                        "content": {
                            "application/json": {
                                "schema": {
                                    "$ref": "#/components/schemas/ApiErrorPayload"
                                }
                            }
                        }
                    }
                },
                "description": "List group access for projects",
                "tags": ["Projects"],
                "security": [],
                "parameters": [
                    {
                        "in": "path",
                        "name": "projectUuid",
                        "required": true,
                        "schema": {
                            "type": "string"
                        }
                    }
                ]
            }
        },
        "/api/v1/projects/{projectUuid}/sqlQuery": {
            "post": {
                "operationId": "RunSqlQuery",
                "responses": {
                    "200": {
                        "description": "Success",
                        "content": {
                            "application/json": {
                                "schema": {
                                    "properties": {
                                        "results": {
                                            "$ref": "#/components/schemas/ApiSqlQueryResults"
                                        },
                                        "status": {
                                            "type": "string",
                                            "enum": ["ok"],
                                            "nullable": false
                                        }
                                    },
                                    "required": ["results", "status"],
                                    "type": "object"
                                }
                            }
                        }
                    },
                    "default": {
                        "description": "Error",
                        "content": {
                            "application/json": {
                                "schema": {
                                    "$ref": "#/components/schemas/ApiErrorPayload"
                                }
                            }
                        }
                    }
                },
                "description": "Run a raw sql query against the project's warehouse connection",
                "tags": ["Exploring", "Projects"],
                "security": [],
                "parameters": [
                    {
                        "description": "The uuid of the project to run the query against",
                        "in": "path",
                        "name": "projectUuid",
                        "required": true,
                        "schema": {
                            "type": "string"
                        }
                    }
                ],
                "requestBody": {
                    "description": "The query to run",
                    "required": true,
                    "content": {
                        "application/json": {
                            "schema": {
                                "properties": {
                                    "sql": {
                                        "type": "string"
                                    }
                                },
                                "required": ["sql"],
                                "type": "object",
                                "description": "The query to run"
                            }
                        }
                    }
                }
            }
        },
        "/api/v1/projects/{projectUuid}/calculate-total": {
            "post": {
                "operationId": "CalculateTotalFromQuery",
                "responses": {
                    "200": {
                        "description": "Success",
                        "content": {
                            "application/json": {
                                "schema": {
                                    "$ref": "#/components/schemas/ApiCalculateTotalResponse"
                                }
                            }
                        }
                    },
                    "default": {
                        "description": "Error",
                        "content": {
                            "application/json": {
                                "schema": {
                                    "$ref": "#/components/schemas/ApiErrorPayload"
                                }
                            }
                        }
                    }
                },
                "description": "Calculate all metric totals from a metricQuery",
                "tags": ["Projects"],
                "security": [],
                "parameters": [
                    {
                        "description": "The uuid of the project to get charts for",
                        "in": "path",
                        "name": "projectUuid",
                        "required": true,
                        "schema": {
                            "type": "string"
                        }
                    }
                ],
                "requestBody": {
                    "description": "The metric query to calculate totals for",
                    "required": true,
                    "content": {
                        "application/json": {
                            "schema": {
                                "$ref": "#/components/schemas/CalculateTotalFromQuery",
                                "description": "The metric query to calculate totals for"
                            }
                        }
                    }
                }
            }
        },
        "/api/v1/projects/{projectUuid}/user-credentials": {
            "get": {
                "operationId": "getUserWarehouseCredentialsPreference",
                "responses": {
                    "200": {
                        "description": "Success",
                        "content": {
                            "application/json": {
                                "schema": {
                                    "properties": {
                                        "results": {
                                            "$ref": "#/components/schemas/UserWarehouseCredentials"
                                        },
                                        "status": {
                                            "type": "string",
                                            "enum": ["ok"],
                                            "nullable": false
                                        }
                                    },
                                    "required": ["status"],
                                    "type": "object"
                                }
                            }
                        }
                    },
                    "default": {
                        "description": "Error",
                        "content": {
                            "application/json": {
                                "schema": {
                                    "$ref": "#/components/schemas/ApiErrorPayload"
                                }
                            }
                        }
                    }
                },
                "tags": ["Projects"],
                "security": [],
                "parameters": [
                    {
                        "in": "path",
                        "name": "projectUuid",
                        "required": true,
                        "schema": {
                            "type": "string"
                        }
                    }
                ]
            }
        },
        "/api/v1/projects/{projectUuid}/user-credentials/{userWarehouseCredentialsUuid}": {
            "patch": {
                "operationId": "updateUserWarehouseCredentialsPreference",
                "responses": {
                    "200": {
                        "description": "Success",
                        "content": {
                            "application/json": {
                                "schema": {
                                    "$ref": "#/components/schemas/ApiSuccessEmpty"
                                }
                            }
                        }
                    },
                    "default": {
                        "description": "Error",
                        "content": {
                            "application/json": {
                                "schema": {
                                    "$ref": "#/components/schemas/ApiErrorPayload"
                                }
                            }
                        }
                    }
                },
                "tags": ["Projects"],
                "security": [],
                "parameters": [
                    {
                        "in": "path",
                        "name": "projectUuid",
                        "required": true,
                        "schema": {
                            "type": "string"
                        }
                    },
                    {
                        "in": "path",
                        "name": "userWarehouseCredentialsUuid",
                        "required": true,
                        "schema": {
                            "type": "string"
                        }
                    }
                ]
            }
        },
        "/api/v1/projects/{projectUuid}/custom-metrics": {
            "get": {
                "operationId": "getCustomMetrics",
                "responses": {
                    "200": {
                        "description": "Success",
                        "content": {
                            "application/json": {
                                "schema": {
                                    "properties": {
                                        "results": {
                                            "items": {
                                                "properties": {
                                                    "chartUrl": {
                                                        "type": "string"
                                                    },
                                                    "chartLabel": {
                                                        "type": "string"
                                                    },
                                                    "yml": {
                                                        "type": "string"
                                                    },
                                                    "modelName": {
                                                        "type": "string"
                                                    },
                                                    "label": {
                                                        "type": "string"
                                                    },
                                                    "name": {
                                                        "type": "string"
                                                    }
                                                },
                                                "required": [
                                                    "chartUrl",
                                                    "chartLabel",
                                                    "yml",
                                                    "modelName",
                                                    "label",
                                                    "name"
                                                ],
                                                "type": "object"
                                            },
                                            "type": "array"
                                        },
                                        "status": {
                                            "type": "string",
                                            "enum": ["ok"],
                                            "nullable": false
                                        }
                                    },
                                    "required": ["results", "status"],
                                    "type": "object"
                                }
                            }
                        }
                    },
                    "default": {
                        "description": "Error",
                        "content": {
                            "application/json": {
                                "schema": {
                                    "$ref": "#/components/schemas/ApiErrorPayload"
                                }
                            }
                        }
                    }
                },
                "tags": ["Projects"],
                "security": [],
                "parameters": [
                    {
                        "in": "path",
                        "name": "projectUuid",
                        "required": true,
                        "schema": {
                            "type": "string"
                        }
                    }
                ]
            }
        },
        "/api/v1/projects/{projectUuid}/explores/{exploreId}/runUnderlyingDataQuery": {
            "post": {
                "operationId": "postRunUnderlyingDataQuery",
                "responses": {
                    "200": {
                        "description": "Success",
                        "content": {
                            "application/json": {
                                "schema": {
                                    "$ref": "#/components/schemas/ApiRunQueryResponse"
                                }
                            }
                        }
                    },
                    "default": {
                        "description": "Error",
                        "content": {
                            "application/json": {
                                "schema": {
                                    "$ref": "#/components/schemas/ApiErrorPayload"
                                }
                            }
                        }
                    }
                },
                "description": "Run a query for underlying data results",
                "tags": ["Exploring"],
                "security": [],
                "parameters": [
                    {
                        "description": "The uuid of the project",
                        "in": "path",
                        "name": "projectUuid",
                        "required": true,
                        "schema": {
                            "type": "string"
                        }
                    },
                    {
                        "description": "table name",
                        "in": "path",
                        "name": "exploreId",
                        "required": true,
                        "schema": {
                            "type": "string"
                        }
                    }
                ],
                "requestBody": {
                    "description": "metricQuery for the chart to run",
                    "required": true,
                    "content": {
                        "application/json": {
                            "schema": {
                                "$ref": "#/components/schemas/MetricQueryRequest",
                                "description": "metricQuery for the chart to run"
                            }
                        }
                    }
                }
            }
        },
        "/api/v1/projects/{projectUuid}/explores/{exploreId}/runQuery": {
            "post": {
                "operationId": "RunMetricQuery",
                "responses": {
                    "200": {
                        "description": "Success",
                        "content": {
                            "application/json": {
                                "schema": {
                                    "$ref": "#/components/schemas/ApiRunQueryResponse"
                                }
                            }
                        }
                    },
                    "default": {
                        "description": "Error",
                        "content": {
                            "application/json": {
                                "schema": {
                                    "$ref": "#/components/schemas/ApiErrorPayload"
                                }
                            }
                        }
                    }
                },
                "description": "Run a query for explore",
                "tags": ["Exploring"],
                "security": [],
                "parameters": [
                    {
                        "description": "The uuid of the project",
                        "in": "path",
                        "name": "projectUuid",
                        "required": true,
                        "schema": {
                            "type": "string"
                        }
                    },
                    {
                        "description": "table name",
                        "in": "path",
                        "name": "exploreId",
                        "required": true,
                        "schema": {
                            "type": "string"
                        }
                    }
                ],
                "requestBody": {
                    "description": "metricQuery for the chart to run",
                    "required": true,
                    "content": {
                        "application/json": {
                            "schema": {
                                "$ref": "#/components/schemas/MetricQueryRequest",
                                "description": "metricQuery for the chart to run"
                            }
                        }
                    }
                }
            }
        },
        "/api/v1/saved/{chartUuid}/results": {
            "post": {
                "operationId": "postChartResults",
                "responses": {
                    "200": {
                        "description": "Success",
                        "content": {
                            "application/json": {
                                "schema": {
                                    "$ref": "#/components/schemas/ApiRunQueryResponse"
                                }
                            }
                        }
                    },
                    "default": {
                        "description": "Error",
                        "content": {
                            "application/json": {
                                "schema": {
                                    "$ref": "#/components/schemas/ApiErrorPayload"
                                }
                            }
                        }
                    }
                },
                "description": "Run a query for a chart",
                "tags": ["Charts"],
                "security": [],
                "parameters": [
                    {
                        "description": "chartUuid for the chart to run",
                        "in": "path",
                        "name": "chartUuid",
                        "required": true,
                        "schema": {
                            "type": "string"
                        }
                    }
                ],
                "requestBody": {
                    "required": true,
                    "content": {
                        "application/json": {
                            "schema": {
                                "properties": {
                                    "invalidateCache": {
                                        "type": "boolean"
                                    }
                                },
                                "type": "object"
                            }
                        }
                    }
                }
            }
        },
        "/api/v1/saved/{chartUuid}/chart-and-results": {
            "post": {
                "operationId": "postChartResults",
                "responses": {
                    "200": {
                        "description": "Success",
                        "content": {
                            "application/json": {
                                "schema": {
                                    "$ref": "#/components/schemas/ApiRunQueryResponse"
                                }
                            }
                        }
                    },
                    "default": {
                        "description": "Error",
                        "content": {
                            "application/json": {
                                "schema": {
                                    "$ref": "#/components/schemas/ApiErrorPayload"
                                }
                            }
                        }
                    }
                },
                "tags": ["Charts"],
                "security": [],
                "parameters": [
                    {
                        "in": "path",
                        "name": "chartUuid",
                        "required": true,
                        "schema": {
                            "type": "string"
                        }
                    }
                ],
                "requestBody": {
                    "required": true,
                    "content": {
                        "application/json": {
                            "schema": {
                                "properties": {
                                    "granularity": {
                                        "$ref": "#/components/schemas/DateGranularity"
                                    },
                                    "dashboardUuid": {
                                        "type": "string"
                                    },
                                    "dashboardSorts": {
                                        "items": {
                                            "$ref": "#/components/schemas/SortField"
                                        },
                                        "type": "array"
                                    },
                                    "invalidateCache": {
                                        "type": "boolean"
                                    },
                                    "dashboardFilters": {}
                                },
                                "required": [
                                    "dashboardUuid",
                                    "dashboardSorts",
                                    "dashboardFilters"
                                ],
                                "type": "object"
                            }
                        }
                    }
                }
            }
        },
        "/api/v1/saved/{chartUuid}/history": {
            "get": {
                "operationId": "get",
                "responses": {
                    "200": {
                        "description": "Success",
                        "content": {
                            "application/json": {
                                "schema": {
                                    "$ref": "#/components/schemas/ApiGetChartHistoryResponse"
                                }
                            }
                        }
                    },
                    "default": {
                        "description": "Error",
                        "content": {
                            "application/json": {
                                "schema": {
                                    "$ref": "#/components/schemas/ApiErrorPayload"
                                }
                            }
                        }
                    }
                },
                "description": "Get chart version history from last 30 days",
                "tags": ["Charts"],
                "security": [],
                "parameters": [
                    {
                        "description": "chartUuid for the chart",
                        "in": "path",
                        "name": "chartUuid",
                        "required": true,
                        "schema": {
                            "type": "string"
                        }
                    }
                ]
            }
        },
        "/api/v1/saved/{chartUuid}/version/{versionUuid}": {
            "get": {
                "operationId": "get",
                "responses": {
                    "200": {
                        "description": "Success",
                        "content": {
                            "application/json": {
                                "schema": {
                                    "$ref": "#/components/schemas/ApiGetChartVersionResponse"
                                }
                            }
                        }
                    },
                    "default": {
                        "description": "Error",
                        "content": {
                            "application/json": {
                                "schema": {
                                    "$ref": "#/components/schemas/ApiErrorPayload"
                                }
                            }
                        }
                    }
                },
                "description": "Get chart version",
                "tags": ["Charts"],
                "security": [],
                "parameters": [
                    {
                        "description": "chartUuid for the chart",
                        "in": "path",
                        "name": "chartUuid",
                        "required": true,
                        "schema": {
                            "type": "string"
                        }
                    },
                    {
                        "description": "versionUuid for the chart version",
                        "in": "path",
                        "name": "versionUuid",
                        "required": true,
                        "schema": {
                            "type": "string"
                        }
                    }
                ]
            }
        },
        "/api/v1/saved/{chartUuid}/version/{versionUuid}/results": {
            "post": {
                "operationId": "getChartVersionResults",
                "responses": {
                    "200": {
                        "description": "Success",
                        "content": {
                            "application/json": {
                                "schema": {
                                    "$ref": "#/components/schemas/ApiRunQueryResponse"
                                }
                            }
                        }
                    },
                    "default": {
                        "description": "Error",
                        "content": {
                            "application/json": {
                                "schema": {
                                    "$ref": "#/components/schemas/ApiErrorPayload"
                                }
                            }
                        }
                    }
                },
                "description": "Run a query for a chart version",
                "tags": ["Charts"],
                "security": [],
                "parameters": [
                    {
                        "description": "chartUuid for the chart to run",
                        "in": "path",
                        "name": "chartUuid",
                        "required": true,
                        "schema": {
                            "type": "string"
                        }
                    },
                    {
                        "description": "versionUuid for the chart version",
                        "in": "path",
                        "name": "versionUuid",
                        "required": true,
                        "schema": {
                            "type": "string"
                        }
                    }
                ]
            }
        },
        "/api/v1/saved/{chartUuid}/rollback/{versionUuid}": {
            "post": {
                "operationId": "postChartVersionRollback",
                "responses": {
                    "200": {
                        "description": "Success",
                        "content": {
                            "application/json": {
                                "schema": {
                                    "$ref": "#/components/schemas/ApiSuccessEmpty"
                                }
                            }
                        }
                    },
                    "default": {
                        "description": "Error",
                        "content": {
                            "application/json": {
                                "schema": {
                                    "$ref": "#/components/schemas/ApiErrorPayload"
                                }
                            }
                        }
                    }
                },
                "description": "Rollback chart to version",
                "tags": ["Charts"],
                "security": [],
                "parameters": [
                    {
                        "description": "chartUuid for the chart to run",
                        "in": "path",
                        "name": "chartUuid",
                        "required": true,
                        "schema": {
                            "type": "string"
                        }
                    },
                    {
                        "description": "versionUuid for the chart version",
                        "in": "path",
                        "name": "versionUuid",
                        "required": true,
                        "schema": {
                            "type": "string"
                        }
                    }
                ]
            }
        },
        "/api/v1/saved/{chartUuid}/calculate-total": {
            "post": {
                "operationId": "CalculateTotalFromSavedChart",
                "responses": {
                    "200": {
                        "description": "Success",
                        "content": {
                            "application/json": {
                                "schema": {
                                    "$ref": "#/components/schemas/ApiCalculateTotalResponse"
                                }
                            }
                        }
                    },
                    "default": {
                        "description": "Error",
                        "content": {
                            "application/json": {
                                "schema": {
                                    "$ref": "#/components/schemas/ApiErrorPayload"
                                }
                            }
                        }
                    }
                },
                "description": "Calculate metric totals from a saved chart",
                "tags": ["Charts"],
                "security": [],
                "parameters": [
                    {
                        "description": "chartUuid for the chart to run",
                        "in": "path",
                        "name": "chartUuid",
                        "required": true,
                        "schema": {
                            "type": "string"
                        }
                    }
                ],
                "requestBody": {
                    "required": true,
                    "content": {
                        "application/json": {
                            "schema": {
                                "properties": {
                                    "invalidateCache": {
                                        "type": "boolean"
                                    },
                                    "dashboardFilters": {}
                                },
                                "type": "object"
                            }
                        }
                    }
                }
            }
        },
        "/api/v1/schedulers/{projectUuid}/logs": {
            "get": {
                "operationId": "getSchedulerLogs",
                "responses": {
                    "200": {
                        "description": "Success",
                        "content": {
                            "application/json": {
                                "schema": {
                                    "$ref": "#/components/schemas/ApiSchedulerLogsResponse"
                                }
                            }
                        }
                    },
                    "default": {
                        "description": "Error",
                        "content": {
                            "application/json": {
                                "schema": {
                                    "$ref": "#/components/schemas/ApiErrorPayload"
                                }
                            }
                        }
                    }
                },
                "description": "Get scheduled logs",
                "tags": ["Schedulers"],
                "security": [],
                "parameters": [
                    {
                        "in": "path",
                        "name": "projectUuid",
                        "required": true,
                        "schema": {
                            "type": "string"
                        }
                    }
                ]
            }
        },
        "/api/v1/schedulers/{schedulerUuid}": {
            "get": {
                "operationId": "getScheduler",
                "responses": {
                    "200": {
                        "description": "Success",
                        "content": {
                            "application/json": {
                                "schema": {
                                    "$ref": "#/components/schemas/ApiSchedulerAndTargetsResponse"
                                }
                            }
                        }
                    },
                    "default": {
                        "description": "Error",
                        "content": {
                            "application/json": {
                                "schema": {
                                    "$ref": "#/components/schemas/ApiErrorPayload"
                                }
                            }
                        }
                    }
                },
                "description": "Get a scheduler",
                "tags": ["Schedulers"],
                "security": [],
                "parameters": [
                    {
                        "description": "The uuid of the scheduler to update",
                        "in": "path",
                        "name": "schedulerUuid",
                        "required": true,
                        "schema": {
                            "type": "string"
                        }
                    }
                ]
            },
            "patch": {
                "operationId": "updateScheduler",
                "responses": {
                    "201": {
                        "description": "Updated",
                        "content": {
                            "application/json": {
                                "schema": {
                                    "$ref": "#/components/schemas/ApiSchedulerAndTargetsResponse"
                                }
                            }
                        }
                    },
                    "default": {
                        "description": "Error",
                        "content": {
                            "application/json": {
                                "schema": {
                                    "$ref": "#/components/schemas/ApiErrorPayload"
                                }
                            }
                        }
                    }
                },
                "description": "Update a scheduler",
                "tags": ["Schedulers"],
                "security": [],
                "parameters": [
                    {
                        "description": "The uuid of the scheduler to update",
                        "in": "path",
                        "name": "schedulerUuid",
                        "required": true,
                        "schema": {
                            "type": "string"
                        }
                    }
                ],
                "requestBody": {
                    "description": "the new scheduler data",
                    "required": true,
                    "content": {
                        "application/json": {
                            "schema": {
                                "description": "the new scheduler data"
                            }
                        }
                    }
                }
            },
            "delete": {
                "operationId": "deleteScheduler",
                "responses": {
                    "201": {
                        "description": "Deleted",
                        "content": {
                            "application/json": {
                                "schema": {
                                    "properties": {
                                        "results": {},
                                        "status": {
                                            "type": "string",
                                            "enum": ["ok"],
                                            "nullable": false
                                        }
                                    },
                                    "required": ["status"],
                                    "type": "object"
                                }
                            }
                        }
                    },
                    "default": {
                        "description": "Error",
                        "content": {
                            "application/json": {
                                "schema": {
                                    "$ref": "#/components/schemas/ApiErrorPayload"
                                }
                            }
                        }
                    }
                },
                "description": "Delete a scheduler",
                "tags": ["Schedulers"],
                "security": [],
                "parameters": [
                    {
                        "description": "The uuid of the scheduler to delete",
                        "in": "path",
                        "name": "schedulerUuid",
                        "required": true,
                        "schema": {
                            "type": "string"
                        }
                    }
                ]
            }
        },
        "/api/v1/schedulers/{schedulerUuid}/enabled": {
            "patch": {
                "operationId": "updateSchedulerEnabled",
                "responses": {
                    "201": {
                        "description": "Updated",
                        "content": {
                            "application/json": {
                                "schema": {
                                    "$ref": "#/components/schemas/ApiSchedulerAndTargetsResponse"
                                }
                            }
                        }
                    },
                    "default": {
                        "description": "Error",
                        "content": {
                            "application/json": {
                                "schema": {
                                    "$ref": "#/components/schemas/ApiErrorPayload"
                                }
                            }
                        }
                    }
                },
                "description": "Set scheduler enabled",
                "tags": ["Schedulers"],
                "security": [],
                "parameters": [
                    {
                        "description": "The uuid of the scheduler to update",
                        "in": "path",
                        "name": "schedulerUuid",
                        "required": true,
                        "schema": {
                            "type": "string"
                        }
                    }
                ],
                "requestBody": {
                    "description": "the enabled flag",
                    "required": true,
                    "content": {
                        "application/json": {
                            "schema": {
                                "properties": {
                                    "enabled": {
                                        "type": "boolean"
                                    }
                                },
                                "required": ["enabled"],
                                "type": "object",
                                "description": "the enabled flag"
                            }
                        }
                    }
                }
            }
        },
        "/api/v1/schedulers/{schedulerUuid}/jobs": {
            "get": {
                "operationId": "getScheduledJobs",
                "responses": {
                    "200": {
                        "description": "Success",
                        "content": {
                            "application/json": {
                                "schema": {
                                    "$ref": "#/components/schemas/ApiScheduledJobsResponse"
                                }
                            }
                        }
                    },
                    "default": {
                        "description": "Error",
                        "content": {
                            "application/json": {
                                "schema": {
                                    "$ref": "#/components/schemas/ApiErrorPayload"
                                }
                            }
                        }
                    }
                },
                "description": "Get scheduled jobs",
                "tags": ["Schedulers"],
                "security": [],
                "parameters": [
                    {
                        "description": "The uuid of the scheduler to update",
                        "in": "path",
                        "name": "schedulerUuid",
                        "required": true,
                        "schema": {
                            "type": "string"
                        }
                    }
                ]
            }
        },
        "/api/v1/schedulers/job/{jobId}/status": {
            "get": {
                "operationId": "getSchedulerJobStatus",
                "responses": {
                    "200": {
                        "description": "Success",
                        "content": {
                            "application/json": {
                                "schema": {
                                    "$ref": "#/components/schemas/ApiJobStatusResponse"
                                }
                            }
                        }
                    },
                    "default": {
                        "description": "Error",
                        "content": {
                            "application/json": {
                                "schema": {
                                    "$ref": "#/components/schemas/ApiErrorPayload"
                                }
                            }
                        }
                    }
                },
                "description": "Get a generic job status\nThis method can be used when polling from the frontend",
                "tags": ["Schedulers"],
                "security": [],
                "parameters": [
                    {
                        "description": "the jobId for the status to check",
                        "in": "path",
                        "name": "jobId",
                        "required": true,
                        "schema": {
                            "type": "string"
                        }
                    }
                ]
            }
        },
        "/api/v1/schedulers/send": {
            "post": {
                "operationId": "sendScheduler",
                "responses": {
                    "200": {
                        "description": "Success",
                        "content": {
                            "application/json": {
                                "schema": {
                                    "$ref": "#/components/schemas/ApiTestSchedulerResponse"
                                }
                            }
                        }
                    },
                    "default": {
                        "description": "Error",
                        "content": {
                            "application/json": {
                                "schema": {
                                    "$ref": "#/components/schemas/ApiErrorPayload"
                                }
                            }
                        }
                    }
                },
                "description": "Send a scheduler now before saving it",
                "tags": ["Schedulers"],
                "security": [],
                "parameters": [],
                "requestBody": {
                    "description": "the create scheduler data",
                    "required": true,
                    "content": {
                        "application/json": {
                            "schema": {
                                "description": "the create scheduler data"
                            }
                        }
                    }
                }
            }
        },
        "/api/v1/share/{nanoId}": {
            "get": {
                "operationId": "getShareUrl",
                "responses": {
                    "200": {
                        "description": "Ok",
                        "content": {
                            "application/json": {
                                "schema": {
                                    "$ref": "#/components/schemas/ApiShareResponse"
                                }
                            }
                        }
                    },
                    "default": {
                        "description": "Error",
                        "content": {
                            "application/json": {
                                "schema": {
                                    "$ref": "#/components/schemas/ApiErrorPayload"
                                }
                            }
                        }
                    }
                },
                "description": "Get a share url from a short url id",
                "tags": ["Share links"],
                "security": [],
                "parameters": [
                    {
                        "description": "the short id for the share url",
                        "in": "path",
                        "name": "nanoId",
                        "required": true,
                        "schema": {
                            "type": "string"
                        }
                    }
                ]
            }
        },
        "/api/v1/share": {
            "post": {
                "operationId": "CreateShareUrl",
                "responses": {
                    "201": {
                        "description": "Created",
                        "content": {
                            "application/json": {
                                "schema": {
                                    "$ref": "#/components/schemas/ApiShareResponse"
                                }
                            }
                        }
                    },
                    "default": {
                        "description": "Error",
                        "content": {
                            "application/json": {
                                "schema": {
                                    "$ref": "#/components/schemas/ApiErrorPayload"
                                }
                            }
                        }
                    }
                },
                "description": "Given a full URL generates a short url id that can be used for sharing",
                "tags": ["Share links"],
                "security": [],
                "parameters": [],
                "requestBody": {
                    "description": "a full URL used to generate a short url id",
                    "required": true,
                    "content": {
                        "application/json": {
                            "schema": {
                                "$ref": "#/components/schemas/CreateShareUrl",
                                "description": "a full URL used to generate a short url id"
                            }
                        }
                    }
                }
            }
        },
        "/api/v1/slack/channels": {
            "get": {
                "operationId": "getSlackChannels",
                "responses": {
                    "200": {
                        "description": "Success",
                        "content": {
                            "application/json": {
                                "schema": {
                                    "$ref": "#/components/schemas/ApiSlackChannelsResponse"
                                }
                            }
                        }
                    },
                    "default": {
                        "description": "Error",
                        "content": {
                            "application/json": {
                                "schema": {
                                    "$ref": "#/components/schemas/ApiErrorPayload"
                                }
                            }
                        }
                    }
                },
                "description": "Get slack channels",
                "tags": ["Integrations"],
                "security": [],
                "parameters": []
            }
        },
        "/api/v1/slack/notification-channel": {
            "put": {
                "operationId": "UpdateNotificationChannel",
                "responses": {
                    "200": {
                        "description": "Success",
                        "content": {
                            "application/json": {
                                "schema": {
                                    "$ref": "#/components/schemas/ApiSlackNotificationChannelResponse"
                                }
                            }
                        }
                    },
                    "default": {
                        "description": "Error",
                        "content": {
                            "application/json": {
                                "schema": {
                                    "$ref": "#/components/schemas/ApiErrorPayload"
                                }
                            }
                        }
                    }
                },
                "description": "Update slack notification channel to send notifications to scheduled jobs fail",
                "tags": ["Integrations"],
                "security": [],
                "parameters": [],
                "requestBody": {
                    "required": true,
                    "content": {
                        "application/json": {
                            "schema": {
                                "properties": {
                                    "channelId": {
                                        "type": "string",
                                        "nullable": true
                                    }
                                },
                                "required": ["channelId"],
                                "type": "object"
                            }
                        }
                    }
                }
            }
        },
        "/api/v1/projects/{projectUuid}/spaces/{spaceUuid}": {
            "get": {
                "operationId": "GetSpace",
                "responses": {
                    "200": {
                        "description": "Success",
                        "content": {
                            "application/json": {
                                "schema": {
                                    "$ref": "#/components/schemas/ApiSpaceResponse"
                                }
                            }
                        }
                    },
                    "default": {
                        "description": "Error",
                        "content": {
                            "application/json": {
                                "schema": {
                                    "$ref": "#/components/schemas/ApiErrorPayload"
                                }
                            }
                        }
                    }
                },
                "description": "Get details for a space in a project",
                "tags": ["Spaces"],
                "security": [],
                "parameters": [
                    {
                        "description": "The uuid of the space's parent project",
                        "in": "path",
                        "name": "projectUuid",
                        "required": true,
                        "schema": {
                            "type": "string"
                        }
                    },
                    {
                        "description": "The uuid of the space to get",
                        "in": "path",
                        "name": "spaceUuid",
                        "required": true,
                        "schema": {
                            "type": "string"
                        }
                    }
                ]
            },
            "delete": {
                "operationId": "DeleteSpace",
                "responses": {
                    "204": {
                        "description": "Deleted",
                        "content": {
                            "application/json": {
                                "schema": {
                                    "$ref": "#/components/schemas/ApiSuccessEmpty"
                                }
                            }
                        }
                    },
                    "default": {
                        "description": "Error",
                        "content": {
                            "application/json": {
                                "schema": {
                                    "$ref": "#/components/schemas/ApiErrorPayload"
                                }
                            }
                        }
                    }
                },
                "description": "Delete a space from a project",
                "tags": ["Spaces"],
                "security": [],
                "parameters": [
                    {
                        "description": "The uuid of the space's parent project",
                        "in": "path",
                        "name": "projectUuid",
                        "required": true,
                        "schema": {
                            "type": "string"
                        }
                    },
                    {
                        "description": "The uuid of the space to delete",
                        "in": "path",
                        "name": "spaceUuid",
                        "required": true,
                        "schema": {
                            "type": "string"
                        }
                    }
                ]
            },
            "patch": {
                "operationId": "UpdateSpace",
                "responses": {
                    "200": {
                        "description": "Updated",
                        "content": {
                            "application/json": {
                                "schema": {
                                    "$ref": "#/components/schemas/ApiSpaceResponse"
                                }
                            }
                        }
                    },
                    "default": {
                        "description": "Error",
                        "content": {
                            "application/json": {
                                "schema": {
                                    "$ref": "#/components/schemas/ApiErrorPayload"
                                }
                            }
                        }
                    }
                },
                "description": "Update a space in a project",
                "tags": ["Roles & Permissions", "Spaces"],
                "security": [],
                "parameters": [
                    {
                        "description": "The uuid of the space's parent project",
                        "in": "path",
                        "name": "projectUuid",
                        "required": true,
                        "schema": {
                            "type": "string"
                        }
                    },
                    {
                        "description": "The uuid of the space to update",
                        "in": "path",
                        "name": "spaceUuid",
                        "required": true,
                        "schema": {
                            "type": "string"
                        }
                    }
                ],
                "requestBody": {
                    "required": true,
                    "content": {
                        "application/json": {
                            "schema": {
                                "$ref": "#/components/schemas/UpdateSpace"
                            }
                        }
                    }
                }
            }
        },
        "/api/v1/projects/{projectUuid}/spaces/{spaceUuid}/share": {
            "post": {
                "operationId": "AddSpaceShareToUser",
                "responses": {
                    "200": {
                        "description": "Success",
                        "content": {
                            "application/json": {
                                "schema": {
                                    "$ref": "#/components/schemas/ApiSuccessEmpty"
                                }
                            }
                        }
                    },
                    "default": {
                        "description": "Error",
                        "content": {
                            "application/json": {
                                "schema": {
                                    "$ref": "#/components/schemas/ApiErrorPayload"
                                }
                            }
                        }
                    }
                },
                "description": "Grant a user access to a space",
                "tags": ["Roles & Permissions", "Spaces"],
                "security": [],
                "parameters": [
                    {
                        "description": "The uuid of the space's parent project",
                        "in": "path",
                        "name": "projectUuid",
                        "required": true,
                        "schema": {
                            "type": "string"
                        }
                    },
                    {
                        "in": "path",
                        "name": "spaceUuid",
                        "required": true,
                        "schema": {
                            "type": "string"
                        }
                    }
                ],
                "requestBody": {
                    "required": true,
                    "content": {
                        "application/json": {
                            "schema": {
                                "$ref": "#/components/schemas/AddSpaceShare"
                            }
                        }
                    }
                }
            }
        },
        "/api/v1/projects/{projectUuid}/spaces/{spaceUuid}/share/{userUuid}": {
            "delete": {
                "operationId": "RevokeSpaceAccessForUser",
                "responses": {
                    "200": {
                        "description": "Success",
                        "content": {
                            "application/json": {
                                "schema": {
                                    "$ref": "#/components/schemas/ApiSuccessEmpty"
                                }
                            }
                        }
                    },
                    "default": {
                        "description": "Error",
                        "content": {
                            "application/json": {
                                "schema": {
                                    "$ref": "#/components/schemas/ApiErrorPayload"
                                }
                            }
                        }
                    }
                },
                "description": "Remove a user's access to a space",
                "tags": ["Roles & Permissions", "Spaces"],
                "security": [],
                "parameters": [
                    {
                        "description": "The uuid of the space's parent project",
                        "in": "path",
                        "name": "projectUuid",
                        "required": true,
                        "schema": {
                            "type": "string"
                        }
                    },
                    {
                        "description": "The uuid of the space to update",
                        "in": "path",
                        "name": "spaceUuid",
                        "required": true,
                        "schema": {
                            "type": "string"
                        }
                    },
                    {
                        "description": "The uuid of the user to revoke access from",
                        "in": "path",
                        "name": "userUuid",
                        "required": true,
                        "schema": {
                            "type": "string"
                        }
                    }
                ]
            }
        },
        "/api/v1/ssh/key-pairs": {
            "post": {
                "operationId": "createSshKeyPair",
                "responses": {
                    "201": {
                        "description": "Success",
                        "content": {
                            "application/json": {
                                "schema": {
                                    "$ref": "#/components/schemas/ApiSshKeyPairResponse"
                                }
                            }
                        }
                    },
                    "default": {
                        "description": "Error",
                        "content": {
                            "application/json": {
                                "schema": {
                                    "$ref": "#/components/schemas/ApiErrorPayload"
                                }
                            }
                        }
                    }
                },
                "tags": ["SSH Keypairs"],
                "security": [],
                "parameters": []
            }
        },
        "/api/v1/org/attributes": {
            "get": {
                "operationId": "getUserAttributes",
                "responses": {
                    "200": {
                        "description": "Ok",
                        "content": {
                            "application/json": {
                                "schema": {
                                    "$ref": "#/components/schemas/ApiUserAttributesResponse"
                                }
                            }
                        }
                    },
                    "default": {
                        "description": "Error",
                        "content": {
                            "application/json": {
                                "schema": {
                                    "$ref": "#/components/schemas/ApiErrorPayload"
                                }
                            }
                        }
                    }
                },
                "description": "Get all user attributes",
                "tags": ["User attributes"],
                "security": [],
                "parameters": []
            },
            "post": {
                "operationId": "createUserAttribute",
                "responses": {
                    "200": {
                        "description": "Ok",
                        "content": {
                            "application/json": {
                                "schema": {
                                    "$ref": "#/components/schemas/ApiCreateUserAttributeResponse"
                                }
                            }
                        }
                    },
                    "default": {
                        "description": "Error",
                        "content": {
                            "application/json": {
                                "schema": {
                                    "$ref": "#/components/schemas/ApiErrorPayload"
                                }
                            }
                        }
                    }
                },
                "description": "Creates new user attribute",
                "tags": ["User attributes"],
                "security": [],
                "parameters": [],
                "requestBody": {
                    "description": "the user attribute to create",
                    "required": true,
                    "content": {
                        "application/json": {
                            "schema": {
                                "$ref": "#/components/schemas/CreateUserAttribute",
                                "description": "the user attribute to create"
                            }
                        }
                    }
                }
            }
        },
        "/api/v1/org/attributes/{userAttributeUuid}": {
            "put": {
                "operationId": "updateUserAttribute",
                "responses": {
                    "200": {
                        "description": "Ok",
                        "content": {
                            "application/json": {
                                "schema": {
                                    "$ref": "#/components/schemas/ApiCreateUserAttributeResponse"
                                }
                            }
                        }
                    },
                    "default": {
                        "description": "Error",
                        "content": {
                            "application/json": {
                                "schema": {
                                    "$ref": "#/components/schemas/ApiErrorPayload"
                                }
                            }
                        }
                    }
                },
                "description": "Updates a user attribute",
                "tags": ["User attributes"],
                "security": [],
                "parameters": [
                    {
                        "description": "the UUID for the group to add the user to",
                        "in": "path",
                        "name": "userAttributeUuid",
                        "required": true,
                        "schema": {
                            "type": "string"
                        }
                    }
                ],
                "requestBody": {
                    "description": "the user attribute to update",
                    "required": true,
                    "content": {
                        "application/json": {
                            "schema": {
                                "$ref": "#/components/schemas/CreateUserAttribute",
                                "description": "the user attribute to update"
                            }
                        }
                    }
                }
            },
            "delete": {
                "operationId": "removeUserAttribute",
                "responses": {
                    "200": {
                        "description": "Ok",
                        "content": {
                            "application/json": {
                                "schema": {
                                    "$ref": "#/components/schemas/ApiSuccessEmpty"
                                }
                            }
                        }
                    },
                    "default": {
                        "description": "Error",
                        "content": {
                            "application/json": {
                                "schema": {
                                    "$ref": "#/components/schemas/ApiErrorPayload"
                                }
                            }
                        }
                    }
                },
                "description": "Remove a user attribute",
                "tags": ["User attributes"],
                "security": [],
                "parameters": [
                    {
                        "description": "the user attribute UUID to remove",
                        "in": "path",
                        "name": "userAttributeUuid",
                        "required": true,
                        "schema": {
                            "type": "string"
                        }
                    }
                ]
            }
        },
        "/api/v1/user": {
            "get": {
                "operationId": "GetAuthenticatedUser",
                "responses": {
                    "200": {
                        "description": "Ok",
                        "content": {
                            "application/json": {
                                "schema": {
                                    "$ref": "#/components/schemas/ApiGetAuthenticatedUserResponse"
                                }
                            }
                        }
                    },
                    "default": {
                        "description": "Error",
                        "content": {
                            "application/json": {
                                "schema": {
                                    "$ref": "#/components/schemas/ApiErrorPayload"
                                }
                            }
                        }
                    }
                },
                "description": "Get authenticated user",
                "tags": ["My Account"],
                "security": [],
                "parameters": []
            },
            "post": {
                "operationId": "RegisterUser",
                "responses": {
                    "200": {
                        "description": "Ok",
                        "content": {
                            "application/json": {
                                "schema": {
                                    "$ref": "#/components/schemas/ApiRegisterUserResponse"
                                }
                            }
                        }
                    },
                    "default": {
                        "description": "Error",
                        "content": {
                            "application/json": {
                                "schema": {
                                    "$ref": "#/components/schemas/ApiErrorPayload"
                                }
                            }
                        }
                    }
                },
                "description": "Register user",
                "tags": ["My Account"],
                "security": [],
                "parameters": [],
                "requestBody": {
                    "required": true,
                    "content": {
                        "application/json": {
                            "schema": {
                                "$ref": "#/components/schemas/RegisterOrActivateUser"
                            }
                        }
                    }
                }
            }
        },
        "/api/v1/user/me/email/otp": {
            "put": {
                "operationId": "CreateEmailOneTimePasscode",
                "responses": {
                    "200": {
                        "description": "Ok",
                        "content": {
                            "application/json": {
                                "schema": {
                                    "$ref": "#/components/schemas/ApiEmailStatusResponse"
                                }
                            }
                        }
                    },
                    "default": {
                        "description": "Error",
                        "content": {
                            "application/json": {
                                "schema": {
                                    "$ref": "#/components/schemas/ApiErrorPayload"
                                }
                            }
                        }
                    }
                },
                "description": "Create a new one-time passcode for the current user's primary email.\nThe user will receive an email with the passcode.",
                "tags": ["My Account"],
                "security": [],
                "parameters": []
            }
        },
        "/api/v1/user/me/email/status": {
            "get": {
                "operationId": "GetEmailVerificationStatus",
                "responses": {
                    "200": {
                        "description": "Ok",
                        "content": {
                            "application/json": {
                                "schema": {
                                    "$ref": "#/components/schemas/ApiEmailStatusResponse"
                                }
                            }
                        }
                    },
                    "default": {
                        "description": "Error",
                        "content": {
                            "application/json": {
                                "schema": {
                                    "$ref": "#/components/schemas/ApiErrorPayload"
                                }
                            }
                        }
                    }
                },
                "description": "Get the verification status for the current user's primary email",
                "tags": ["My Account"],
                "security": [],
                "parameters": [
                    {
                        "description": "the one-time passcode sent to the user's primary email",
                        "in": "query",
                        "name": "passcode",
                        "required": false,
                        "schema": {
                            "type": "string"
                        }
                    }
                ]
            }
        },
        "/api/v1/user/me/allowedOrganizations": {
            "get": {
                "operationId": "ListMyAvailableOrganizations",
                "responses": {
                    "200": {
                        "description": "Ok",
                        "content": {
                            "application/json": {
                                "schema": {
                                    "$ref": "#/components/schemas/ApiUserAllowedOrganizationsResponse"
                                }
                            }
                        }
                    },
                    "default": {
                        "description": "Error",
                        "content": {
                            "application/json": {
                                "schema": {
                                    "$ref": "#/components/schemas/ApiErrorPayload"
                                }
                            }
                        }
                    }
                },
                "description": "List the organizations that the current user can join.\nThis is based on the user's primary email domain and the organization's allowed email domains.",
                "tags": ["My Account"],
                "security": [],
                "parameters": []
            }
        },
        "/api/v1/user/me/joinOrganization/{organizationUuid}": {
            "post": {
                "operationId": "JoinOrganization",
                "responses": {
                    "200": {
                        "description": "Ok",
                        "content": {
                            "application/json": {
                                "schema": {
                                    "$ref": "#/components/schemas/ApiSuccessEmpty"
                                }
                            }
                        }
                    },
                    "default": {
                        "description": "Error",
                        "content": {
                            "application/json": {
                                "schema": {
                                    "$ref": "#/components/schemas/ApiErrorPayload"
                                }
                            }
                        }
                    }
                },
                "description": "Add the current user to an organization that accepts users with a verified email domain.\nThis will fail if the organization email domain does not match the user's primary email domain.",
                "tags": ["My Account"],
                "security": [],
                "parameters": [
                    {
                        "description": "the uuid of the organization to join",
                        "in": "path",
                        "name": "organizationUuid",
                        "required": true,
                        "schema": {
                            "type": "string"
                        }
                    }
                ]
            }
        },
        "/api/v1/user/me": {
            "delete": {
                "operationId": "DeleteMe",
                "responses": {
                    "200": {
                        "description": "Ok",
                        "content": {
                            "application/json": {
                                "schema": {
                                    "$ref": "#/components/schemas/ApiSuccessEmpty"
                                }
                            }
                        }
                    },
                    "default": {
                        "description": "Error",
                        "content": {
                            "application/json": {
                                "schema": {
                                    "$ref": "#/components/schemas/ApiErrorPayload"
                                }
                            }
                        }
                    }
                },
                "description": "Delete user",
                "tags": ["My Account"],
                "security": [],
                "parameters": []
            }
        },
        "/api/v1/user/warehouseCredentials": {
            "get": {
                "operationId": "getWarehouseCredentials",
                "responses": {
                    "200": {
                        "description": "Ok",
                        "content": {
                            "application/json": {
                                "schema": {
                                    "properties": {
                                        "results": {
                                            "items": {
                                                "$ref": "#/components/schemas/UserWarehouseCredentials"
                                            },
                                            "type": "array"
                                        },
                                        "status": {
                                            "type": "string",
                                            "enum": ["ok"],
                                            "nullable": false
                                        }
                                    },
                                    "required": ["results", "status"],
                                    "type": "object"
                                }
                            }
                        }
                    },
                    "default": {
                        "description": "Error",
                        "content": {
                            "application/json": {
                                "schema": {
                                    "$ref": "#/components/schemas/ApiErrorPayload"
                                }
                            }
                        }
                    }
                },
                "description": "Get user warehouse credentials",
                "tags": ["My Account"],
                "security": [],
                "parameters": []
            },
            "post": {
                "operationId": "createWarehouseCredentials",
                "responses": {
                    "200": {
                        "description": "Ok",
                        "content": {
                            "application/json": {
                                "schema": {
                                    "properties": {
                                        "results": {
                                            "$ref": "#/components/schemas/UserWarehouseCredentials"
                                        },
                                        "status": {
                                            "type": "string",
                                            "enum": ["ok"],
                                            "nullable": false
                                        }
                                    },
                                    "required": ["results", "status"],
                                    "type": "object"
                                }
                            }
                        }
                    },
                    "default": {
                        "description": "Error",
                        "content": {
                            "application/json": {
                                "schema": {
                                    "$ref": "#/components/schemas/ApiErrorPayload"
                                }
                            }
                        }
                    }
                },
                "description": "Create user warehouse credentials",
                "tags": ["My Account"],
                "security": [],
                "parameters": [],
                "requestBody": {
                    "required": true,
                    "content": {
                        "application/json": {
                            "schema": {
                                "$ref": "#/components/schemas/UpsertUserWarehouseCredentials"
                            }
                        }
                    }
                }
            }
        },
        "/api/v1/user/warehouseCredentials/{uuid}": {
            "patch": {
                "operationId": "updateWarehouseCredentials",
                "responses": {
                    "200": {
                        "description": "Ok",
                        "content": {
                            "application/json": {
                                "schema": {
                                    "properties": {
                                        "results": {
                                            "$ref": "#/components/schemas/UserWarehouseCredentials"
                                        },
                                        "status": {
                                            "type": "string",
                                            "enum": ["ok"],
                                            "nullable": false
                                        }
                                    },
                                    "required": ["results", "status"],
                                    "type": "object"
                                }
                            }
                        }
                    },
                    "default": {
                        "description": "Error",
                        "content": {
                            "application/json": {
                                "schema": {
                                    "$ref": "#/components/schemas/ApiErrorPayload"
                                }
                            }
                        }
                    }
                },
                "description": "Update user warehouse credentials",
                "tags": ["My Account"],
                "security": [],
                "parameters": [
                    {
                        "in": "path",
                        "name": "uuid",
                        "required": true,
                        "schema": {
                            "type": "string"
                        }
                    }
                ],
                "requestBody": {
                    "required": true,
                    "content": {
                        "application/json": {
                            "schema": {
                                "$ref": "#/components/schemas/UpsertUserWarehouseCredentials"
                            }
                        }
                    }
                }
            },
            "delete": {
                "operationId": "deleteWarehouseCredentials",
                "responses": {
                    "200": {
                        "description": "Ok",
                        "content": {
                            "application/json": {
                                "schema": {
                                    "$ref": "#/components/schemas/ApiSuccessEmpty"
                                }
                            }
                        }
                    },
                    "default": {
                        "description": "Error",
                        "content": {
                            "application/json": {
                                "schema": {
                                    "$ref": "#/components/schemas/ApiErrorPayload"
                                }
                            }
                        }
                    }
                },
                "description": "Delete user warehouse credentials",
                "tags": ["My Account"],
                "security": [],
                "parameters": [
                    {
                        "in": "path",
                        "name": "uuid",
                        "required": true,
                        "schema": {
                            "type": "string"
                        }
                    }
                ]
            }
        },
<<<<<<< HEAD
=======
        "/api/v1/user/login-options": {
            "get": {
                "operationId": "getLoginOptions",
                "responses": {
                    "200": {
                        "description": "Ok",
                        "content": {
                            "application/json": {
                                "schema": {
                                    "properties": {
                                        "results": {
                                            "$ref": "#/components/schemas/LoginOptions"
                                        },
                                        "status": {
                                            "type": "string",
                                            "enum": ["ok"],
                                            "nullable": false
                                        }
                                    },
                                    "required": ["results", "status"],
                                    "type": "object"
                                }
                            }
                        }
                    },
                    "default": {
                        "description": "Error",
                        "content": {
                            "application/json": {
                                "schema": {
                                    "$ref": "#/components/schemas/ApiErrorPayload"
                                }
                            }
                        }
                    }
                },
                "description": "Get login options for email",
                "tags": ["My Account"],
                "security": [],
                "parameters": [
                    {
                        "in": "query",
                        "name": "email",
                        "required": true,
                        "schema": {
                            "type": "string"
                        }
                    }
                ]
            }
        },
>>>>>>> 274317c8
        "/api/v1/projects/{projectUuid}/validate": {
            "post": {
                "operationId": "ValidateProject",
                "responses": {
                    "200": {
                        "description": "Success",
                        "content": {
                            "application/json": {
                                "schema": {
                                    "$ref": "#/components/schemas/ApiJobScheduledResponse"
                                }
                            }
                        }
                    },
                    "default": {
                        "description": "Error",
                        "content": {
                            "application/json": {
                                "schema": {
                                    "$ref": "#/components/schemas/ApiErrorPayload"
                                }
                            }
                        }
                    }
                },
                "description": "Validate content inside a project. This will start a validation job and return the job id.\n\nValidation jobs scan all charts and dashboards inside a project to find any broken references\nto metrics or dimensions that aren't available. Results are available after the job is completed.",
                "tags": ["Projects"],
                "security": [],
                "parameters": [
                    {
                        "description": "the projectId for the validation",
                        "in": "path",
                        "name": "projectUuid",
                        "required": true,
                        "schema": {
                            "type": "string"
                        }
                    }
                ],
                "requestBody": {
                    "description": "the compiled explores to validate against an existing project, this is used in the CLI to validate a project without creating a preview",
                    "required": true,
                    "content": {
                        "application/json": {
                            "schema": {
                                "properties": {
                                    "explores": {
                                        "items": {},
                                        "type": "array"
                                    }
                                },
                                "type": "object",
                                "description": "the compiled explores to validate against an existing project, this is used in the CLI to validate a project without creating a preview"
                            }
                        }
                    }
                }
            },
            "get": {
                "operationId": "GetLatestValidationResults",
                "responses": {
                    "200": {
                        "description": "Success",
                        "content": {
                            "application/json": {
                                "schema": {
                                    "$ref": "#/components/schemas/ApiValidateResponse"
                                }
                            }
                        }
                    },
                    "default": {
                        "description": "Error",
                        "content": {
                            "application/json": {
                                "schema": {
                                    "$ref": "#/components/schemas/ApiErrorPayload"
                                }
                            }
                        }
                    }
                },
                "description": "Get validation results for a project. This will return the results of the latest validation job.",
                "tags": ["Projects"],
                "security": [],
                "parameters": [
                    {
                        "description": "the projectId for the validation",
                        "in": "path",
                        "name": "projectUuid",
                        "required": true,
                        "schema": {
                            "type": "string"
                        }
                    },
                    {
                        "description": "boolean to know if this request is made from the settings page, for analytics",
                        "in": "query",
                        "name": "fromSettings",
                        "required": false,
                        "schema": {
                            "type": "boolean"
                        }
                    },
                    {
                        "description": "optional jobId to get results for a specific job, used on CLI",
                        "in": "query",
                        "name": "jobId",
                        "required": false,
                        "schema": {
                            "type": "string"
                        }
                    }
                ]
            }
        },
        "/api/v1/projects/{projectUuid}/validate/{validationId}": {
            "delete": {
                "operationId": "DeleteValidationDismiss",
                "responses": {
                    "200": {
                        "description": "Success",
                        "content": {
                            "application/json": {
                                "schema": {
                                    "$ref": "#/components/schemas/ApiValidationDismissResponse"
                                }
                            }
                        }
                    },
                    "default": {
                        "description": "Error",
                        "content": {
                            "application/json": {
                                "schema": {
                                    "$ref": "#/components/schemas/ApiErrorPayload"
                                }
                            }
                        }
                    }
                },
                "description": "Deletes a single validation error.",
                "tags": ["Projects"],
                "security": [],
                "parameters": [
                    {
                        "in": "path",
                        "name": "projectUuid",
                        "required": true,
                        "schema": {
                            "type": "string"
                        }
                    },
                    {
                        "description": "the projectId for the validation",
                        "in": "path",
                        "name": "validationId",
                        "required": true,
                        "schema": {
                            "format": "double",
                            "type": "number"
                        }
                    }
                ]
            }
        }
    },
    "servers": [
        {
            "url": "/"
        }
    ],
    "tags": [
        {
            "name": "My Account",
            "description": "These routes allow users to manage their own user account."
        },
        {
            "name": "Organizations",
            "description": "Each user is a member of a single organization. These routes allow users to manage their organization. Most actions are only available to admin users."
        },
        {
            "name": "Projects",
            "description": "Projects belong to a single organization. These routes allow users to manage their projects, browse content, and execute queries. Users inside an organization might have access to a project from an organization-level role or they might be granted access to a project directly."
        },
        {
            "name": "Spaces",
            "description": "Spaces allow you to organize charts and dashboards within a project. They also allow granular access to content by allowing you to create private spaces, which are only accessible to the creator and admins."
        },
        {
            "name": "Roles & Permissions",
            "description": "These routes allow users to manage roles and permissions for their organization.",
            "externalDocs": {
                "url": "https://docs.lightdash.com/references/roles"
            }
        }
    ]
}<|MERGE_RESOLUTION|>--- conflicted
+++ resolved
@@ -6641,11 +6641,7 @@
     },
     "info": {
         "title": "Lightdash API",
-<<<<<<< HEAD
-        "version": "0.1024.8",
-=======
         "version": "0.1030.3",
->>>>>>> 274317c8
         "description": "Open API documentation for all public Lightdash API endpoints.  # Authentication Before you get started, you might need to create a Personal Access Token to authenticate via the API. You can create a token by following this guide: https://docs.lightdash.com/references/personal_tokens\n",
         "license": {
             "name": "MIT"
@@ -11643,8 +11639,6 @@
                 ]
             }
         },
-<<<<<<< HEAD
-=======
         "/api/v1/user/login-options": {
             "get": {
                 "operationId": "getLoginOptions",
@@ -11696,7 +11690,6 @@
                 ]
             }
         },
->>>>>>> 274317c8
         "/api/v1/projects/{projectUuid}/validate": {
             "post": {
                 "operationId": "ValidateProject",
