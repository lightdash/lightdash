--- conflicted
+++ resolved
@@ -6364,11 +6364,7 @@
     },
     "info": {
         "title": "Lightdash API",
-<<<<<<< HEAD
-        "version": "0.996.3",
-=======
-        "version": "0.998.0",
->>>>>>> d8b63eca
+        "version": "0.998.5",
         "description": "Open API documentation for all public Lightdash API endpoints.  # Authentication Before you get started, you might need to create a Personal Access Token to authenticate via the API. You can create a token by following this guide: https://docs.lightdash.com/references/personal_tokens\n",
         "license": {
             "name": "MIT"
