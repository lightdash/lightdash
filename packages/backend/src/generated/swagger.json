{
    "components": {
        "examples": {},
        "headers": {},
        "parameters": {},
        "requestBodies": {},
        "responses": {},
        "schemas": {
            "ApiErrorPayload": {
                "properties": {
                    "error": {
                        "properties": {
                            "data": {
                                "description": "Optional data containing details of the error"
                            },
                            "message": {
                                "type": "string",
                                "description": "A friendly message summarising the error"
                            },
                            "name": {
                                "type": "string",
                                "description": "Unique name for the type of error"
                            },
                            "statusCode": {
                                "type": "number",
                                "format": "integer",
                                "description": "HTTP status code"
                            }
                        },
                        "required": ["name", "statusCode"],
                        "type": "object"
                    },
                    "status": {
                        "type": "string",
                        "enum": ["error"],
                        "nullable": false
                    }
                },
                "required": ["error", "status"],
                "type": "object",
                "description": "The Error object is returned from the api any time there is an error.\nThe message contains"
            },
            "ApiCsvUrlResponse": {
                "properties": {
                    "results": {
                        "properties": {
                            "status": {
                                "type": "string"
                            },
                            "url": {
                                "type": "string"
                            }
                        },
                        "required": ["status", "url"],
                        "type": "object"
                    },
                    "status": {
                        "type": "string",
                        "enum": ["ok"],
                        "nullable": false
                    }
                },
                "required": ["results", "status"],
                "type": "object"
            },
            "Pick_CreateDbtCloudIntegration.metricsJobId_": {
                "properties": {
                    "metricsJobId": {
                        "type": "string",
                        "description": "Job id for a dbt cloud job containing a compiled dbt project with available dbt metrics"
                    }
                },
                "required": ["metricsJobId"],
                "type": "object",
                "description": "From T, pick a set of properties whose keys are in the union K"
            },
            "DbtCloudIntegration": {
                "$ref": "#/components/schemas/Pick_CreateDbtCloudIntegration.metricsJobId_",
                "description": "Configuration for a Lightdash integration with dbt Cloud"
            },
            "ApiDbtCloudIntegrationSettings": {
                "properties": {
                    "results": {
                        "$ref": "#/components/schemas/DbtCloudIntegration"
                    },
                    "status": {
                        "type": "string",
                        "enum": ["ok"],
                        "nullable": false
                    }
                },
                "required": ["status"],
                "type": "object"
            },
            "ApiDbtCloudSettingsDeleteSuccess": {
                "properties": {
                    "results": {},
                    "status": {
                        "type": "string",
                        "enum": ["ok"],
                        "nullable": false
                    }
                },
                "required": ["status"],
                "type": "object"
            },
            "DbtCloudMetric": {
                "properties": {
                    "label": {
                        "type": "string"
                    },
                    "timeGrains": {
                        "items": {
                            "type": "string"
                        },
                        "type": "array"
                    },
                    "description": {
                        "type": "string"
                    },
                    "dimensions": {
                        "items": {
                            "type": "string"
                        },
                        "type": "array"
                    },
                    "name": {
                        "type": "string"
                    },
                    "uniqueId": {
                        "type": "string"
                    }
                },
                "required": [
                    "label",
                    "timeGrains",
                    "description",
                    "dimensions",
                    "name",
                    "uniqueId"
                ],
                "type": "object"
            },
            "DbtCloudMetadataResponseMetrics": {
                "properties": {
                    "metrics": {
                        "items": {
                            "$ref": "#/components/schemas/DbtCloudMetric"
                        },
                        "type": "array",
                        "description": "A list of dbt metric definitions from the dbt cloud metadata api"
                    }
                },
                "required": ["metrics"],
                "type": "object",
                "description": "Response from dbt cloud metadata api containing a list of metric definitions"
            },
            "ApiDbtCloudMetrics": {
                "properties": {
                    "results": {
                        "$ref": "#/components/schemas/DbtCloudMetadataResponseMetrics"
                    },
                    "status": {
                        "type": "string",
                        "enum": ["ok"],
                        "nullable": false
                    }
                },
                "required": ["results", "status"],
                "type": "object"
            },
            "Group": {
                "properties": {
                    "organizationUuid": {
                        "type": "string",
                        "description": "The UUID of the organization that the group belongs to"
                    },
                    "createdAt": {
                        "type": "string",
                        "format": "date-time",
                        "description": "The time that the group was created"
                    },
                    "name": {
                        "type": "string",
                        "description": "A friendly name for the group"
                    },
                    "uuid": {
                        "type": "string",
                        "description": "The group's UUID"
                    }
                },
                "required": ["organizationUuid", "createdAt", "name", "uuid"],
                "type": "object"
            },
            "ApiGroupResponse": {
                "properties": {
                    "results": {
                        "$ref": "#/components/schemas/Group"
                    },
                    "status": {
                        "type": "string",
                        "enum": ["ok"],
                        "nullable": false
                    }
                },
                "required": ["results", "status"],
                "type": "object"
            },
            "ApiSuccessEmpty": {
                "properties": {
                    "results": {},
                    "status": {
                        "type": "string",
                        "enum": ["ok"],
                        "nullable": false
                    }
                },
                "required": ["status"],
                "type": "object"
            },
            "GroupMember": {
                "properties": {
                    "lastName": {
                        "type": "string",
                        "description": "The user's last name"
                    },
                    "firstName": {
                        "type": "string",
                        "description": "The user's first name"
                    },
                    "email": {
                        "type": "string",
                        "description": "Primary email address for the user"
                    },
                    "userUuid": {
                        "type": "string",
                        "description": "Unique id for the user",
                        "format": "uuid"
                    }
                },
                "required": ["lastName", "firstName", "email", "userUuid"],
                "type": "object",
                "description": "A summary for a Lightdash user within a group"
            },
            "ApiGroupMembersResponse": {
                "properties": {
                    "results": {
                        "items": {
                            "$ref": "#/components/schemas/GroupMember"
                        },
                        "type": "array"
                    },
                    "status": {
                        "type": "string",
                        "enum": ["ok"],
                        "nullable": false
                    }
                },
                "required": ["results", "status"],
                "type": "object"
            },
            "Pick_Group.name_": {
                "properties": {
                    "name": {
                        "type": "string",
                        "description": "A friendly name for the group"
                    }
                },
                "required": ["name"],
                "type": "object",
                "description": "From T, pick a set of properties whose keys are in the union K"
            },
            "UpdateGroup": {
                "$ref": "#/components/schemas/Pick_Group.name_"
            },
            "Organization": {
                "properties": {
                    "defaultProjectUuid": {
                        "type": "string",
                        "description": "The project a user sees when they first log in to the organization"
                    },
                    "needsProject": {
                        "type": "boolean",
                        "description": "The organization needs a project if it doesn't have at least one project."
                    },
                    "chartColors": {
                        "items": {
                            "type": "string"
                        },
                        "type": "array",
                        "description": "The default color palette for all projects in the organization"
                    },
                    "name": {
                        "type": "string",
                        "description": "The name of the organization"
                    },
                    "organizationUuid": {
                        "type": "string",
                        "description": "The unique identifier of the organization",
                        "format": "uuid"
                    }
                },
                "required": ["name", "organizationUuid"],
                "type": "object",
                "description": "Details of a user's Organization"
            },
            "ApiOrganization": {
                "properties": {
                    "results": {
                        "$ref": "#/components/schemas/Organization"
                    },
                    "status": {
                        "type": "string",
                        "enum": ["ok"],
                        "nullable": false
                    }
                },
                "required": ["results", "status"],
                "type": "object"
            },
            "Pick_Organization.name_": {
                "properties": {
                    "name": {
                        "type": "string",
                        "description": "The name of the organization"
                    }
                },
                "required": ["name"],
                "type": "object",
                "description": "From T, pick a set of properties whose keys are in the union K"
            },
            "CreateOrganization": {
                "$ref": "#/components/schemas/Pick_Organization.name_"
            },
            "Partial_Omit_Organization.organizationUuid-or-needsProject__": {
                "properties": {
                    "name": {
                        "type": "string",
                        "description": "The name of the organization"
                    },
                    "chartColors": {
                        "items": {
                            "type": "string"
                        },
                        "type": "array",
                        "description": "The default color palette for all projects in the organization"
                    },
                    "defaultProjectUuid": {
                        "type": "string",
                        "description": "The project a user sees when they first log in to the organization"
                    }
                },
                "type": "object",
                "description": "Make all properties in T optional"
            },
            "UpdateOrganization": {
                "$ref": "#/components/schemas/Partial_Omit_Organization.organizationUuid-or-needsProject__"
            },
            "ProjectType": {
                "enum": ["DEFAULT", "PREVIEW"],
                "type": "string"
            },
            "OrganizationProject": {
                "properties": {
                    "type": {
                        "$ref": "#/components/schemas/ProjectType"
                    },
                    "name": {
                        "type": "string"
                    },
                    "projectUuid": {
                        "type": "string",
                        "description": "The unique identifier of the project",
                        "format": "uuid"
                    }
                },
                "required": ["type", "name", "projectUuid"],
                "type": "object",
                "description": "Summary of a project under an organization"
            },
            "ApiOrganizationProjects": {
                "properties": {
                    "results": {
                        "items": {
                            "$ref": "#/components/schemas/OrganizationProject"
                        },
                        "type": "array"
                    },
                    "status": {
                        "type": "string",
                        "enum": ["ok"],
                        "nullable": false
                    }
                },
                "required": ["results", "status"],
                "type": "object",
                "description": "List of projects in the current organization"
            },
            "OrganizationMemberRole": {
                "enum": [
                    "member",
                    "viewer",
                    "interactive_viewer",
                    "editor",
                    "developer",
                    "admin"
                ],
                "type": "string"
            },
            "OrganizationMemberProfile": {
                "properties": {
                    "isInviteExpired": {
                        "type": "boolean",
                        "description": "Whether the user's invite to the organization has expired"
                    },
                    "isActive": {
                        "type": "boolean",
                        "description": "Whether the user has accepted their invite to the organization"
                    },
                    "role": {
                        "$ref": "#/components/schemas/OrganizationMemberRole",
                        "description": "The role of the user in the organization"
                    },
                    "organizationUuid": {
                        "type": "string",
                        "description": "Unique identifier for the organization the user is a member of"
                    },
                    "email": {
                        "type": "string"
                    },
                    "lastName": {
                        "type": "string"
                    },
                    "firstName": {
                        "type": "string"
                    },
                    "userUuid": {
                        "type": "string",
                        "description": "Unique identifier for the user",
                        "format": "uuid"
                    }
                },
                "required": [
                    "isActive",
                    "role",
                    "organizationUuid",
                    "email",
                    "lastName",
                    "firstName",
                    "userUuid"
                ],
                "type": "object",
                "description": "Profile for a user's membership in an organization"
            },
            "ApiOrganizationMemberProfiles": {
                "properties": {
                    "results": {
                        "items": {
                            "$ref": "#/components/schemas/OrganizationMemberProfile"
                        },
                        "type": "array"
                    },
                    "status": {
                        "type": "string",
                        "enum": ["ok"],
                        "nullable": false
                    }
                },
                "required": ["results", "status"],
                "type": "object"
            },
            "ApiOrganizationMemberProfile": {
                "properties": {
                    "results": {
                        "$ref": "#/components/schemas/OrganizationMemberProfile"
                    },
                    "status": {
                        "type": "string",
                        "enum": ["ok"],
                        "nullable": false
                    }
                },
                "required": ["results", "status"],
                "type": "object"
            },
            "UUID": {
                "type": "string",
                "format": "uuid",
                "description": "Stringified UUIDv4.\nSee [RFC 4112](https://tools.ietf.org/html/rfc4122)",
                "pattern": "[0-9A-Fa-f]{8}-[0-9A-Fa-f]{4}-4[0-9A-Fa-f]{3}-[89ABab][0-9A-Fa-f]{3}-[0-9A-Fa-f]{12}"
            },
            "OrganizationMemberProfileUpdate": {
                "properties": {
                    "role": {
                        "$ref": "#/components/schemas/OrganizationMemberRole"
                    }
                },
                "required": ["role"],
                "type": "object"
            },
            "OrganizationMemberRole.EDITOR": {
                "enum": ["editor"],
                "type": "string"
            },
            "OrganizationMemberRole.INTERACTIVE_VIEWER": {
                "enum": ["interactive_viewer"],
                "type": "string"
            },
            "OrganizationMemberRole.VIEWER": {
                "enum": ["viewer"],
                "type": "string"
            },
            "OrganizationMemberRole.MEMBER": {
                "enum": ["member"],
                "type": "string"
            },
            "AllowedEmailDomainsRole": {
                "anyOf": [
                    {
                        "$ref": "#/components/schemas/OrganizationMemberRole.EDITOR"
                    },
                    {
                        "$ref": "#/components/schemas/OrganizationMemberRole.INTERACTIVE_VIEWER"
                    },
                    {
                        "$ref": "#/components/schemas/OrganizationMemberRole.VIEWER"
                    },
                    {
                        "$ref": "#/components/schemas/OrganizationMemberRole.MEMBER"
                    }
                ]
            },
            "ProjectMemberRole.EDITOR": {
                "enum": ["editor"],
                "type": "string"
            },
            "ProjectMemberRole.INTERACTIVE_VIEWER": {
                "enum": ["interactive_viewer"],
                "type": "string"
            },
            "ProjectMemberRole.VIEWER": {
                "enum": ["viewer"],
                "type": "string"
            },
            "AllowedEmailDomainProjectsRole": {
                "anyOf": [
                    {
                        "$ref": "#/components/schemas/ProjectMemberRole.EDITOR"
                    },
                    {
                        "$ref": "#/components/schemas/ProjectMemberRole.INTERACTIVE_VIEWER"
                    },
                    {
                        "$ref": "#/components/schemas/ProjectMemberRole.VIEWER"
                    }
                ]
            },
            "AllowedEmailDomains": {
                "properties": {
                    "projects": {
                        "items": {
                            "properties": {
                                "role": {
                                    "$ref": "#/components/schemas/AllowedEmailDomainProjectsRole"
                                },
                                "projectUuid": {
                                    "type": "string"
                                }
                            },
                            "required": ["role", "projectUuid"],
                            "type": "object"
                        },
                        "type": "array"
                    },
                    "role": {
                        "$ref": "#/components/schemas/AllowedEmailDomainsRole"
                    },
                    "emailDomains": {
                        "items": {
                            "type": "string"
                        },
                        "type": "array"
                    },
                    "organizationUuid": {
                        "type": "string"
                    }
                },
                "required": [
                    "projects",
                    "role",
                    "emailDomains",
                    "organizationUuid"
                ],
                "type": "object"
            },
            "ApiOrganizationAllowedEmailDomains": {
                "properties": {
                    "results": {
                        "$ref": "#/components/schemas/AllowedEmailDomains"
                    },
                    "status": {
                        "type": "string",
                        "enum": ["ok"],
                        "nullable": false
                    }
                },
                "required": ["results", "status"],
                "type": "object"
            },
            "Pick_AllowedEmailDomains.Exclude_keyofAllowedEmailDomains.organizationUuid__": {
                "properties": {
                    "emailDomains": {
                        "items": {
                            "type": "string"
                        },
                        "type": "array"
                    },
                    "role": {
                        "$ref": "#/components/schemas/AllowedEmailDomainsRole"
                    },
                    "projects": {
                        "items": {
                            "properties": {
                                "role": {
                                    "$ref": "#/components/schemas/AllowedEmailDomainProjectsRole"
                                },
                                "projectUuid": {
                                    "type": "string"
                                }
                            },
                            "required": ["role", "projectUuid"],
                            "type": "object"
                        },
                        "type": "array"
                    }
                },
                "required": ["emailDomains", "role", "projects"],
                "type": "object",
                "description": "From T, pick a set of properties whose keys are in the union K"
            },
            "Omit_AllowedEmailDomains.organizationUuid_": {
                "$ref": "#/components/schemas/Pick_AllowedEmailDomains.Exclude_keyofAllowedEmailDomains.organizationUuid__",
                "description": "Construct a type with the properties of T except for those in type K."
            },
            "UpdateAllowedEmailDomains": {
                "$ref": "#/components/schemas/Omit_AllowedEmailDomains.organizationUuid_"
            },
            "Pick_CreateGroup.name_": {
                "properties": {
                    "name": {
                        "type": "string",
                        "description": "A friendly name for the group"
                    }
                },
                "required": ["name"],
                "type": "object",
                "description": "From T, pick a set of properties whose keys are in the union K"
            },
            "ApiGroupListResponse": {
                "properties": {
                    "results": {
                        "items": {
                            "$ref": "#/components/schemas/Group"
                        },
                        "type": "array"
                    },
                    "status": {
                        "type": "string",
                        "enum": ["ok"],
                        "nullable": false
                    }
                },
                "required": ["results", "status"],
                "type": "object"
            },
            "ResourceViewItemType.DASHBOARD": {
                "enum": ["dashboard"],
                "type": "string"
            },
            "UpdatedByUser": {
                "properties": {
                    "userUuid": {
                        "type": "string"
                    },
                    "firstName": {
                        "type": "string"
                    },
                    "lastName": {
                        "type": "string"
                    }
                },
                "required": ["userUuid", "firstName", "lastName"],
                "type": "object",
                "additionalProperties": false
            },
            "Pick_ValidationResponse.error-or-createdAt-or-validationId_": {
                "properties": {
                    "validationId": {
                        "type": "number",
                        "format": "double"
                    },
                    "createdAt": {
                        "type": "string",
                        "format": "date-time"
                    },
                    "error": {
                        "type": "string"
                    }
                },
                "required": ["validationId", "createdAt", "error"],
                "type": "object",
                "description": "From T, pick a set of properties whose keys are in the union K"
            },
            "ValidationSummary": {
                "$ref": "#/components/schemas/Pick_ValidationResponse.error-or-createdAt-or-validationId_"
            },
            "Pick_DashboardBasicDetails.uuid-or-spaceUuid-or-description-or-name-or-views-or-firstViewedAt-or-pinnedListUuid-or-pinnedListOrder-or-updatedAt-or-updatedByUser-or-validationErrors_": {
                "properties": {
                    "name": {
                        "type": "string"
                    },
                    "uuid": {
                        "type": "string"
                    },
                    "description": {
                        "type": "string"
                    },
                    "updatedAt": {
                        "type": "string",
                        "format": "date-time"
                    },
                    "updatedByUser": {
                        "$ref": "#/components/schemas/UpdatedByUser"
                    },
                    "spaceUuid": {
                        "type": "string"
                    },
                    "views": {
                        "type": "number",
                        "format": "double"
                    },
                    "firstViewedAt": {
                        "anyOf": [
                            {
                                "type": "string",
                                "format": "date-time"
                            },
                            {
                                "type": "string"
                            }
                        ],
                        "nullable": true
                    },
                    "pinnedListUuid": {
                        "type": "string",
                        "nullable": true
                    },
                    "pinnedListOrder": {
                        "type": "number",
                        "format": "double",
                        "nullable": true
                    },
                    "validationErrors": {
                        "items": {
                            "$ref": "#/components/schemas/ValidationSummary"
                        },
                        "type": "array"
                    }
                },
                "required": [
                    "name",
                    "uuid",
                    "updatedAt",
                    "spaceUuid",
                    "views",
                    "firstViewedAt",
                    "pinnedListUuid",
                    "pinnedListOrder"
                ],
                "type": "object",
                "description": "From T, pick a set of properties whose keys are in the union K"
            },
            "ResourceViewDashboardItem": {
                "properties": {
                    "data": {
                        "$ref": "#/components/schemas/Pick_DashboardBasicDetails.uuid-or-spaceUuid-or-description-or-name-or-views-or-firstViewedAt-or-pinnedListUuid-or-pinnedListOrder-or-updatedAt-or-updatedByUser-or-validationErrors_"
                    },
                    "type": {
                        "$ref": "#/components/schemas/ResourceViewItemType.DASHBOARD"
                    }
                },
                "required": ["data", "type"],
                "type": "object"
            },
            "ResourceViewItemType.CHART": {
                "enum": ["chart"],
                "type": "string"
            },
            "ChartKind": {
                "enum": [
                    "line",
                    "horizontal_bar",
                    "vertical_bar",
                    "scatter",
                    "area",
                    "mixed",
                    "pie",
                    "table",
                    "big_number"
                ],
                "type": "string"
            },
            "Pick_SpaceQuery.uuid-or-name-or-chartType-or-firstViewedAt-or-views-or-pinnedListUuid-or-pinnedListOrder-or-spaceUuid-or-description-or-updatedAt-or-updatedByUser-or-validationErrors_": {
                "properties": {
                    "name": {
                        "type": "string"
                    },
                    "uuid": {
                        "type": "string"
                    },
                    "description": {
                        "type": "string"
                    },
                    "updatedAt": {
                        "type": "string",
                        "format": "date-time"
                    },
                    "updatedByUser": {
                        "$ref": "#/components/schemas/UpdatedByUser"
                    },
                    "spaceUuid": {
                        "type": "string"
                    },
                    "views": {
                        "type": "number",
                        "format": "double"
                    },
                    "firstViewedAt": {
                        "anyOf": [
                            {
                                "type": "string",
                                "format": "date-time"
                            },
                            {
                                "type": "string"
                            }
                        ],
                        "nullable": true
                    },
                    "pinnedListUuid": {
                        "type": "string",
                        "nullable": true
                    },
                    "pinnedListOrder": {
                        "type": "number",
                        "format": "double",
                        "nullable": true
                    },
                    "validationErrors": {
                        "items": {
                            "$ref": "#/components/schemas/ValidationSummary"
                        },
                        "type": "array"
                    },
                    "chartType": {
                        "$ref": "#/components/schemas/ChartKind"
                    }
                },
                "required": [
                    "name",
                    "uuid",
                    "updatedAt",
                    "spaceUuid",
                    "views",
                    "firstViewedAt",
                    "pinnedListUuid",
                    "pinnedListOrder"
                ],
                "type": "object",
                "description": "From T, pick a set of properties whose keys are in the union K"
            },
            "ResourceViewChartItem": {
                "properties": {
                    "data": {
                        "$ref": "#/components/schemas/Pick_SpaceQuery.uuid-or-name-or-chartType-or-firstViewedAt-or-views-or-pinnedListUuid-or-pinnedListOrder-or-spaceUuid-or-description-or-updatedAt-or-updatedByUser-or-validationErrors_"
                    },
                    "type": {
                        "$ref": "#/components/schemas/ResourceViewItemType.CHART"
                    }
                },
                "required": ["data", "type"],
                "type": "object"
            },
            "ResourceViewItemType.SPACE": {
                "enum": ["space"],
                "type": "string"
            },
            "Pick_Space.projectUuid-or-uuid-or-name-or-isPrivate-or-pinnedListUuid-or-pinnedListOrder-or-organizationUuid_": {
                "properties": {
                    "name": {
                        "type": "string"
                    },
                    "organizationUuid": {
                        "type": "string"
                    },
                    "uuid": {
                        "type": "string"
                    },
                    "projectUuid": {
                        "type": "string"
                    },
                    "pinnedListUuid": {
                        "type": "string",
                        "nullable": true
                    },
                    "pinnedListOrder": {
                        "type": "number",
                        "format": "double",
                        "nullable": true
                    },
                    "isPrivate": {
                        "type": "boolean"
                    }
                },
                "required": [
                    "name",
                    "organizationUuid",
                    "uuid",
                    "projectUuid",
                    "pinnedListUuid",
                    "pinnedListOrder",
                    "isPrivate"
                ],
                "type": "object",
                "description": "From T, pick a set of properties whose keys are in the union K"
            },
            "ResourceViewSpaceItem": {
                "properties": {
                    "data": {
                        "allOf": [
                            {
                                "$ref": "#/components/schemas/Pick_Space.projectUuid-or-uuid-or-name-or-isPrivate-or-pinnedListUuid-or-pinnedListOrder-or-organizationUuid_"
                            },
                            {
                                "properties": {
                                    "chartCount": {
                                        "type": "number",
                                        "format": "double"
                                    },
                                    "dashboardCount": {
                                        "type": "number",
                                        "format": "double"
                                    },
                                    "accessListLength": {
                                        "type": "number",
                                        "format": "double"
                                    },
                                    "access": {
                                        "items": {
                                            "type": "string"
                                        },
                                        "type": "array"
                                    }
                                },
                                "required": [
                                    "chartCount",
                                    "dashboardCount",
                                    "accessListLength",
                                    "access"
                                ],
                                "type": "object"
                            }
                        ]
                    },
                    "type": {
                        "$ref": "#/components/schemas/ResourceViewItemType.SPACE"
                    }
                },
                "required": ["data", "type"],
                "type": "object"
            },
            "PinnedItems": {
                "items": {
                    "anyOf": [
                        {
                            "$ref": "#/components/schemas/ResourceViewDashboardItem"
                        },
                        {
                            "$ref": "#/components/schemas/ResourceViewChartItem"
                        },
                        {
                            "$ref": "#/components/schemas/ResourceViewSpaceItem"
                        }
                    ]
                },
                "type": "array"
            },
            "ApiPinnedItems": {
                "properties": {
                    "results": {
                        "$ref": "#/components/schemas/PinnedItems"
                    },
                    "status": {
                        "type": "string",
                        "enum": ["ok"],
                        "nullable": false
                    }
                },
                "required": ["results", "status"],
                "type": "object"
            },
            "ResourceViewItemType": {
                "enum": ["chart", "dashboard", "space"],
                "type": "string"
            },
            "Pick_ResourceViewItem-at-data.uuid-or-pinnedListOrder_": {
                "properties": {
                    "uuid": {
                        "type": "string"
                    },
                    "pinnedListOrder": {
                        "type": "number",
                        "format": "double",
                        "nullable": true
                    }
                },
                "required": ["uuid", "pinnedListOrder"],
                "type": "object",
                "description": "From T, pick a set of properties whose keys are in the union K"
            },
            "UpdatePinnedItemOrder": {
                "properties": {
                    "data": {
                        "$ref": "#/components/schemas/Pick_ResourceViewItem-at-data.uuid-or-pinnedListOrder_"
                    },
                    "type": {
                        "$ref": "#/components/schemas/ResourceViewItemType"
                    }
                },
                "required": ["data", "type"],
                "type": "object"
            },
            "DbtProjectType.DBT": {
                "enum": ["dbt"],
                "type": "string"
            },
            "DbtProjectEnvironmentVariable": {
                "properties": {
                    "value": {
                        "type": "string"
                    },
                    "key": {
                        "type": "string"
                    }
                },
                "required": ["value", "key"],
                "type": "object"
            },
            "DbtProjectType": {
                "enum": [
                    "dbt",
                    "dbt_cloud_ide",
                    "github",
                    "gitlab",
                    "bitbucket",
                    "azure_devops",
                    "none"
                ],
                "type": "string"
            },
            "DbtLocalProjectConfig": {
                "properties": {
                    "type": {
                        "$ref": "#/components/schemas/DbtProjectType.DBT"
                    },
                    "target": {
                        "type": "string"
                    },
                    "environment": {
                        "items": {
                            "$ref": "#/components/schemas/DbtProjectEnvironmentVariable"
                        },
                        "type": "array"
                    },
                    "profiles_dir": {
                        "type": "string"
                    },
                    "project_dir": {
                        "type": "string"
                    }
                },
                "required": ["type"],
                "type": "object",
                "additionalProperties": false
            },
            "DbtProjectType.DBT_CLOUD_IDE": {
                "enum": ["dbt_cloud_ide"],
                "type": "string"
            },
            "DbtCloudIDEProjectConfig": {
                "properties": {
                    "type": {
                        "$ref": "#/components/schemas/DbtProjectType.DBT_CLOUD_IDE"
                    },
                    "api_key": {
                        "type": "string"
                    },
                    "account_id": {
                        "anyOf": [
                            {
                                "type": "string"
                            },
                            {
                                "type": "number",
                                "format": "double"
                            }
                        ]
                    },
                    "environment_id": {
                        "anyOf": [
                            {
                                "type": "string"
                            },
                            {
                                "type": "number",
                                "format": "double"
                            }
                        ]
                    },
                    "project_id": {
                        "anyOf": [
                            {
                                "type": "string"
                            },
                            {
                                "type": "number",
                                "format": "double"
                            }
                        ]
                    }
                },
                "required": [
                    "type",
                    "api_key",
                    "account_id",
                    "environment_id",
                    "project_id"
                ],
                "type": "object",
                "additionalProperties": false
            },
            "DbtProjectType.GITHUB": {
                "enum": ["github"],
                "type": "string"
            },
            "DbtGithubProjectConfig": {
                "properties": {
                    "type": {
                        "$ref": "#/components/schemas/DbtProjectType.GITHUB"
                    },
                    "target": {
                        "type": "string"
                    },
                    "environment": {
                        "items": {
                            "$ref": "#/components/schemas/DbtProjectEnvironmentVariable"
                        },
                        "type": "array"
                    },
                    "personal_access_token": {
                        "type": "string"
                    },
                    "repository": {
                        "type": "string"
                    },
                    "branch": {
                        "type": "string"
                    },
                    "project_sub_path": {
                        "type": "string"
                    },
                    "host_domain": {
                        "type": "string"
                    }
                },
                "required": [
                    "type",
                    "personal_access_token",
                    "repository",
                    "branch",
                    "project_sub_path"
                ],
                "type": "object",
                "additionalProperties": false
            },
            "DbtProjectType.BITBUCKET": {
                "enum": ["bitbucket"],
                "type": "string"
            },
            "DbtBitBucketProjectConfig": {
                "properties": {
                    "type": {
                        "$ref": "#/components/schemas/DbtProjectType.BITBUCKET"
                    },
                    "target": {
                        "type": "string"
                    },
                    "environment": {
                        "items": {
                            "$ref": "#/components/schemas/DbtProjectEnvironmentVariable"
                        },
                        "type": "array"
                    },
                    "username": {
                        "type": "string"
                    },
                    "personal_access_token": {
                        "type": "string"
                    },
                    "repository": {
                        "type": "string"
                    },
                    "branch": {
                        "type": "string"
                    },
                    "project_sub_path": {
                        "type": "string"
                    },
                    "host_domain": {
                        "type": "string"
                    }
                },
                "required": [
                    "type",
                    "username",
                    "personal_access_token",
                    "repository",
                    "branch",
                    "project_sub_path"
                ],
                "type": "object",
                "additionalProperties": false
            },
            "DbtProjectType.GITLAB": {
                "enum": ["gitlab"],
                "type": "string"
            },
            "DbtGitlabProjectConfig": {
                "properties": {
                    "type": {
                        "$ref": "#/components/schemas/DbtProjectType.GITLAB"
                    },
                    "target": {
                        "type": "string"
                    },
                    "environment": {
                        "items": {
                            "$ref": "#/components/schemas/DbtProjectEnvironmentVariable"
                        },
                        "type": "array"
                    },
                    "personal_access_token": {
                        "type": "string"
                    },
                    "repository": {
                        "type": "string"
                    },
                    "branch": {
                        "type": "string"
                    },
                    "project_sub_path": {
                        "type": "string"
                    },
                    "host_domain": {
                        "type": "string"
                    }
                },
                "required": [
                    "type",
                    "personal_access_token",
                    "repository",
                    "branch",
                    "project_sub_path"
                ],
                "type": "object",
                "additionalProperties": false
            },
            "DbtProjectType.AZURE_DEVOPS": {
                "enum": ["azure_devops"],
                "type": "string"
            },
            "DbtAzureDevOpsProjectConfig": {
                "properties": {
                    "type": {
                        "$ref": "#/components/schemas/DbtProjectType.AZURE_DEVOPS"
                    },
                    "target": {
                        "type": "string"
                    },
                    "environment": {
                        "items": {
                            "$ref": "#/components/schemas/DbtProjectEnvironmentVariable"
                        },
                        "type": "array"
                    },
                    "personal_access_token": {
                        "type": "string"
                    },
                    "organization": {
                        "type": "string"
                    },
                    "project": {
                        "type": "string"
                    },
                    "repository": {
                        "type": "string"
                    },
                    "branch": {
                        "type": "string"
                    },
                    "project_sub_path": {
                        "type": "string"
                    }
                },
                "required": [
                    "type",
                    "personal_access_token",
                    "organization",
                    "project",
                    "repository",
                    "branch",
                    "project_sub_path"
                ],
                "type": "object",
                "additionalProperties": false
            },
            "DbtProjectType.NONE": {
                "enum": ["none"],
                "type": "string"
            },
            "DbtNoneProjectConfig": {
                "properties": {
                    "type": {
                        "$ref": "#/components/schemas/DbtProjectType.NONE"
                    },
                    "target": {
                        "type": "string"
                    },
                    "environment": {
                        "items": {
                            "$ref": "#/components/schemas/DbtProjectEnvironmentVariable"
                        },
                        "type": "array"
                    },
                    "hideRefreshButton": {
                        "type": "boolean"
                    }
                },
                "required": ["type"],
                "type": "object",
                "additionalProperties": false
            },
            "DbtProjectConfig": {
                "anyOf": [
                    {
                        "$ref": "#/components/schemas/DbtLocalProjectConfig"
                    },
                    {
                        "$ref": "#/components/schemas/DbtCloudIDEProjectConfig"
                    },
                    {
                        "$ref": "#/components/schemas/DbtGithubProjectConfig"
                    },
                    {
                        "$ref": "#/components/schemas/DbtBitBucketProjectConfig"
                    },
                    {
                        "$ref": "#/components/schemas/DbtGitlabProjectConfig"
                    },
                    {
                        "$ref": "#/components/schemas/DbtAzureDevOpsProjectConfig"
                    },
                    {
                        "$ref": "#/components/schemas/DbtNoneProjectConfig"
                    }
                ]
            },
            "WarehouseTypes.SNOWFLAKE": {
                "enum": ["snowflake"],
                "type": "string"
            },
            "WeekDay": {
                "enum": [0, 1, 2, 3, 4, 5, 6],
                "type": "number"
            },
            "Pick_CreateSnowflakeCredentials.Exclude_keyofCreateSnowflakeCredentials.SensitiveCredentialsFieldNames__": {
                "properties": {
                    "role": {
                        "type": "string"
                    },
                    "type": {
                        "$ref": "#/components/schemas/WarehouseTypes.SNOWFLAKE"
                    },
                    "account": {
                        "type": "string"
                    },
                    "database": {
                        "type": "string"
                    },
                    "warehouse": {
                        "type": "string"
                    },
                    "schema": {
                        "type": "string"
                    },
                    "threads": {
                        "type": "number",
                        "format": "double"
                    },
                    "clientSessionKeepAlive": {
                        "type": "boolean"
                    },
                    "queryTag": {
                        "type": "string"
                    },
                    "accessUrl": {
                        "type": "string"
                    },
                    "startOfWeek": {
                        "allOf": [
                            {
                                "$ref": "#/components/schemas/WeekDay"
                            }
                        ],
                        "nullable": true
                    }
                },
                "required": [
                    "type",
                    "account",
                    "database",
                    "warehouse",
                    "schema"
                ],
                "type": "object",
                "description": "From T, pick a set of properties whose keys are in the union K"
            },
            "Omit_CreateSnowflakeCredentials.SensitiveCredentialsFieldNames_": {
                "$ref": "#/components/schemas/Pick_CreateSnowflakeCredentials.Exclude_keyofCreateSnowflakeCredentials.SensitiveCredentialsFieldNames__",
                "description": "Construct a type with the properties of T except for those in type K."
            },
            "SnowflakeCredentials": {
                "$ref": "#/components/schemas/Omit_CreateSnowflakeCredentials.SensitiveCredentialsFieldNames_"
            },
            "WarehouseTypes.REDSHIFT": {
                "enum": ["redshift"],
                "type": "string"
            },
            "Pick_CreateRedshiftCredentials.Exclude_keyofCreateRedshiftCredentials.SensitiveCredentialsFieldNames__": {
                "properties": {
                    "type": {
                        "$ref": "#/components/schemas/WarehouseTypes.REDSHIFT"
                    },
                    "schema": {
                        "type": "string"
                    },
                    "threads": {
                        "type": "number",
                        "format": "double"
                    },
                    "startOfWeek": {
                        "allOf": [
                            {
                                "$ref": "#/components/schemas/WeekDay"
                            }
                        ],
                        "nullable": true
                    },
                    "useSshTunnel": {
                        "type": "boolean"
                    },
                    "sshTunnelHost": {
                        "type": "string"
                    },
                    "sshTunnelPort": {
                        "type": "number",
                        "format": "double"
                    },
                    "sshTunnelUser": {
                        "type": "string"
                    },
                    "sshTunnelPublicKey": {
                        "type": "string"
                    },
                    "host": {
                        "type": "string"
                    },
                    "port": {
                        "type": "number",
                        "format": "double"
                    },
                    "dbname": {
                        "type": "string"
                    },
                    "keepalivesIdle": {
                        "type": "number",
                        "format": "double"
                    },
                    "sslmode": {
                        "type": "string"
                    },
                    "ra3Node": {
                        "type": "boolean"
                    }
                },
                "required": ["type", "schema", "host", "port", "dbname"],
                "type": "object",
                "description": "From T, pick a set of properties whose keys are in the union K"
            },
            "Omit_CreateRedshiftCredentials.SensitiveCredentialsFieldNames_": {
                "$ref": "#/components/schemas/Pick_CreateRedshiftCredentials.Exclude_keyofCreateRedshiftCredentials.SensitiveCredentialsFieldNames__",
                "description": "Construct a type with the properties of T except for those in type K."
            },
            "RedshiftCredentials": {
                "$ref": "#/components/schemas/Omit_CreateRedshiftCredentials.SensitiveCredentialsFieldNames_"
            },
            "WarehouseTypes.POSTGRES": {
                "enum": ["postgres"],
                "type": "string"
            },
            "Pick_CreatePostgresCredentials.Exclude_keyofCreatePostgresCredentials.SensitiveCredentialsFieldNames__": {
                "properties": {
                    "role": {
                        "type": "string"
                    },
                    "type": {
                        "$ref": "#/components/schemas/WarehouseTypes.POSTGRES"
                    },
                    "schema": {
                        "type": "string"
                    },
                    "threads": {
                        "type": "number",
                        "format": "double"
                    },
                    "startOfWeek": {
                        "allOf": [
                            {
                                "$ref": "#/components/schemas/WeekDay"
                            }
                        ],
                        "nullable": true
                    },
                    "useSshTunnel": {
                        "type": "boolean"
                    },
                    "sshTunnelHost": {
                        "type": "string"
                    },
                    "sshTunnelPort": {
                        "type": "number",
                        "format": "double"
                    },
                    "sshTunnelUser": {
                        "type": "string"
                    },
                    "sshTunnelPublicKey": {
                        "type": "string"
                    },
                    "host": {
                        "type": "string"
                    },
                    "port": {
                        "type": "number",
                        "format": "double"
                    },
                    "dbname": {
                        "type": "string"
                    },
                    "keepalivesIdle": {
                        "type": "number",
                        "format": "double"
                    },
                    "sslmode": {
                        "type": "string"
                    },
                    "searchPath": {
                        "type": "string"
                    }
                },
                "required": ["type", "schema", "host", "port", "dbname"],
                "type": "object",
                "description": "From T, pick a set of properties whose keys are in the union K"
            },
            "Omit_CreatePostgresCredentials.SensitiveCredentialsFieldNames_": {
                "$ref": "#/components/schemas/Pick_CreatePostgresCredentials.Exclude_keyofCreatePostgresCredentials.SensitiveCredentialsFieldNames__",
                "description": "Construct a type with the properties of T except for those in type K."
            },
            "PostgresCredentials": {
                "$ref": "#/components/schemas/Omit_CreatePostgresCredentials.SensitiveCredentialsFieldNames_"
            },
            "WarehouseTypes.BIGQUERY": {
                "enum": ["bigquery"],
                "type": "string"
            },
            "Pick_CreateBigqueryCredentials.Exclude_keyofCreateBigqueryCredentials.SensitiveCredentialsFieldNames__": {
                "properties": {
                    "type": {
                        "$ref": "#/components/schemas/WarehouseTypes.BIGQUERY"
                    },
                    "threads": {
                        "type": "number",
                        "format": "double"
                    },
                    "startOfWeek": {
                        "allOf": [
                            {
                                "$ref": "#/components/schemas/WeekDay"
                            }
                        ],
                        "nullable": true
                    },
                    "project": {
                        "type": "string"
                    },
                    "dataset": {
                        "type": "string"
                    },
                    "timeoutSeconds": {
                        "type": "number",
                        "format": "double"
                    },
                    "priority": {
                        "type": "string",
                        "enum": ["interactive", "batch"]
                    },
                    "retries": {
                        "type": "number",
                        "format": "double"
                    },
                    "location": {
                        "type": "string"
                    },
                    "maximumBytesBilled": {
                        "type": "number",
                        "format": "double"
                    }
                },
                "required": ["type", "project", "dataset"],
                "type": "object",
                "description": "From T, pick a set of properties whose keys are in the union K"
            },
            "Omit_CreateBigqueryCredentials.SensitiveCredentialsFieldNames_": {
                "$ref": "#/components/schemas/Pick_CreateBigqueryCredentials.Exclude_keyofCreateBigqueryCredentials.SensitiveCredentialsFieldNames__",
                "description": "Construct a type with the properties of T except for those in type K."
            },
            "BigqueryCredentials": {
                "$ref": "#/components/schemas/Omit_CreateBigqueryCredentials.SensitiveCredentialsFieldNames_"
            },
            "WarehouseTypes.DATABRICKS": {
                "enum": ["databricks"],
                "type": "string"
            },
            "Pick_CreateDatabricksCredentials.Exclude_keyofCreateDatabricksCredentials.SensitiveCredentialsFieldNames__": {
                "properties": {
                    "type": {
                        "$ref": "#/components/schemas/WarehouseTypes.DATABRICKS"
                    },
                    "database": {
                        "type": "string"
                    },
                    "startOfWeek": {
                        "allOf": [
                            {
                                "$ref": "#/components/schemas/WeekDay"
                            }
                        ],
                        "nullable": true
                    },
                    "catalog": {
                        "type": "string"
                    },
                    "serverHostName": {
                        "type": "string"
                    },
                    "httpPath": {
                        "type": "string"
                    }
                },
                "required": ["type", "database", "serverHostName", "httpPath"],
                "type": "object",
                "description": "From T, pick a set of properties whose keys are in the union K"
            },
            "Omit_CreateDatabricksCredentials.SensitiveCredentialsFieldNames_": {
                "$ref": "#/components/schemas/Pick_CreateDatabricksCredentials.Exclude_keyofCreateDatabricksCredentials.SensitiveCredentialsFieldNames__",
                "description": "Construct a type with the properties of T except for those in type K."
            },
            "DatabricksCredentials": {
                "$ref": "#/components/schemas/Omit_CreateDatabricksCredentials.SensitiveCredentialsFieldNames_"
            },
            "WarehouseTypes.TRINO": {
                "enum": ["trino"],
                "type": "string"
            },
            "Pick_CreateTrinoCredentials.Exclude_keyofCreateTrinoCredentials.SensitiveCredentialsFieldNames__": {
                "properties": {
                    "type": {
                        "$ref": "#/components/schemas/WarehouseTypes.TRINO"
                    },
                    "schema": {
                        "type": "string"
                    },
                    "startOfWeek": {
                        "allOf": [
                            {
                                "$ref": "#/components/schemas/WeekDay"
                            }
                        ],
                        "nullable": true
                    },
                    "host": {
                        "type": "string"
                    },
                    "port": {
                        "type": "number",
                        "format": "double"
                    },
                    "dbname": {
                        "type": "string"
                    },
                    "http_scheme": {
                        "type": "string"
                    }
                },
                "required": [
                    "type",
                    "schema",
                    "host",
                    "port",
                    "dbname",
                    "http_scheme"
                ],
                "type": "object",
                "description": "From T, pick a set of properties whose keys are in the union K"
            },
            "Omit_CreateTrinoCredentials.SensitiveCredentialsFieldNames_": {
                "$ref": "#/components/schemas/Pick_CreateTrinoCredentials.Exclude_keyofCreateTrinoCredentials.SensitiveCredentialsFieldNames__",
                "description": "Construct a type with the properties of T except for those in type K."
            },
            "TrinoCredentials": {
                "$ref": "#/components/schemas/Omit_CreateTrinoCredentials.SensitiveCredentialsFieldNames_"
            },
            "WarehouseCredentials": {
                "anyOf": [
                    {
                        "$ref": "#/components/schemas/SnowflakeCredentials"
                    },
                    {
                        "$ref": "#/components/schemas/RedshiftCredentials"
                    },
                    {
                        "$ref": "#/components/schemas/PostgresCredentials"
                    },
                    {
                        "$ref": "#/components/schemas/BigqueryCredentials"
                    },
                    {
                        "$ref": "#/components/schemas/DatabricksCredentials"
                    },
                    {
                        "$ref": "#/components/schemas/TrinoCredentials"
                    }
                ]
            },
            "Project": {
                "properties": {
                    "copiedFromProjectUuid": {
                        "type": "string"
                    },
                    "pinnedListUuid": {
                        "type": "string"
                    },
                    "warehouseConnection": {
                        "$ref": "#/components/schemas/WarehouseCredentials"
                    },
                    "dbtConnection": {
                        "$ref": "#/components/schemas/DbtProjectConfig"
                    },
                    "type": {
                        "$ref": "#/components/schemas/ProjectType"
                    },
                    "name": {
                        "type": "string"
                    },
                    "projectUuid": {
                        "type": "string"
                    },
                    "organizationUuid": {
                        "type": "string"
                    }
                },
                "required": [
                    "dbtConnection",
                    "type",
                    "name",
                    "projectUuid",
                    "organizationUuid"
                ],
                "type": "object"
            },
            "ApiProjectResponse": {
                "properties": {
                    "results": {
                        "$ref": "#/components/schemas/Project"
                    },
                    "status": {
                        "type": "string",
                        "enum": ["ok"],
                        "nullable": false
                    }
                },
                "required": ["results", "status"],
                "type": "object"
            },
            "Pick_SavedChart.uuid-or-name-or-description-or-spaceName-or-spaceUuid-or-projectUuid-or-organizationUuid-or-pinnedListUuid_": {
                "properties": {
                    "name": {
                        "type": "string"
                    },
                    "organizationUuid": {
                        "type": "string"
                    },
                    "uuid": {
                        "type": "string"
                    },
                    "description": {
                        "type": "string"
                    },
                    "projectUuid": {
                        "type": "string"
                    },
                    "spaceUuid": {
                        "type": "string"
                    },
                    "pinnedListUuid": {
                        "type": "string",
                        "nullable": true
                    },
                    "spaceName": {
                        "type": "string"
                    }
                },
                "required": [
                    "name",
                    "organizationUuid",
                    "uuid",
                    "projectUuid",
                    "spaceUuid",
                    "pinnedListUuid",
                    "spaceName"
                ],
                "type": "object",
                "description": "From T, pick a set of properties whose keys are in the union K"
            },
            "ChartType": {
                "enum": ["cartesian", "table", "big_number", "pie"],
                "type": "string"
            },
            "ChartSummary": {
                "allOf": [
                    {
                        "$ref": "#/components/schemas/Pick_SavedChart.uuid-or-name-or-description-or-spaceName-or-spaceUuid-or-projectUuid-or-organizationUuid-or-pinnedListUuid_"
                    },
                    {
                        "properties": {
                            "chartType": {
                                "$ref": "#/components/schemas/ChartType"
                            }
                        },
                        "type": "object"
                    }
                ]
            },
            "ApiChartSummaryListResponse": {
                "properties": {
                    "results": {
                        "items": {
                            "$ref": "#/components/schemas/ChartSummary"
                        },
                        "type": "array"
                    },
                    "status": {
                        "type": "string",
                        "enum": ["ok"],
                        "nullable": false
                    }
                },
                "required": ["results", "status"],
                "type": "object"
            },
            "Pick_Space.organizationUuid-or-projectUuid-or-uuid-or-name-or-isPrivate-or-pinnedListUuid-or-pinnedListOrder_": {
                "properties": {
                    "name": {
                        "type": "string"
                    },
                    "organizationUuid": {
                        "type": "string"
                    },
                    "uuid": {
                        "type": "string"
                    },
                    "projectUuid": {
                        "type": "string"
                    },
                    "pinnedListUuid": {
                        "type": "string",
                        "nullable": true
                    },
                    "pinnedListOrder": {
                        "type": "number",
                        "format": "double",
                        "nullable": true
                    },
                    "isPrivate": {
                        "type": "boolean"
                    }
                },
                "required": [
                    "name",
                    "organizationUuid",
                    "uuid",
                    "projectUuid",
                    "pinnedListUuid",
                    "pinnedListOrder",
                    "isPrivate"
                ],
                "type": "object",
                "description": "From T, pick a set of properties whose keys are in the union K"
            },
            "SpaceSummary": {
                "allOf": [
                    {
                        "$ref": "#/components/schemas/Pick_Space.organizationUuid-or-projectUuid-or-uuid-or-name-or-isPrivate-or-pinnedListUuid-or-pinnedListOrder_"
                    },
                    {
                        "properties": {
                            "dashboardCount": {
                                "type": "number",
                                "format": "double"
                            },
                            "chartCount": {
                                "type": "number",
                                "format": "double"
                            },
                            "access": {
                                "items": {
                                    "type": "string"
                                },
                                "type": "array"
                            }
                        },
                        "required": ["dashboardCount", "chartCount", "access"],
                        "type": "object"
                    }
                ]
            },
            "ApiSpaceSummaryListResponse": {
                "properties": {
                    "results": {
                        "items": {
                            "$ref": "#/components/schemas/SpaceSummary"
                        },
                        "type": "array"
                    },
                    "status": {
                        "type": "string",
                        "enum": ["ok"],
                        "nullable": false
                    }
                },
                "required": ["results", "status"],
                "type": "object"
            },
            "ProjectMemberRole": {
                "enum": [
                    "viewer",
                    "interactive_viewer",
                    "editor",
                    "developer",
                    "admin"
                ],
                "type": "string"
            },
            "ProjectMemberProfile": {
                "properties": {
                    "lastName": {
                        "type": "string"
                    },
                    "firstName": {
                        "type": "string"
                    },
                    "email": {
                        "type": "string"
                    },
                    "role": {
                        "$ref": "#/components/schemas/ProjectMemberRole"
                    },
                    "projectUuid": {
                        "type": "string"
                    },
                    "userUuid": {
                        "type": "string"
                    }
                },
                "required": [
                    "lastName",
                    "firstName",
                    "email",
                    "role",
                    "projectUuid",
                    "userUuid"
                ],
                "type": "object"
            },
            "ApiProjectAccessListResponse": {
                "properties": {
                    "results": {
                        "items": {
                            "$ref": "#/components/schemas/ProjectMemberProfile"
                        },
                        "type": "array"
                    },
                    "status": {
                        "type": "string",
                        "enum": ["ok"],
                        "nullable": false
                    }
                },
                "required": ["results", "status"],
                "type": "object"
            },
            "CreateProjectMember": {
                "properties": {
                    "sendEmail": {
                        "type": "boolean"
                    },
                    "role": {
                        "$ref": "#/components/schemas/ProjectMemberRole"
                    },
                    "email": {
                        "type": "string"
                    }
                },
                "required": ["sendEmail", "role", "email"],
                "type": "object"
            },
            "UpdateProjectMember": {
                "properties": {
                    "role": {
                        "$ref": "#/components/schemas/ProjectMemberRole"
                    }
                },
                "required": ["role"],
                "type": "object"
            },
            "Record_string._type-DimensionType--__": {
                "properties": {},
                "type": "object",
                "description": "Construct a type with a set of properties K of type T"
            },
            "Record_string.unknown_": {
                "properties": {},
                "type": "object",
                "description": "Construct a type with a set of properties K of type T"
            },
            "ApiSqlQueryResults": {
                "properties": {
                    "rows": {
                        "items": {
                            "$ref": "#/components/schemas/Record_string.unknown_"
                        },
                        "type": "array"
                    },
                    "fields": {
                        "$ref": "#/components/schemas/Record_string._type-DimensionType--__"
                    }
                },
                "required": ["rows", "fields"],
                "type": "object"
            },
            "FieldId": {
                "type": "string"
            },
            "FilterGroupResponse": {
                "anyOf": [
                    {
                        "properties": {
                            "or": {
                                "items": {},
                                "type": "array"
                            },
                            "id": {
                                "type": "string"
                            }
                        },
                        "required": ["or", "id"],
                        "type": "object"
                    },
                    {
                        "properties": {
                            "and": {
                                "items": {},
                                "type": "array"
                            },
                            "id": {
                                "type": "string"
                            }
                        },
                        "required": ["and", "id"],
                        "type": "object"
                    }
                ]
            },
            "Filters": {
                "properties": {
                    "metrics": {
                        "$ref": "#/components/schemas/FilterGroupResponse"
                    },
                    "dimensions": {
                        "$ref": "#/components/schemas/FilterGroupResponse"
                    }
                },
                "type": "object"
            },
            "SortField": {
                "properties": {
                    "descending": {
                        "type": "boolean"
                    },
                    "fieldId": {
                        "type": "string"
                    }
                },
                "required": ["descending", "fieldId"],
                "type": "object"
            },
            "TableCalculationFormatType": {
                "enum": ["default", "percent", "currency", "number"],
                "type": "string"
            },
            "NumberSeparator": {
                "enum": [
                    "default",
                    "commaPeriod",
                    "spacePeriod",
                    "periodComma",
                    "noSeparatorPeriod"
                ],
                "type": "string"
            },
            "Compact": {
                "enum": ["thousands", "millions", "billions", "trillions"],
                "type": "string"
            },
            "TableCalculationFormat": {
                "properties": {
                    "suffix": {
                        "type": "string"
                    },
                    "prefix": {
                        "type": "string"
                    },
                    "compact": {
                        "$ref": "#/components/schemas/Compact"
                    },
                    "currency": {
                        "type": "string"
                    },
                    "separator": {
                        "$ref": "#/components/schemas/NumberSeparator"
                    },
                    "round": {
                        "type": "number",
                        "format": "double"
                    },
                    "type": {
                        "$ref": "#/components/schemas/TableCalculationFormatType"
                    }
                },
                "required": ["type"],
                "type": "object"
            },
            "TableCalculation": {
                "properties": {
                    "format": {
                        "$ref": "#/components/schemas/TableCalculationFormat"
                    },
                    "sql": {
                        "type": "string"
                    },
                    "displayName": {
                        "type": "string"
                    },
                    "name": {
                        "type": "string"
                    },
                    "index": {
                        "type": "number",
                        "format": "double"
                    }
                },
                "required": ["sql", "displayName", "name"],
                "type": "object"
            },
            "MetricType": {
                "enum": [
                    "percentile",
                    "average",
                    "count",
                    "count_distinct",
                    "sum",
                    "min",
                    "max",
                    "number",
                    "median",
                    "string",
                    "date",
                    "boolean"
                ],
                "type": "string"
            },
            "CompactOrAlias": {
                "anyOf": [
                    {
                        "$ref": "#/components/schemas/Compact"
                    },
                    {
                        "type": "string",
                        "enum": [
                            "K",
                            "thousand",
                            "M",
                            "million",
                            "B",
                            "billion",
                            "T",
                            "trillion"
                        ]
                    }
                ]
            },
            "Format": {
                "enum": ["km", "mi", "usd", "gbp", "eur", "id", "percent"],
                "type": "string"
            },
            "ConditionalOperator": {
                "enum": [
                    "isNull",
                    "notNull",
                    "equals",
                    "notEquals",
                    "startsWith",
                    "endsWith",
                    "include",
                    "doesNotInclude",
                    "lessThan",
                    "lessThanOrEqual",
                    "greaterThan",
                    "greaterThanOrEqual",
                    "inThePast",
                    "notInThePast",
                    "inTheNext",
                    "inTheCurrent",
                    "inBetween"
                ],
                "type": "string"
            },
            "MetricFilterRule": {
                "properties": {
                    "values": {
                        "items": {},
                        "type": "array"
                    },
                    "operator": {
                        "$ref": "#/components/schemas/ConditionalOperator"
                    },
                    "id": {
                        "type": "string"
                    },
                    "target": {
                        "properties": {
                            "fieldRef": {
                                "type": "string"
                            }
                        },
                        "required": ["fieldRef"],
                        "type": "object"
                    },
                    "settings": {}
                },
                "required": ["operator", "id", "target"],
                "type": "object",
                "additionalProperties": false
            },
            "AdditionalMetric": {
                "properties": {
                    "label": {
                        "type": "string"
                    },
                    "type": {
                        "$ref": "#/components/schemas/MetricType"
                    },
                    "description": {
                        "type": "string"
                    },
                    "sql": {
                        "type": "string"
                    },
                    "hidden": {
                        "type": "boolean"
                    },
                    "round": {
                        "type": "number",
                        "format": "double"
                    },
                    "compact": {
                        "$ref": "#/components/schemas/CompactOrAlias"
                    },
                    "format": {
                        "$ref": "#/components/schemas/Format"
                    },
                    "table": {
                        "type": "string"
                    },
                    "name": {
                        "type": "string"
                    },
                    "index": {
                        "type": "number",
                        "format": "double"
                    },
                    "filters": {
                        "items": {
                            "$ref": "#/components/schemas/MetricFilterRule"
                        },
                        "type": "array"
                    },
                    "baseDimensionName": {
                        "type": "string"
                    },
                    "uuid": {
                        "type": "string",
                        "nullable": true
                    }
                },
                "required": ["type", "sql", "table", "name"],
                "type": "object",
                "additionalProperties": false
            },
            "MetricQueryResponse": {
                "properties": {
                    "additionalMetrics": {
                        "items": {
                            "$ref": "#/components/schemas/AdditionalMetric"
                        },
                        "type": "array"
                    },
                    "tableCalculations": {
                        "items": {
                            "$ref": "#/components/schemas/TableCalculation"
                        },
                        "type": "array"
                    },
                    "limit": {
                        "type": "number",
                        "format": "double"
                    },
                    "sorts": {
                        "items": {
                            "$ref": "#/components/schemas/SortField"
                        },
                        "type": "array"
                    },
                    "filters": {
                        "$ref": "#/components/schemas/Filters"
                    },
                    "metrics": {
                        "items": {
                            "$ref": "#/components/schemas/FieldId"
                        },
                        "type": "array"
                    },
                    "dimensions": {
                        "items": {
                            "$ref": "#/components/schemas/FieldId"
                        },
                        "type": "array"
                    }
                },
                "required": [
                    "tableCalculations",
                    "limit",
                    "sorts",
                    "filters",
                    "metrics",
                    "dimensions"
                ],
                "type": "object"
            },
            "ApiRunQueryResponse": {
                "properties": {
                    "results": {
                        "properties": {
                            "rows": {
                                "items": {},
                                "type": "array"
                            },
                            "metricQuery": {
                                "$ref": "#/components/schemas/MetricQueryResponse"
                            }
                        },
                        "required": ["rows", "metricQuery"],
                        "type": "object"
                    },
                    "status": {
                        "type": "string",
                        "enum": ["ok"],
                        "nullable": false
                    }
                },
                "required": ["results", "status"],
                "type": "object"
            },
            "RunQueryRequest": {
                "properties": {
                    "csvLimit": {
                        "type": "number",
                        "format": "double"
                    },
                    "additionalMetrics": {
                        "items": {
                            "$ref": "#/components/schemas/AdditionalMetric"
                        },
                        "type": "array"
                    },
                    "tableCalculations": {
                        "items": {
                            "$ref": "#/components/schemas/TableCalculation"
                        },
                        "type": "array"
                    },
                    "limit": {
                        "type": "number",
                        "format": "double"
                    },
                    "sorts": {
                        "items": {
                            "$ref": "#/components/schemas/SortField"
                        },
                        "type": "array"
                    },
                    "filters": {
                        "properties": {
                            "metrics": {},
                            "dimensions": {}
                        },
                        "type": "object"
                    },
                    "metrics": {
                        "items": {
                            "$ref": "#/components/schemas/FieldId"
                        },
                        "type": "array"
                    },
                    "dimensions": {
                        "items": {
                            "$ref": "#/components/schemas/FieldId"
                        },
                        "type": "array"
                    }
                },
                "required": [
                    "tableCalculations",
                    "limit",
                    "sorts",
                    "filters",
                    "metrics",
                    "dimensions"
                ],
                "type": "object"
            },
            "SchedulerFormat": {
                "enum": ["csv", "image"],
                "type": "string"
            },
            "SchedulerCsvOptions": {
                "properties": {
                    "limit": {
                        "anyOf": [
                            {
                                "type": "number",
                                "format": "double"
                            },
                            {
                                "type": "string",
                                "enum": ["table", "all"]
                            }
                        ]
                    },
                    "formatted": {
                        "type": "boolean"
                    }
                },
                "required": ["limit", "formatted"],
                "type": "object"
            },
            "SchedulerImageOptions": {
                "properties": {},
                "type": "object"
            },
            "SchedulerOptions": {
                "anyOf": [
                    {
                        "$ref": "#/components/schemas/SchedulerCsvOptions"
                    },
                    {
                        "$ref": "#/components/schemas/SchedulerImageOptions"
                    }
                ]
            },
            "SchedulerBase": {
                "properties": {
                    "options": {
                        "$ref": "#/components/schemas/SchedulerOptions"
                    },
                    "dashboardUuid": {
                        "type": "string",
                        "nullable": true
                    },
                    "savedChartUuid": {
                        "type": "string",
                        "nullable": true
                    },
                    "cron": {
                        "type": "string"
                    },
                    "format": {
                        "$ref": "#/components/schemas/SchedulerFormat"
                    },
                    "createdBy": {
                        "type": "string"
                    },
                    "updatedAt": {
                        "type": "string",
                        "format": "date-time"
                    },
                    "createdAt": {
                        "type": "string",
                        "format": "date-time"
                    },
                    "name": {
                        "type": "string"
                    },
                    "schedulerUuid": {
                        "type": "string"
                    }
                },
                "required": [
                    "options",
                    "dashboardUuid",
                    "savedChartUuid",
                    "cron",
                    "format",
                    "createdBy",
                    "updatedAt",
                    "createdAt",
                    "name",
                    "schedulerUuid"
                ],
                "type": "object"
            },
            "ChartScheduler": {
                "allOf": [
                    {
                        "$ref": "#/components/schemas/SchedulerBase"
                    },
                    {
                        "properties": {
                            "dashboardUuid": {
                                "type": "number",
                                "enum": [null],
                                "nullable": true
                            },
                            "savedChartUuid": {
                                "type": "string"
                            }
                        },
                        "required": ["dashboardUuid", "savedChartUuid"],
                        "type": "object"
                    }
                ]
            },
            "DashboardScheduler": {
                "allOf": [
                    {
                        "$ref": "#/components/schemas/SchedulerBase"
                    },
                    {
                        "properties": {
                            "dashboardUuid": {
                                "type": "string"
                            },
                            "savedChartUuid": {
                                "type": "number",
                                "enum": [null],
                                "nullable": true
                            }
                        },
                        "required": ["dashboardUuid", "savedChartUuid"],
                        "type": "object"
                    }
                ]
            },
            "Scheduler": {
                "anyOf": [
                    {
                        "$ref": "#/components/schemas/ChartScheduler"
                    },
                    {
                        "$ref": "#/components/schemas/DashboardScheduler"
                    }
                ]
            },
            "SchedulerSlackTarget": {
                "properties": {
                    "channel": {
                        "type": "string"
                    },
                    "schedulerUuid": {
                        "type": "string"
                    },
                    "updatedAt": {
                        "type": "string",
                        "format": "date-time"
                    },
                    "createdAt": {
                        "type": "string",
                        "format": "date-time"
                    },
                    "schedulerSlackTargetUuid": {
                        "type": "string"
                    }
                },
                "required": [
                    "channel",
                    "schedulerUuid",
                    "updatedAt",
                    "createdAt",
                    "schedulerSlackTargetUuid"
                ],
                "type": "object"
            },
            "SchedulerEmailTarget": {
                "properties": {
                    "recipient": {
                        "type": "string"
                    },
                    "schedulerUuid": {
                        "type": "string"
                    },
                    "updatedAt": {
                        "type": "string",
                        "format": "date-time"
                    },
                    "createdAt": {
                        "type": "string",
                        "format": "date-time"
                    },
                    "schedulerEmailTargetUuid": {
                        "type": "string"
                    }
                },
                "required": [
                    "recipient",
                    "schedulerUuid",
                    "updatedAt",
                    "createdAt",
                    "schedulerEmailTargetUuid"
                ],
                "type": "object"
            },
            "SchedulerAndTargets": {
                "allOf": [
                    {
                        "$ref": "#/components/schemas/Scheduler"
                    },
                    {
                        "properties": {
                            "targets": {
                                "items": {
                                    "anyOf": [
                                        {
                                            "$ref": "#/components/schemas/SchedulerSlackTarget"
                                        },
                                        {
                                            "$ref": "#/components/schemas/SchedulerEmailTarget"
                                        }
                                    ]
                                },
                                "type": "array"
                            }
                        },
                        "required": ["targets"],
                        "type": "object"
                    }
                ]
            },
            "SchedulerJobStatus": {
                "enum": ["scheduled", "started", "completed", "error"],
                "type": "string"
            },
            "Record_string.any_": {
                "properties": {},
                "type": "object",
                "description": "Construct a type with a set of properties K of type T"
            },
            "SchedulerLog": {
                "properties": {
                    "details": {
                        "$ref": "#/components/schemas/Record_string.any_"
                    },
                    "targetType": {
                        "type": "string",
                        "enum": ["email", "slack"]
                    },
                    "target": {
                        "type": "string"
                    },
                    "status": {
                        "$ref": "#/components/schemas/SchedulerJobStatus"
                    },
                    "createdAt": {
                        "type": "string",
                        "format": "date-time"
                    },
                    "scheduledTime": {
                        "type": "string",
                        "format": "date-time"
                    },
                    "jobGroup": {
                        "type": "string"
                    },
                    "jobId": {
                        "type": "string"
                    },
                    "schedulerUuid": {
                        "type": "string"
                    },
                    "task": {
                        "type": "string",
                        "enum": [
                            "handleScheduledDelivery",
                            "sendEmailNotification",
                            "sendSlackNotification",
                            "downloadCsv",
                            "compileProject",
                            "testAndCompileProject",
                            "validateProject"
                        ]
                    }
                },
                "required": [
                    "status",
                    "createdAt",
                    "scheduledTime",
                    "jobId",
                    "task"
                ],
                "type": "object"
            },
            "SchedulerWithLogs": {
                "properties": {
                    "logs": {
                        "items": {
                            "$ref": "#/components/schemas/SchedulerLog"
                        },
                        "type": "array"
                    },
                    "dashboards": {
                        "items": {
                            "properties": {
                                "dashboardUuid": {
                                    "type": "string"
                                },
                                "name": {
                                    "type": "string"
                                }
                            },
                            "required": ["dashboardUuid", "name"],
                            "type": "object"
                        },
                        "type": "array"
                    },
                    "charts": {
                        "items": {
                            "properties": {
                                "savedChartUuid": {
                                    "type": "string"
                                },
                                "name": {
                                    "type": "string"
                                }
                            },
                            "required": ["savedChartUuid", "name"],
                            "type": "object"
                        },
                        "type": "array"
                    },
                    "users": {
                        "items": {
                            "properties": {
                                "userUuid": {
                                    "type": "string"
                                },
                                "lastName": {
                                    "type": "string"
                                },
                                "firstName": {
                                    "type": "string"
                                }
                            },
                            "required": ["userUuid", "lastName", "firstName"],
                            "type": "object"
                        },
                        "type": "array"
                    },
                    "schedulers": {
                        "items": {
                            "$ref": "#/components/schemas/SchedulerAndTargets"
                        },
                        "type": "array"
                    }
                },
                "required": [
                    "logs",
                    "dashboards",
                    "charts",
                    "users",
                    "schedulers"
                ],
                "type": "object"
            },
            "ApiSchedulerLogsResponse": {
                "properties": {
                    "results": {
                        "$ref": "#/components/schemas/SchedulerWithLogs"
                    },
                    "status": {
                        "type": "string",
                        "enum": ["ok"],
                        "nullable": false
                    }
                },
                "required": ["results", "status"],
                "type": "object"
            },
            "ApiSchedulerAndTargetsResponse": {
                "properties": {
                    "results": {
                        "$ref": "#/components/schemas/SchedulerAndTargets"
                    },
                    "status": {
                        "type": "string",
                        "enum": ["ok"],
                        "nullable": false
                    }
                },
                "required": ["results", "status"],
                "type": "object"
            },
            "ScheduledJobs": {
                "properties": {
                    "id": {
                        "type": "string"
                    },
                    "date": {
                        "type": "string",
                        "format": "date-time"
                    }
                },
                "required": ["id", "date"],
                "type": "object"
            },
            "ApiScheduledJobsResponse": {
                "properties": {
                    "results": {
                        "items": {
                            "$ref": "#/components/schemas/ScheduledJobs"
                        },
                        "type": "array"
                    },
                    "status": {
                        "type": "string",
                        "enum": ["ok"],
                        "nullable": false
                    }
                },
                "required": ["results", "status"],
                "type": "object"
            },
            "ApiJobStatusResponse": {
                "properties": {
                    "results": {
                        "properties": {
                            "status": {
                                "type": "string"
                            }
                        },
                        "required": ["status"],
                        "type": "object"
                    },
                    "status": {
                        "type": "string",
                        "enum": ["ok"],
                        "nullable": false
                    }
                },
                "required": ["results", "status"],
                "type": "object"
            },
            "ShareUrl": {
                "properties": {
                    "host": {
                        "type": "string"
                    },
                    "url": {
                        "type": "string"
                    },
                    "shareUrl": {
                        "type": "string"
                    },
                    "organizationUuid": {
                        "type": "string",
                        "format": "uuid"
                    },
                    "createdByUserUuid": {
                        "type": "string",
                        "format": "uuid"
                    },
                    "params": {
                        "type": "string"
                    },
                    "path": {
                        "type": "string",
                        "description": "The URL path of the full URL"
                    },
                    "nanoid": {
                        "type": "string",
                        "description": "Unique shareable id"
                    }
                },
                "required": ["params", "path", "nanoid"],
                "type": "object",
                "description": "A ShareUrl maps a short shareable id to a full URL\nin the Lightdash UI. This allows very long URLs\nto be represented by short ids."
            },
            "ApiShareResponse": {
                "properties": {
                    "results": {
                        "$ref": "#/components/schemas/ShareUrl"
                    },
                    "status": {
                        "type": "string",
                        "enum": ["ok"],
                        "nullable": false
                    }
                },
                "required": ["results", "status"],
                "type": "object"
            },
            "Pick_ShareUrl.path-or-params_": {
                "properties": {
                    "path": {
                        "type": "string",
                        "description": "The URL path of the full URL"
                    },
                    "params": {
                        "type": "string"
                    }
                },
                "required": ["path", "params"],
                "type": "object",
                "description": "From T, pick a set of properties whose keys are in the union K"
            },
            "CreateShareUrl": {
                "$ref": "#/components/schemas/Pick_ShareUrl.path-or-params_",
                "description": "Contains the detail of a full URL to generate a short URL id"
            },
            "SlackChannel": {
                "properties": {
                    "name": {
                        "type": "string"
                    },
                    "id": {
                        "type": "string"
                    }
                },
                "required": ["name", "id"],
                "type": "object"
            },
            "ApiSlackChannelsResponse": {
                "properties": {
                    "results": {
                        "items": {
                            "$ref": "#/components/schemas/SlackChannel"
                        },
                        "type": "array"
                    },
                    "status": {
                        "type": "string",
                        "enum": ["ok"],
                        "nullable": false
                    }
                },
                "required": ["results", "status"],
                "type": "object"
            },
            "Pick_SavedChart.uuid-or-name-or-updatedAt-or-updatedByUser-or-description-or-spaceUuid-or-pinnedListUuid-or-pinnedListOrder_": {
                "properties": {
                    "name": {
                        "type": "string"
                    },
                    "uuid": {
                        "type": "string"
                    },
                    "description": {
                        "type": "string"
                    },
                    "updatedAt": {
                        "type": "string",
                        "format": "date-time"
                    },
                    "updatedByUser": {
                        "$ref": "#/components/schemas/UpdatedByUser"
                    },
                    "spaceUuid": {
                        "type": "string"
                    },
                    "pinnedListUuid": {
                        "type": "string",
                        "nullable": true
                    },
                    "pinnedListOrder": {
                        "type": "number",
                        "format": "double",
                        "nullable": true
                    }
                },
                "required": [
                    "name",
                    "uuid",
                    "updatedAt",
                    "spaceUuid",
                    "pinnedListUuid",
                    "pinnedListOrder"
                ],
                "type": "object",
                "description": "From T, pick a set of properties whose keys are in the union K"
            },
            "ViewStatistics": {
                "properties": {
                    "firstViewedAt": {
                        "anyOf": [
                            {
                                "type": "string",
                                "format": "date-time"
                            },
                            {
                                "type": "string"
                            }
                        ],
                        "nullable": true
                    },
                    "views": {
                        "type": "number",
                        "format": "double"
                    }
                },
                "required": ["firstViewedAt", "views"],
                "type": "object"
            },
            "SpaceQuery": {
                "allOf": [
                    {
                        "$ref": "#/components/schemas/Pick_SavedChart.uuid-or-name-or-updatedAt-or-updatedByUser-or-description-or-spaceUuid-or-pinnedListUuid-or-pinnedListOrder_"
                    },
                    {
                        "$ref": "#/components/schemas/ViewStatistics"
                    },
                    {
                        "properties": {
                            "validationErrors": {
                                "items": {
                                    "$ref": "#/components/schemas/ValidationSummary"
                                },
                                "type": "array"
                            },
                            "chartType": {
                                "$ref": "#/components/schemas/ChartKind"
                            }
                        },
                        "type": "object"
                    }
                ]
            },
            "Pick_Dashboard.uuid-or-name-or-description-or-updatedAt-or-projectUuid-or-updatedByUser-or-organizationUuid-or-spaceUuid-or-views-or-firstViewedAt-or-pinnedListUuid-or-pinnedListOrder_": {
                "properties": {
                    "name": {
                        "type": "string"
                    },
                    "organizationUuid": {
                        "type": "string"
                    },
                    "uuid": {
                        "type": "string"
                    },
                    "description": {
                        "type": "string"
                    },
                    "updatedAt": {
                        "type": "string",
                        "format": "date-time"
                    },
                    "projectUuid": {
                        "type": "string"
                    },
                    "updatedByUser": {
                        "$ref": "#/components/schemas/UpdatedByUser"
                    },
                    "spaceUuid": {
                        "type": "string"
                    },
                    "views": {
                        "type": "number",
                        "format": "double"
                    },
                    "firstViewedAt": {
                        "anyOf": [
                            {
                                "type": "string",
                                "format": "date-time"
                            },
                            {
                                "type": "string"
                            }
                        ],
                        "nullable": true
                    },
                    "pinnedListUuid": {
                        "type": "string",
                        "nullable": true
                    },
                    "pinnedListOrder": {
                        "type": "number",
                        "format": "double",
                        "nullable": true
                    }
                },
                "required": [
                    "name",
                    "organizationUuid",
                    "uuid",
                    "updatedAt",
                    "projectUuid",
                    "spaceUuid",
                    "views",
                    "firstViewedAt",
                    "pinnedListUuid",
                    "pinnedListOrder"
                ],
                "type": "object",
                "description": "From T, pick a set of properties whose keys are in the union K"
            },
            "DashboardBasicDetails": {
                "allOf": [
                    {
                        "$ref": "#/components/schemas/Pick_Dashboard.uuid-or-name-or-description-or-updatedAt-or-projectUuid-or-updatedByUser-or-organizationUuid-or-spaceUuid-or-views-or-firstViewedAt-or-pinnedListUuid-or-pinnedListOrder_"
                    },
                    {
                        "properties": {
                            "validationErrors": {
                                "items": {
                                    "$ref": "#/components/schemas/ValidationSummary"
                                },
                                "type": "array"
                            }
                        },
                        "type": "object"
                    }
                ]
            },
            "SpaceDashboard": {
                "$ref": "#/components/schemas/DashboardBasicDetails"
            },
            "SpaceShare": {
                "properties": {
                    "role": {
                        "$ref": "#/components/schemas/ProjectMemberRole"
                    },
                    "lastName": {
                        "type": "string"
                    },
                    "firstName": {
                        "type": "string"
                    },
                    "userUuid": {
                        "type": "string"
                    }
                },
                "required": ["role", "lastName", "firstName", "userUuid"],
                "type": "object"
            },
            "Space": {
                "properties": {
                    "pinnedListOrder": {
                        "type": "number",
                        "format": "double",
                        "nullable": true
                    },
                    "pinnedListUuid": {
                        "type": "string",
                        "nullable": true
                    },
                    "access": {
                        "items": {
                            "$ref": "#/components/schemas/SpaceShare"
                        },
                        "type": "array"
                    },
                    "dashboards": {
                        "items": {
                            "$ref": "#/components/schemas/SpaceDashboard"
                        },
                        "type": "array"
                    },
                    "projectUuid": {
                        "type": "string"
                    },
                    "queries": {
                        "items": {
                            "$ref": "#/components/schemas/SpaceQuery"
                        },
                        "type": "array"
                    },
                    "isPrivate": {
                        "type": "boolean"
                    },
                    "name": {
                        "type": "string"
                    },
                    "uuid": {
                        "type": "string"
                    },
                    "organizationUuid": {
                        "type": "string"
                    }
                },
                "required": [
                    "pinnedListOrder",
                    "pinnedListUuid",
                    "access",
                    "dashboards",
                    "projectUuid",
                    "queries",
                    "isPrivate",
                    "name",
                    "uuid",
                    "organizationUuid"
                ],
                "type": "object"
            },
            "ApiSpaceResponse": {
                "properties": {
                    "results": {
                        "$ref": "#/components/schemas/Space"
                    },
                    "status": {
                        "type": "string",
                        "enum": ["ok"],
                        "nullable": false
                    }
                },
                "required": ["results", "status"],
                "type": "object"
            },
            "CreateSpace": {
                "properties": {
                    "access": {
                        "items": {
                            "$ref": "#/components/schemas/SpaceShare"
                        },
                        "type": "array"
                    },
                    "isPrivate": {
                        "type": "boolean"
                    },
                    "name": {
                        "type": "string"
                    }
                },
                "required": ["name"],
                "type": "object"
            },
            "UpdateSpace": {
                "properties": {
                    "isPrivate": {
                        "type": "boolean"
                    },
                    "name": {
                        "type": "string"
                    }
                },
                "required": ["isPrivate", "name"],
                "type": "object"
            },
            "AddSpaceShare": {
                "properties": {
                    "userUuid": {
                        "type": "string"
                    }
                },
                "required": ["userUuid"],
                "type": "object"
            },
            "Pick_SshKeyPair.publicKey_": {
                "properties": {
                    "publicKey": {
                        "type": "string"
                    }
                },
                "required": ["publicKey"],
                "type": "object",
                "description": "From T, pick a set of properties whose keys are in the union K"
            },
            "ApiSshKeyPairResponse": {
                "properties": {
                    "results": {
                        "$ref": "#/components/schemas/Pick_SshKeyPair.publicKey_"
                    },
                    "status": {
                        "type": "string",
                        "enum": ["ok"],
                        "nullable": false
                    }
                },
                "required": ["results", "status"],
                "type": "object"
            },
            "UserAttributeValue": {
                "properties": {
                    "value": {
                        "type": "string"
                    },
                    "email": {
                        "type": "string"
                    },
                    "userUuid": {
                        "type": "string"
                    }
                },
                "required": ["value", "email", "userUuid"],
                "type": "object"
            },
            "UserAttribute": {
                "properties": {
                    "users": {
                        "items": {
                            "$ref": "#/components/schemas/UserAttributeValue"
                        },
                        "type": "array"
                    },
                    "description": {
                        "type": "string"
                    },
                    "organizationUuid": {
                        "type": "string"
                    },
                    "name": {
                        "type": "string"
                    },
                    "createdAt": {
                        "type": "string",
                        "format": "date-time"
                    },
                    "uuid": {
                        "type": "string"
                    }
                },
                "required": [
                    "users",
                    "organizationUuid",
                    "name",
                    "createdAt",
                    "uuid"
                ],
                "type": "object"
            },
            "ApiOrgAttributesResponse": {
                "properties": {
                    "results": {
                        "items": {
                            "$ref": "#/components/schemas/UserAttribute"
                        },
                        "type": "array"
                    },
                    "status": {
                        "type": "string",
                        "enum": ["ok"],
                        "nullable": false
                    }
                },
                "required": ["results", "status"],
                "type": "object"
            },
            "ApiCreateOrgAttributesResponse": {
                "properties": {
                    "results": {
                        "$ref": "#/components/schemas/UserAttribute"
                    },
                    "status": {
                        "type": "string",
                        "enum": ["ok"],
                        "nullable": false
                    }
                },
                "required": ["results", "status"],
                "type": "object"
            },
            "Pick_UserAttribute.Exclude_keyofUserAttribute.uuid-or-createdAt-or-organizationUuid__": {
                "properties": {
                    "name": {
                        "type": "string"
                    },
                    "description": {
                        "type": "string"
                    },
                    "users": {
                        "items": {
                            "$ref": "#/components/schemas/UserAttributeValue"
                        },
                        "type": "array"
                    }
                },
                "required": ["name", "users"],
                "type": "object",
                "description": "From T, pick a set of properties whose keys are in the union K"
            },
            "Omit_UserAttribute.uuid-or-createdAt-or-organizationUuid_": {
                "$ref": "#/components/schemas/Pick_UserAttribute.Exclude_keyofUserAttribute.uuid-or-createdAt-or-organizationUuid__",
                "description": "Construct a type with the properties of T except for those in type K."
            },
            "CreateOrgAttribute": {
                "$ref": "#/components/schemas/Omit_UserAttribute.uuid-or-createdAt-or-organizationUuid_"
            },
            "EmailOneTimePassword": {
                "properties": {
                    "numberOfAttempts": {
                        "type": "number",
                        "format": "double",
                        "description": "Number of times the passcode has been attempted"
                    },
                    "createdAt": {
                        "type": "string",
                        "format": "date-time",
                        "description": "Time that the passcode was created"
                    }
                },
                "required": ["numberOfAttempts", "createdAt"],
                "type": "object"
            },
            "EmailStatus": {
                "properties": {
                    "otp": {
                        "$ref": "#/components/schemas/EmailOneTimePassword"
                    },
                    "isVerified": {
                        "type": "boolean"
                    },
                    "email": {
                        "type": "string"
                    }
                },
                "required": ["isVerified", "email"],
                "type": "object"
            },
            "EmailOneTimePasswordExpiring": {
                "allOf": [
                    {
                        "$ref": "#/components/schemas/EmailOneTimePassword"
                    },
                    {
                        "properties": {
                            "isMaxAttempts": {
                                "type": "boolean"
                            },
                            "isExpired": {
                                "type": "boolean"
                            },
                            "expiresAt": {
                                "type": "string",
                                "format": "date-time"
                            }
                        },
                        "required": ["isMaxAttempts", "isExpired", "expiresAt"],
                        "type": "object"
                    }
                ]
            },
            "EmailStatusExpiring": {
                "allOf": [
                    {
                        "$ref": "#/components/schemas/EmailStatus"
                    },
                    {
                        "properties": {
                            "otp": {
                                "$ref": "#/components/schemas/EmailOneTimePasswordExpiring",
                                "description": "One time passcode information\nIf there is no active passcode, this will be undefined"
                            }
                        },
                        "type": "object"
                    }
                ],
                "description": "Verification status of an email address"
            },
            "ApiEmailStatusResponse": {
                "properties": {
                    "results": {
                        "$ref": "#/components/schemas/EmailStatusExpiring"
                    },
                    "status": {
                        "type": "string",
                        "enum": ["ok"],
                        "nullable": false
                    }
                },
                "required": ["results", "status"],
                "type": "object",
                "description": "Shows the current verification status of an email address"
            },
            "UserAllowedOrganization": {
                "properties": {
                    "membersCount": {
                        "type": "number",
                        "format": "double"
                    },
                    "name": {
                        "type": "string"
                    },
                    "organizationUuid": {
                        "type": "string"
                    }
                },
                "required": ["membersCount", "name", "organizationUuid"],
                "type": "object"
            },
            "ApiUserAllowedOrganizationsResponse": {
                "properties": {
                    "results": {
                        "items": {
                            "$ref": "#/components/schemas/UserAllowedOrganization"
                        },
                        "type": "array"
                    },
                    "status": {
                        "type": "string",
                        "enum": ["ok"],
                        "nullable": false
                    }
                },
                "required": ["results", "status"],
                "type": "object"
            },
            "ApiJobScheduledResponse": {
                "properties": {
                    "results": {
                        "properties": {
                            "jobId": {
                                "type": "string"
                            }
                        },
                        "required": ["jobId"],
                        "type": "object"
                    },
                    "status": {
                        "type": "string",
                        "enum": ["ok"],
                        "nullable": false
                    }
                },
                "required": ["results", "status"],
                "type": "object"
            },
            "ValidationErrorType": {
                "enum": [
                    "chart",
                    "sorting",
                    "filter",
                    "metric",
                    "model",
                    "dimension"
                ],
                "type": "string"
            },
            "ValidationSourceType": {
                "enum": ["chart", "dashboard", "table"],
                "type": "string"
            },
            "ValidationResponseBase": {
                "properties": {
                    "source": {
                        "$ref": "#/components/schemas/ValidationSourceType"
                    },
                    "spaceUuid": {
                        "type": "string"
                    },
                    "projectUuid": {
                        "type": "string"
                    },
                    "errorType": {
                        "$ref": "#/components/schemas/ValidationErrorType"
                    },
                    "error": {
                        "type": "string"
                    },
                    "name": {
                        "type": "string"
                    },
                    "createdAt": {
                        "type": "string",
                        "format": "date-time"
                    },
                    "validationId": {
                        "type": "number",
                        "format": "double"
                    }
                },
                "required": [
                    "projectUuid",
                    "errorType",
                    "error",
                    "name",
                    "createdAt",
                    "validationId"
                ],
                "type": "object"
            },
            "ValidationErrorChartResponse": {
                "allOf": [
                    {
                        "$ref": "#/components/schemas/ValidationResponseBase"
                    },
                    {
                        "properties": {
                            "chartName": {
                                "type": "string"
                            },
                            "chartViews": {
                                "type": "number",
                                "format": "double"
                            },
                            "lastUpdatedAt": {
                                "type": "string",
                                "format": "date-time"
                            },
                            "lastUpdatedBy": {
                                "type": "string"
                            },
                            "fieldName": {
                                "type": "string"
                            },
                            "chartType": {
                                "$ref": "#/components/schemas/ChartKind"
                            },
                            "chartUuid": {
                                "type": "string"
                            }
                        },
                        "required": ["chartViews"],
                        "type": "object"
                    }
                ]
            },
            "ValidationErrorDashboardResponse": {
                "allOf": [
                    {
                        "$ref": "#/components/schemas/ValidationResponseBase"
                    },
                    {
                        "properties": {
                            "dashboardViews": {
                                "type": "number",
                                "format": "double"
                            },
                            "lastUpdatedAt": {
                                "type": "string",
                                "format": "date-time"
                            },
                            "lastUpdatedBy": {
                                "type": "string"
                            },
                            "fieldName": {
                                "type": "string"
                            },
                            "chartName": {
                                "type": "string"
                            },
                            "dashboardUuid": {
                                "type": "string"
                            }
                        },
                        "required": ["dashboardViews"],
                        "type": "object"
                    }
                ]
            },
            "Pick_ValidationResponseBase.Exclude_keyofValidationResponseBase.name__": {
                "properties": {
                    "projectUuid": {
                        "type": "string"
                    },
                    "spaceUuid": {
                        "type": "string"
                    },
                    "validationId": {
                        "type": "number",
                        "format": "double"
                    },
                    "createdAt": {
                        "type": "string",
                        "format": "date-time"
                    },
                    "error": {
                        "type": "string"
                    },
                    "errorType": {
                        "$ref": "#/components/schemas/ValidationErrorType"
                    },
                    "source": {
                        "$ref": "#/components/schemas/ValidationSourceType"
                    }
                },
                "required": [
                    "projectUuid",
                    "validationId",
                    "createdAt",
                    "error",
                    "errorType"
                ],
                "type": "object",
                "description": "From T, pick a set of properties whose keys are in the union K"
            },
            "Omit_ValidationResponseBase.name_": {
                "$ref": "#/components/schemas/Pick_ValidationResponseBase.Exclude_keyofValidationResponseBase.name__",
                "description": "Construct a type with the properties of T except for those in type K."
            },
            "ValidationErrorTableResponse": {
                "allOf": [
                    {
                        "$ref": "#/components/schemas/Omit_ValidationResponseBase.name_"
                    },
                    {
                        "properties": {
                            "name": {
                                "type": "string"
                            }
                        },
                        "type": "object"
                    }
                ]
            },
            "ValidationResponse": {
                "anyOf": [
                    {
                        "$ref": "#/components/schemas/ValidationErrorChartResponse"
                    },
                    {
                        "$ref": "#/components/schemas/ValidationErrorDashboardResponse"
                    },
                    {
                        "$ref": "#/components/schemas/ValidationErrorTableResponse"
                    }
                ]
            },
            "ApiValidateResponse": {
                "properties": {
                    "results": {
                        "items": {
                            "$ref": "#/components/schemas/ValidationResponse"
                        },
                        "type": "array"
                    },
                    "status": {
                        "type": "string",
                        "enum": ["ok"],
                        "nullable": false
                    }
                },
                "required": ["results", "status"],
                "type": "object"
            },
            "ApiValidationDismissResponse": {
                "properties": {
                    "status": {
                        "type": "string",
                        "enum": ["ok"],
                        "nullable": false
                    }
                },
                "required": ["status"],
                "type": "object"
            }
        },
        "securitySchemes": {
            "session_cookie": {
                "type": "apiKey",
                "in": "cookie",
                "name": "connect.sid"
            },
            "api_key": {
                "type": "apiKey",
                "in": "header",
                "name": "Authorization",
                "description": "Value should be 'ApiKey <your key>'"
            }
        }
    },
    "info": {
        "title": "Lightdash API",
<<<<<<< HEAD
        "version": "0.670.0",
=======
        "version": "0.672.0",
>>>>>>> 2f4ce574
        "description": "Open API documentation for all public Lightdash API endpoints",
        "license": {
            "name": "MIT"
        },
        "contact": {
            "name": "Lightdash Support",
            "email": "support@lightdash.com",
            "url": "https://docs.lightdash.com/help-and-contact/contact/contact_info/"
        }
    },
    "openapi": "3.0.0",
    "paths": {
        "/api/v1/csv/{jobId}": {
            "get": {
                "operationId": "getCsvUrl",
                "responses": {
                    "200": {
                        "description": "Success",
                        "content": {
                            "application/json": {
                                "schema": {
                                    "$ref": "#/components/schemas/ApiCsvUrlResponse"
                                }
                            }
                        }
                    },
                    "default": {
                        "description": "Error",
                        "content": {
                            "application/json": {
                                "schema": {
                                    "$ref": "#/components/schemas/ApiErrorPayload"
                                }
                            }
                        }
                    }
                },
                "description": "Get a Csv",
                "tags": ["Exports"],
                "security": [],
                "parameters": [
                    {
                        "description": "the jobId for the CSV",
                        "in": "path",
                        "name": "jobId",
                        "required": true,
                        "schema": {
                            "type": "string"
                        }
                    }
                ]
            }
        },
        "/api/v1/projects/{projectUuid}/integrations/dbt-cloud/settings": {
            "get": {
                "operationId": "getDbtCloudIntegrationSettings",
                "responses": {
                    "200": {
                        "description": "Ok",
                        "content": {
                            "application/json": {
                                "schema": {
                                    "$ref": "#/components/schemas/ApiDbtCloudIntegrationSettings"
                                }
                            }
                        }
                    },
                    "default": {
                        "description": "Error",
                        "content": {
                            "application/json": {
                                "schema": {
                                    "$ref": "#/components/schemas/ApiErrorPayload"
                                }
                            }
                        }
                    }
                },
                "description": "Get the current dbt Cloud integration settings for a project",
                "tags": ["Integrations"],
                "security": [],
                "parameters": [
                    {
                        "description": "the uuid of the project",
                        "in": "path",
                        "name": "projectUuid",
                        "required": true,
                        "schema": {
                            "type": "string"
                        }
                    }
                ]
            },
            "post": {
                "operationId": "updateDbtCloudIntegrationSettings",
                "responses": {
                    "200": {
                        "description": "Ok",
                        "content": {
                            "application/json": {
                                "schema": {
                                    "$ref": "#/components/schemas/ApiDbtCloudIntegrationSettings"
                                }
                            }
                        }
                    },
                    "default": {
                        "description": "Error",
                        "content": {
                            "application/json": {
                                "schema": {
                                    "$ref": "#/components/schemas/ApiErrorPayload"
                                }
                            }
                        }
                    }
                },
                "description": "Update the dbt Cloud integration settings for a project",
                "tags": ["Integrations"],
                "security": [],
                "parameters": [
                    {
                        "description": "the uuid of the project",
                        "in": "path",
                        "name": "projectUuid",
                        "required": true,
                        "schema": {
                            "type": "string"
                        }
                    }
                ]
            },
            "delete": {
                "operationId": "deleteDbtCloudIntegrationSettings",
                "responses": {
                    "200": {
                        "description": "Ok",
                        "content": {
                            "application/json": {
                                "schema": {
                                    "$ref": "#/components/schemas/ApiDbtCloudSettingsDeleteSuccess"
                                }
                            }
                        }
                    },
                    "default": {
                        "description": "Error",
                        "content": {
                            "application/json": {
                                "schema": {
                                    "$ref": "#/components/schemas/ApiErrorPayload"
                                }
                            }
                        }
                    }
                },
                "description": "Remove the dbt Cloud integration settings for a project",
                "tags": ["Integrations"],
                "security": [],
                "parameters": [
                    {
                        "in": "path",
                        "name": "projectUuid",
                        "required": true,
                        "schema": {
                            "type": "string"
                        }
                    }
                ]
            }
        },
        "/api/v1/projects/{projectUuid}/integrations/dbt-cloud/metrics": {
            "get": {
                "operationId": "getDbtCloudMetrics",
                "responses": {
                    "200": {
                        "description": "Ok",
                        "content": {
                            "application/json": {
                                "schema": {
                                    "$ref": "#/components/schemas/ApiDbtCloudMetrics"
                                }
                            }
                        }
                    },
                    "default": {
                        "description": "Error",
                        "content": {
                            "application/json": {
                                "schema": {
                                    "$ref": "#/components/schemas/ApiErrorPayload"
                                }
                            }
                        }
                    }
                },
                "description": "Get a list of dbt metric definitions from the dbt Cloud metadata api.\nThe metrics are taken from the metadata from a single dbt Cloud job configured\nwith the dbt Cloud integration settings for the project.",
                "tags": ["Integrations"],
                "security": [],
                "parameters": [
                    {
                        "in": "path",
                        "name": "projectUuid",
                        "required": true,
                        "schema": {
                            "type": "string"
                        }
                    }
                ]
            }
        },
        "/api/v1/groups/{groupUuid}": {
            "get": {
                "operationId": "getGroup",
                "responses": {
                    "200": {
                        "description": "Ok",
                        "content": {
                            "application/json": {
                                "schema": {
                                    "$ref": "#/components/schemas/ApiGroupResponse"
                                }
                            }
                        }
                    },
                    "default": {
                        "description": "Error",
                        "content": {
                            "application/json": {
                                "schema": {
                                    "$ref": "#/components/schemas/ApiErrorPayload"
                                }
                            }
                        }
                    }
                },
                "description": "Get group details",
                "tags": ["User Groups"],
                "security": [],
                "parameters": [
                    {
                        "description": "unique id of the group",
                        "in": "path",
                        "name": "groupUuid",
                        "required": true,
                        "schema": {
                            "type": "string"
                        }
                    }
                ]
            },
            "delete": {
                "operationId": "deleteGroup",
                "responses": {
                    "200": {
                        "description": "Ok",
                        "content": {
                            "application/json": {
                                "schema": {
                                    "$ref": "#/components/schemas/ApiSuccessEmpty"
                                }
                            }
                        }
                    },
                    "default": {
                        "description": "Error",
                        "content": {
                            "application/json": {
                                "schema": {
                                    "$ref": "#/components/schemas/ApiErrorPayload"
                                }
                            }
                        }
                    }
                },
                "description": "Delete a group",
                "tags": ["User Groups"],
                "security": [],
                "parameters": [
                    {
                        "in": "path",
                        "name": "groupUuid",
                        "required": true,
                        "schema": {
                            "type": "string"
                        }
                    }
                ]
            },
            "patch": {
                "operationId": "updateGroup",
                "responses": {
                    "200": {
                        "description": "Ok",
                        "content": {
                            "application/json": {
                                "schema": {
                                    "$ref": "#/components/schemas/ApiGroupResponse"
                                }
                            }
                        }
                    },
                    "default": {
                        "description": "Error",
                        "content": {
                            "application/json": {
                                "schema": {
                                    "$ref": "#/components/schemas/ApiErrorPayload"
                                }
                            }
                        }
                    }
                },
                "description": "Update a group",
                "tags": ["User Groups"],
                "security": [],
                "parameters": [
                    {
                        "in": "path",
                        "name": "groupUuid",
                        "required": true,
                        "schema": {
                            "type": "string"
                        }
                    }
                ],
                "requestBody": {
                    "required": true,
                    "content": {
                        "application/json": {
                            "schema": {
                                "$ref": "#/components/schemas/UpdateGroup"
                            }
                        }
                    }
                }
            }
        },
        "/api/v1/groups/{groupUuid}/members/{userUuid}": {
            "put": {
                "operationId": "addUserToGroup",
                "responses": {
                    "200": {
                        "description": "Ok",
                        "content": {
                            "application/json": {
                                "schema": {
                                    "$ref": "#/components/schemas/ApiSuccessEmpty"
                                }
                            }
                        }
                    },
                    "default": {
                        "description": "Error",
                        "content": {
                            "application/json": {
                                "schema": {
                                    "$ref": "#/components/schemas/ApiErrorPayload"
                                }
                            }
                        }
                    }
                },
                "description": "Add a Lightdash user to a group",
                "tags": ["User Groups"],
                "security": [],
                "parameters": [
                    {
                        "description": "the UUID for the group to add the user to",
                        "in": "path",
                        "name": "groupUuid",
                        "required": true,
                        "schema": {
                            "type": "string"
                        }
                    },
                    {
                        "description": "the UUID for the user to add to the group",
                        "in": "path",
                        "name": "userUuid",
                        "required": true,
                        "schema": {
                            "type": "string"
                        }
                    }
                ]
            },
            "delete": {
                "operationId": "removeUserFromGroup",
                "responses": {
                    "200": {
                        "description": "Ok",
                        "content": {
                            "application/json": {
                                "schema": {
                                    "$ref": "#/components/schemas/ApiSuccessEmpty"
                                }
                            }
                        }
                    },
                    "default": {
                        "description": "Error",
                        "content": {
                            "application/json": {
                                "schema": {
                                    "$ref": "#/components/schemas/ApiErrorPayload"
                                }
                            }
                        }
                    }
                },
                "description": "Remove a user from a group",
                "tags": ["User Groups"],
                "security": [],
                "parameters": [
                    {
                        "description": "the UUID for the group to remove the user from",
                        "in": "path",
                        "name": "groupUuid",
                        "required": true,
                        "schema": {
                            "type": "string"
                        }
                    },
                    {
                        "description": "the UUID for the user to remove from the group",
                        "in": "path",
                        "name": "userUuid",
                        "required": true,
                        "schema": {
                            "type": "string"
                        }
                    }
                ]
            }
        },
        "/api/v1/groups/{groupUuid}/members": {
            "get": {
                "operationId": "getGroupMembers",
                "responses": {
                    "200": {
                        "description": "Ok",
                        "content": {
                            "application/json": {
                                "schema": {
                                    "$ref": "#/components/schemas/ApiGroupMembersResponse"
                                }
                            }
                        }
                    },
                    "default": {
                        "description": "Error",
                        "content": {
                            "application/json": {
                                "schema": {
                                    "$ref": "#/components/schemas/ApiErrorPayload"
                                }
                            }
                        }
                    }
                },
                "description": "View members of a group",
                "tags": ["User Groups"],
                "security": [],
                "parameters": [
                    {
                        "description": "the UUID for the group to view the members of",
                        "in": "path",
                        "name": "groupUuid",
                        "required": true,
                        "schema": {
                            "type": "string"
                        }
                    }
                ]
            }
        },
        "/api/v1/org": {
            "get": {
                "operationId": "GetMyOrganization",
                "responses": {
                    "200": {
                        "description": "Ok",
                        "content": {
                            "application/json": {
                                "schema": {
                                    "$ref": "#/components/schemas/ApiOrganization"
                                }
                            }
                        }
                    },
                    "default": {
                        "description": "Error",
                        "content": {
                            "application/json": {
                                "schema": {
                                    "$ref": "#/components/schemas/ApiErrorPayload"
                                }
                            }
                        }
                    }
                },
                "description": "Get the current user's organization",
                "tags": ["Organizations"],
                "security": [],
                "parameters": []
            },
            "put": {
                "operationId": "CreateOrganization",
                "responses": {
                    "200": {
                        "description": "Ok",
                        "content": {
                            "application/json": {
                                "schema": {
                                    "$ref": "#/components/schemas/ApiSuccessEmpty"
                                }
                            }
                        }
                    },
                    "default": {
                        "description": "Error",
                        "content": {
                            "application/json": {
                                "schema": {
                                    "$ref": "#/components/schemas/ApiErrorPayload"
                                }
                            }
                        }
                    }
                },
                "description": "Creates a new organization, the current user becomes the Admin of the new organization.\nThis is only available to users that are not already in an organization.",
                "tags": ["Organizations"],
                "security": [],
                "parameters": [],
                "requestBody": {
                    "description": "the new organization settings",
                    "required": true,
                    "content": {
                        "application/json": {
                            "schema": {
                                "$ref": "#/components/schemas/CreateOrganization",
                                "description": "the new organization settings"
                            }
                        }
                    }
                }
            },
            "patch": {
                "operationId": "UpdateMyOrganization",
                "responses": {
                    "200": {
                        "description": "Ok",
                        "content": {
                            "application/json": {
                                "schema": {
                                    "$ref": "#/components/schemas/ApiSuccessEmpty"
                                }
                            }
                        }
                    },
                    "default": {
                        "description": "Error",
                        "content": {
                            "application/json": {
                                "schema": {
                                    "$ref": "#/components/schemas/ApiErrorPayload"
                                }
                            }
                        }
                    }
                },
                "description": "Update the current user's organization",
                "tags": ["Organizations"],
                "security": [],
                "parameters": [],
                "requestBody": {
                    "description": "the new organization settings",
                    "required": true,
                    "content": {
                        "application/json": {
                            "schema": {
                                "$ref": "#/components/schemas/UpdateOrganization",
                                "description": "the new organization settings"
                            }
                        }
                    }
                }
            }
        },
        "/api/v1/org/{organizationUuid}": {
            "delete": {
                "operationId": "DeleteMyOrganization",
                "responses": {
                    "200": {
                        "description": "Ok",
                        "content": {
                            "application/json": {
                                "schema": {
                                    "$ref": "#/components/schemas/ApiSuccessEmpty"
                                }
                            }
                        }
                    },
                    "default": {
                        "description": "Error",
                        "content": {
                            "application/json": {
                                "schema": {
                                    "$ref": "#/components/schemas/ApiErrorPayload"
                                }
                            }
                        }
                    }
                },
                "description": "Deletes an organization and all users inside that organization",
                "tags": ["Organizations"],
                "security": [],
                "parameters": [
                    {
                        "description": "the uuid of the organization to delete",
                        "in": "path",
                        "name": "organizationUuid",
                        "required": true,
                        "schema": {
                            "type": "string"
                        }
                    }
                ]
            }
        },
        "/api/v1/org/projects": {
            "get": {
                "operationId": "ListOrganizationProjects",
                "responses": {
                    "200": {
                        "description": "Ok",
                        "content": {
                            "application/json": {
                                "schema": {
                                    "$ref": "#/components/schemas/ApiOrganizationProjects"
                                }
                            }
                        }
                    },
                    "default": {
                        "description": "Error",
                        "content": {
                            "application/json": {
                                "schema": {
                                    "$ref": "#/components/schemas/ApiErrorPayload"
                                }
                            }
                        }
                    }
                },
                "description": "Gets all projects of the current user's organization",
                "tags": ["Organizations"],
                "security": [],
                "parameters": []
            }
        },
        "/api/v1/org/users": {
            "get": {
                "operationId": "ListOrganizationMembers",
                "responses": {
                    "200": {
                        "description": "Ok",
                        "content": {
                            "application/json": {
                                "schema": {
                                    "$ref": "#/components/schemas/ApiOrganizationMemberProfiles"
                                }
                            }
                        }
                    },
                    "default": {
                        "description": "Error",
                        "content": {
                            "application/json": {
                                "schema": {
                                    "$ref": "#/components/schemas/ApiErrorPayload"
                                }
                            }
                        }
                    }
                },
                "description": "Gets all the members of the current user's organization",
                "tags": ["Organizations"],
                "security": [],
                "parameters": []
            }
        },
        "/api/v1/org/users/{userUuid}": {
            "get": {
                "operationId": "GetOrganizationMemberByUuid",
                "responses": {
                    "200": {
                        "description": "Ok",
                        "content": {
                            "application/json": {
                                "schema": {
                                    "$ref": "#/components/schemas/ApiOrganizationMemberProfile"
                                }
                            }
                        }
                    },
                    "default": {
                        "description": "Error",
                        "content": {
                            "application/json": {
                                "schema": {
                                    "$ref": "#/components/schemas/ApiErrorPayload"
                                }
                            }
                        }
                    }
                },
                "description": "Get the member profile for a user in the current user's organization by uuid",
                "tags": ["Organizations"],
                "security": [],
                "parameters": [
                    {
                        "description": "the uuid of the user",
                        "in": "path",
                        "name": "userUuid",
                        "required": true,
                        "schema": {
                            "$ref": "#/components/schemas/UUID"
                        }
                    }
                ]
            },
            "patch": {
                "operationId": "UpdateOrganizationMember",
                "responses": {
                    "200": {
                        "description": "Ok",
                        "content": {
                            "application/json": {
                                "schema": {
                                    "$ref": "#/components/schemas/ApiOrganizationMemberProfile"
                                }
                            }
                        }
                    },
                    "default": {
                        "description": "Error",
                        "content": {
                            "application/json": {
                                "schema": {
                                    "$ref": "#/components/schemas/ApiErrorPayload"
                                }
                            }
                        }
                    }
                },
                "description": "Updates the membership profile for a user in the current user's organization",
                "tags": ["Roles & Permissions", "Organizations"],
                "security": [],
                "parameters": [
                    {
                        "description": "the uuid of the user to update",
                        "in": "path",
                        "name": "userUuid",
                        "required": true,
                        "schema": {
                            "type": "string"
                        }
                    }
                ],
                "requestBody": {
                    "description": "the new membership profile",
                    "required": true,
                    "content": {
                        "application/json": {
                            "schema": {
                                "$ref": "#/components/schemas/OrganizationMemberProfileUpdate",
                                "description": "the new membership profile"
                            }
                        }
                    }
                }
            }
        },
        "/api/v1/org/user/{userUuid}": {
            "delete": {
                "operationId": "DeleteOrganizationMember",
                "responses": {
                    "200": {
                        "description": "Ok",
                        "content": {
                            "application/json": {
                                "schema": {
                                    "$ref": "#/components/schemas/ApiSuccessEmpty"
                                }
                            }
                        }
                    },
                    "default": {
                        "description": "Error",
                        "content": {
                            "application/json": {
                                "schema": {
                                    "$ref": "#/components/schemas/ApiErrorPayload"
                                }
                            }
                        }
                    }
                },
                "description": "Deletes a user from the current user's organization",
                "tags": ["Organizations"],
                "security": [],
                "parameters": [
                    {
                        "description": "the uuid of the user to delete",
                        "in": "path",
                        "name": "userUuid",
                        "required": true,
                        "schema": {
                            "type": "string"
                        }
                    }
                ]
            }
        },
        "/api/v1/org/allowedEmailDomains": {
            "get": {
                "operationId": "ListOrganizationEmailDomains",
                "responses": {
                    "200": {
                        "description": "Ok",
                        "content": {
                            "application/json": {
                                "schema": {
                                    "$ref": "#/components/schemas/ApiOrganizationAllowedEmailDomains"
                                }
                            }
                        }
                    },
                    "default": {
                        "description": "Error",
                        "content": {
                            "application/json": {
                                "schema": {
                                    "$ref": "#/components/schemas/ApiErrorPayload"
                                }
                            }
                        }
                    }
                },
                "description": "Gets the allowed email domains for the current user's organization",
                "tags": ["Organizations"],
                "security": [],
                "parameters": []
            },
            "patch": {
                "operationId": "UpdateOrganizationEmailDomains",
                "responses": {
                    "200": {
                        "description": "Ok",
                        "content": {
                            "application/json": {
                                "schema": {
                                    "$ref": "#/components/schemas/ApiOrganizationAllowedEmailDomains"
                                }
                            }
                        }
                    },
                    "default": {
                        "description": "Error",
                        "content": {
                            "application/json": {
                                "schema": {
                                    "$ref": "#/components/schemas/ApiErrorPayload"
                                }
                            }
                        }
                    }
                },
                "description": "Updates the allowed email domains for the current user's organization",
                "tags": ["Organizations"],
                "security": [],
                "parameters": [],
                "requestBody": {
                    "description": "the new allowed email domains",
                    "required": true,
                    "content": {
                        "application/json": {
                            "schema": {
                                "$ref": "#/components/schemas/UpdateAllowedEmailDomains",
                                "description": "the new allowed email domains"
                            }
                        }
                    }
                }
            }
        },
        "/api/v1/org/groups": {
            "post": {
                "operationId": "CreateGroupInOrganization",
                "responses": {
                    "200": {
                        "description": "Ok",
                        "content": {
                            "application/json": {
                                "schema": {
                                    "$ref": "#/components/schemas/ApiGroupResponse"
                                }
                            }
                        }
                    },
                    "default": {
                        "description": "Error",
                        "content": {
                            "application/json": {
                                "schema": {
                                    "$ref": "#/components/schemas/ApiErrorPayload"
                                }
                            }
                        }
                    }
                },
                "description": "Creates a new group in the current user's organization",
                "tags": ["Organizations"],
                "security": [],
                "parameters": [],
                "requestBody": {
                    "description": "the new group details",
                    "required": true,
                    "content": {
                        "application/json": {
                            "schema": {
                                "$ref": "#/components/schemas/Pick_CreateGroup.name_",
                                "description": "the new group details"
                            }
                        }
                    }
                }
            },
            "get": {
                "operationId": "ListGroupsInOrganization",
                "responses": {
                    "200": {
                        "description": "Ok",
                        "content": {
                            "application/json": {
                                "schema": {
                                    "$ref": "#/components/schemas/ApiGroupListResponse"
                                }
                            }
                        }
                    },
                    "default": {
                        "description": "Error",
                        "content": {
                            "application/json": {
                                "schema": {
                                    "$ref": "#/components/schemas/ApiErrorPayload"
                                }
                            }
                        }
                    }
                },
                "description": "Gets all the groups in the current user's organization",
                "tags": ["Organizations"],
                "security": [],
                "parameters": []
            }
        },
        "/api/v1/projects/{projectUuid}/pinned-lists/{pinnedListUuid}/items": {
            "get": {
                "operationId": "getPinnedItems",
                "responses": {
                    "200": {
                        "description": "Success",
                        "content": {
                            "application/json": {
                                "schema": {
                                    "$ref": "#/components/schemas/ApiPinnedItems"
                                }
                            }
                        }
                    },
                    "default": {
                        "description": "Error",
                        "content": {
                            "application/json": {
                                "schema": {
                                    "$ref": "#/components/schemas/ApiErrorPayload"
                                }
                            }
                        }
                    }
                },
                "description": "Get pinned items",
                "tags": ["Content"],
                "security": [],
                "parameters": [
                    {
                        "description": "project uuid",
                        "in": "path",
                        "name": "projectUuid",
                        "required": true,
                        "schema": {
                            "type": "string"
                        }
                    },
                    {
                        "description": "the list uuid for the pinned items",
                        "in": "path",
                        "name": "pinnedListUuid",
                        "required": true,
                        "schema": {
                            "type": "string"
                        }
                    }
                ]
            }
        },
        "/api/v1/projects/{projectUuid}/pinned-lists/{pinnedListUuid}/items/order": {
            "patch": {
                "operationId": "updatePinnedItemsOrder",
                "responses": {
                    "200": {
                        "description": "Success",
                        "content": {
                            "application/json": {
                                "schema": {
                                    "$ref": "#/components/schemas/ApiPinnedItems"
                                }
                            }
                        }
                    },
                    "default": {
                        "description": "Error",
                        "content": {
                            "application/json": {
                                "schema": {
                                    "$ref": "#/components/schemas/ApiErrorPayload"
                                }
                            }
                        }
                    }
                },
                "description": "Update pinned items order",
                "tags": ["Content"],
                "security": [],
                "parameters": [
                    {
                        "description": "project uuid",
                        "in": "path",
                        "name": "projectUuid",
                        "required": true,
                        "schema": {
                            "type": "string"
                        }
                    },
                    {
                        "description": "the list uuid for the pinned items",
                        "in": "path",
                        "name": "pinnedListUuid",
                        "required": true,
                        "schema": {
                            "type": "string"
                        }
                    }
                ],
                "requestBody": {
                    "description": "the new order of the pinned items",
                    "required": true,
                    "content": {
                        "application/json": {
                            "schema": {
                                "items": {
                                    "$ref": "#/components/schemas/UpdatePinnedItemOrder"
                                },
                                "type": "array",
                                "description": "the new order of the pinned items"
                            }
                        }
                    }
                }
            }
        },
        "/api/v1/projects/{projectUuid}": {
            "get": {
                "operationId": "GetProject",
                "responses": {
                    "200": {
                        "description": "Success",
                        "content": {
                            "application/json": {
                                "schema": {
                                    "$ref": "#/components/schemas/ApiProjectResponse"
                                }
                            }
                        }
                    },
                    "default": {
                        "description": "Error",
                        "content": {
                            "application/json": {
                                "schema": {
                                    "$ref": "#/components/schemas/ApiErrorPayload"
                                }
                            }
                        }
                    }
                },
                "description": "Get a project of an organiztion",
                "tags": ["Projects"],
                "security": [],
                "parameters": [
                    {
                        "in": "path",
                        "name": "projectUuid",
                        "required": true,
                        "schema": {
                            "type": "string"
                        }
                    }
                ]
            }
        },
        "/api/v1/projects/{projectUuid}/charts": {
            "get": {
                "operationId": "ListChartsInProject",
                "responses": {
                    "200": {
                        "description": "Success",
                        "content": {
                            "application/json": {
                                "schema": {
                                    "$ref": "#/components/schemas/ApiChartSummaryListResponse"
                                }
                            }
                        }
                    },
                    "default": {
                        "description": "Error",
                        "content": {
                            "application/json": {
                                "schema": {
                                    "$ref": "#/components/schemas/ApiErrorPayload"
                                }
                            }
                        }
                    }
                },
                "description": "List all charts in a project",
                "tags": ["Projects"],
                "security": [],
                "parameters": [
                    {
                        "description": "The uuid of the project to get charts for",
                        "in": "path",
                        "name": "projectUuid",
                        "required": true,
                        "schema": {
                            "type": "string"
                        }
                    }
                ]
            }
        },
        "/api/v1/projects/{projectUuid}/spaces": {
            "get": {
                "operationId": "ListSpacesInProject",
                "responses": {
                    "200": {
                        "description": "Success",
                        "content": {
                            "application/json": {
                                "schema": {
                                    "$ref": "#/components/schemas/ApiSpaceSummaryListResponse"
                                }
                            }
                        }
                    },
                    "default": {
                        "description": "Error",
                        "content": {
                            "application/json": {
                                "schema": {
                                    "$ref": "#/components/schemas/ApiErrorPayload"
                                }
                            }
                        }
                    }
                },
                "description": "List all spaces in a project",
                "tags": ["Projects"],
                "security": [],
                "parameters": [
                    {
                        "description": "The uuid of the project to get spaces for",
                        "in": "path",
                        "name": "projectUuid",
                        "required": true,
                        "schema": {
                            "type": "string"
                        }
                    }
                ]
            },
            "post": {
                "operationId": "CreateSpaceInProject",
                "responses": {
                    "200": {
                        "description": "Created",
                        "content": {
                            "application/json": {
                                "schema": {
                                    "$ref": "#/components/schemas/ApiSpaceResponse"
                                }
                            }
                        }
                    },
                    "default": {
                        "description": "Error",
                        "content": {
                            "application/json": {
                                "schema": {
                                    "$ref": "#/components/schemas/ApiErrorPayload"
                                }
                            }
                        }
                    }
                },
                "description": "Create a new space inside a project",
                "tags": ["Roles & Permissions", "Spaces"],
                "security": [],
                "parameters": [
                    {
                        "description": "The uuid of the space's parent project",
                        "in": "path",
                        "name": "projectUuid",
                        "required": true,
                        "schema": {
                            "type": "string"
                        }
                    }
                ],
                "requestBody": {
                    "required": true,
                    "content": {
                        "application/json": {
                            "schema": {
                                "$ref": "#/components/schemas/CreateSpace"
                            }
                        }
                    }
                }
            }
        },
        "/api/v1/projects/{projectUuid}/access": {
            "get": {
                "operationId": "GetProjectAccessList",
                "responses": {
                    "200": {
                        "description": "Success",
                        "content": {
                            "application/json": {
                                "schema": {
                                    "$ref": "#/components/schemas/ApiProjectAccessListResponse"
                                }
                            }
                        }
                    },
                    "default": {
                        "description": "Error",
                        "content": {
                            "application/json": {
                                "schema": {
                                    "$ref": "#/components/schemas/ApiErrorPayload"
                                }
                            }
                        }
                    }
                },
                "description": "Get access list for a project. This is a list of users that have been explictly granted access to the project.\nThere may be other users that have access to the project via their organization membership.",
                "tags": ["Roles & Permissions", "Projects"],
                "security": [],
                "parameters": [
                    {
                        "in": "path",
                        "name": "projectUuid",
                        "required": true,
                        "schema": {
                            "type": "string"
                        }
                    }
                ]
            },
            "post": {
                "operationId": "GrantProjectAccessToUser",
                "responses": {
                    "200": {
                        "description": "Success",
                        "content": {
                            "application/json": {
                                "schema": {
                                    "$ref": "#/components/schemas/ApiSuccessEmpty"
                                }
                            }
                        }
                    },
                    "default": {
                        "description": "Error",
                        "content": {
                            "application/json": {
                                "schema": {
                                    "$ref": "#/components/schemas/ApiErrorPayload"
                                }
                            }
                        }
                    }
                },
                "description": "Grant a user access to a project",
                "tags": ["Roles & Permissions", "Projects"],
                "security": [],
                "parameters": [
                    {
                        "in": "path",
                        "name": "projectUuid",
                        "required": true,
                        "schema": {
                            "type": "string"
                        }
                    }
                ],
                "requestBody": {
                    "required": true,
                    "content": {
                        "application/json": {
                            "schema": {
                                "$ref": "#/components/schemas/CreateProjectMember"
                            }
                        }
                    }
                }
            }
        },
        "/api/v1/projects/{projectUuid}/access/{userUuid}": {
            "patch": {
                "operationId": "UpdateProjectAccessForUser",
                "responses": {
                    "200": {
                        "description": "Success",
                        "content": {
                            "application/json": {
                                "schema": {
                                    "$ref": "#/components/schemas/ApiSuccessEmpty"
                                }
                            }
                        }
                    },
                    "default": {
                        "description": "Error",
                        "content": {
                            "application/json": {
                                "schema": {
                                    "$ref": "#/components/schemas/ApiErrorPayload"
                                }
                            }
                        }
                    }
                },
                "description": "Update a user's access to a project",
                "tags": ["Roles & Permissions", "Projects"],
                "security": [],
                "parameters": [
                    {
                        "in": "path",
                        "name": "projectUuid",
                        "required": true,
                        "schema": {
                            "type": "string"
                        }
                    },
                    {
                        "in": "path",
                        "name": "userUuid",
                        "required": true,
                        "schema": {
                            "type": "string"
                        }
                    }
                ],
                "requestBody": {
                    "required": true,
                    "content": {
                        "application/json": {
                            "schema": {
                                "$ref": "#/components/schemas/UpdateProjectMember"
                            }
                        }
                    }
                }
            },
            "delete": {
                "operationId": "RevokeProjectAccessForUser",
                "responses": {
                    "200": {
                        "description": "Success",
                        "content": {
                            "application/json": {
                                "schema": {
                                    "$ref": "#/components/schemas/ApiSuccessEmpty"
                                }
                            }
                        }
                    },
                    "default": {
                        "description": "Error",
                        "content": {
                            "application/json": {
                                "schema": {
                                    "$ref": "#/components/schemas/ApiErrorPayload"
                                }
                            }
                        }
                    }
                },
                "description": "Remove a user's access to a project",
                "tags": ["Roles & Permissions", "Projects"],
                "security": [],
                "parameters": [
                    {
                        "in": "path",
                        "name": "projectUuid",
                        "required": true,
                        "schema": {
                            "type": "string"
                        }
                    },
                    {
                        "in": "path",
                        "name": "userUuid",
                        "required": true,
                        "schema": {
                            "type": "string"
                        }
                    }
                ]
            }
        },
        "/api/v1/projects/{projectUuid}/sqlQuery": {
            "post": {
                "operationId": "RunSqlQuery",
                "responses": {
                    "200": {
                        "description": "Success",
                        "content": {
                            "application/json": {
                                "schema": {
                                    "properties": {
                                        "results": {
                                            "$ref": "#/components/schemas/ApiSqlQueryResults"
                                        },
                                        "status": {
                                            "type": "string",
                                            "enum": ["ok"],
                                            "nullable": false
                                        }
                                    },
                                    "required": ["results", "status"],
                                    "type": "object"
                                }
                            }
                        }
                    },
                    "default": {
                        "description": "Error",
                        "content": {
                            "application/json": {
                                "schema": {
                                    "$ref": "#/components/schemas/ApiErrorPayload"
                                }
                            }
                        }
                    }
                },
                "description": "Run a raw sql query against the project's warehouse connection",
                "tags": ["Exploring", "Projects"],
                "security": [],
                "parameters": [
                    {
                        "description": "The uuid of the project to run the query against",
                        "in": "path",
                        "name": "projectUuid",
                        "required": true,
                        "schema": {
                            "type": "string"
                        }
                    }
                ],
                "requestBody": {
                    "description": "The query to run",
                    "required": true,
                    "content": {
                        "application/json": {
                            "schema": {
                                "properties": {
                                    "sql": {
                                        "type": "string"
                                    }
                                },
                                "required": ["sql"],
                                "type": "object",
                                "description": "The query to run"
                            }
                        }
                    }
                }
            }
        },
        "/api/v1/projects/{projectUuid}/explores/{exploreId}/runUnderlyingDataQuery": {
            "post": {
                "operationId": "postRunUnderlyingDataQuery",
                "responses": {
                    "200": {
                        "description": "Success",
                        "content": {
                            "application/json": {
                                "schema": {
                                    "$ref": "#/components/schemas/ApiRunQueryResponse"
                                }
                            }
                        }
                    },
                    "default": {
                        "description": "Error",
                        "content": {
                            "application/json": {
                                "schema": {
                                    "$ref": "#/components/schemas/ApiErrorPayload"
                                }
                            }
                        }
                    }
                },
                "description": "Run a query for underlying data results",
                "tags": ["Exploring"],
                "security": [],
                "parameters": [
                    {
                        "description": "The uuid of the project",
                        "in": "path",
                        "name": "projectUuid",
                        "required": true,
                        "schema": {
                            "type": "string"
                        }
                    },
                    {
                        "description": "table name",
                        "in": "path",
                        "name": "exploreId",
                        "required": true,
                        "schema": {
                            "type": "string"
                        }
                    }
                ],
                "requestBody": {
                    "description": "metricQuery for the chart to run",
                    "required": true,
                    "content": {
                        "application/json": {
                            "schema": {
                                "$ref": "#/components/schemas/RunQueryRequest",
                                "description": "metricQuery for the chart to run"
                            }
                        }
                    }
                }
            }
        },
        "/api/v1/projects/{projectUuid}/explores/{exploreId}/runQuery": {
            "post": {
                "operationId": "RunMetricQuery",
                "responses": {
                    "200": {
                        "description": "Success",
                        "content": {
                            "application/json": {
                                "schema": {
                                    "$ref": "#/components/schemas/ApiRunQueryResponse"
                                }
                            }
                        }
                    },
                    "default": {
                        "description": "Error",
                        "content": {
                            "application/json": {
                                "schema": {
                                    "$ref": "#/components/schemas/ApiErrorPayload"
                                }
                            }
                        }
                    }
                },
                "description": "Run a query for explore",
                "tags": ["Exploring"],
                "security": [],
                "parameters": [
                    {
                        "description": "The uuid of the project",
                        "in": "path",
                        "name": "projectUuid",
                        "required": true,
                        "schema": {
                            "type": "string"
                        }
                    },
                    {
                        "description": "table name",
                        "in": "path",
                        "name": "exploreId",
                        "required": true,
                        "schema": {
                            "type": "string"
                        }
                    }
                ],
                "requestBody": {
                    "description": "metricQuery for the chart to run",
                    "required": true,
                    "content": {
                        "application/json": {
                            "schema": {
                                "$ref": "#/components/schemas/RunQueryRequest",
                                "description": "metricQuery for the chart to run"
                            }
                        }
                    }
                }
            }
        },
        "/api/v1/saved/{chartUuid}/results": {
            "post": {
                "operationId": "postChartResults",
                "responses": {
                    "200": {
                        "description": "Success",
                        "content": {
                            "application/json": {
                                "schema": {
                                    "$ref": "#/components/schemas/ApiRunQueryResponse"
                                }
                            }
                        }
                    },
                    "default": {
                        "description": "Error",
                        "content": {
                            "application/json": {
                                "schema": {
                                    "$ref": "#/components/schemas/ApiErrorPayload"
                                }
                            }
                        }
                    }
                },
                "description": "Run a query for a chart",
                "tags": ["Charts"],
                "security": [],
                "parameters": [
                    {
                        "description": "chartUuid for the chart to run",
                        "in": "path",
                        "name": "chartUuid",
                        "required": true,
                        "schema": {
                            "type": "string"
                        }
                    }
                ],
                "requestBody": {
                    "required": true,
                    "content": {
                        "application/json": {
                            "schema": {
                                "properties": {
                                    "filters": {
                                        "$ref": "#/components/schemas/Filters"
                                    }
                                },
                                "type": "object"
                            }
                        }
                    }
                }
            }
        },
        "/api/v1/schedulers/{projectUuid}/logs": {
            "get": {
                "operationId": "getSchedulerLogs",
                "responses": {
                    "200": {
                        "description": "Success",
                        "content": {
                            "application/json": {
                                "schema": {
                                    "$ref": "#/components/schemas/ApiSchedulerLogsResponse"
                                }
                            }
                        }
                    },
                    "default": {
                        "description": "Error",
                        "content": {
                            "application/json": {
                                "schema": {
                                    "$ref": "#/components/schemas/ApiErrorPayload"
                                }
                            }
                        }
                    }
                },
                "description": "Get scheduled logs",
                "tags": ["Schedulers"],
                "security": [],
                "parameters": [
                    {
                        "in": "path",
                        "name": "projectUuid",
                        "required": true,
                        "schema": {
                            "type": "string"
                        }
                    }
                ]
            }
        },
        "/api/v1/schedulers/{schedulerUuid}": {
            "get": {
                "operationId": "getScheduler",
                "responses": {
                    "200": {
                        "description": "Success",
                        "content": {
                            "application/json": {
                                "schema": {
                                    "$ref": "#/components/schemas/ApiSchedulerAndTargetsResponse"
                                }
                            }
                        }
                    },
                    "default": {
                        "description": "Error",
                        "content": {
                            "application/json": {
                                "schema": {
                                    "$ref": "#/components/schemas/ApiErrorPayload"
                                }
                            }
                        }
                    }
                },
                "description": "Get a scheduler",
                "tags": ["Schedulers"],
                "security": [],
                "parameters": [
                    {
                        "description": "The uuid of the scheduler to update",
                        "in": "path",
                        "name": "schedulerUuid",
                        "required": true,
                        "schema": {
                            "type": "string"
                        }
                    }
                ]
            },
            "patch": {
                "operationId": "updateScheduler",
                "responses": {
                    "201": {
                        "description": "Updated",
                        "content": {
                            "application/json": {
                                "schema": {
                                    "$ref": "#/components/schemas/ApiSchedulerAndTargetsResponse"
                                }
                            }
                        }
                    },
                    "default": {
                        "description": "Error",
                        "content": {
                            "application/json": {
                                "schema": {
                                    "$ref": "#/components/schemas/ApiErrorPayload"
                                }
                            }
                        }
                    }
                },
                "description": "Update a scheduler",
                "tags": ["Schedulers"],
                "security": [],
                "parameters": [
                    {
                        "description": "The uuid of the scheduler to update",
                        "in": "path",
                        "name": "schedulerUuid",
                        "required": true,
                        "schema": {
                            "type": "string"
                        }
                    }
                ],
                "requestBody": {
                    "description": "the new scheduler data",
                    "required": true,
                    "content": {
                        "application/json": {
                            "schema": {
                                "description": "the new scheduler data"
                            }
                        }
                    }
                }
            },
            "delete": {
                "operationId": "deleteScheduler",
                "responses": {
                    "201": {
                        "description": "Deleted",
                        "content": {
                            "application/json": {
                                "schema": {
                                    "properties": {
                                        "results": {},
                                        "status": {
                                            "type": "string",
                                            "enum": ["ok"],
                                            "nullable": false
                                        }
                                    },
                                    "required": ["status"],
                                    "type": "object"
                                }
                            }
                        }
                    },
                    "default": {
                        "description": "Error",
                        "content": {
                            "application/json": {
                                "schema": {
                                    "$ref": "#/components/schemas/ApiErrorPayload"
                                }
                            }
                        }
                    }
                },
                "description": "Delete a scheduler",
                "tags": ["Schedulers"],
                "security": [],
                "parameters": [
                    {
                        "description": "The uuid of the scheduler to delete",
                        "in": "path",
                        "name": "schedulerUuid",
                        "required": true,
                        "schema": {
                            "type": "string"
                        }
                    }
                ]
            }
        },
        "/api/v1/schedulers/{schedulerUuid}/jobs": {
            "get": {
                "operationId": "getScheduledJobs",
                "responses": {
                    "200": {
                        "description": "Success",
                        "content": {
                            "application/json": {
                                "schema": {
                                    "$ref": "#/components/schemas/ApiScheduledJobsResponse"
                                }
                            }
                        }
                    },
                    "default": {
                        "description": "Error",
                        "content": {
                            "application/json": {
                                "schema": {
                                    "$ref": "#/components/schemas/ApiErrorPayload"
                                }
                            }
                        }
                    }
                },
                "description": "Get scheduled jobs",
                "tags": ["Schedulers"],
                "security": [],
                "parameters": [
                    {
                        "description": "The uuid of the scheduler to update",
                        "in": "path",
                        "name": "schedulerUuid",
                        "required": true,
                        "schema": {
                            "type": "string"
                        }
                    }
                ]
            }
        },
        "/api/v1/schedulers/job/{jobId}/status": {
            "get": {
                "operationId": "getSchedulerJobStatus",
                "responses": {
                    "200": {
                        "description": "Success",
                        "content": {
                            "application/json": {
                                "schema": {
                                    "$ref": "#/components/schemas/ApiJobStatusResponse"
                                }
                            }
                        }
                    },
                    "default": {
                        "description": "Error",
                        "content": {
                            "application/json": {
                                "schema": {
                                    "$ref": "#/components/schemas/ApiErrorPayload"
                                }
                            }
                        }
                    }
                },
                "description": "Get a generic job status\nThis method can be used when polling from the frontend",
                "tags": ["Schedulers"],
                "security": [],
                "parameters": [
                    {
                        "description": "the jobId for the status to check",
                        "in": "path",
                        "name": "jobId",
                        "required": true,
                        "schema": {
                            "type": "string"
                        }
                    }
                ]
            }
        },
        "/api/v1/share/{nanoId}": {
            "get": {
                "operationId": "getShareUrl",
                "responses": {
                    "200": {
                        "description": "Ok",
                        "content": {
                            "application/json": {
                                "schema": {
                                    "$ref": "#/components/schemas/ApiShareResponse"
                                }
                            }
                        }
                    },
                    "default": {
                        "description": "Error",
                        "content": {
                            "application/json": {
                                "schema": {
                                    "$ref": "#/components/schemas/ApiErrorPayload"
                                }
                            }
                        }
                    }
                },
                "description": "Get a share url from a short url id",
                "tags": ["Share links"],
                "security": [],
                "parameters": [
                    {
                        "description": "the short id for the share url",
                        "in": "path",
                        "name": "nanoId",
                        "required": true,
                        "schema": {
                            "type": "string"
                        }
                    }
                ]
            }
        },
        "/api/v1/share": {
            "post": {
                "operationId": "CreateShareUrl",
                "responses": {
                    "201": {
                        "description": "Created",
                        "content": {
                            "application/json": {
                                "schema": {
                                    "$ref": "#/components/schemas/ApiShareResponse"
                                }
                            }
                        }
                    },
                    "default": {
                        "description": "Error",
                        "content": {
                            "application/json": {
                                "schema": {
                                    "$ref": "#/components/schemas/ApiErrorPayload"
                                }
                            }
                        }
                    }
                },
                "description": "Given a full URL generates a short url id that can be used for sharing",
                "tags": ["Share links"],
                "security": [],
                "parameters": [],
                "requestBody": {
                    "description": "a full URL used to generate a short url id",
                    "required": true,
                    "content": {
                        "application/json": {
                            "schema": {
                                "$ref": "#/components/schemas/CreateShareUrl",
                                "description": "a full URL used to generate a short url id"
                            }
                        }
                    }
                }
            }
        },
        "/api/v1/slack/channels": {
            "get": {
                "operationId": "getSlackChannels",
                "responses": {
                    "200": {
                        "description": "Success",
                        "content": {
                            "application/json": {
                                "schema": {
                                    "$ref": "#/components/schemas/ApiSlackChannelsResponse"
                                }
                            }
                        }
                    },
                    "default": {
                        "description": "Error",
                        "content": {
                            "application/json": {
                                "schema": {
                                    "$ref": "#/components/schemas/ApiErrorPayload"
                                }
                            }
                        }
                    }
                },
                "description": "Get slack channels",
                "tags": ["Integrations"],
                "security": [],
                "parameters": []
            }
        },
        "/api/v1/projects/{projectUuid}/spaces/{spaceUuid}": {
            "get": {
                "operationId": "GetSpace",
                "responses": {
                    "200": {
                        "description": "Success",
                        "content": {
                            "application/json": {
                                "schema": {
                                    "$ref": "#/components/schemas/ApiSpaceResponse"
                                }
                            }
                        }
                    },
                    "default": {
                        "description": "Error",
                        "content": {
                            "application/json": {
                                "schema": {
                                    "$ref": "#/components/schemas/ApiErrorPayload"
                                }
                            }
                        }
                    }
                },
                "description": "Get details for a space in a project",
                "tags": ["Spaces"],
                "security": [],
                "parameters": [
                    {
                        "description": "The uuid of the space's parent project",
                        "in": "path",
                        "name": "projectUuid",
                        "required": true,
                        "schema": {
                            "type": "string"
                        }
                    },
                    {
                        "description": "The uuid of the space to get",
                        "in": "path",
                        "name": "spaceUuid",
                        "required": true,
                        "schema": {
                            "type": "string"
                        }
                    }
                ]
            },
            "delete": {
                "operationId": "DeleteSpace",
                "responses": {
                    "204": {
                        "description": "Deleted",
                        "content": {
                            "application/json": {
                                "schema": {
                                    "$ref": "#/components/schemas/ApiSuccessEmpty"
                                }
                            }
                        }
                    },
                    "default": {
                        "description": "Error",
                        "content": {
                            "application/json": {
                                "schema": {
                                    "$ref": "#/components/schemas/ApiErrorPayload"
                                }
                            }
                        }
                    }
                },
                "description": "Delete a space from a project",
                "tags": ["Spaces"],
                "security": [],
                "parameters": [
                    {
                        "description": "The uuid of the space's parent project",
                        "in": "path",
                        "name": "projectUuid",
                        "required": true,
                        "schema": {
                            "type": "string"
                        }
                    },
                    {
                        "description": "The uuid of the space to delete",
                        "in": "path",
                        "name": "spaceUuid",
                        "required": true,
                        "schema": {
                            "type": "string"
                        }
                    }
                ]
            },
            "patch": {
                "operationId": "UpdateSpace",
                "responses": {
                    "200": {
                        "description": "Updated",
                        "content": {
                            "application/json": {
                                "schema": {
                                    "$ref": "#/components/schemas/ApiSpaceResponse"
                                }
                            }
                        }
                    },
                    "default": {
                        "description": "Error",
                        "content": {
                            "application/json": {
                                "schema": {
                                    "$ref": "#/components/schemas/ApiErrorPayload"
                                }
                            }
                        }
                    }
                },
                "description": "Update a space in a project",
                "tags": ["Roles & Permissions", "Spaces"],
                "security": [],
                "parameters": [
                    {
                        "description": "The uuid of the space's parent project",
                        "in": "path",
                        "name": "projectUuid",
                        "required": true,
                        "schema": {
                            "type": "string"
                        }
                    },
                    {
                        "description": "The uuid of the space to update",
                        "in": "path",
                        "name": "spaceUuid",
                        "required": true,
                        "schema": {
                            "type": "string"
                        }
                    }
                ],
                "requestBody": {
                    "required": true,
                    "content": {
                        "application/json": {
                            "schema": {
                                "$ref": "#/components/schemas/UpdateSpace"
                            }
                        }
                    }
                }
            }
        },
        "/api/v1/projects/{projectUuid}/spaces/{spaceUuid}/share": {
            "post": {
                "operationId": "AddSpaceShareToUser",
                "responses": {
                    "200": {
                        "description": "Success",
                        "content": {
                            "application/json": {
                                "schema": {
                                    "$ref": "#/components/schemas/ApiSuccessEmpty"
                                }
                            }
                        }
                    },
                    "default": {
                        "description": "Error",
                        "content": {
                            "application/json": {
                                "schema": {
                                    "$ref": "#/components/schemas/ApiErrorPayload"
                                }
                            }
                        }
                    }
                },
                "description": "Grant a user access to a space",
                "tags": ["Roles & Permissions", "Spaces"],
                "security": [],
                "parameters": [
                    {
                        "description": "The uuid of the space's parent project",
                        "in": "path",
                        "name": "projectUuid",
                        "required": true,
                        "schema": {
                            "type": "string"
                        }
                    },
                    {
                        "in": "path",
                        "name": "spaceUuid",
                        "required": true,
                        "schema": {
                            "type": "string"
                        }
                    }
                ],
                "requestBody": {
                    "required": true,
                    "content": {
                        "application/json": {
                            "schema": {
                                "$ref": "#/components/schemas/AddSpaceShare"
                            }
                        }
                    }
                }
            }
        },
        "/api/v1/projects/{projectUuid}/spaces/{spaceUuid}/share/{userUuid}": {
            "delete": {
                "operationId": "RevokeSpaceAccessForUser",
                "responses": {
                    "200": {
                        "description": "Success",
                        "content": {
                            "application/json": {
                                "schema": {
                                    "$ref": "#/components/schemas/ApiSuccessEmpty"
                                }
                            }
                        }
                    },
                    "default": {
                        "description": "Error",
                        "content": {
                            "application/json": {
                                "schema": {
                                    "$ref": "#/components/schemas/ApiErrorPayload"
                                }
                            }
                        }
                    }
                },
                "description": "Remove a user's access to a space",
                "tags": ["Roles & Permissions", "Spaces"],
                "security": [],
                "parameters": [
                    {
                        "description": "The uuid of the space's parent project",
                        "in": "path",
                        "name": "projectUuid",
                        "required": true,
                        "schema": {
                            "type": "string"
                        }
                    },
                    {
                        "description": "The uuid of the space to update",
                        "in": "path",
                        "name": "spaceUuid",
                        "required": true,
                        "schema": {
                            "type": "string"
                        }
                    },
                    {
                        "description": "The uuid of the user to revoke access from",
                        "in": "path",
                        "name": "userUuid",
                        "required": true,
                        "schema": {
                            "type": "string"
                        }
                    }
                ]
            }
        },
        "/api/v1/ssh/key-pairs": {
            "post": {
                "operationId": "createSshKeyPair",
                "responses": {
                    "201": {
                        "description": "Success",
                        "content": {
                            "application/json": {
                                "schema": {
                                    "$ref": "#/components/schemas/ApiSshKeyPairResponse"
                                }
                            }
                        }
                    },
                    "default": {
                        "description": "Error",
                        "content": {
                            "application/json": {
                                "schema": {
                                    "$ref": "#/components/schemas/ApiErrorPayload"
                                }
                            }
                        }
                    }
                },
                "tags": ["SSH Keypairs"],
                "security": [],
                "parameters": []
            }
        },
        "/api/v1/org/attributes": {
            "get": {
                "operationId": "getUserAttributes",
                "responses": {
                    "200": {
                        "description": "Ok",
                        "content": {
                            "application/json": {
                                "schema": {
                                    "$ref": "#/components/schemas/ApiOrgAttributesResponse"
                                }
                            }
                        }
                    },
                    "default": {
                        "description": "Error",
                        "content": {
                            "application/json": {
                                "schema": {
                                    "$ref": "#/components/schemas/ApiErrorPayload"
                                }
                            }
                        }
                    }
                },
                "description": "Get all user attributes",
                "tags": ["User attributes"],
                "security": [],
                "parameters": []
            },
            "post": {
                "operationId": "createUserAttribute",
                "responses": {
                    "200": {
                        "description": "Ok",
                        "content": {
                            "application/json": {
                                "schema": {
                                    "$ref": "#/components/schemas/ApiCreateOrgAttributesResponse"
                                }
                            }
                        }
                    },
                    "default": {
                        "description": "Error",
                        "content": {
                            "application/json": {
                                "schema": {
                                    "$ref": "#/components/schemas/ApiErrorPayload"
                                }
                            }
                        }
                    }
                },
                "description": "Creates new user attribute",
                "tags": ["User attributes"],
                "security": [],
                "parameters": [],
                "requestBody": {
                    "description": "the user attribute to create",
                    "required": true,
                    "content": {
                        "application/json": {
                            "schema": {
                                "$ref": "#/components/schemas/CreateOrgAttribute",
                                "description": "the user attribute to create"
                            }
                        }
                    }
                }
            }
        },
        "/api/v1/org/attributes/{userAttributeUuid}": {
            "put": {
                "operationId": "updateUserAttribute",
                "responses": {
                    "200": {
                        "description": "Ok",
                        "content": {
                            "application/json": {
                                "schema": {
                                    "$ref": "#/components/schemas/ApiCreateOrgAttributesResponse"
                                }
                            }
                        }
                    },
                    "default": {
                        "description": "Error",
                        "content": {
                            "application/json": {
                                "schema": {
                                    "$ref": "#/components/schemas/ApiErrorPayload"
                                }
                            }
                        }
                    }
                },
                "description": "Updates a user attribute",
                "tags": ["User attributes"],
                "security": [],
                "parameters": [
                    {
                        "description": "the UUID for the group to add the user to",
                        "in": "path",
                        "name": "userAttributeUuid",
                        "required": true,
                        "schema": {
                            "type": "string"
                        }
                    }
                ],
                "requestBody": {
                    "description": "the user attribute to update",
                    "required": true,
                    "content": {
                        "application/json": {
                            "schema": {
                                "$ref": "#/components/schemas/CreateOrgAttribute",
                                "description": "the user attribute to update"
                            }
                        }
                    }
                }
            },
            "delete": {
                "operationId": "removeUserAttribute",
                "responses": {
                    "200": {
                        "description": "Ok",
                        "content": {
                            "application/json": {
                                "schema": {
                                    "$ref": "#/components/schemas/ApiSuccessEmpty"
                                }
                            }
                        }
                    },
                    "default": {
                        "description": "Error",
                        "content": {
                            "application/json": {
                                "schema": {
                                    "$ref": "#/components/schemas/ApiErrorPayload"
                                }
                            }
                        }
                    }
                },
                "description": "Remove a user attribute",
                "tags": ["User attributes"],
                "security": [],
                "parameters": [
                    {
                        "description": "the user attribute UUID to remove",
                        "in": "path",
                        "name": "userAttributeUuid",
                        "required": true,
                        "schema": {
                            "type": "string"
                        }
                    }
                ]
            }
        },
        "/api/v1/user/me/email/otp": {
            "put": {
                "operationId": "CreateEmailOneTimePasscode",
                "responses": {
                    "200": {
                        "description": "Ok",
                        "content": {
                            "application/json": {
                                "schema": {
                                    "$ref": "#/components/schemas/ApiEmailStatusResponse"
                                }
                            }
                        }
                    },
                    "default": {
                        "description": "Error",
                        "content": {
                            "application/json": {
                                "schema": {
                                    "$ref": "#/components/schemas/ApiErrorPayload"
                                }
                            }
                        }
                    }
                },
                "description": "Create a new one-time passcode for the current user's primary email.\nThe user will receive an email with the passcode.",
                "tags": ["My Account"],
                "security": [],
                "parameters": []
            }
        },
        "/api/v1/user/me/email/status": {
            "get": {
                "operationId": "GetEmailVerificationStatus",
                "responses": {
                    "200": {
                        "description": "Ok",
                        "content": {
                            "application/json": {
                                "schema": {
                                    "$ref": "#/components/schemas/ApiEmailStatusResponse"
                                }
                            }
                        }
                    },
                    "default": {
                        "description": "Error",
                        "content": {
                            "application/json": {
                                "schema": {
                                    "$ref": "#/components/schemas/ApiErrorPayload"
                                }
                            }
                        }
                    }
                },
                "description": "Get the verification status for the current user's primary email",
                "tags": ["My Account"],
                "security": [],
                "parameters": [
                    {
                        "description": "the one-time passcode sent to the user's primary email",
                        "in": "query",
                        "name": "passcode",
                        "required": false,
                        "schema": {
                            "type": "string"
                        }
                    }
                ]
            }
        },
        "/api/v1/user/me/allowedOrganizations": {
            "get": {
                "operationId": "ListMyAvailableOrganizations",
                "responses": {
                    "200": {
                        "description": "Ok",
                        "content": {
                            "application/json": {
                                "schema": {
                                    "$ref": "#/components/schemas/ApiUserAllowedOrganizationsResponse"
                                }
                            }
                        }
                    },
                    "default": {
                        "description": "Error",
                        "content": {
                            "application/json": {
                                "schema": {
                                    "$ref": "#/components/schemas/ApiErrorPayload"
                                }
                            }
                        }
                    }
                },
                "description": "List the organizations that the current user can join.\nThis is based on the user's primary email domain and the organization's allowed email domains.",
                "tags": ["My Account"],
                "security": [],
                "parameters": []
            }
        },
        "/api/v1/user/me/joinOrganization/{organizationUuid}": {
            "post": {
                "operationId": "JoinOrganization",
                "responses": {
                    "200": {
                        "description": "Ok",
                        "content": {
                            "application/json": {
                                "schema": {
                                    "$ref": "#/components/schemas/ApiSuccessEmpty"
                                }
                            }
                        }
                    },
                    "default": {
                        "description": "Error",
                        "content": {
                            "application/json": {
                                "schema": {
                                    "$ref": "#/components/schemas/ApiErrorPayload"
                                }
                            }
                        }
                    }
                },
                "description": "Add the current user to an organization that accepts users with a verified email domain.\nThis will fail if the organization email domain does not match the user's primary email domain.",
                "tags": ["My Account"],
                "security": [],
                "parameters": [
                    {
                        "description": "the uuid of the organization to join",
                        "in": "path",
                        "name": "organizationUuid",
                        "required": true,
                        "schema": {
                            "type": "string"
                        }
                    }
                ]
            }
        },
        "/api/v1/user/me": {
            "delete": {
                "operationId": "DeleteMe",
                "responses": {
                    "200": {
                        "description": "Ok",
                        "content": {
                            "application/json": {
                                "schema": {
                                    "$ref": "#/components/schemas/ApiSuccessEmpty"
                                }
                            }
                        }
                    },
                    "default": {
                        "description": "Error",
                        "content": {
                            "application/json": {
                                "schema": {
                                    "$ref": "#/components/schemas/ApiErrorPayload"
                                }
                            }
                        }
                    }
                },
                "description": "Delete user",
                "tags": ["My Account"],
                "security": [],
                "parameters": []
            }
        },
        "/api/v1/projects/{projectUuid}/validate": {
            "post": {
                "operationId": "ValidateProject",
                "responses": {
                    "200": {
                        "description": "Success",
                        "content": {
                            "application/json": {
                                "schema": {
                                    "$ref": "#/components/schemas/ApiJobScheduledResponse"
                                }
                            }
                        }
                    },
                    "default": {
                        "description": "Error",
                        "content": {
                            "application/json": {
                                "schema": {
                                    "$ref": "#/components/schemas/ApiErrorPayload"
                                }
                            }
                        }
                    }
                },
                "description": "Validate content inside a project. This will start a validation job and return the job id.\n\nValidation jobs scan all charts and dashboards inside a project to find any broken references\nto metrics or dimensions that aren't available. Results are available after the job is completed.",
                "tags": ["Projects"],
                "security": [],
                "parameters": [
                    {
                        "description": "the projectId for the validation",
                        "in": "path",
                        "name": "projectUuid",
                        "required": true,
                        "schema": {
                            "type": "string"
                        }
                    }
                ],
                "requestBody": {
                    "description": "the compiled explores to validate against an existing project, this is used in the CLI to validate a project without creating a preview",
                    "required": true,
                    "content": {
                        "application/json": {
                            "schema": {
                                "properties": {
                                    "explores": {
                                        "items": {},
                                        "type": "array"
                                    }
                                },
                                "type": "object",
                                "description": "the compiled explores to validate against an existing project, this is used in the CLI to validate a project without creating a preview"
                            }
                        }
                    }
                }
            },
            "get": {
                "operationId": "GetLatestValidationResults",
                "responses": {
                    "200": {
                        "description": "Success",
                        "content": {
                            "application/json": {
                                "schema": {
                                    "$ref": "#/components/schemas/ApiValidateResponse"
                                }
                            }
                        }
                    },
                    "default": {
                        "description": "Error",
                        "content": {
                            "application/json": {
                                "schema": {
                                    "$ref": "#/components/schemas/ApiErrorPayload"
                                }
                            }
                        }
                    }
                },
                "description": "Get validation results for a project. This will return the results of the latest validation job.",
                "tags": ["Projects"],
                "security": [],
                "parameters": [
                    {
                        "description": "the projectId for the validation",
                        "in": "path",
                        "name": "projectUuid",
                        "required": true,
                        "schema": {
                            "type": "string"
                        }
                    },
                    {
                        "description": "boolean to know if this request is made from the settings page, for analytics",
                        "in": "query",
                        "name": "fromSettings",
                        "required": false,
                        "schema": {
                            "type": "boolean"
                        }
                    },
                    {
                        "description": "optional jobId to get results for a specific job, used on CLI",
                        "in": "query",
                        "name": "jobId",
                        "required": false,
                        "schema": {
                            "type": "string"
                        }
                    }
                ]
            }
        },
        "/api/v1/projects/{projectUuid}/validate/{validationId}": {
            "delete": {
                "operationId": "DeleteValidationDismiss",
                "responses": {
                    "200": {
                        "description": "Success",
                        "content": {
                            "application/json": {
                                "schema": {
                                    "$ref": "#/components/schemas/ApiValidationDismissResponse"
                                }
                            }
                        }
                    },
                    "default": {
                        "description": "Error",
                        "content": {
                            "application/json": {
                                "schema": {
                                    "$ref": "#/components/schemas/ApiErrorPayload"
                                }
                            }
                        }
                    }
                },
                "description": "Deletes a single validation error.",
                "tags": ["Projects"],
                "security": [],
                "parameters": [
                    {
                        "in": "path",
                        "name": "projectUuid",
                        "required": true,
                        "schema": {
                            "type": "string"
                        }
                    },
                    {
                        "description": "the projectId for the validation",
                        "in": "path",
                        "name": "validationId",
                        "required": true,
                        "schema": {
                            "format": "double",
                            "type": "number"
                        }
                    }
                ]
            }
        }
    },
    "servers": [
        {
            "url": "/"
        }
    ],
    "tags": [
        {
            "name": "My Account",
            "description": "These routes allow users to manage their own user account."
        },
        {
            "name": "Organizations",
            "description": "Each user is a member of a single organization. These routes allow users to manage their organization. Most actions are only available to admin users."
        },
        {
            "name": "Projects",
            "description": "Projects belong to a single organization. These routes allow users to manage their projects, browse content, and execute queries. Users inside an organization might have access to a project from an organization-level role or they might be granted access to a project directly."
        },
        {
            "name": "Spaces",
            "description": "Spaces allow you to organize charts and dashboards within a project. They also allow granular access to content by allowing you to create private spaces, which are only accessible to the creator and admins."
        },
        {
            "name": "Roles & Permissions",
            "description": "These routes allow users to manage roles and permissions for their organization.",
            "externalDocs": {
                "url": "https://docs.lightdash.com/references/roles"
            }
        }
    ]
}<|MERGE_RESOLUTION|>--- conflicted
+++ resolved
@@ -3836,11 +3836,7 @@
     },
     "info": {
         "title": "Lightdash API",
-<<<<<<< HEAD
-        "version": "0.670.0",
-=======
-        "version": "0.672.0",
->>>>>>> 2f4ce574
+        "version": "0.674.0",
         "description": "Open API documentation for all public Lightdash API endpoints",
         "license": {
             "name": "MIT"
