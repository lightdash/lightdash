{
    "components": {
        "examples": {},
        "headers": {},
        "parameters": {},
        "requestBodies": {},
        "responses": {},
        "schemas": {
            "ApiErrorPayload": {
                "properties": {
                    "error": {
                        "properties": {
                            "data": {
                                "description": "Optional data containing details of the error"
                            },
                            "message": {
                                "type": "string",
                                "description": "A friendly message summarising the error"
                            },
                            "name": {
                                "type": "string",
                                "description": "Unique name for the type of error"
                            },
                            "statusCode": {
                                "type": "number",
                                "format": "integer",
                                "description": "HTTP status code"
                            }
                        },
                        "required": ["name", "statusCode"],
                        "type": "object"
                    },
                    "status": {
                        "type": "string",
                        "enum": ["error"],
                        "nullable": false
                    }
                },
                "required": ["error", "status"],
                "type": "object",
                "description": "The Error object is returned from the api any time there is an error.\nThe message contains"
            },
            "ApiCsvUrlResponse": {
                "properties": {
                    "results": {
                        "properties": {
                            "truncated": {
                                "type": "boolean"
                            },
                            "status": {
                                "type": "string"
                            },
                            "url": {
                                "type": "string"
                            }
                        },
                        "required": ["truncated", "status", "url"],
                        "type": "object"
                    },
                    "status": {
                        "type": "string",
                        "enum": ["ok"],
                        "nullable": false
                    }
                },
                "required": ["results", "status"],
                "type": "object"
            },
            "Pick_CreateDbtCloudIntegration.metricsJobId_": {
                "properties": {
                    "metricsJobId": {
                        "type": "string",
                        "description": "Job id for a dbt cloud job containing a compiled dbt project with available dbt metrics"
                    }
                },
                "required": ["metricsJobId"],
                "type": "object",
                "description": "From T, pick a set of properties whose keys are in the union K"
            },
            "DbtCloudIntegration": {
                "$ref": "#/components/schemas/Pick_CreateDbtCloudIntegration.metricsJobId_",
                "description": "Configuration for a Lightdash integration with dbt Cloud"
            },
            "ApiDbtCloudIntegrationSettings": {
                "properties": {
                    "results": {
                        "$ref": "#/components/schemas/DbtCloudIntegration"
                    },
                    "status": {
                        "type": "string",
                        "enum": ["ok"],
                        "nullable": false
                    }
                },
                "required": ["status"],
                "type": "object"
            },
            "ApiDbtCloudSettingsDeleteSuccess": {
                "properties": {
                    "results": {},
                    "status": {
                        "type": "string",
                        "enum": ["ok"],
                        "nullable": false
                    }
                },
                "required": ["status"],
                "type": "object"
            },
            "ApiGdriveAccessTokenResponse": {
                "properties": {
                    "results": {
                        "type": "string"
                    },
                    "status": {
                        "type": "string",
                        "enum": ["ok"],
                        "nullable": false
                    }
                },
                "required": ["results", "status"],
                "type": "object"
            },
            "ApiJobScheduledResponse": {
                "properties": {
                    "results": {
                        "properties": {
                            "jobId": {
                                "type": "string"
                            }
                        },
                        "required": ["jobId"],
                        "type": "object"
                    },
                    "status": {
                        "type": "string",
                        "enum": ["ok"],
                        "nullable": false
                    }
                },
                "required": ["results", "status"],
                "type": "object"
            },
            "FieldId": {
                "type": "string"
            },
            "FilterGroupResponse": {
                "anyOf": [
                    {
                        "properties": {
                            "or": {
                                "items": {},
                                "type": "array"
                            },
                            "id": {
                                "type": "string"
                            }
                        },
                        "required": ["or", "id"],
                        "type": "object"
                    },
                    {
                        "properties": {
                            "and": {
                                "items": {},
                                "type": "array"
                            },
                            "id": {
                                "type": "string"
                            }
                        },
                        "required": ["and", "id"],
                        "type": "object"
                    }
                ]
            },
            "FiltersResponse": {
                "properties": {
                    "metrics": {
                        "$ref": "#/components/schemas/FilterGroupResponse"
                    },
                    "dimensions": {
                        "$ref": "#/components/schemas/FilterGroupResponse"
                    }
                },
                "type": "object"
            },
            "SortField": {
                "properties": {
                    "descending": {
                        "type": "boolean"
                    },
                    "fieldId": {
                        "type": "string"
                    }
                },
                "required": ["descending", "fieldId"],
                "type": "object"
            },
            "TableCalculationFormatType": {
                "enum": ["default", "percent", "currency", "number"],
                "type": "string"
            },
            "NumberSeparator": {
                "enum": [
                    "default",
                    "commaPeriod",
                    "spacePeriod",
                    "periodComma",
                    "noSeparatorPeriod"
                ],
                "type": "string"
            },
            "Compact": {
                "enum": ["thousands", "millions", "billions", "trillions"],
                "type": "string"
            },
            "TableCalculationFormat": {
                "properties": {
                    "suffix": {
                        "type": "string"
                    },
                    "prefix": {
                        "type": "string"
                    },
                    "compact": {
                        "$ref": "#/components/schemas/Compact"
                    },
                    "currency": {
                        "type": "string"
                    },
                    "separator": {
                        "$ref": "#/components/schemas/NumberSeparator"
                    },
                    "round": {
                        "type": "number",
                        "format": "double"
                    },
                    "type": {
                        "$ref": "#/components/schemas/TableCalculationFormatType"
                    }
                },
                "required": ["type"],
                "type": "object"
            },
            "TableCalculation": {
                "properties": {
                    "format": {
                        "$ref": "#/components/schemas/TableCalculationFormat"
                    },
                    "sql": {
                        "type": "string"
                    },
                    "displayName": {
                        "type": "string"
                    },
                    "name": {
                        "type": "string"
                    },
                    "index": {
                        "type": "number",
                        "format": "double"
                    }
                },
                "required": ["sql", "displayName", "name"],
                "type": "object"
            },
            "MetricType": {
                "enum": [
                    "percentile",
                    "average",
                    "count",
                    "count_distinct",
                    "sum",
                    "min",
                    "max",
                    "number",
                    "median",
                    "string",
                    "date",
                    "timestamp",
                    "boolean"
                ],
                "type": "string"
            },
            "CompactOrAlias": {
                "anyOf": [
                    {
                        "$ref": "#/components/schemas/Compact"
                    },
                    {
                        "type": "string",
                        "enum": [
                            "K",
                            "thousand",
                            "M",
                            "million",
                            "B",
                            "billion",
                            "T",
                            "trillion"
                        ]
                    }
                ]
            },
            "Format": {
                "enum": ["km", "mi", "usd", "gbp", "eur", "id", "percent"],
                "type": "string"
            },
            "ConditionalOperator": {
                "enum": [
                    "isNull",
                    "notNull",
                    "equals",
                    "notEquals",
                    "startsWith",
                    "endsWith",
                    "include",
                    "doesNotInclude",
                    "lessThan",
                    "lessThanOrEqual",
                    "greaterThan",
                    "greaterThanOrEqual",
                    "inThePast",
                    "notInThePast",
                    "inTheNext",
                    "inTheCurrent",
                    "inBetween"
                ],
                "type": "string"
            },
            "MetricFilterRule": {
                "properties": {
                    "values": {
                        "items": {},
                        "type": "array"
                    },
                    "operator": {
                        "$ref": "#/components/schemas/ConditionalOperator"
                    },
                    "id": {
                        "type": "string"
                    },
                    "target": {
                        "properties": {
                            "fieldRef": {
                                "type": "string"
                            }
                        },
                        "required": ["fieldRef"],
                        "type": "object"
                    },
                    "settings": {},
                    "disabled": {
                        "type": "boolean"
                    }
                },
                "required": ["operator", "id", "target"],
                "type": "object",
                "additionalProperties": false
            },
            "AdditionalMetric": {
                "properties": {
                    "label": {
                        "type": "string"
                    },
                    "type": {
                        "$ref": "#/components/schemas/MetricType"
                    },
                    "description": {
                        "type": "string"
                    },
                    "sql": {
                        "type": "string"
                    },
                    "hidden": {
                        "type": "boolean"
                    },
                    "round": {
                        "type": "number",
                        "format": "double"
                    },
                    "compact": {
                        "$ref": "#/components/schemas/CompactOrAlias"
                    },
                    "format": {
                        "$ref": "#/components/schemas/Format"
                    },
                    "table": {
                        "type": "string"
                    },
                    "name": {
                        "type": "string"
                    },
                    "index": {
                        "type": "number",
                        "format": "double"
                    },
                    "filters": {
                        "items": {
                            "$ref": "#/components/schemas/MetricFilterRule"
                        },
                        "type": "array"
                    },
                    "baseDimensionName": {
                        "type": "string"
                    },
                    "uuid": {
                        "type": "string",
                        "nullable": true
                    },
                    "percentile": {
                        "type": "number",
                        "format": "double"
                    }
                },
                "required": ["type", "sql", "table", "name"],
                "type": "object",
                "additionalProperties": false
            },
            "BinType": {
                "enum": ["fixed_number", "fixed_width", "custom_range"],
                "type": "string"
            },
            "BinRange": {
                "properties": {
                    "to": {
                        "type": "number",
                        "format": "double"
                    },
                    "from": {
                        "type": "number",
                        "format": "double"
                    }
                },
                "type": "object"
            },
            "CustomDimension": {
                "properties": {
                    "id": {
                        "type": "string"
                    },
                    "name": {
                        "type": "string"
                    },
                    "dimensionId": {
                        "$ref": "#/components/schemas/FieldId"
                    },
                    "table": {
                        "type": "string"
                    },
                    "binType": {
                        "$ref": "#/components/schemas/BinType"
                    },
                    "binNumber": {
                        "type": "number",
                        "format": "double"
                    },
                    "binWidth": {
                        "type": "number",
                        "format": "double"
                    },
                    "customRange": {
                        "items": {
                            "$ref": "#/components/schemas/BinRange"
                        },
                        "type": "array"
                    }
                },
                "required": ["id", "name", "dimensionId", "table", "binType"],
                "type": "object",
                "additionalProperties": false
            },
            "MetricQueryResponse": {
                "properties": {
                    "customDimensions": {
                        "items": {
                            "$ref": "#/components/schemas/CustomDimension"
                        },
                        "type": "array"
                    },
                    "additionalMetrics": {
                        "items": {
                            "$ref": "#/components/schemas/AdditionalMetric"
                        },
                        "type": "array"
                    },
                    "tableCalculations": {
                        "items": {
                            "$ref": "#/components/schemas/TableCalculation"
                        },
                        "type": "array"
                    },
                    "limit": {
                        "type": "number",
                        "format": "double"
                    },
                    "sorts": {
                        "items": {
                            "$ref": "#/components/schemas/SortField"
                        },
                        "type": "array"
                    },
                    "filters": {
                        "$ref": "#/components/schemas/FiltersResponse"
                    },
                    "metrics": {
                        "items": {
                            "$ref": "#/components/schemas/FieldId"
                        },
                        "type": "array"
                    },
                    "dimensions": {
                        "items": {
                            "$ref": "#/components/schemas/FieldId"
                        },
                        "type": "array"
                    }
                },
                "required": [
                    "tableCalculations",
                    "limit",
                    "sorts",
                    "filters",
                    "metrics",
                    "dimensions"
                ],
                "type": "object"
            },
            "Record_string.string_": {
                "properties": {},
                "type": "object",
                "description": "Construct a type with a set of properties K of type T"
            },
            "UploadMetricGsheet": {
                "properties": {
                    "hiddenFields": {
                        "items": {
                            "type": "string"
                        },
                        "type": "array"
                    },
                    "customLabels": {
                        "$ref": "#/components/schemas/Record_string.string_"
                    },
                    "columnOrder": {
                        "items": {
                            "type": "string"
                        },
                        "type": "array"
                    },
                    "showTableNames": {
                        "type": "boolean"
                    },
                    "metricQuery": {
                        "$ref": "#/components/schemas/MetricQueryResponse"
                    },
                    "exploreId": {
                        "type": "string"
                    },
                    "projectUuid": {
                        "type": "string"
                    }
                },
                "required": [
                    "columnOrder",
                    "showTableNames",
                    "metricQuery",
                    "exploreId",
                    "projectUuid"
                ],
                "type": "object"
            },
            "Group": {
                "properties": {
                    "organizationUuid": {
                        "type": "string",
                        "description": "The UUID of the organization that the group belongs to"
                    },
                    "createdAt": {
                        "type": "string",
                        "format": "date-time",
                        "description": "The time that the group was created"
                    },
                    "name": {
                        "type": "string",
                        "description": "A friendly name for the group"
                    },
                    "uuid": {
                        "type": "string",
                        "description": "The group's UUID"
                    }
                },
                "required": ["organizationUuid", "createdAt", "name", "uuid"],
                "type": "object"
            },
            "ApiGroupResponse": {
                "properties": {
                    "results": {
                        "$ref": "#/components/schemas/Group"
                    },
                    "status": {
                        "type": "string",
                        "enum": ["ok"],
                        "nullable": false
                    }
                },
                "required": ["results", "status"],
                "type": "object"
            },
            "ApiSuccessEmpty": {
                "properties": {
                    "results": {},
                    "status": {
                        "type": "string",
                        "enum": ["ok"],
                        "nullable": false
                    }
                },
                "required": ["status"],
                "type": "object"
            },
            "GroupMember": {
                "properties": {
                    "lastName": {
                        "type": "string",
                        "description": "The user's last name"
                    },
                    "firstName": {
                        "type": "string",
                        "description": "The user's first name"
                    },
                    "email": {
                        "type": "string",
                        "description": "Primary email address for the user"
                    },
                    "userUuid": {
                        "type": "string",
                        "description": "Unique id for the user",
                        "format": "uuid"
                    }
                },
                "required": ["lastName", "firstName", "email", "userUuid"],
                "type": "object",
                "description": "A summary for a Lightdash user within a group"
            },
            "ApiGroupMembersResponse": {
                "properties": {
                    "results": {
                        "items": {
                            "$ref": "#/components/schemas/GroupMember"
                        },
                        "type": "array"
                    },
                    "status": {
                        "type": "string",
                        "enum": ["ok"],
                        "nullable": false
                    }
                },
                "required": ["results", "status"],
                "type": "object"
            },
            "Pick_Group.name_": {
                "properties": {
                    "name": {
                        "type": "string",
                        "description": "A friendly name for the group"
                    }
                },
                "required": ["name"],
                "type": "object",
                "description": "From T, pick a set of properties whose keys are in the union K"
            },
            "UpdateGroup": {
                "$ref": "#/components/schemas/Pick_Group.name_"
            },
            "Organization": {
                "properties": {
                    "defaultProjectUuid": {
                        "type": "string",
                        "description": "The project a user sees when they first log in to the organization"
                    },
                    "needsProject": {
                        "type": "boolean",
                        "description": "The organization needs a project if it doesn't have at least one project."
                    },
                    "chartColors": {
                        "items": {
                            "type": "string"
                        },
                        "type": "array",
                        "description": "The default color palette for all projects in the organization"
                    },
                    "name": {
                        "type": "string",
                        "description": "The name of the organization"
                    },
                    "organizationUuid": {
                        "type": "string",
                        "description": "The unique identifier of the organization",
                        "format": "uuid"
                    }
                },
                "required": ["name", "organizationUuid"],
                "type": "object",
                "description": "Details of a user's Organization"
            },
            "ApiOrganization": {
                "properties": {
                    "results": {
                        "$ref": "#/components/schemas/Organization"
                    },
                    "status": {
                        "type": "string",
                        "enum": ["ok"],
                        "nullable": false
                    }
                },
                "required": ["results", "status"],
                "type": "object"
            },
            "Pick_Organization.name_": {
                "properties": {
                    "name": {
                        "type": "string",
                        "description": "The name of the organization"
                    }
                },
                "required": ["name"],
                "type": "object",
                "description": "From T, pick a set of properties whose keys are in the union K"
            },
            "CreateOrganization": {
                "$ref": "#/components/schemas/Pick_Organization.name_"
            },
            "Partial_Omit_Organization.organizationUuid-or-needsProject__": {
                "properties": {
                    "name": {
                        "type": "string",
                        "description": "The name of the organization"
                    },
                    "chartColors": {
                        "items": {
                            "type": "string"
                        },
                        "type": "array",
                        "description": "The default color palette for all projects in the organization"
                    },
                    "defaultProjectUuid": {
                        "type": "string",
                        "description": "The project a user sees when they first log in to the organization"
                    }
                },
                "type": "object",
                "description": "Make all properties in T optional"
            },
            "UpdateOrganization": {
                "$ref": "#/components/schemas/Partial_Omit_Organization.organizationUuid-or-needsProject__"
            },
            "ProjectType": {
                "enum": ["DEFAULT", "PREVIEW"],
                "type": "string"
            },
            "OrganizationProject": {
                "properties": {
                    "type": {
                        "$ref": "#/components/schemas/ProjectType"
                    },
                    "name": {
                        "type": "string"
                    },
                    "projectUuid": {
                        "type": "string",
                        "description": "The unique identifier of the project",
                        "format": "uuid"
                    }
                },
                "required": ["type", "name", "projectUuid"],
                "type": "object",
                "description": "Summary of a project under an organization"
            },
            "ApiOrganizationProjects": {
                "properties": {
                    "results": {
                        "items": {
                            "$ref": "#/components/schemas/OrganizationProject"
                        },
                        "type": "array"
                    },
                    "status": {
                        "type": "string",
                        "enum": ["ok"],
                        "nullable": false
                    }
                },
                "required": ["results", "status"],
                "type": "object",
                "description": "List of projects in the current organization"
            },
            "OrganizationMemberRole": {
                "enum": [
                    "member",
                    "viewer",
                    "interactive_viewer",
                    "editor",
                    "developer",
                    "admin"
                ],
                "type": "string"
            },
            "OrganizationMemberProfile": {
                "properties": {
                    "isInviteExpired": {
                        "type": "boolean",
                        "description": "Whether the user's invite to the organization has expired"
                    },
                    "isActive": {
                        "type": "boolean",
                        "description": "Whether the user has accepted their invite to the organization"
                    },
                    "role": {
                        "$ref": "#/components/schemas/OrganizationMemberRole",
                        "description": "The role of the user in the organization"
                    },
                    "organizationUuid": {
                        "type": "string",
                        "description": "Unique identifier for the organization the user is a member of"
                    },
                    "email": {
                        "type": "string"
                    },
                    "lastName": {
                        "type": "string"
                    },
                    "firstName": {
                        "type": "string"
                    },
                    "userUuid": {
                        "type": "string",
                        "description": "Unique identifier for the user",
                        "format": "uuid"
                    }
                },
                "required": [
                    "isActive",
                    "role",
                    "organizationUuid",
                    "email",
                    "lastName",
                    "firstName",
                    "userUuid"
                ],
                "type": "object",
                "description": "Profile for a user's membership in an organization"
            },
            "ApiOrganizationMemberProfiles": {
                "properties": {
                    "results": {
                        "items": {
                            "$ref": "#/components/schemas/OrganizationMemberProfile"
                        },
                        "type": "array"
                    },
                    "status": {
                        "type": "string",
                        "enum": ["ok"],
                        "nullable": false
                    }
                },
                "required": ["results", "status"],
                "type": "object"
            },
            "ApiOrganizationMemberProfile": {
                "properties": {
                    "results": {
                        "$ref": "#/components/schemas/OrganizationMemberProfile"
                    },
                    "status": {
                        "type": "string",
                        "enum": ["ok"],
                        "nullable": false
                    }
                },
                "required": ["results", "status"],
                "type": "object"
            },
            "UUID": {
                "type": "string",
                "format": "uuid",
                "description": "Stringified UUIDv4.\nSee [RFC 4112](https://tools.ietf.org/html/rfc4122)",
                "pattern": "[0-9A-Fa-f]{8}-[0-9A-Fa-f]{4}-4[0-9A-Fa-f]{3}-[89ABab][0-9A-Fa-f]{3}-[0-9A-Fa-f]{12}"
            },
            "OrganizationMemberProfileUpdate": {
                "properties": {
                    "role": {
                        "$ref": "#/components/schemas/OrganizationMemberRole"
                    }
                },
                "required": ["role"],
                "type": "object"
            },
            "OrganizationMemberRole.EDITOR": {
                "enum": ["editor"],
                "type": "string"
            },
            "OrganizationMemberRole.INTERACTIVE_VIEWER": {
                "enum": ["interactive_viewer"],
                "type": "string"
            },
            "OrganizationMemberRole.VIEWER": {
                "enum": ["viewer"],
                "type": "string"
            },
            "OrganizationMemberRole.MEMBER": {
                "enum": ["member"],
                "type": "string"
            },
            "AllowedEmailDomainsRole": {
                "anyOf": [
                    {
                        "$ref": "#/components/schemas/OrganizationMemberRole.EDITOR"
                    },
                    {
                        "$ref": "#/components/schemas/OrganizationMemberRole.INTERACTIVE_VIEWER"
                    },
                    {
                        "$ref": "#/components/schemas/OrganizationMemberRole.VIEWER"
                    },
                    {
                        "$ref": "#/components/schemas/OrganizationMemberRole.MEMBER"
                    }
                ]
            },
            "ProjectMemberRole.EDITOR": {
                "enum": ["editor"],
                "type": "string"
            },
            "ProjectMemberRole.INTERACTIVE_VIEWER": {
                "enum": ["interactive_viewer"],
                "type": "string"
            },
            "ProjectMemberRole.VIEWER": {
                "enum": ["viewer"],
                "type": "string"
            },
            "AllowedEmailDomainProjectsRole": {
                "anyOf": [
                    {
                        "$ref": "#/components/schemas/ProjectMemberRole.EDITOR"
                    },
                    {
                        "$ref": "#/components/schemas/ProjectMemberRole.INTERACTIVE_VIEWER"
                    },
                    {
                        "$ref": "#/components/schemas/ProjectMemberRole.VIEWER"
                    }
                ]
            },
            "AllowedEmailDomains": {
                "properties": {
                    "projects": {
                        "items": {
                            "properties": {
                                "role": {
                                    "$ref": "#/components/schemas/AllowedEmailDomainProjectsRole"
                                },
                                "projectUuid": {
                                    "type": "string"
                                }
                            },
                            "required": ["role", "projectUuid"],
                            "type": "object"
                        },
                        "type": "array"
                    },
                    "role": {
                        "$ref": "#/components/schemas/AllowedEmailDomainsRole"
                    },
                    "emailDomains": {
                        "items": {
                            "type": "string"
                        },
                        "type": "array"
                    },
                    "organizationUuid": {
                        "type": "string"
                    }
                },
                "required": [
                    "projects",
                    "role",
                    "emailDomains",
                    "organizationUuid"
                ],
                "type": "object"
            },
            "ApiOrganizationAllowedEmailDomains": {
                "properties": {
                    "results": {
                        "$ref": "#/components/schemas/AllowedEmailDomains"
                    },
                    "status": {
                        "type": "string",
                        "enum": ["ok"],
                        "nullable": false
                    }
                },
                "required": ["results", "status"],
                "type": "object"
            },
            "Pick_AllowedEmailDomains.Exclude_keyofAllowedEmailDomains.organizationUuid__": {
                "properties": {
                    "emailDomains": {
                        "items": {
                            "type": "string"
                        },
                        "type": "array"
                    },
                    "role": {
                        "$ref": "#/components/schemas/AllowedEmailDomainsRole"
                    },
                    "projects": {
                        "items": {
                            "properties": {
                                "role": {
                                    "$ref": "#/components/schemas/AllowedEmailDomainProjectsRole"
                                },
                                "projectUuid": {
                                    "type": "string"
                                }
                            },
                            "required": ["role", "projectUuid"],
                            "type": "object"
                        },
                        "type": "array"
                    }
                },
                "required": ["emailDomains", "role", "projects"],
                "type": "object",
                "description": "From T, pick a set of properties whose keys are in the union K"
            },
            "Omit_AllowedEmailDomains.organizationUuid_": {
                "$ref": "#/components/schemas/Pick_AllowedEmailDomains.Exclude_keyofAllowedEmailDomains.organizationUuid__",
                "description": "Construct a type with the properties of T except for those in type K."
            },
            "UpdateAllowedEmailDomains": {
                "$ref": "#/components/schemas/Omit_AllowedEmailDomains.organizationUuid_"
            },
            "Pick_CreateGroup.name_": {
                "properties": {
                    "name": {
                        "type": "string",
                        "description": "A friendly name for the group"
                    }
                },
                "required": ["name"],
                "type": "object",
                "description": "From T, pick a set of properties whose keys are in the union K"
            },
            "ApiGroupListResponse": {
                "properties": {
                    "results": {
                        "items": {
                            "$ref": "#/components/schemas/Group"
                        },
                        "type": "array"
                    },
                    "status": {
                        "type": "string",
                        "enum": ["ok"],
                        "nullable": false
                    }
                },
                "required": ["results", "status"],
                "type": "object"
            },
            "ResourceViewItemType.DASHBOARD": {
                "enum": ["dashboard"],
                "type": "string"
            },
            "UpdatedByUser": {
                "properties": {
                    "userUuid": {
                        "type": "string"
                    },
                    "firstName": {
                        "type": "string"
                    },
                    "lastName": {
                        "type": "string"
                    }
                },
                "required": ["userUuid", "firstName", "lastName"],
                "type": "object",
                "additionalProperties": false
            },
            "Pick_ValidationResponse.error-or-createdAt-or-validationId_": {
                "properties": {
                    "validationId": {
                        "type": "number",
                        "format": "double"
                    },
                    "createdAt": {
                        "type": "string",
                        "format": "date-time"
                    },
                    "error": {
                        "type": "string"
                    }
                },
                "required": ["validationId", "createdAt", "error"],
                "type": "object",
                "description": "From T, pick a set of properties whose keys are in the union K"
            },
            "ValidationSummary": {
                "$ref": "#/components/schemas/Pick_ValidationResponse.error-or-createdAt-or-validationId_"
            },
            "Pick_DashboardBasicDetails.uuid-or-spaceUuid-or-description-or-name-or-views-or-firstViewedAt-or-pinnedListUuid-or-pinnedListOrder-or-updatedAt-or-updatedByUser-or-validationErrors_": {
                "properties": {
                    "name": {
                        "type": "string"
                    },
                    "uuid": {
                        "type": "string"
                    },
                    "description": {
                        "type": "string"
                    },
                    "updatedAt": {
                        "type": "string",
                        "format": "date-time"
                    },
                    "updatedByUser": {
                        "$ref": "#/components/schemas/UpdatedByUser"
                    },
                    "spaceUuid": {
                        "type": "string"
                    },
                    "views": {
                        "type": "number",
                        "format": "double"
                    },
                    "firstViewedAt": {
                        "anyOf": [
                            {
                                "type": "string",
                                "format": "date-time"
                            },
                            {
                                "type": "string"
                            }
                        ],
                        "nullable": true
                    },
                    "pinnedListUuid": {
                        "type": "string",
                        "nullable": true
                    },
                    "pinnedListOrder": {
                        "type": "number",
                        "format": "double",
                        "nullable": true
                    },
                    "validationErrors": {
                        "items": {
                            "$ref": "#/components/schemas/ValidationSummary"
                        },
                        "type": "array"
                    }
                },
                "required": [
                    "name",
                    "uuid",
                    "updatedAt",
                    "spaceUuid",
                    "views",
                    "firstViewedAt",
                    "pinnedListUuid",
                    "pinnedListOrder"
                ],
                "type": "object",
                "description": "From T, pick a set of properties whose keys are in the union K"
            },
            "ResourceItemCategory": {
                "enum": ["mostPopular", "recentlyUpdated", "pinned"],
                "type": "string"
            },
            "ResourceViewDashboardItem": {
                "properties": {
                    "category": {
                        "$ref": "#/components/schemas/ResourceItemCategory"
                    },
                    "data": {
                        "$ref": "#/components/schemas/Pick_DashboardBasicDetails.uuid-or-spaceUuid-or-description-or-name-or-views-or-firstViewedAt-or-pinnedListUuid-or-pinnedListOrder-or-updatedAt-or-updatedByUser-or-validationErrors_"
                    },
                    "type": {
                        "$ref": "#/components/schemas/ResourceViewItemType.DASHBOARD"
                    }
                },
                "required": ["data", "type"],
                "type": "object"
            },
            "ResourceViewItemType.CHART": {
                "enum": ["chart"],
                "type": "string"
            },
            "ChartKind": {
                "enum": [
                    "line",
                    "horizontal_bar",
                    "vertical_bar",
                    "scatter",
                    "area",
                    "mixed",
                    "pie",
                    "table",
                    "big_number"
                ],
                "type": "string"
            },
            "Pick_SpaceQuery.uuid-or-name-or-chartType-or-firstViewedAt-or-views-or-pinnedListUuid-or-pinnedListOrder-or-spaceUuid-or-description-or-updatedAt-or-updatedByUser-or-validationErrors_": {
                "properties": {
                    "name": {
                        "type": "string"
                    },
                    "uuid": {
                        "type": "string"
                    },
                    "description": {
                        "type": "string"
                    },
                    "updatedAt": {
                        "type": "string",
                        "format": "date-time"
                    },
                    "updatedByUser": {
                        "$ref": "#/components/schemas/UpdatedByUser"
                    },
                    "spaceUuid": {
                        "type": "string"
                    },
                    "views": {
                        "type": "number",
                        "format": "double"
                    },
                    "firstViewedAt": {
                        "anyOf": [
                            {
                                "type": "string",
                                "format": "date-time"
                            },
                            {
                                "type": "string"
                            }
                        ],
                        "nullable": true
                    },
                    "pinnedListUuid": {
                        "type": "string",
                        "nullable": true
                    },
                    "pinnedListOrder": {
                        "type": "number",
                        "format": "double",
                        "nullable": true
                    },
                    "validationErrors": {
                        "items": {
                            "$ref": "#/components/schemas/ValidationSummary"
                        },
                        "type": "array"
                    },
                    "chartType": {
                        "$ref": "#/components/schemas/ChartKind"
                    }
                },
                "required": [
                    "name",
                    "uuid",
                    "updatedAt",
                    "spaceUuid",
                    "views",
                    "firstViewedAt",
                    "pinnedListUuid",
                    "pinnedListOrder"
                ],
                "type": "object",
                "description": "From T, pick a set of properties whose keys are in the union K"
            },
            "ResourceViewChartItem": {
                "properties": {
                    "category": {
                        "$ref": "#/components/schemas/ResourceItemCategory"
                    },
                    "data": {
                        "$ref": "#/components/schemas/Pick_SpaceQuery.uuid-or-name-or-chartType-or-firstViewedAt-or-views-or-pinnedListUuid-or-pinnedListOrder-or-spaceUuid-or-description-or-updatedAt-or-updatedByUser-or-validationErrors_"
                    },
                    "type": {
                        "$ref": "#/components/schemas/ResourceViewItemType.CHART"
                    }
                },
                "required": ["data", "type"],
                "type": "object"
            },
            "ResourceViewItemType.SPACE": {
                "enum": ["space"],
                "type": "string"
            },
            "Pick_Space.projectUuid-or-uuid-or-name-or-isPrivate-or-pinnedListUuid-or-pinnedListOrder-or-organizationUuid_": {
                "properties": {
                    "name": {
                        "type": "string"
                    },
                    "organizationUuid": {
                        "type": "string"
                    },
                    "uuid": {
                        "type": "string"
                    },
                    "projectUuid": {
                        "type": "string"
                    },
                    "pinnedListUuid": {
                        "type": "string",
                        "nullable": true
                    },
                    "pinnedListOrder": {
                        "type": "number",
                        "format": "double",
                        "nullable": true
                    },
                    "isPrivate": {
                        "type": "boolean"
                    }
                },
                "required": [
                    "name",
                    "organizationUuid",
                    "uuid",
                    "projectUuid",
                    "pinnedListUuid",
                    "pinnedListOrder",
                    "isPrivate"
                ],
                "type": "object",
                "description": "From T, pick a set of properties whose keys are in the union K"
            },
            "ResourceViewSpaceItem": {
                "properties": {
                    "data": {
                        "allOf": [
                            {
                                "$ref": "#/components/schemas/Pick_Space.projectUuid-or-uuid-or-name-or-isPrivate-or-pinnedListUuid-or-pinnedListOrder-or-organizationUuid_"
                            },
                            {
                                "properties": {
                                    "chartCount": {
                                        "type": "number",
                                        "format": "double"
                                    },
                                    "dashboardCount": {
                                        "type": "number",
                                        "format": "double"
                                    },
                                    "accessListLength": {
                                        "type": "number",
                                        "format": "double"
                                    },
                                    "access": {
                                        "items": {
                                            "type": "string"
                                        },
                                        "type": "array"
                                    }
                                },
                                "required": [
                                    "chartCount",
                                    "dashboardCount",
                                    "accessListLength",
                                    "access"
                                ],
                                "type": "object"
                            }
                        ]
                    },
                    "type": {
                        "$ref": "#/components/schemas/ResourceViewItemType.SPACE"
                    }
                },
                "required": ["data", "type"],
                "type": "object"
            },
            "PinnedItems": {
                "items": {
                    "anyOf": [
                        {
                            "$ref": "#/components/schemas/ResourceViewDashboardItem"
                        },
                        {
                            "$ref": "#/components/schemas/ResourceViewChartItem"
                        },
                        {
                            "$ref": "#/components/schemas/ResourceViewSpaceItem"
                        }
                    ]
                },
                "type": "array"
            },
            "ApiPinnedItems": {
                "properties": {
                    "results": {
                        "$ref": "#/components/schemas/PinnedItems"
                    },
                    "status": {
                        "type": "string",
                        "enum": ["ok"],
                        "nullable": false
                    }
                },
                "required": ["results", "status"],
                "type": "object"
            },
            "ResourceViewItemType": {
                "enum": ["chart", "dashboard", "space"],
                "type": "string"
            },
            "Pick_ResourceViewItem-at-data.uuid-or-pinnedListOrder_": {
                "properties": {
                    "uuid": {
                        "type": "string"
                    },
                    "pinnedListOrder": {
                        "type": "number",
                        "format": "double",
                        "nullable": true
                    }
                },
                "required": ["uuid", "pinnedListOrder"],
                "type": "object",
                "description": "From T, pick a set of properties whose keys are in the union K"
            },
            "UpdatePinnedItemOrder": {
                "properties": {
                    "data": {
                        "$ref": "#/components/schemas/Pick_ResourceViewItem-at-data.uuid-or-pinnedListOrder_"
                    },
                    "type": {
                        "$ref": "#/components/schemas/ResourceViewItemType"
                    }
                },
                "required": ["data", "type"],
                "type": "object"
            },
            "DbtProjectType.DBT": {
                "enum": ["dbt"],
                "type": "string"
            },
            "DbtProjectEnvironmentVariable": {
                "properties": {
                    "value": {
                        "type": "string"
                    },
                    "key": {
                        "type": "string"
                    }
                },
                "required": ["value", "key"],
                "type": "object"
            },
            "DbtProjectType": {
                "enum": [
                    "dbt",
                    "dbt_cloud_ide",
                    "github",
                    "gitlab",
                    "bitbucket",
                    "azure_devops",
                    "none"
                ],
                "type": "string"
            },
            "DbtLocalProjectConfig": {
                "properties": {
                    "type": {
                        "$ref": "#/components/schemas/DbtProjectType.DBT"
                    },
                    "target": {
                        "type": "string"
                    },
                    "environment": {
                        "items": {
                            "$ref": "#/components/schemas/DbtProjectEnvironmentVariable"
                        },
                        "type": "array"
                    },
                    "profiles_dir": {
                        "type": "string"
                    },
                    "project_dir": {
                        "type": "string"
                    }
                },
                "required": ["type"],
                "type": "object",
                "additionalProperties": false
            },
            "DbtProjectType.DBT_CLOUD_IDE": {
                "enum": ["dbt_cloud_ide"],
                "type": "string"
            },
            "DbtCloudIDEProjectConfig": {
                "properties": {
                    "type": {
                        "$ref": "#/components/schemas/DbtProjectType.DBT_CLOUD_IDE"
                    },
                    "api_key": {
                        "type": "string"
                    },
                    "account_id": {
                        "anyOf": [
                            {
                                "type": "string"
                            },
                            {
                                "type": "number",
                                "format": "double"
                            }
                        ]
                    },
                    "environment_id": {
                        "anyOf": [
                            {
                                "type": "string"
                            },
                            {
                                "type": "number",
                                "format": "double"
                            }
                        ]
                    },
                    "project_id": {
                        "anyOf": [
                            {
                                "type": "string"
                            },
                            {
                                "type": "number",
                                "format": "double"
                            }
                        ]
                    }
                },
                "required": [
                    "type",
                    "api_key",
                    "account_id",
                    "environment_id",
                    "project_id"
                ],
                "type": "object",
                "additionalProperties": false
            },
            "DbtProjectType.GITHUB": {
                "enum": ["github"],
                "type": "string"
            },
            "DbtGithubProjectConfig": {
                "properties": {
                    "type": {
                        "$ref": "#/components/schemas/DbtProjectType.GITHUB"
                    },
                    "target": {
                        "type": "string"
                    },
                    "environment": {
                        "items": {
                            "$ref": "#/components/schemas/DbtProjectEnvironmentVariable"
                        },
                        "type": "array"
                    },
                    "personal_access_token": {
                        "type": "string"
                    },
                    "repository": {
                        "type": "string"
                    },
                    "branch": {
                        "type": "string"
                    },
                    "project_sub_path": {
                        "type": "string"
                    },
                    "host_domain": {
                        "type": "string"
                    }
                },
                "required": [
                    "type",
                    "personal_access_token",
                    "repository",
                    "branch",
                    "project_sub_path"
                ],
                "type": "object",
                "additionalProperties": false
            },
            "DbtProjectType.BITBUCKET": {
                "enum": ["bitbucket"],
                "type": "string"
            },
            "DbtBitBucketProjectConfig": {
                "properties": {
                    "type": {
                        "$ref": "#/components/schemas/DbtProjectType.BITBUCKET"
                    },
                    "target": {
                        "type": "string"
                    },
                    "environment": {
                        "items": {
                            "$ref": "#/components/schemas/DbtProjectEnvironmentVariable"
                        },
                        "type": "array"
                    },
                    "username": {
                        "type": "string"
                    },
                    "personal_access_token": {
                        "type": "string"
                    },
                    "repository": {
                        "type": "string"
                    },
                    "branch": {
                        "type": "string"
                    },
                    "project_sub_path": {
                        "type": "string"
                    },
                    "host_domain": {
                        "type": "string"
                    }
                },
                "required": [
                    "type",
                    "username",
                    "personal_access_token",
                    "repository",
                    "branch",
                    "project_sub_path"
                ],
                "type": "object",
                "additionalProperties": false
            },
            "DbtProjectType.GITLAB": {
                "enum": ["gitlab"],
                "type": "string"
            },
            "DbtGitlabProjectConfig": {
                "properties": {
                    "type": {
                        "$ref": "#/components/schemas/DbtProjectType.GITLAB"
                    },
                    "target": {
                        "type": "string"
                    },
                    "environment": {
                        "items": {
                            "$ref": "#/components/schemas/DbtProjectEnvironmentVariable"
                        },
                        "type": "array"
                    },
                    "personal_access_token": {
                        "type": "string"
                    },
                    "repository": {
                        "type": "string"
                    },
                    "branch": {
                        "type": "string"
                    },
                    "project_sub_path": {
                        "type": "string"
                    },
                    "host_domain": {
                        "type": "string"
                    }
                },
                "required": [
                    "type",
                    "personal_access_token",
                    "repository",
                    "branch",
                    "project_sub_path"
                ],
                "type": "object",
                "additionalProperties": false
            },
            "DbtProjectType.AZURE_DEVOPS": {
                "enum": ["azure_devops"],
                "type": "string"
            },
            "DbtAzureDevOpsProjectConfig": {
                "properties": {
                    "type": {
                        "$ref": "#/components/schemas/DbtProjectType.AZURE_DEVOPS"
                    },
                    "target": {
                        "type": "string"
                    },
                    "environment": {
                        "items": {
                            "$ref": "#/components/schemas/DbtProjectEnvironmentVariable"
                        },
                        "type": "array"
                    },
                    "personal_access_token": {
                        "type": "string"
                    },
                    "organization": {
                        "type": "string"
                    },
                    "project": {
                        "type": "string"
                    },
                    "repository": {
                        "type": "string"
                    },
                    "branch": {
                        "type": "string"
                    },
                    "project_sub_path": {
                        "type": "string"
                    }
                },
                "required": [
                    "type",
                    "personal_access_token",
                    "organization",
                    "project",
                    "repository",
                    "branch",
                    "project_sub_path"
                ],
                "type": "object",
                "additionalProperties": false
            },
            "DbtProjectType.NONE": {
                "enum": ["none"],
                "type": "string"
            },
            "DbtNoneProjectConfig": {
                "properties": {
                    "type": {
                        "$ref": "#/components/schemas/DbtProjectType.NONE"
                    },
                    "target": {
                        "type": "string"
                    },
                    "environment": {
                        "items": {
                            "$ref": "#/components/schemas/DbtProjectEnvironmentVariable"
                        },
                        "type": "array"
                    },
                    "hideRefreshButton": {
                        "type": "boolean"
                    }
                },
                "required": ["type"],
                "type": "object",
                "additionalProperties": false
            },
            "DbtProjectConfig": {
                "anyOf": [
                    {
                        "$ref": "#/components/schemas/DbtLocalProjectConfig"
                    },
                    {
                        "$ref": "#/components/schemas/DbtCloudIDEProjectConfig"
                    },
                    {
                        "$ref": "#/components/schemas/DbtGithubProjectConfig"
                    },
                    {
                        "$ref": "#/components/schemas/DbtBitBucketProjectConfig"
                    },
                    {
                        "$ref": "#/components/schemas/DbtGitlabProjectConfig"
                    },
                    {
                        "$ref": "#/components/schemas/DbtAzureDevOpsProjectConfig"
                    },
                    {
                        "$ref": "#/components/schemas/DbtNoneProjectConfig"
                    }
                ]
            },
            "WarehouseTypes.SNOWFLAKE": {
                "enum": ["snowflake"],
                "type": "string"
            },
            "WeekDay": {
                "enum": [0, 1, 2, 3, 4, 5, 6],
                "type": "number"
            },
            "Pick_CreateSnowflakeCredentials.Exclude_keyofCreateSnowflakeCredentials.SensitiveCredentialsFieldNames__": {
                "properties": {
                    "role": {
                        "type": "string"
                    },
                    "type": {
                        "$ref": "#/components/schemas/WarehouseTypes.SNOWFLAKE"
                    },
                    "account": {
                        "type": "string"
                    },
                    "database": {
                        "type": "string"
                    },
                    "warehouse": {
                        "type": "string"
                    },
                    "schema": {
                        "type": "string"
                    },
                    "threads": {
                        "type": "number",
                        "format": "double"
                    },
                    "clientSessionKeepAlive": {
                        "type": "boolean"
                    },
                    "queryTag": {
                        "type": "string"
                    },
                    "accessUrl": {
                        "type": "string"
                    },
                    "startOfWeek": {
                        "allOf": [
                            {
                                "$ref": "#/components/schemas/WeekDay"
                            }
                        ],
                        "nullable": true
                    }
                },
                "required": [
                    "type",
                    "account",
                    "database",
                    "warehouse",
                    "schema"
                ],
                "type": "object",
                "description": "From T, pick a set of properties whose keys are in the union K"
            },
            "Omit_CreateSnowflakeCredentials.SensitiveCredentialsFieldNames_": {
                "$ref": "#/components/schemas/Pick_CreateSnowflakeCredentials.Exclude_keyofCreateSnowflakeCredentials.SensitiveCredentialsFieldNames__",
                "description": "Construct a type with the properties of T except for those in type K."
            },
            "SnowflakeCredentials": {
                "$ref": "#/components/schemas/Omit_CreateSnowflakeCredentials.SensitiveCredentialsFieldNames_"
            },
            "WarehouseTypes.REDSHIFT": {
                "enum": ["redshift"],
                "type": "string"
            },
            "Pick_CreateRedshiftCredentials.Exclude_keyofCreateRedshiftCredentials.SensitiveCredentialsFieldNames__": {
                "properties": {
                    "type": {
                        "$ref": "#/components/schemas/WarehouseTypes.REDSHIFT"
                    },
                    "schema": {
                        "type": "string"
                    },
                    "threads": {
                        "type": "number",
                        "format": "double"
                    },
                    "startOfWeek": {
                        "allOf": [
                            {
                                "$ref": "#/components/schemas/WeekDay"
                            }
                        ],
                        "nullable": true
                    },
                    "useSshTunnel": {
                        "type": "boolean"
                    },
                    "sshTunnelHost": {
                        "type": "string"
                    },
                    "sshTunnelPort": {
                        "type": "number",
                        "format": "double"
                    },
                    "sshTunnelUser": {
                        "type": "string"
                    },
                    "sshTunnelPublicKey": {
                        "type": "string"
                    },
                    "host": {
                        "type": "string"
                    },
                    "port": {
                        "type": "number",
                        "format": "double"
                    },
                    "dbname": {
                        "type": "string"
                    },
                    "keepalivesIdle": {
                        "type": "number",
                        "format": "double"
                    },
                    "sslmode": {
                        "type": "string"
                    },
                    "ra3Node": {
                        "type": "boolean"
                    }
                },
                "required": ["type", "schema", "host", "port", "dbname"],
                "type": "object",
                "description": "From T, pick a set of properties whose keys are in the union K"
            },
            "Omit_CreateRedshiftCredentials.SensitiveCredentialsFieldNames_": {
                "$ref": "#/components/schemas/Pick_CreateRedshiftCredentials.Exclude_keyofCreateRedshiftCredentials.SensitiveCredentialsFieldNames__",
                "description": "Construct a type with the properties of T except for those in type K."
            },
            "RedshiftCredentials": {
                "$ref": "#/components/schemas/Omit_CreateRedshiftCredentials.SensitiveCredentialsFieldNames_"
            },
            "WarehouseTypes.POSTGRES": {
                "enum": ["postgres"],
                "type": "string"
            },
            "Pick_CreatePostgresCredentials.Exclude_keyofCreatePostgresCredentials.SensitiveCredentialsFieldNames__": {
                "properties": {
                    "role": {
                        "type": "string"
                    },
                    "type": {
                        "$ref": "#/components/schemas/WarehouseTypes.POSTGRES"
                    },
                    "schema": {
                        "type": "string"
                    },
                    "threads": {
                        "type": "number",
                        "format": "double"
                    },
                    "startOfWeek": {
                        "allOf": [
                            {
                                "$ref": "#/components/schemas/WeekDay"
                            }
                        ],
                        "nullable": true
                    },
                    "useSshTunnel": {
                        "type": "boolean"
                    },
                    "sshTunnelHost": {
                        "type": "string"
                    },
                    "sshTunnelPort": {
                        "type": "number",
                        "format": "double"
                    },
                    "sshTunnelUser": {
                        "type": "string"
                    },
                    "sshTunnelPublicKey": {
                        "type": "string"
                    },
                    "host": {
                        "type": "string"
                    },
                    "port": {
                        "type": "number",
                        "format": "double"
                    },
                    "dbname": {
                        "type": "string"
                    },
                    "keepalivesIdle": {
                        "type": "number",
                        "format": "double"
                    },
                    "sslmode": {
                        "type": "string"
                    },
                    "searchPath": {
                        "type": "string"
                    }
                },
                "required": ["type", "schema", "host", "port", "dbname"],
                "type": "object",
                "description": "From T, pick a set of properties whose keys are in the union K"
            },
            "Omit_CreatePostgresCredentials.SensitiveCredentialsFieldNames_": {
                "$ref": "#/components/schemas/Pick_CreatePostgresCredentials.Exclude_keyofCreatePostgresCredentials.SensitiveCredentialsFieldNames__",
                "description": "Construct a type with the properties of T except for those in type K."
            },
            "PostgresCredentials": {
                "$ref": "#/components/schemas/Omit_CreatePostgresCredentials.SensitiveCredentialsFieldNames_"
            },
            "WarehouseTypes.BIGQUERY": {
                "enum": ["bigquery"],
                "type": "string"
            },
            "Pick_CreateBigqueryCredentials.Exclude_keyofCreateBigqueryCredentials.SensitiveCredentialsFieldNames__": {
                "properties": {
                    "type": {
                        "$ref": "#/components/schemas/WarehouseTypes.BIGQUERY"
                    },
                    "threads": {
                        "type": "number",
                        "format": "double"
                    },
                    "startOfWeek": {
                        "allOf": [
                            {
                                "$ref": "#/components/schemas/WeekDay"
                            }
                        ],
                        "nullable": true
                    },
                    "project": {
                        "type": "string"
                    },
                    "dataset": {
                        "type": "string"
                    },
                    "timeoutSeconds": {
                        "type": "number",
                        "format": "double"
                    },
                    "priority": {
                        "type": "string",
                        "enum": ["interactive", "batch"]
                    },
                    "retries": {
                        "type": "number",
                        "format": "double"
                    },
                    "location": {
                        "type": "string"
                    },
                    "maximumBytesBilled": {
                        "type": "number",
                        "format": "double"
                    }
                },
                "required": ["type", "project", "dataset"],
                "type": "object",
                "description": "From T, pick a set of properties whose keys are in the union K"
            },
            "Omit_CreateBigqueryCredentials.SensitiveCredentialsFieldNames_": {
                "$ref": "#/components/schemas/Pick_CreateBigqueryCredentials.Exclude_keyofCreateBigqueryCredentials.SensitiveCredentialsFieldNames__",
                "description": "Construct a type with the properties of T except for those in type K."
            },
            "BigqueryCredentials": {
                "$ref": "#/components/schemas/Omit_CreateBigqueryCredentials.SensitiveCredentialsFieldNames_"
            },
            "WarehouseTypes.DATABRICKS": {
                "enum": ["databricks"],
                "type": "string"
            },
            "Pick_CreateDatabricksCredentials.Exclude_keyofCreateDatabricksCredentials.SensitiveCredentialsFieldNames__": {
                "properties": {
                    "type": {
                        "$ref": "#/components/schemas/WarehouseTypes.DATABRICKS"
                    },
                    "database": {
                        "type": "string"
                    },
                    "startOfWeek": {
                        "allOf": [
                            {
                                "$ref": "#/components/schemas/WeekDay"
                            }
                        ],
                        "nullable": true
                    },
                    "catalog": {
                        "type": "string"
                    },
                    "serverHostName": {
                        "type": "string"
                    },
                    "httpPath": {
                        "type": "string"
                    }
                },
                "required": ["type", "database", "serverHostName", "httpPath"],
                "type": "object",
                "description": "From T, pick a set of properties whose keys are in the union K"
            },
            "Omit_CreateDatabricksCredentials.SensitiveCredentialsFieldNames_": {
                "$ref": "#/components/schemas/Pick_CreateDatabricksCredentials.Exclude_keyofCreateDatabricksCredentials.SensitiveCredentialsFieldNames__",
                "description": "Construct a type with the properties of T except for those in type K."
            },
            "DatabricksCredentials": {
                "$ref": "#/components/schemas/Omit_CreateDatabricksCredentials.SensitiveCredentialsFieldNames_"
            },
            "WarehouseTypes.TRINO": {
                "enum": ["trino"],
                "type": "string"
            },
            "Pick_CreateTrinoCredentials.Exclude_keyofCreateTrinoCredentials.SensitiveCredentialsFieldNames__": {
                "properties": {
                    "type": {
                        "$ref": "#/components/schemas/WarehouseTypes.TRINO"
                    },
                    "schema": {
                        "type": "string"
                    },
                    "startOfWeek": {
                        "allOf": [
                            {
                                "$ref": "#/components/schemas/WeekDay"
                            }
                        ],
                        "nullable": true
                    },
                    "host": {
                        "type": "string"
                    },
                    "port": {
                        "type": "number",
                        "format": "double"
                    },
                    "dbname": {
                        "type": "string"
                    },
                    "http_scheme": {
                        "type": "string"
                    }
                },
                "required": [
                    "type",
                    "schema",
                    "host",
                    "port",
                    "dbname",
                    "http_scheme"
                ],
                "type": "object",
                "description": "From T, pick a set of properties whose keys are in the union K"
            },
            "Omit_CreateTrinoCredentials.SensitiveCredentialsFieldNames_": {
                "$ref": "#/components/schemas/Pick_CreateTrinoCredentials.Exclude_keyofCreateTrinoCredentials.SensitiveCredentialsFieldNames__",
                "description": "Construct a type with the properties of T except for those in type K."
            },
            "TrinoCredentials": {
                "$ref": "#/components/schemas/Omit_CreateTrinoCredentials.SensitiveCredentialsFieldNames_"
            },
            "WarehouseCredentials": {
                "anyOf": [
                    {
                        "$ref": "#/components/schemas/SnowflakeCredentials"
                    },
                    {
                        "$ref": "#/components/schemas/RedshiftCredentials"
                    },
                    {
                        "$ref": "#/components/schemas/PostgresCredentials"
                    },
                    {
                        "$ref": "#/components/schemas/BigqueryCredentials"
                    },
                    {
                        "$ref": "#/components/schemas/DatabricksCredentials"
                    },
                    {
                        "$ref": "#/components/schemas/TrinoCredentials"
                    }
                ]
            },
            "SupportedDbtVersions": {
                "enum": ["v1.4", "v1.5", "v1.6"],
                "type": "string"
            },
            "Project": {
                "properties": {
                    "dbtVersion": {
                        "$ref": "#/components/schemas/SupportedDbtVersions"
                    },
                    "copiedFromProjectUuid": {
                        "type": "string"
                    },
                    "pinnedListUuid": {
                        "type": "string"
                    },
                    "warehouseConnection": {
                        "$ref": "#/components/schemas/WarehouseCredentials"
                    },
                    "dbtConnection": {
                        "$ref": "#/components/schemas/DbtProjectConfig"
                    },
                    "type": {
                        "$ref": "#/components/schemas/ProjectType"
                    },
                    "name": {
                        "type": "string"
                    },
                    "projectUuid": {
                        "type": "string"
                    },
                    "organizationUuid": {
                        "type": "string"
                    }
                },
                "required": [
                    "dbtVersion",
                    "dbtConnection",
                    "type",
                    "name",
                    "projectUuid",
                    "organizationUuid"
                ],
                "type": "object"
            },
            "ApiProjectResponse": {
                "properties": {
                    "results": {
                        "$ref": "#/components/schemas/Project"
                    },
                    "status": {
                        "type": "string",
                        "enum": ["ok"],
                        "nullable": false
                    }
                },
                "required": ["results", "status"],
                "type": "object"
            },
            "Pick_SavedChart.uuid-or-name-or-description-or-spaceName-or-spaceUuid-or-projectUuid-or-organizationUuid-or-pinnedListUuid-or-dashboardUuid-or-dashboardName_": {
                "properties": {
                    "name": {
                        "type": "string"
                    },
                    "organizationUuid": {
                        "type": "string"
                    },
                    "uuid": {
                        "type": "string"
                    },
                    "description": {
                        "type": "string"
                    },
                    "projectUuid": {
                        "type": "string"
                    },
                    "spaceUuid": {
                        "type": "string"
                    },
                    "pinnedListUuid": {
                        "type": "string",
                        "nullable": true
                    },
                    "spaceName": {
                        "type": "string"
                    },
                    "dashboardUuid": {
                        "type": "string",
                        "nullable": true
                    },
                    "dashboardName": {
                        "type": "string",
                        "nullable": true
                    }
                },
                "required": [
                    "name",
                    "organizationUuid",
                    "uuid",
                    "projectUuid",
                    "spaceUuid",
                    "pinnedListUuid",
                    "spaceName",
                    "dashboardUuid",
                    "dashboardName"
                ],
                "type": "object",
                "description": "From T, pick a set of properties whose keys are in the union K"
            },
            "ChartType": {
                "enum": ["cartesian", "table", "big_number", "pie"],
                "type": "string"
            },
            "ChartSummary": {
                "allOf": [
                    {
                        "$ref": "#/components/schemas/Pick_SavedChart.uuid-or-name-or-description-or-spaceName-or-spaceUuid-or-projectUuid-or-organizationUuid-or-pinnedListUuid-or-dashboardUuid-or-dashboardName_"
                    },
                    {
                        "properties": {
                            "chartType": {
                                "$ref": "#/components/schemas/ChartType"
                            }
                        },
                        "type": "object"
                    }
                ]
            },
            "ApiChartSummaryListResponse": {
                "properties": {
                    "results": {
                        "items": {
                            "$ref": "#/components/schemas/ChartSummary"
                        },
                        "type": "array"
                    },
                    "status": {
                        "type": "string",
                        "enum": ["ok"],
                        "nullable": false
                    }
                },
                "required": ["results", "status"],
                "type": "object"
            },
            "Pick_Space.organizationUuid-or-projectUuid-or-uuid-or-name-or-isPrivate-or-pinnedListUuid-or-pinnedListOrder_": {
                "properties": {
                    "name": {
                        "type": "string"
                    },
                    "organizationUuid": {
                        "type": "string"
                    },
                    "uuid": {
                        "type": "string"
                    },
                    "projectUuid": {
                        "type": "string"
                    },
                    "pinnedListUuid": {
                        "type": "string",
                        "nullable": true
                    },
                    "pinnedListOrder": {
                        "type": "number",
                        "format": "double",
                        "nullable": true
                    },
                    "isPrivate": {
                        "type": "boolean"
                    }
                },
                "required": [
                    "name",
                    "organizationUuid",
                    "uuid",
                    "projectUuid",
                    "pinnedListUuid",
                    "pinnedListOrder",
                    "isPrivate"
                ],
                "type": "object",
                "description": "From T, pick a set of properties whose keys are in the union K"
            },
            "SpaceSummary": {
                "allOf": [
                    {
                        "$ref": "#/components/schemas/Pick_Space.organizationUuid-or-projectUuid-or-uuid-or-name-or-isPrivate-or-pinnedListUuid-or-pinnedListOrder_"
                    },
                    {
                        "properties": {
                            "dashboardCount": {
                                "type": "number",
                                "format": "double"
                            },
                            "chartCount": {
                                "type": "number",
                                "format": "double"
                            },
                            "access": {
                                "items": {
                                    "type": "string"
                                },
                                "type": "array"
                            }
                        },
                        "required": ["dashboardCount", "chartCount", "access"],
                        "type": "object"
                    }
                ]
            },
            "ApiSpaceSummaryListResponse": {
                "properties": {
                    "results": {
                        "items": {
                            "$ref": "#/components/schemas/SpaceSummary"
                        },
                        "type": "array"
                    },
                    "status": {
                        "type": "string",
                        "enum": ["ok"],
                        "nullable": false
                    }
                },
                "required": ["results", "status"],
                "type": "object"
            },
            "ProjectMemberRole": {
                "enum": [
                    "viewer",
                    "interactive_viewer",
                    "editor",
                    "developer",
                    "admin"
                ],
                "type": "string"
            },
            "ProjectMemberProfile": {
                "properties": {
                    "lastName": {
                        "type": "string"
                    },
                    "firstName": {
                        "type": "string"
                    },
                    "email": {
                        "type": "string"
                    },
                    "role": {
                        "$ref": "#/components/schemas/ProjectMemberRole"
                    },
                    "projectUuid": {
                        "type": "string"
                    },
                    "userUuid": {
                        "type": "string"
                    }
                },
                "required": [
                    "lastName",
                    "firstName",
                    "email",
                    "role",
                    "projectUuid",
                    "userUuid"
                ],
                "type": "object"
            },
            "ApiProjectAccessListResponse": {
                "properties": {
                    "results": {
                        "items": {
                            "$ref": "#/components/schemas/ProjectMemberProfile"
                        },
                        "type": "array"
                    },
                    "status": {
                        "type": "string",
                        "enum": ["ok"],
                        "nullable": false
                    }
                },
                "required": ["results", "status"],
                "type": "object"
            },
            "ApiGetProjectMemberResponse": {
                "properties": {
                    "results": {
                        "$ref": "#/components/schemas/ProjectMemberProfile"
                    },
                    "status": {
                        "type": "string",
                        "enum": ["ok"],
                        "nullable": false
                    }
                },
                "required": ["results", "status"],
                "type": "object"
            },
            "CreateProjectMember": {
                "properties": {
                    "sendEmail": {
                        "type": "boolean"
                    },
                    "role": {
                        "$ref": "#/components/schemas/ProjectMemberRole"
                    },
                    "email": {
                        "type": "string"
                    }
                },
                "required": ["sendEmail", "role", "email"],
                "type": "object"
            },
            "UpdateProjectMember": {
                "properties": {
                    "role": {
                        "$ref": "#/components/schemas/ProjectMemberRole"
                    }
                },
                "required": ["role"],
                "type": "object"
            },
            "Record_string._type-DimensionType--__": {
                "properties": {},
                "type": "object",
                "description": "Construct a type with a set of properties K of type T"
            },
            "Record_string.unknown_": {
                "properties": {},
                "type": "object",
                "description": "Construct a type with a set of properties K of type T"
            },
            "ApiSqlQueryResults": {
                "properties": {
                    "rows": {
                        "items": {
                            "$ref": "#/components/schemas/Record_string.unknown_"
                        },
                        "type": "array"
                    },
                    "fields": {
                        "$ref": "#/components/schemas/Record_string._type-DimensionType--__"
                    }
                },
                "required": ["rows", "fields"],
                "type": "object"
            },
            "CacheMetadata": {
                "properties": {
                    "cacheHit": {
                        "type": "boolean"
                    },
                    "cacheUpdatedTime": {
                        "type": "string",
                        "format": "date-time"
                    }
                },
                "required": ["cacheHit"],
                "type": "object"
            },
            "ApiRunQueryResponse": {
                "properties": {
                    "results": {
                        "properties": {
                            "rows": {
                                "items": {},
                                "type": "array"
                            },
                            "cacheMetadata": {
                                "$ref": "#/components/schemas/CacheMetadata"
                            },
                            "metricQuery": {
                                "$ref": "#/components/schemas/MetricQueryResponse"
                            }
                        },
                        "required": ["rows", "cacheMetadata", "metricQuery"],
                        "type": "object"
                    },
                    "status": {
                        "type": "string",
                        "enum": ["ok"],
                        "nullable": false
                    }
                },
                "required": ["results", "status"],
                "type": "object"
            },
            "RunQueryRequest": {
                "properties": {
                    "customDimensions": {
                        "items": {
                            "$ref": "#/components/schemas/CustomDimension"
                        },
                        "type": "array"
                    },
                    "csvLimit": {
                        "type": "number",
                        "format": "double"
                    },
                    "additionalMetrics": {
                        "items": {
                            "$ref": "#/components/schemas/AdditionalMetric"
                        },
                        "type": "array"
                    },
                    "tableCalculations": {
                        "items": {
                            "$ref": "#/components/schemas/TableCalculation"
                        },
                        "type": "array"
                    },
                    "limit": {
                        "type": "number",
                        "format": "double"
                    },
                    "sorts": {
                        "items": {
                            "$ref": "#/components/schemas/SortField"
                        },
                        "type": "array"
                    },
                    "filters": {
                        "properties": {
                            "metrics": {},
                            "dimensions": {}
                        },
                        "type": "object"
                    },
                    "metrics": {
                        "items": {
                            "$ref": "#/components/schemas/FieldId"
                        },
                        "type": "array"
                    },
                    "dimensions": {
                        "items": {
                            "$ref": "#/components/schemas/FieldId"
                        },
                        "type": "array"
                    }
                },
                "required": [
                    "tableCalculations",
                    "limit",
                    "sorts",
                    "filters",
                    "metrics",
                    "dimensions"
                ],
                "type": "object"
            },
            "Pick_LightdashUser.userUuid-or-firstName-or-lastName_": {
                "properties": {
                    "userUuid": {
                        "type": "string"
                    },
                    "firstName": {
                        "type": "string"
                    },
                    "lastName": {
                        "type": "string"
                    }
                },
                "required": ["userUuid", "firstName", "lastName"],
                "type": "object",
                "description": "From T, pick a set of properties whose keys are in the union K"
            },
            "Pick_ChartVersion.chartUuid-or-versionUuid-or-createdAt-or-createdBy_": {
                "properties": {
                    "createdAt": {
                        "type": "string",
                        "format": "date-time"
                    },
                    "chartUuid": {
                        "type": "string"
                    },
                    "versionUuid": {
                        "type": "string"
                    },
                    "createdBy": {
                        "allOf": [
                            {
                                "$ref": "#/components/schemas/Pick_LightdashUser.userUuid-or-firstName-or-lastName_"
                            }
                        ],
                        "nullable": true
                    }
                },
                "required": [
                    "createdAt",
                    "chartUuid",
                    "versionUuid",
                    "createdBy"
                ],
                "type": "object",
                "description": "From T, pick a set of properties whose keys are in the union K"
            },
            "ChartVersionSummary": {
                "$ref": "#/components/schemas/Pick_ChartVersion.chartUuid-or-versionUuid-or-createdAt-or-createdBy_"
            },
            "ChartHistory": {
                "properties": {
                    "history": {
                        "items": {
                            "$ref": "#/components/schemas/ChartVersionSummary"
                        },
                        "type": "array"
                    }
                },
                "required": ["history"],
                "type": "object"
            },
            "ApiGetChartHistoryResponse": {
                "properties": {
                    "results": {
                        "$ref": "#/components/schemas/ChartHistory"
                    },
                    "status": {
                        "type": "string",
                        "enum": ["ok"],
                        "nullable": false
                    }
                },
                "required": ["results", "status"],
                "type": "object"
            },
            "FilterGroup": {
                "anyOf": [
                    {
                        "$ref": "#/components/schemas/OrFilterGroup"
                    },
                    {
                        "$ref": "#/components/schemas/AndFilterGroup"
                    }
                ]
            },
            "FieldTarget": {
                "properties": {
                    "fieldId": {
                        "type": "string"
                    }
                },
                "required": ["fieldId"],
                "type": "object"
            },
            "FilterRule": {
                "properties": {
                    "values": {
                        "items": {},
                        "type": "array"
                    },
                    "operator": {
                        "$ref": "#/components/schemas/ConditionalOperator"
                    },
                    "id": {
                        "type": "string"
                    },
                    "target": {
                        "$ref": "#/components/schemas/FieldTarget"
                    },
                    "settings": {},
                    "disabled": {
                        "type": "boolean"
                    }
                },
                "required": ["operator", "id", "target"],
                "type": "object",
                "additionalProperties": false
            },
            "FilterGroupItem": {
                "anyOf": [
                    {
                        "$ref": "#/components/schemas/FilterGroup"
                    },
                    {
                        "$ref": "#/components/schemas/FilterRule"
                    }
                ]
            },
            "OrFilterGroup": {
                "properties": {
                    "or": {
                        "items": {
                            "$ref": "#/components/schemas/FilterGroupItem"
                        },
                        "type": "array"
                    },
                    "id": {
                        "type": "string"
                    }
                },
                "required": ["or", "id"],
                "type": "object"
            },
            "AndFilterGroup": {
                "properties": {
                    "and": {
                        "items": {
                            "$ref": "#/components/schemas/FilterGroupItem"
                        },
                        "type": "array"
                    },
                    "id": {
                        "type": "string"
                    }
                },
                "required": ["and", "id"],
                "type": "object"
            },
            "Filters": {
                "properties": {
                    "metrics": {
                        "$ref": "#/components/schemas/FilterGroup"
                    },
                    "dimensions": {
                        "$ref": "#/components/schemas/FilterGroup"
                    }
                },
                "type": "object"
            },
            "MetricQuery": {
                "properties": {
                    "customDimensions": {
                        "items": {
                            "$ref": "#/components/schemas/CustomDimension"
                        },
                        "type": "array"
                    },
                    "additionalMetrics": {
                        "items": {
                            "$ref": "#/components/schemas/AdditionalMetric"
                        },
                        "type": "array"
                    },
                    "tableCalculations": {
                        "items": {
                            "$ref": "#/components/schemas/TableCalculation"
                        },
                        "type": "array"
                    },
                    "limit": {
                        "type": "number",
                        "format": "double"
                    },
                    "sorts": {
                        "items": {
                            "$ref": "#/components/schemas/SortField"
                        },
                        "type": "array"
                    },
                    "filters": {
                        "$ref": "#/components/schemas/Filters"
                    },
                    "metrics": {
                        "items": {
                            "$ref": "#/components/schemas/FieldId"
                        },
                        "type": "array"
                    },
                    "dimensions": {
                        "items": {
                            "$ref": "#/components/schemas/FieldId"
                        },
                        "type": "array"
                    }
                },
                "required": [
                    "tableCalculations",
                    "limit",
                    "sorts",
                    "filters",
                    "metrics",
                    "dimensions"
                ],
                "type": "object"
            },
            "ChartType.PIE": {
                "enum": ["pie"],
                "type": "string"
            },
            "PieChartValueLabel": {
                "type": "string",
                "enum": ["hidden", "inside", "outside"],
                "nullable": false
            },
            "Record_string.Partial_PieChartValueOptions__": {
                "properties": {},
                "type": "object",
                "description": "Construct a type with a set of properties K of type T"
            },
            "PieChartLegendPosition": {
                "type": "string",
                "enum": ["horizontal", "vertical"],
                "nullable": false
            },
            "PieChart": {
                "properties": {
                    "legendPosition": {
                        "$ref": "#/components/schemas/PieChartLegendPosition"
                    },
                    "showLegend": {
                        "type": "boolean"
                    },
                    "groupSortOverrides": {
                        "items": {
                            "type": "string"
                        },
                        "type": "array"
                    },
                    "groupValueOptionOverrides": {
                        "$ref": "#/components/schemas/Record_string.Partial_PieChartValueOptions__"
                    },
                    "groupColorOverrides": {
                        "$ref": "#/components/schemas/Record_string.string_"
                    },
                    "groupLabelOverrides": {
                        "$ref": "#/components/schemas/Record_string.string_"
                    },
                    "showPercentage": {
                        "type": "boolean"
                    },
                    "showValue": {
                        "type": "boolean"
                    },
                    "valueLabel": {
                        "$ref": "#/components/schemas/PieChartValueLabel"
                    },
                    "isDonut": {
                        "type": "boolean"
                    },
                    "metricId": {
                        "type": "string"
                    },
                    "groupFieldIds": {
                        "items": {
                            "type": "string"
                        },
                        "type": "array"
                    }
                },
                "type": "object"
            },
            "PieChartConfig": {
                "properties": {
                    "config": {
                        "$ref": "#/components/schemas/PieChart"
                    },
                    "type": {
                        "$ref": "#/components/schemas/ChartType.PIE"
                    }
                },
                "required": ["type"],
                "type": "object"
            },
            "ChartType.BIG_NUMBER": {
                "enum": ["big_number"],
                "type": "string"
            },
            "ComparisonFormatTypes": {
                "enum": ["raw", "percentage"],
                "type": "string"
            },
            "BigNumber": {
                "properties": {
                    "comparisonLabel": {
                        "type": "string"
                    },
                    "flipColors": {
                        "type": "boolean"
                    },
                    "comparisonFormat": {
                        "$ref": "#/components/schemas/ComparisonFormatTypes"
                    },
                    "showComparison": {
                        "type": "boolean"
                    },
                    "showBigNumberLabel": {
                        "type": "boolean"
                    },
                    "selectedField": {
                        "type": "string"
                    },
                    "style": {
                        "$ref": "#/components/schemas/CompactOrAlias"
                    },
                    "label": {
                        "type": "string"
                    }
                },
                "type": "object"
            },
            "BigNumberConfig": {
                "properties": {
                    "config": {
                        "$ref": "#/components/schemas/BigNumber"
                    },
                    "type": {
                        "$ref": "#/components/schemas/ChartType.BIG_NUMBER"
                    }
                },
                "required": ["type"],
                "type": "object"
            },
            "ChartType.TABLE": {
                "enum": ["table"],
                "type": "string"
            },
            "Record_string.ColumnProperties_": {
                "properties": {},
                "type": "object",
                "description": "Construct a type with a set of properties K of type T"
            },
            "ConditionalRule_ConditionalOperator.number_": {
                "properties": {
                    "values": {
                        "items": {
                            "type": "number",
                            "format": "double"
                        },
                        "type": "array"
                    },
                    "operator": {
                        "$ref": "#/components/schemas/ConditionalOperator"
                    },
                    "id": {
                        "type": "string"
                    }
                },
                "required": ["operator", "id"],
                "type": "object"
            },
            "ConditionalFormattingWithConditionalOperator": {
                "allOf": [
                    {
                        "$ref": "#/components/schemas/ConditionalRule_ConditionalOperator.number_"
                    },
                    {
                        "properties": {
                            "values": {
                                "items": {
                                    "type": "number",
                                    "format": "double"
                                },
                                "type": "array"
                            }
                        },
                        "required": ["values"],
                        "type": "object"
                    }
                ]
            },
            "ConditionalFormattingConfigWithSingleColor": {
                "properties": {
                    "rules": {
                        "items": {
                            "$ref": "#/components/schemas/ConditionalFormattingWithConditionalOperator"
                        },
                        "type": "array"
                    },
                    "color": {
                        "type": "string"
                    },
                    "target": {
                        "allOf": [
                            {
                                "$ref": "#/components/schemas/FieldTarget"
                            }
                        ],
                        "nullable": true
                    }
                },
                "required": ["rules", "color", "target"],
                "type": "object"
            },
            "ConditionalFormattingWithRange": {
                "properties": {
                    "max": {
                        "type": "number",
                        "format": "double"
                    },
                    "min": {
                        "type": "number",
                        "format": "double"
                    }
                },
                "required": ["max", "min"],
                "type": "object"
            },
            "ConditionalFormattingConfigWithColorRange": {
                "properties": {
                    "rule": {
                        "$ref": "#/components/schemas/ConditionalFormattingWithRange"
                    },
                    "color": {
                        "properties": {
                            "steps": {
                                "type": "number",
                                "enum": [5],
                                "nullable": false
                            },
                            "end": {
                                "type": "string"
                            },
                            "start": {
                                "type": "string"
                            }
                        },
                        "required": ["steps", "end", "start"],
                        "type": "object"
                    },
                    "target": {
                        "allOf": [
                            {
                                "$ref": "#/components/schemas/FieldTarget"
                            }
                        ],
                        "nullable": true
                    }
                },
                "required": ["rule", "color", "target"],
                "type": "object"
            },
            "ConditionalFormattingConfig": {
                "anyOf": [
                    {
                        "$ref": "#/components/schemas/ConditionalFormattingConfigWithSingleColor"
                    },
                    {
                        "$ref": "#/components/schemas/ConditionalFormattingConfigWithColorRange"
                    }
                ]
            },
            "TableChart": {
                "properties": {
                    "metricsAsRows": {
                        "type": "boolean"
                    },
                    "conditionalFormattings": {
                        "items": {
                            "$ref": "#/components/schemas/ConditionalFormattingConfig"
                        },
                        "type": "array"
                    },
                    "columns": {
                        "$ref": "#/components/schemas/Record_string.ColumnProperties_"
                    },
                    "showResultsTotal": {
                        "type": "boolean"
                    },
                    "hideRowNumbers": {
                        "type": "boolean"
                    },
                    "showTableNames": {
                        "type": "boolean"
                    },
                    "showRowCalculation": {
                        "type": "boolean"
                    },
                    "showColumnCalculation": {
                        "type": "boolean"
                    }
                },
                "type": "object"
            },
            "TableChartConfig": {
                "properties": {
                    "config": {
                        "$ref": "#/components/schemas/TableChart"
                    },
                    "type": {
                        "$ref": "#/components/schemas/ChartType.TABLE"
                    }
                },
                "required": ["type"],
                "type": "object"
            },
            "ChartType.CARTESIAN": {
                "enum": ["cartesian"],
                "type": "string"
            },
            "Partial_CompleteCartesianChartLayout_": {
                "properties": {
                    "xField": {
                        "type": "string"
                    },
                    "yField": {
                        "items": {
                            "type": "string"
                        },
                        "type": "array"
                    },
                    "flipAxes": {
                        "type": "boolean"
                    },
                    "showGridX": {
                        "type": "boolean"
                    },
                    "showGridY": {
                        "type": "boolean"
                    }
                },
                "type": "object",
                "description": "Make all properties in T optional"
            },
            "CartesianChartLayout": {
                "$ref": "#/components/schemas/Partial_CompleteCartesianChartLayout_"
            },
            "EchartsLegend": {
                "properties": {
                    "icon": {
                        "type": "string",
                        "enum": [
                            "circle",
                            "rect",
                            "roundRect",
                            "triangle",
                            "diamond",
                            "pin",
                            "arrow",
                            "none"
                        ]
                    },
                    "align": {
                        "type": "string",
                        "enum": ["auto", "left", "right"]
                    },
                    "height": {
                        "type": "string"
                    },
                    "width": {
                        "type": "string"
                    },
                    "left": {
                        "type": "string"
                    },
                    "bottom": {
                        "type": "string"
                    },
                    "right": {
                        "type": "string"
                    },
                    "top": {
                        "type": "string"
                    },
                    "orient": {
                        "type": "string",
                        "enum": ["horizontal", "vertical"]
                    },
                    "type": {
                        "type": "string",
                        "enum": ["plain", "scroll"]
                    },
                    "show": {
                        "type": "boolean"
                    }
                },
                "type": "object"
            },
            "EchartsGrid": {
                "properties": {
                    "height": {
                        "type": "string"
                    },
                    "width": {
                        "type": "string"
                    },
                    "left": {
                        "type": "string"
                    },
                    "bottom": {
                        "type": "string"
                    },
                    "right": {
                        "type": "string"
                    },
                    "top": {
                        "type": "string"
                    },
                    "containLabel": {
                        "type": "boolean"
                    }
                },
                "type": "object"
            },
            "PivotValue": {
                "properties": {
                    "value": {},
                    "field": {
                        "type": "string"
                    }
                },
                "required": ["value", "field"],
                "type": "object"
            },
            "PivotReference": {
                "properties": {
                    "pivotValues": {
                        "items": {
                            "$ref": "#/components/schemas/PivotValue"
                        },
                        "type": "array"
                    },
                    "field": {
                        "type": "string"
                    }
                },
                "required": ["field"],
                "type": "object"
            },
            "CartesianSeriesType": {
                "enum": ["line", "bar", "scatter", "area"],
                "type": "string"
            },
            "MarkLineData": {
                "properties": {
                    "label": {
                        "properties": {
                            "formatter": {
                                "type": "string"
                            }
                        },
                        "type": "object"
                    },
                    "lineStyle": {
                        "properties": {
                            "color": {
                                "type": "string"
                            }
                        },
                        "required": ["color"],
                        "type": "object"
                    },
                    "value": {
                        "type": "string"
                    },
                    "name": {
                        "type": "string"
                    },
                    "xAxis": {
                        "type": "string"
                    },
                    "yAxis": {
                        "type": "string"
                    }
                },
                "required": ["value", "name"],
                "type": "object"
            },
            "MarkLine": {
                "properties": {
                    "label": {
                        "properties": {
                            "formatter": {
                                "type": "string"
                            }
                        },
                        "type": "object"
                    },
                    "lineStyle": {
                        "properties": {
                            "type": {
                                "type": "string"
                            },
                            "width": {
                                "type": "number",
                                "format": "double"
                            },
                            "color": {
                                "type": "string"
                            }
                        },
                        "required": ["type", "width", "color"],
                        "type": "object"
                    },
                    "symbol": {
                        "type": "string"
                    },
                    "data": {
                        "items": {
                            "$ref": "#/components/schemas/MarkLineData"
                        },
                        "type": "array"
                    }
                },
                "required": ["data"],
                "type": "object"
            },
            "Series": {
                "properties": {
                    "markLine": {
                        "$ref": "#/components/schemas/MarkLine"
                    },
                    "smooth": {
                        "type": "boolean"
                    },
                    "showSymbol": {
                        "type": "boolean"
                    },
                    "areaStyle": {
                        "properties": {},
                        "type": "object"
                    },
                    "hidden": {
                        "type": "boolean"
                    },
                    "label": {
                        "properties": {
                            "position": {
                                "type": "string",
                                "enum": [
                                    "left",
                                    "top",
                                    "right",
                                    "bottom",
                                    "inside"
                                ]
                            },
                            "show": {
                                "type": "boolean"
                            }
                        },
                        "type": "object"
                    },
                    "yAxisIndex": {
                        "type": "number",
                        "format": "double"
                    },
                    "color": {
                        "type": "string"
                    },
                    "name": {
                        "type": "string"
                    },
                    "stackLabel": {
                        "properties": {
                            "show": {
                                "type": "boolean"
                            }
                        },
                        "type": "object"
                    },
                    "stack": {
                        "type": "string"
                    },
                    "type": {
                        "$ref": "#/components/schemas/CartesianSeriesType"
                    },
                    "encode": {
                        "properties": {
                            "y": {
                                "type": "string"
                            },
                            "x": {
                                "type": "string"
                            },
                            "yRef": {
                                "$ref": "#/components/schemas/PivotReference"
                            },
                            "xRef": {
                                "$ref": "#/components/schemas/PivotReference"
                            }
                        },
                        "required": ["yRef", "xRef"],
                        "type": "object"
                    }
                },
                "required": ["type", "encode"],
                "type": "object"
            },
            "Axis": {
                "properties": {
                    "inverse": {
                        "type": "boolean"
                    },
                    "max": {
                        "type": "string"
                    },
                    "min": {
                        "type": "string"
                    },
                    "name": {
                        "type": "string"
                    }
                },
                "type": "object"
            },
            "Partial_CompleteEChartsConfig_": {
                "properties": {
                    "legend": {
                        "$ref": "#/components/schemas/EchartsLegend"
                    },
                    "grid": {
                        "$ref": "#/components/schemas/EchartsGrid"
                    },
                    "series": {
                        "items": {
                            "$ref": "#/components/schemas/Series"
                        },
                        "type": "array"
                    },
                    "xAxis": {
                        "items": {
                            "$ref": "#/components/schemas/Axis"
                        },
                        "type": "array"
                    },
                    "yAxis": {
                        "items": {
                            "$ref": "#/components/schemas/Axis"
                        },
                        "type": "array"
                    }
                },
                "type": "object",
                "description": "Make all properties in T optional"
            },
            "EChartsConfig": {
                "$ref": "#/components/schemas/Partial_CompleteEChartsConfig_"
            },
            "CartesianChart": {
                "properties": {
                    "eChartsConfig": {
                        "$ref": "#/components/schemas/EChartsConfig"
                    },
                    "layout": {
                        "$ref": "#/components/schemas/CartesianChartLayout"
                    }
                },
                "required": ["eChartsConfig", "layout"],
                "type": "object"
            },
            "CartesianChartConfig": {
                "properties": {
                    "config": {
                        "$ref": "#/components/schemas/CartesianChart"
                    },
                    "type": {
                        "$ref": "#/components/schemas/ChartType.CARTESIAN"
                    }
                },
                "required": ["config", "type"],
                "type": "object"
            },
            "ChartConfig": {
                "anyOf": [
                    {
                        "$ref": "#/components/schemas/PieChartConfig"
                    },
                    {
                        "$ref": "#/components/schemas/BigNumberConfig"
                    },
                    {
                        "$ref": "#/components/schemas/TableChartConfig"
                    },
                    {
                        "$ref": "#/components/schemas/CartesianChartConfig"
                    }
                ]
            },
            "SavedChart": {
                "properties": {
                    "dashboardName": {
                        "type": "string",
                        "nullable": true
                    },
                    "dashboardUuid": {
                        "type": "string",
                        "nullable": true
                    },
                    "pinnedListOrder": {
                        "type": "number",
                        "format": "double",
                        "nullable": true
                    },
                    "pinnedListUuid": {
                        "type": "string",
                        "nullable": true
                    },
                    "spaceName": {
                        "type": "string"
                    },
                    "spaceUuid": {
                        "type": "string"
                    },
                    "organizationUuid": {
                        "type": "string"
                    },
                    "updatedByUser": {
                        "$ref": "#/components/schemas/UpdatedByUser"
                    },
                    "updatedAt": {
                        "type": "string",
                        "format": "date-time"
                    },
                    "tableConfig": {
                        "properties": {
                            "columnOrder": {
                                "items": {
                                    "type": "string"
                                },
                                "type": "array"
                            }
                        },
                        "required": ["columnOrder"],
                        "type": "object"
                    },
                    "chartConfig": {
                        "$ref": "#/components/schemas/ChartConfig"
                    },
                    "pivotConfig": {
                        "properties": {
                            "columns": {
                                "items": {
                                    "type": "string"
                                },
                                "type": "array"
                            }
                        },
                        "required": ["columns"],
                        "type": "object"
                    },
                    "metricQuery": {
                        "$ref": "#/components/schemas/MetricQuery"
                    },
                    "tableName": {
                        "type": "string"
                    },
                    "description": {
                        "type": "string"
                    },
                    "name": {
                        "type": "string"
                    },
                    "projectUuid": {
                        "type": "string"
                    },
                    "uuid": {
                        "type": "string"
                    }
                },
                "required": [
                    "dashboardName",
                    "dashboardUuid",
                    "pinnedListOrder",
                    "pinnedListUuid",
                    "spaceName",
                    "spaceUuid",
                    "organizationUuid",
                    "updatedAt",
                    "tableConfig",
                    "chartConfig",
                    "metricQuery",
                    "tableName",
                    "name",
                    "projectUuid",
                    "uuid"
                ],
                "type": "object"
            },
            "ChartVersion": {
                "properties": {
                    "chart": {
                        "$ref": "#/components/schemas/SavedChart"
                    },
                    "createdBy": {
                        "allOf": [
                            {
                                "$ref": "#/components/schemas/Pick_LightdashUser.userUuid-or-firstName-or-lastName_"
                            }
                        ],
                        "nullable": true
                    },
                    "createdAt": {
                        "type": "string",
                        "format": "date-time"
                    },
                    "versionUuid": {
                        "type": "string"
                    },
                    "chartUuid": {
                        "type": "string"
                    }
                },
                "required": [
                    "chart",
                    "createdBy",
                    "createdAt",
                    "versionUuid",
                    "chartUuid"
                ],
                "type": "object"
            },
            "ApiGetChartVersionResponse": {
                "properties": {
                    "results": {
                        "$ref": "#/components/schemas/ChartVersion"
                    },
                    "status": {
                        "type": "string",
                        "enum": ["ok"],
                        "nullable": false
                    }
                },
                "required": ["results", "status"],
                "type": "object"
            },
            "SchedulerFormat": {
                "enum": ["csv", "image", "gsheets"],
                "type": "string"
            },
            "SchedulerCsvOptions": {
                "properties": {
                    "limit": {
                        "anyOf": [
                            {
                                "type": "number",
                                "format": "double"
                            },
                            {
                                "type": "string",
                                "enum": ["table", "all"]
                            }
                        ]
                    },
                    "formatted": {
                        "type": "boolean"
                    }
                },
                "required": ["limit", "formatted"],
                "type": "object"
            },
            "SchedulerImageOptions": {
                "properties": {
                    "withPdf": {
                        "type": "boolean"
                    }
                },
                "type": "object"
            },
            "SchedulerGsheetsOptions": {
                "properties": {
                    "url": {
                        "type": "string"
                    },
                    "gdriveOrganizationName": {
                        "type": "string"
                    },
                    "gdriveName": {
                        "type": "string"
                    },
                    "gdriveId": {
                        "type": "string"
                    }
                },
                "required": [
                    "url",
                    "gdriveOrganizationName",
                    "gdriveName",
                    "gdriveId"
                ],
                "type": "object"
            },
            "SchedulerOptions": {
                "anyOf": [
                    {
                        "$ref": "#/components/schemas/SchedulerCsvOptions"
                    },
                    {
                        "$ref": "#/components/schemas/SchedulerImageOptions"
                    },
                    {
                        "$ref": "#/components/schemas/SchedulerGsheetsOptions"
                    }
                ]
            },
            "SchedulerBase": {
                "properties": {
                    "options": {
                        "$ref": "#/components/schemas/SchedulerOptions"
                    },
                    "dashboardUuid": {
                        "type": "string",
                        "nullable": true
                    },
                    "savedChartUuid": {
                        "type": "string",
                        "nullable": true
                    },
                    "cron": {
                        "type": "string"
                    },
                    "format": {
                        "$ref": "#/components/schemas/SchedulerFormat"
                    },
                    "createdBy": {
                        "type": "string"
                    },
                    "updatedAt": {
                        "type": "string",
                        "format": "date-time"
                    },
                    "createdAt": {
                        "type": "string",
                        "format": "date-time"
                    },
                    "message": {
                        "type": "string"
                    },
                    "name": {
                        "type": "string"
                    },
                    "schedulerUuid": {
                        "type": "string"
                    }
                },
                "required": [
                    "options",
                    "dashboardUuid",
                    "savedChartUuid",
                    "cron",
                    "format",
                    "createdBy",
                    "updatedAt",
                    "createdAt",
                    "name",
                    "schedulerUuid"
                ],
                "type": "object"
            },
            "ChartScheduler": {
                "allOf": [
                    {
                        "$ref": "#/components/schemas/SchedulerBase"
                    },
                    {
                        "properties": {
                            "dashboardUuid": {
                                "type": "number",
                                "enum": [null],
                                "nullable": true
                            },
                            "savedChartUuid": {
                                "type": "string"
                            }
                        },
                        "required": ["dashboardUuid", "savedChartUuid"],
                        "type": "object"
                    }
                ]
            },
            "DashboardFieldTarget": {
                "properties": {
                    "tableName": {
                        "type": "string"
                    },
                    "fieldId": {
                        "type": "string"
                    }
                },
                "required": ["tableName", "fieldId"],
                "type": "object"
            },
            "FilterRule_ConditionalOperator.T.V.any_": {
                "properties": {
                    "values": {
                        "items": {},
                        "type": "array"
                    },
                    "operator": {
                        "$ref": "#/components/schemas/ConditionalOperator"
                    },
                    "id": {
                        "type": "string"
                    },
                    "target": {
                        "$ref": "#/components/schemas/DashboardFieldTarget"
                    },
                    "settings": {},
                    "disabled": {
                        "type": "boolean"
                    }
                },
                "required": ["operator", "id", "target"],
                "type": "object",
                "additionalProperties": false
            },
            "Record_string.DashboardTileTarget_": {
                "properties": {},
                "type": "object",
                "description": "Construct a type with a set of properties K of type T"
            },
            "DashboardFilterRule": {
                "allOf": [
                    {
                        "$ref": "#/components/schemas/FilterRule_ConditionalOperator.T.V.any_"
                    },
                    {
                        "properties": {
                            "label": {
                                "type": "string"
                            },
                            "tileTargets": {
                                "$ref": "#/components/schemas/Record_string.DashboardTileTarget_"
                            }
                        },
                        "type": "object"
                    }
                ]
            },
            "DashboardScheduler": {
                "allOf": [
                    {
                        "$ref": "#/components/schemas/SchedulerBase"
                    },
                    {
                        "properties": {
                            "filters": {
                                "items": {
                                    "$ref": "#/components/schemas/DashboardFilterRule"
                                },
                                "type": "array"
                            },
                            "dashboardUuid": {
                                "type": "string"
                            },
                            "savedChartUuid": {
                                "type": "number",
                                "enum": [null],
                                "nullable": true
                            }
                        },
                        "required": ["dashboardUuid", "savedChartUuid"],
                        "type": "object"
                    }
                ]
            },
            "Scheduler": {
                "anyOf": [
                    {
                        "$ref": "#/components/schemas/ChartScheduler"
                    },
                    {
                        "$ref": "#/components/schemas/DashboardScheduler"
                    }
                ]
            },
            "SchedulerSlackTarget": {
                "properties": {
                    "channel": {
                        "type": "string"
                    },
                    "schedulerUuid": {
                        "type": "string"
                    },
                    "updatedAt": {
                        "type": "string",
                        "format": "date-time"
                    },
                    "createdAt": {
                        "type": "string",
                        "format": "date-time"
                    },
                    "schedulerSlackTargetUuid": {
                        "type": "string"
                    }
                },
                "required": [
                    "channel",
                    "schedulerUuid",
                    "updatedAt",
                    "createdAt",
                    "schedulerSlackTargetUuid"
                ],
                "type": "object"
            },
            "SchedulerEmailTarget": {
                "properties": {
                    "recipient": {
                        "type": "string"
                    },
                    "schedulerUuid": {
                        "type": "string"
                    },
                    "updatedAt": {
                        "type": "string",
                        "format": "date-time"
                    },
                    "createdAt": {
                        "type": "string",
                        "format": "date-time"
                    },
                    "schedulerEmailTargetUuid": {
                        "type": "string"
                    }
                },
                "required": [
                    "recipient",
                    "schedulerUuid",
                    "updatedAt",
                    "createdAt",
                    "schedulerEmailTargetUuid"
                ],
                "type": "object"
            },
            "SchedulerAndTargets": {
                "allOf": [
                    {
                        "$ref": "#/components/schemas/Scheduler"
                    },
                    {
                        "properties": {
                            "targets": {
                                "items": {
                                    "anyOf": [
                                        {
                                            "$ref": "#/components/schemas/SchedulerSlackTarget"
                                        },
                                        {
                                            "$ref": "#/components/schemas/SchedulerEmailTarget"
                                        }
                                    ]
                                },
                                "type": "array"
                            }
                        },
                        "required": ["targets"],
                        "type": "object"
                    }
                ]
            },
            "SchedulerJobStatus": {
                "enum": ["scheduled", "started", "completed", "error"],
                "type": "string"
            },
            "Record_string.any_": {
                "properties": {},
                "type": "object",
                "description": "Construct a type with a set of properties K of type T"
            },
            "SchedulerLog": {
                "properties": {
                    "details": {
                        "$ref": "#/components/schemas/Record_string.any_"
                    },
                    "targetType": {
                        "type": "string",
                        "enum": ["email", "slack", "gsheets"]
                    },
                    "target": {
                        "type": "string"
                    },
                    "status": {
                        "$ref": "#/components/schemas/SchedulerJobStatus"
                    },
                    "createdAt": {
                        "type": "string",
                        "format": "date-time"
                    },
                    "scheduledTime": {
                        "type": "string",
                        "format": "date-time"
                    },
                    "jobGroup": {
                        "type": "string"
                    },
                    "jobId": {
                        "type": "string"
                    },
                    "schedulerUuid": {
                        "type": "string"
                    },
                    "task": {
                        "type": "string",
                        "enum": [
                            "handleScheduledDelivery",
                            "sendEmailNotification",
                            "sendSlackNotification",
                            "uploadGsheets",
                            "downloadCsv",
                            "uploadGsheetFromQuery",
                            "compileProject",
                            "testAndCompileProject",
                            "validateProject"
                        ]
                    }
                },
                "required": [
                    "status",
                    "createdAt",
                    "scheduledTime",
                    "jobId",
                    "task"
                ],
                "type": "object"
            },
            "SchedulerWithLogs": {
                "properties": {
                    "logs": {
                        "items": {
                            "$ref": "#/components/schemas/SchedulerLog"
                        },
                        "type": "array"
                    },
                    "dashboards": {
                        "items": {
                            "properties": {
                                "dashboardUuid": {
                                    "type": "string"
                                },
                                "name": {
                                    "type": "string"
                                }
                            },
                            "required": ["dashboardUuid", "name"],
                            "type": "object"
                        },
                        "type": "array"
                    },
                    "charts": {
                        "items": {
                            "properties": {
                                "savedChartUuid": {
                                    "type": "string"
                                },
                                "name": {
                                    "type": "string"
                                }
                            },
                            "required": ["savedChartUuid", "name"],
                            "type": "object"
                        },
                        "type": "array"
                    },
                    "users": {
                        "items": {
                            "properties": {
                                "userUuid": {
                                    "type": "string"
                                },
                                "lastName": {
                                    "type": "string"
                                },
                                "firstName": {
                                    "type": "string"
                                }
                            },
                            "required": ["userUuid", "lastName", "firstName"],
                            "type": "object"
                        },
                        "type": "array"
                    },
                    "schedulers": {
                        "items": {
                            "$ref": "#/components/schemas/SchedulerAndTargets"
                        },
                        "type": "array"
                    }
                },
                "required": [
                    "logs",
                    "dashboards",
                    "charts",
                    "users",
                    "schedulers"
                ],
                "type": "object"
            },
            "ApiSchedulerLogsResponse": {
                "properties": {
                    "results": {
                        "$ref": "#/components/schemas/SchedulerWithLogs"
                    },
                    "status": {
                        "type": "string",
                        "enum": ["ok"],
                        "nullable": false
                    }
                },
                "required": ["results", "status"],
                "type": "object"
            },
            "ApiSchedulerAndTargetsResponse": {
                "properties": {
                    "results": {
                        "$ref": "#/components/schemas/SchedulerAndTargets"
                    },
                    "status": {
                        "type": "string",
                        "enum": ["ok"],
                        "nullable": false
                    }
                },
                "required": ["results", "status"],
                "type": "object"
            },
            "ScheduledJobs": {
                "properties": {
                    "id": {
                        "type": "string"
                    },
                    "date": {
                        "type": "string",
                        "format": "date-time"
                    }
                },
                "required": ["id", "date"],
                "type": "object"
            },
            "ApiScheduledJobsResponse": {
                "properties": {
                    "results": {
                        "items": {
                            "$ref": "#/components/schemas/ScheduledJobs"
                        },
                        "type": "array"
                    },
                    "status": {
                        "type": "string",
                        "enum": ["ok"],
                        "nullable": false
                    }
                },
                "required": ["results", "status"],
                "type": "object"
            },
            "ApiJobStatusResponse": {
                "properties": {
                    "results": {
                        "properties": {
                            "status": {
                                "type": "string"
                            }
                        },
                        "required": ["status"],
                        "type": "object"
                    },
                    "status": {
                        "type": "string",
                        "enum": ["ok"],
                        "nullable": false
                    }
                },
                "required": ["results", "status"],
                "type": "object"
            },
            "ApiTestSchedulerResponse": {
                "properties": {
                    "status": {
                        "type": "string",
                        "enum": ["ok"],
                        "nullable": false
                    }
                },
                "required": ["status"],
                "type": "object"
            },
            "ShareUrl": {
                "properties": {
                    "host": {
                        "type": "string"
                    },
                    "url": {
                        "type": "string"
                    },
                    "shareUrl": {
                        "type": "string"
                    },
                    "organizationUuid": {
                        "type": "string",
                        "format": "uuid"
                    },
                    "createdByUserUuid": {
                        "type": "string",
                        "format": "uuid"
                    },
                    "params": {
                        "type": "string"
                    },
                    "path": {
                        "type": "string",
                        "description": "The URL path of the full URL"
                    },
                    "nanoid": {
                        "type": "string",
                        "description": "Unique shareable id"
                    }
                },
                "required": ["params", "path", "nanoid"],
                "type": "object",
                "description": "A ShareUrl maps a short shareable id to a full URL\nin the Lightdash UI. This allows very long URLs\nto be represented by short ids."
            },
            "ApiShareResponse": {
                "properties": {
                    "results": {
                        "$ref": "#/components/schemas/ShareUrl"
                    },
                    "status": {
                        "type": "string",
                        "enum": ["ok"],
                        "nullable": false
                    }
                },
                "required": ["results", "status"],
                "type": "object"
            },
            "Pick_ShareUrl.path-or-params_": {
                "properties": {
                    "path": {
                        "type": "string",
                        "description": "The URL path of the full URL"
                    },
                    "params": {
                        "type": "string"
                    }
                },
                "required": ["path", "params"],
                "type": "object",
                "description": "From T, pick a set of properties whose keys are in the union K"
            },
            "CreateShareUrl": {
                "$ref": "#/components/schemas/Pick_ShareUrl.path-or-params_",
                "description": "Contains the detail of a full URL to generate a short URL id"
            },
            "SlackChannel": {
                "properties": {
                    "name": {
                        "type": "string"
                    },
                    "id": {
                        "type": "string"
                    }
                },
                "required": ["name", "id"],
                "type": "object"
            },
            "ApiSlackChannelsResponse": {
                "properties": {
                    "results": {
                        "items": {
                            "$ref": "#/components/schemas/SlackChannel"
                        },
                        "type": "array"
                    },
                    "status": {
                        "type": "string",
                        "enum": ["ok"],
                        "nullable": false
                    }
                },
                "required": ["results", "status"],
                "type": "object"
            },
            "Pick_SavedChart.uuid-or-name-or-updatedAt-or-updatedByUser-or-description-or-spaceUuid-or-pinnedListUuid-or-pinnedListOrder_": {
                "properties": {
                    "name": {
                        "type": "string"
                    },
                    "uuid": {
                        "type": "string"
                    },
                    "description": {
                        "type": "string"
                    },
                    "updatedAt": {
                        "type": "string",
                        "format": "date-time"
                    },
                    "updatedByUser": {
                        "$ref": "#/components/schemas/UpdatedByUser"
                    },
                    "spaceUuid": {
                        "type": "string"
                    },
                    "pinnedListUuid": {
                        "type": "string",
                        "nullable": true
                    },
                    "pinnedListOrder": {
                        "type": "number",
                        "format": "double",
                        "nullable": true
                    }
                },
                "required": [
                    "name",
                    "uuid",
                    "updatedAt",
                    "spaceUuid",
                    "pinnedListUuid",
                    "pinnedListOrder"
                ],
                "type": "object",
                "description": "From T, pick a set of properties whose keys are in the union K"
            },
            "ViewStatistics": {
                "properties": {
                    "firstViewedAt": {
                        "anyOf": [
                            {
                                "type": "string",
                                "format": "date-time"
                            },
                            {
                                "type": "string"
                            }
                        ],
                        "nullable": true
                    },
                    "views": {
                        "type": "number",
                        "format": "double"
                    }
                },
                "required": ["firstViewedAt", "views"],
                "type": "object"
            },
            "SpaceQuery": {
                "allOf": [
                    {
                        "$ref": "#/components/schemas/Pick_SavedChart.uuid-or-name-or-updatedAt-or-updatedByUser-or-description-or-spaceUuid-or-pinnedListUuid-or-pinnedListOrder_"
                    },
                    {
                        "$ref": "#/components/schemas/ViewStatistics"
                    },
                    {
                        "properties": {
                            "validationErrors": {
                                "items": {
                                    "$ref": "#/components/schemas/ValidationSummary"
                                },
                                "type": "array"
                            },
                            "chartType": {
                                "$ref": "#/components/schemas/ChartKind"
                            }
                        },
                        "type": "object"
                    }
                ]
            },
            "Pick_Dashboard.uuid-or-name-or-description-or-updatedAt-or-projectUuid-or-updatedByUser-or-organizationUuid-or-spaceUuid-or-views-or-firstViewedAt-or-pinnedListUuid-or-pinnedListOrder_": {
                "properties": {
                    "name": {
                        "type": "string"
                    },
                    "organizationUuid": {
                        "type": "string"
                    },
                    "uuid": {
                        "type": "string"
                    },
                    "description": {
                        "type": "string"
                    },
                    "updatedAt": {
                        "type": "string",
                        "format": "date-time"
                    },
                    "projectUuid": {
                        "type": "string"
                    },
                    "updatedByUser": {
                        "$ref": "#/components/schemas/UpdatedByUser"
                    },
                    "spaceUuid": {
                        "type": "string"
                    },
                    "views": {
                        "type": "number",
                        "format": "double"
                    },
                    "firstViewedAt": {
                        "anyOf": [
                            {
                                "type": "string",
                                "format": "date-time"
                            },
                            {
                                "type": "string"
                            }
                        ],
                        "nullable": true
                    },
                    "pinnedListUuid": {
                        "type": "string",
                        "nullable": true
                    },
                    "pinnedListOrder": {
                        "type": "number",
                        "format": "double",
                        "nullable": true
                    }
                },
                "required": [
                    "name",
                    "organizationUuid",
                    "uuid",
                    "updatedAt",
                    "projectUuid",
                    "spaceUuid",
                    "views",
                    "firstViewedAt",
                    "pinnedListUuid",
                    "pinnedListOrder"
                ],
                "type": "object",
                "description": "From T, pick a set of properties whose keys are in the union K"
            },
            "DashboardBasicDetails": {
                "allOf": [
                    {
                        "$ref": "#/components/schemas/Pick_Dashboard.uuid-or-name-or-description-or-updatedAt-or-projectUuid-or-updatedByUser-or-organizationUuid-or-spaceUuid-or-views-or-firstViewedAt-or-pinnedListUuid-or-pinnedListOrder_"
                    },
                    {
                        "properties": {
                            "validationErrors": {
                                "items": {
                                    "$ref": "#/components/schemas/ValidationSummary"
                                },
                                "type": "array"
                            }
                        },
                        "type": "object"
                    }
                ]
            },
            "SpaceDashboard": {
                "$ref": "#/components/schemas/DashboardBasicDetails"
            },
            "SpaceShare": {
                "properties": {
                    "role": {
                        "$ref": "#/components/schemas/ProjectMemberRole"
                    },
                    "lastName": {
                        "type": "string"
                    },
                    "firstName": {
                        "type": "string"
                    },
                    "userUuid": {
                        "type": "string"
                    }
                },
                "required": ["role", "lastName", "firstName", "userUuid"],
                "type": "object"
            },
            "Space": {
                "properties": {
                    "pinnedListOrder": {
                        "type": "number",
                        "format": "double",
                        "nullable": true
                    },
                    "pinnedListUuid": {
                        "type": "string",
                        "nullable": true
                    },
                    "access": {
                        "items": {
                            "$ref": "#/components/schemas/SpaceShare"
                        },
                        "type": "array"
                    },
                    "dashboards": {
                        "items": {
                            "$ref": "#/components/schemas/SpaceDashboard"
                        },
                        "type": "array"
                    },
                    "projectUuid": {
                        "type": "string"
                    },
                    "queries": {
                        "items": {
                            "$ref": "#/components/schemas/SpaceQuery"
                        },
                        "type": "array"
                    },
                    "isPrivate": {
                        "type": "boolean"
                    },
                    "name": {
                        "type": "string"
                    },
                    "uuid": {
                        "type": "string"
                    },
                    "organizationUuid": {
                        "type": "string"
                    }
                },
                "required": [
                    "pinnedListOrder",
                    "pinnedListUuid",
                    "dashboards",
                    "projectUuid",
                    "queries",
                    "isPrivate",
                    "name",
                    "uuid",
                    "organizationUuid"
                ],
                "type": "object"
            },
            "ApiSpaceResponse": {
                "properties": {
                    "results": {
                        "$ref": "#/components/schemas/Space"
                    },
                    "status": {
                        "type": "string",
                        "enum": ["ok"],
                        "nullable": false
                    }
                },
                "required": ["results", "status"],
                "type": "object"
            },
            "Pick_SpaceShare.userUuid_": {
                "properties": {
                    "userUuid": {
                        "type": "string"
                    }
                },
                "required": ["userUuid"],
                "type": "object",
                "description": "From T, pick a set of properties whose keys are in the union K"
            },
            "CreateSpace": {
                "properties": {
                    "access": {
                        "items": {
                            "$ref": "#/components/schemas/Pick_SpaceShare.userUuid_"
                        },
                        "type": "array"
                    },
                    "isPrivate": {
                        "type": "boolean"
                    },
                    "name": {
                        "type": "string"
                    }
                },
                "required": ["name"],
                "type": "object"
            },
            "UpdateSpace": {
                "properties": {
                    "isPrivate": {
                        "type": "boolean"
                    },
                    "name": {
                        "type": "string"
                    }
                },
                "required": ["isPrivate", "name"],
                "type": "object"
            },
            "AddSpaceShare": {
                "properties": {
                    "userUuid": {
                        "type": "string"
                    }
                },
                "required": ["userUuid"],
                "type": "object"
            },
            "Pick_SshKeyPair.publicKey_": {
                "properties": {
                    "publicKey": {
                        "type": "string"
                    }
                },
                "required": ["publicKey"],
                "type": "object",
                "description": "From T, pick a set of properties whose keys are in the union K"
            },
            "ApiSshKeyPairResponse": {
                "properties": {
                    "results": {
                        "$ref": "#/components/schemas/Pick_SshKeyPair.publicKey_"
                    },
                    "status": {
                        "type": "string",
                        "enum": ["ok"],
                        "nullable": false
                    }
                },
                "required": ["results", "status"],
                "type": "object"
            },
            "UserAttributeValue": {
                "properties": {
                    "value": {
                        "type": "string"
                    },
                    "email": {
                        "type": "string"
                    },
                    "userUuid": {
                        "type": "string"
                    }
                },
                "required": ["value", "email", "userUuid"],
                "type": "object"
            },
            "UserAttribute": {
                "properties": {
                    "attributeDefault": {
                        "type": "string",
                        "nullable": true
                    },
                    "users": {
                        "items": {
                            "$ref": "#/components/schemas/UserAttributeValue"
                        },
                        "type": "array"
                    },
                    "description": {
                        "type": "string"
                    },
                    "organizationUuid": {
                        "type": "string"
                    },
                    "name": {
                        "type": "string"
                    },
                    "createdAt": {
                        "type": "string",
                        "format": "date-time"
                    },
                    "uuid": {
                        "type": "string"
                    }
                },
                "required": [
                    "attributeDefault",
                    "users",
                    "organizationUuid",
                    "name",
                    "createdAt",
                    "uuid"
                ],
                "type": "object"
            },
            "ApiUserAttributesResponse": {
                "properties": {
                    "results": {
                        "items": {
                            "$ref": "#/components/schemas/UserAttribute"
                        },
                        "type": "array"
                    },
                    "status": {
                        "type": "string",
                        "enum": ["ok"],
                        "nullable": false
                    }
                },
                "required": ["results", "status"],
                "type": "object"
            },
            "ApiCreateUserAttributeResponse": {
                "properties": {
                    "results": {
                        "$ref": "#/components/schemas/UserAttribute"
                    },
                    "status": {
                        "type": "string",
                        "enum": ["ok"],
                        "nullable": false
                    }
                },
                "required": ["results", "status"],
                "type": "object"
            },
            "Pick_UserAttribute.name-or-description-or-attributeDefault_": {
                "properties": {
                    "name": {
                        "type": "string"
                    },
                    "description": {
                        "type": "string"
                    },
                    "attributeDefault": {
                        "type": "string",
                        "nullable": true
                    }
                },
                "required": ["name", "attributeDefault"],
                "type": "object",
                "description": "From T, pick a set of properties whose keys are in the union K"
            },
            "Pick_UserAttributeValue.Exclude_keyofUserAttributeValue.email__": {
                "properties": {
                    "userUuid": {
                        "type": "string"
                    },
                    "value": {
                        "type": "string"
                    }
                },
                "required": ["userUuid", "value"],
                "type": "object",
                "description": "From T, pick a set of properties whose keys are in the union K"
            },
            "Omit_UserAttributeValue.email_": {
                "$ref": "#/components/schemas/Pick_UserAttributeValue.Exclude_keyofUserAttributeValue.email__",
                "description": "Construct a type with the properties of T except for those in type K."
            },
            "CreateUserAttributeValue": {
                "$ref": "#/components/schemas/Omit_UserAttributeValue.email_"
            },
            "CreateUserAttribute": {
                "allOf": [
                    {
                        "$ref": "#/components/schemas/Pick_UserAttribute.name-or-description-or-attributeDefault_"
                    },
                    {
                        "properties": {
                            "users": {
                                "items": {
                                    "$ref": "#/components/schemas/CreateUserAttributeValue"
                                },
                                "type": "array"
                            }
                        },
                        "required": ["users"],
                        "type": "object"
                    }
                ]
            },
            "LightdashUser": {
                "properties": {
                    "userUuid": {
                        "type": "string"
                    },
                    "email": {
                        "type": "string"
                    },
                    "firstName": {
                        "type": "string"
                    },
                    "lastName": {
                        "type": "string"
                    },
                    "organizationUuid": {
                        "type": "string"
                    },
                    "organizationName": {
                        "type": "string"
                    },
                    "organizationCreatedAt": {
                        "type": "string",
                        "format": "date-time"
                    },
                    "isTrackingAnonymized": {
                        "type": "boolean"
                    },
                    "isMarketingOptedIn": {
                        "type": "boolean"
                    },
                    "isSetupComplete": {
                        "type": "boolean"
                    },
                    "role": {
                        "$ref": "#/components/schemas/OrganizationMemberRole"
                    },
                    "isActive": {
                        "type": "boolean"
                    }
                },
                "required": [
                    "userUuid",
                    "firstName",
                    "lastName",
                    "isTrackingAnonymized",
                    "isMarketingOptedIn",
                    "isSetupComplete",
                    "isActive"
                ],
                "type": "object",
                "additionalProperties": false
            },
            "ApiGetAuthenticatedUserResponse": {
                "properties": {
                    "results": {
                        "$ref": "#/components/schemas/LightdashUser"
                    },
                    "status": {
                        "type": "string",
                        "enum": ["ok"],
                        "nullable": false
                    }
                },
                "required": ["results", "status"],
                "type": "object",
                "description": "Shows the authenticated user"
            },
            "ApiRegisterUserResponse": {
                "properties": {
                    "results": {
                        "$ref": "#/components/schemas/LightdashUser"
                    },
                    "status": {
                        "type": "string",
                        "enum": ["ok"],
                        "nullable": false
                    }
                },
                "required": ["results", "status"],
                "type": "object"
            },
            "ActivateUser": {
                "properties": {
                    "password": {
                        "type": "string"
                    },
                    "lastName": {
                        "type": "string"
                    },
                    "firstName": {
                        "type": "string"
                    }
                },
                "required": ["password", "lastName", "firstName"],
                "type": "object"
            },
            "ActivateUserWithInviteCode": {
                "allOf": [
                    {
                        "$ref": "#/components/schemas/ActivateUser"
                    },
                    {
                        "properties": {
                            "inviteCode": {
                                "type": "string"
                            }
                        },
                        "required": ["inviteCode"],
                        "type": "object"
                    }
                ]
            },
            "Email": {
                "type": "string",
                "description": "Email",
                "pattern": "^(([^<>()[\\]\\\\.,;:\\s@\"]+(\\.[^<>()[\\]\\\\.,;:\\s@\"]+)*)|(\".+\"))@((\\[[0-9]{1,3}\\.[0-9]{1,3}\\.[0-9]{1,3}\\.[0-9]{1,3}\\])|(([a-zA-Z\\-0-9]+\\.)+[a-zA-Z]{2,}))$"
            },
            "CreateUserArgs": {
                "properties": {
                    "password": {
                        "type": "string"
                    },
                    "email": {
                        "$ref": "#/components/schemas/Email"
                    },
                    "lastName": {
                        "type": "string"
                    },
                    "firstName": {
                        "type": "string"
                    }
                },
                "required": ["password", "email", "lastName", "firstName"],
                "type": "object"
            },
            "RegisterOrActivateUser": {
                "anyOf": [
                    {
                        "$ref": "#/components/schemas/ActivateUserWithInviteCode"
                    },
                    {
                        "$ref": "#/components/schemas/CreateUserArgs"
                    }
                ]
            },
            "EmailOneTimePassword": {
                "properties": {
                    "numberOfAttempts": {
                        "type": "number",
                        "format": "double",
                        "description": "Number of times the passcode has been attempted"
                    },
                    "createdAt": {
                        "type": "string",
                        "format": "date-time",
                        "description": "Time that the passcode was created"
                    }
                },
                "required": ["numberOfAttempts", "createdAt"],
                "type": "object"
            },
            "EmailStatus": {
                "properties": {
                    "otp": {
                        "$ref": "#/components/schemas/EmailOneTimePassword"
                    },
                    "isVerified": {
                        "type": "boolean"
                    },
                    "email": {
                        "type": "string"
                    }
                },
                "required": ["isVerified", "email"],
                "type": "object"
            },
            "EmailOneTimePasswordExpiring": {
                "allOf": [
                    {
                        "$ref": "#/components/schemas/EmailOneTimePassword"
                    },
                    {
                        "properties": {
                            "isMaxAttempts": {
                                "type": "boolean"
                            },
                            "isExpired": {
                                "type": "boolean"
                            },
                            "expiresAt": {
                                "type": "string",
                                "format": "date-time"
                            }
                        },
                        "required": ["isMaxAttempts", "isExpired", "expiresAt"],
                        "type": "object"
                    }
                ]
            },
            "EmailStatusExpiring": {
                "allOf": [
                    {
                        "$ref": "#/components/schemas/EmailStatus"
                    },
                    {
                        "properties": {
                            "otp": {
                                "$ref": "#/components/schemas/EmailOneTimePasswordExpiring",
                                "description": "One time passcode information\nIf there is no active passcode, this will be undefined"
                            }
                        },
                        "type": "object"
                    }
                ],
                "description": "Verification status of an email address"
            },
            "ApiEmailStatusResponse": {
                "properties": {
                    "results": {
                        "$ref": "#/components/schemas/EmailStatusExpiring"
                    },
                    "status": {
                        "type": "string",
                        "enum": ["ok"],
                        "nullable": false
                    }
                },
                "required": ["results", "status"],
                "type": "object",
                "description": "Shows the current verification status of an email address"
            },
            "UserAllowedOrganization": {
                "properties": {
                    "membersCount": {
                        "type": "number",
                        "format": "double"
                    },
                    "name": {
                        "type": "string"
                    },
                    "organizationUuid": {
                        "type": "string"
                    }
                },
                "required": ["membersCount", "name", "organizationUuid"],
                "type": "object"
            },
            "ApiUserAllowedOrganizationsResponse": {
                "properties": {
                    "results": {
                        "items": {
                            "$ref": "#/components/schemas/UserAllowedOrganization"
                        },
                        "type": "array"
                    },
                    "status": {
                        "type": "string",
                        "enum": ["ok"],
                        "nullable": false
                    }
                },
                "required": ["results", "status"],
                "type": "object"
            },
            "ValidationErrorType": {
                "enum": [
                    "chart",
                    "sorting",
                    "filter",
                    "metric",
                    "model",
                    "dimension"
                ],
                "type": "string"
            },
            "ValidationSourceType": {
                "enum": ["chart", "dashboard", "table"],
                "type": "string"
            },
            "ValidationResponseBase": {
                "properties": {
                    "source": {
                        "$ref": "#/components/schemas/ValidationSourceType"
                    },
                    "spaceUuid": {
                        "type": "string"
                    },
                    "projectUuid": {
                        "type": "string"
                    },
                    "errorType": {
                        "$ref": "#/components/schemas/ValidationErrorType"
                    },
                    "error": {
                        "type": "string"
                    },
                    "name": {
                        "type": "string"
                    },
                    "createdAt": {
                        "type": "string",
                        "format": "date-time"
                    },
                    "validationId": {
                        "type": "number",
                        "format": "double"
                    }
                },
                "required": [
                    "projectUuid",
                    "errorType",
                    "error",
                    "name",
                    "createdAt",
                    "validationId"
                ],
                "type": "object"
            },
            "ValidationErrorChartResponse": {
                "allOf": [
                    {
                        "$ref": "#/components/schemas/ValidationResponseBase"
                    },
                    {
                        "properties": {
                            "chartName": {
                                "type": "string"
                            },
                            "chartViews": {
                                "type": "number",
                                "format": "double"
                            },
                            "lastUpdatedAt": {
                                "type": "string",
                                "format": "date-time"
                            },
                            "lastUpdatedBy": {
                                "type": "string"
                            },
                            "fieldName": {
                                "type": "string"
                            },
                            "chartType": {
                                "$ref": "#/components/schemas/ChartKind"
                            },
                            "chartUuid": {
                                "type": "string"
                            }
                        },
                        "required": ["chartViews"],
                        "type": "object"
                    }
                ]
            },
            "ValidationErrorDashboardResponse": {
                "allOf": [
                    {
                        "$ref": "#/components/schemas/ValidationResponseBase"
                    },
                    {
                        "properties": {
                            "dashboardViews": {
                                "type": "number",
                                "format": "double"
                            },
                            "lastUpdatedAt": {
                                "type": "string",
                                "format": "date-time"
                            },
                            "lastUpdatedBy": {
                                "type": "string"
                            },
                            "fieldName": {
                                "type": "string"
                            },
                            "chartName": {
                                "type": "string"
                            },
                            "dashboardUuid": {
                                "type": "string"
                            }
                        },
                        "required": ["dashboardViews"],
                        "type": "object"
                    }
                ]
            },
            "Pick_ValidationResponseBase.Exclude_keyofValidationResponseBase.name__": {
                "properties": {
                    "projectUuid": {
                        "type": "string"
                    },
                    "spaceUuid": {
                        "type": "string"
                    },
                    "validationId": {
                        "type": "number",
                        "format": "double"
                    },
                    "createdAt": {
                        "type": "string",
                        "format": "date-time"
                    },
                    "error": {
                        "type": "string"
                    },
                    "errorType": {
                        "$ref": "#/components/schemas/ValidationErrorType"
                    },
                    "source": {
                        "$ref": "#/components/schemas/ValidationSourceType"
                    }
                },
                "required": [
                    "projectUuid",
                    "validationId",
                    "createdAt",
                    "error",
                    "errorType"
                ],
                "type": "object",
                "description": "From T, pick a set of properties whose keys are in the union K"
            },
            "Omit_ValidationResponseBase.name_": {
                "$ref": "#/components/schemas/Pick_ValidationResponseBase.Exclude_keyofValidationResponseBase.name__",
                "description": "Construct a type with the properties of T except for those in type K."
            },
            "ValidationErrorTableResponse": {
                "allOf": [
                    {
                        "$ref": "#/components/schemas/Omit_ValidationResponseBase.name_"
                    },
                    {
                        "properties": {
                            "name": {
                                "type": "string"
                            }
                        },
                        "type": "object"
                    }
                ]
            },
            "ValidationResponse": {
                "anyOf": [
                    {
                        "$ref": "#/components/schemas/ValidationErrorChartResponse"
                    },
                    {
                        "$ref": "#/components/schemas/ValidationErrorDashboardResponse"
                    },
                    {
                        "$ref": "#/components/schemas/ValidationErrorTableResponse"
                    }
                ]
            },
            "ApiValidateResponse": {
                "properties": {
                    "results": {
                        "items": {
                            "$ref": "#/components/schemas/ValidationResponse"
                        },
                        "type": "array"
                    },
                    "status": {
                        "type": "string",
                        "enum": ["ok"],
                        "nullable": false
                    }
                },
                "required": ["results", "status"],
                "type": "object"
            },
            "ApiValidationDismissResponse": {
                "properties": {
                    "status": {
                        "type": "string",
                        "enum": ["ok"],
                        "nullable": false
                    }
                },
                "required": ["status"],
                "type": "object"
            }
        },
        "securitySchemes": {
            "session_cookie": {
                "type": "apiKey",
                "in": "cookie",
                "name": "connect.sid"
            },
            "api_key": {
                "type": "apiKey",
                "in": "header",
                "name": "Authorization",
                "description": "Value should be 'ApiKey <your key>'"
            }
        }
    },
    "info": {
        "title": "Lightdash API",
<<<<<<< HEAD
        "version": "0.856.1",
=======
        "version": "0.857.0",
>>>>>>> 2a14ac91
        "description": "Open API documentation for all public Lightdash API endpoints",
        "license": {
            "name": "MIT"
        },
        "contact": {
            "name": "Lightdash Support",
            "email": "support@lightdash.com",
            "url": "https://docs.lightdash.com/help-and-contact/contact/contact_info/"
        }
    },
    "openapi": "3.0.0",
    "paths": {
        "/api/v1/csv/{jobId}": {
            "get": {
                "operationId": "getCsvUrl",
                "responses": {
                    "200": {
                        "description": "Success",
                        "content": {
                            "application/json": {
                                "schema": {
                                    "$ref": "#/components/schemas/ApiCsvUrlResponse"
                                }
                            }
                        }
                    },
                    "default": {
                        "description": "Error",
                        "content": {
                            "application/json": {
                                "schema": {
                                    "$ref": "#/components/schemas/ApiErrorPayload"
                                }
                            }
                        }
                    }
                },
                "description": "Get a Csv",
                "tags": ["Exports"],
                "security": [],
                "parameters": [
                    {
                        "description": "the jobId for the CSV",
                        "in": "path",
                        "name": "jobId",
                        "required": true,
                        "schema": {
                            "type": "string"
                        }
                    }
                ]
            }
        },
        "/api/v1/projects/{projectUuid}/integrations/dbt-cloud/settings": {
            "get": {
                "operationId": "getDbtCloudIntegrationSettings",
                "responses": {
                    "200": {
                        "description": "Ok",
                        "content": {
                            "application/json": {
                                "schema": {
                                    "$ref": "#/components/schemas/ApiDbtCloudIntegrationSettings"
                                }
                            }
                        }
                    },
                    "default": {
                        "description": "Error",
                        "content": {
                            "application/json": {
                                "schema": {
                                    "$ref": "#/components/schemas/ApiErrorPayload"
                                }
                            }
                        }
                    }
                },
                "description": "Get the current dbt Cloud integration settings for a project",
                "tags": ["Integrations"],
                "security": [],
                "parameters": [
                    {
                        "description": "the uuid of the project",
                        "in": "path",
                        "name": "projectUuid",
                        "required": true,
                        "schema": {
                            "type": "string"
                        }
                    }
                ]
            },
            "post": {
                "operationId": "updateDbtCloudIntegrationSettings",
                "responses": {
                    "200": {
                        "description": "Ok",
                        "content": {
                            "application/json": {
                                "schema": {
                                    "$ref": "#/components/schemas/ApiDbtCloudIntegrationSettings"
                                }
                            }
                        }
                    },
                    "default": {
                        "description": "Error",
                        "content": {
                            "application/json": {
                                "schema": {
                                    "$ref": "#/components/schemas/ApiErrorPayload"
                                }
                            }
                        }
                    }
                },
                "description": "Update the dbt Cloud integration settings for a project",
                "tags": ["Integrations"],
                "security": [],
                "parameters": [
                    {
                        "description": "the uuid of the project",
                        "in": "path",
                        "name": "projectUuid",
                        "required": true,
                        "schema": {
                            "type": "string"
                        }
                    }
                ]
            },
            "delete": {
                "operationId": "deleteDbtCloudIntegrationSettings",
                "responses": {
                    "200": {
                        "description": "Ok",
                        "content": {
                            "application/json": {
                                "schema": {
                                    "$ref": "#/components/schemas/ApiDbtCloudSettingsDeleteSuccess"
                                }
                            }
                        }
                    },
                    "default": {
                        "description": "Error",
                        "content": {
                            "application/json": {
                                "schema": {
                                    "$ref": "#/components/schemas/ApiErrorPayload"
                                }
                            }
                        }
                    }
                },
                "description": "Remove the dbt Cloud integration settings for a project",
                "tags": ["Integrations"],
                "security": [],
                "parameters": [
                    {
                        "in": "path",
                        "name": "projectUuid",
                        "required": true,
                        "schema": {
                            "type": "string"
                        }
                    }
                ]
            }
        },
        "/api/v1/gdrive/get-access-token": {
            "get": {
                "operationId": "getAccessToken",
                "responses": {
                    "200": {
                        "description": "Success",
                        "content": {
                            "application/json": {
                                "schema": {
                                    "$ref": "#/components/schemas/ApiGdriveAccessTokenResponse"
                                }
                            }
                        }
                    },
                    "default": {
                        "description": "Error",
                        "content": {
                            "application/json": {
                                "schema": {
                                    "$ref": "#/components/schemas/ApiErrorPayload"
                                }
                            }
                        }
                    }
                },
                "description": "Get access token for google drive",
                "tags": ["Integrations"],
                "security": [],
                "parameters": []
            }
        },
        "/api/v1/gdrive/upload-gsheet": {
            "post": {
                "operationId": "uploadGsheet",
                "responses": {
                    "200": {
                        "description": "Success",
                        "content": {
                            "application/json": {
                                "schema": {
                                    "$ref": "#/components/schemas/ApiJobScheduledResponse"
                                }
                            }
                        }
                    },
                    "default": {
                        "description": "Error",
                        "content": {
                            "application/json": {
                                "schema": {
                                    "$ref": "#/components/schemas/ApiErrorPayload"
                                }
                            }
                        }
                    }
                },
                "description": "Upload results from query to Google Sheet",
                "tags": ["Integrations"],
                "security": [],
                "parameters": [],
                "requestBody": {
                    "required": true,
                    "content": {
                        "application/json": {
                            "schema": {
                                "$ref": "#/components/schemas/UploadMetricGsheet"
                            }
                        }
                    }
                }
            }
        },
        "/api/v1/groups/{groupUuid}": {
            "get": {
                "operationId": "getGroup",
                "responses": {
                    "200": {
                        "description": "Ok",
                        "content": {
                            "application/json": {
                                "schema": {
                                    "$ref": "#/components/schemas/ApiGroupResponse"
                                }
                            }
                        }
                    },
                    "default": {
                        "description": "Error",
                        "content": {
                            "application/json": {
                                "schema": {
                                    "$ref": "#/components/schemas/ApiErrorPayload"
                                }
                            }
                        }
                    }
                },
                "description": "Get group details",
                "tags": ["User Groups"],
                "security": [],
                "parameters": [
                    {
                        "description": "unique id of the group",
                        "in": "path",
                        "name": "groupUuid",
                        "required": true,
                        "schema": {
                            "type": "string"
                        }
                    }
                ]
            },
            "delete": {
                "operationId": "deleteGroup",
                "responses": {
                    "200": {
                        "description": "Ok",
                        "content": {
                            "application/json": {
                                "schema": {
                                    "$ref": "#/components/schemas/ApiSuccessEmpty"
                                }
                            }
                        }
                    },
                    "default": {
                        "description": "Error",
                        "content": {
                            "application/json": {
                                "schema": {
                                    "$ref": "#/components/schemas/ApiErrorPayload"
                                }
                            }
                        }
                    }
                },
                "description": "Delete a group",
                "tags": ["User Groups"],
                "security": [],
                "parameters": [
                    {
                        "in": "path",
                        "name": "groupUuid",
                        "required": true,
                        "schema": {
                            "type": "string"
                        }
                    }
                ]
            },
            "patch": {
                "operationId": "updateGroup",
                "responses": {
                    "200": {
                        "description": "Ok",
                        "content": {
                            "application/json": {
                                "schema": {
                                    "$ref": "#/components/schemas/ApiGroupResponse"
                                }
                            }
                        }
                    },
                    "default": {
                        "description": "Error",
                        "content": {
                            "application/json": {
                                "schema": {
                                    "$ref": "#/components/schemas/ApiErrorPayload"
                                }
                            }
                        }
                    }
                },
                "description": "Update a group",
                "tags": ["User Groups"],
                "security": [],
                "parameters": [
                    {
                        "in": "path",
                        "name": "groupUuid",
                        "required": true,
                        "schema": {
                            "type": "string"
                        }
                    }
                ],
                "requestBody": {
                    "required": true,
                    "content": {
                        "application/json": {
                            "schema": {
                                "$ref": "#/components/schemas/UpdateGroup"
                            }
                        }
                    }
                }
            }
        },
        "/api/v1/groups/{groupUuid}/members/{userUuid}": {
            "put": {
                "operationId": "addUserToGroup",
                "responses": {
                    "200": {
                        "description": "Ok",
                        "content": {
                            "application/json": {
                                "schema": {
                                    "$ref": "#/components/schemas/ApiSuccessEmpty"
                                }
                            }
                        }
                    },
                    "default": {
                        "description": "Error",
                        "content": {
                            "application/json": {
                                "schema": {
                                    "$ref": "#/components/schemas/ApiErrorPayload"
                                }
                            }
                        }
                    }
                },
                "description": "Add a Lightdash user to a group",
                "tags": ["User Groups"],
                "security": [],
                "parameters": [
                    {
                        "description": "the UUID for the group to add the user to",
                        "in": "path",
                        "name": "groupUuid",
                        "required": true,
                        "schema": {
                            "type": "string"
                        }
                    },
                    {
                        "description": "the UUID for the user to add to the group",
                        "in": "path",
                        "name": "userUuid",
                        "required": true,
                        "schema": {
                            "type": "string"
                        }
                    }
                ]
            },
            "delete": {
                "operationId": "removeUserFromGroup",
                "responses": {
                    "200": {
                        "description": "Ok",
                        "content": {
                            "application/json": {
                                "schema": {
                                    "$ref": "#/components/schemas/ApiSuccessEmpty"
                                }
                            }
                        }
                    },
                    "default": {
                        "description": "Error",
                        "content": {
                            "application/json": {
                                "schema": {
                                    "$ref": "#/components/schemas/ApiErrorPayload"
                                }
                            }
                        }
                    }
                },
                "description": "Remove a user from a group",
                "tags": ["User Groups"],
                "security": [],
                "parameters": [
                    {
                        "description": "the UUID for the group to remove the user from",
                        "in": "path",
                        "name": "groupUuid",
                        "required": true,
                        "schema": {
                            "type": "string"
                        }
                    },
                    {
                        "description": "the UUID for the user to remove from the group",
                        "in": "path",
                        "name": "userUuid",
                        "required": true,
                        "schema": {
                            "type": "string"
                        }
                    }
                ]
            }
        },
        "/api/v1/groups/{groupUuid}/members": {
            "get": {
                "operationId": "getGroupMembers",
                "responses": {
                    "200": {
                        "description": "Ok",
                        "content": {
                            "application/json": {
                                "schema": {
                                    "$ref": "#/components/schemas/ApiGroupMembersResponse"
                                }
                            }
                        }
                    },
                    "default": {
                        "description": "Error",
                        "content": {
                            "application/json": {
                                "schema": {
                                    "$ref": "#/components/schemas/ApiErrorPayload"
                                }
                            }
                        }
                    }
                },
                "description": "View members of a group",
                "tags": ["User Groups"],
                "security": [],
                "parameters": [
                    {
                        "description": "the UUID for the group to view the members of",
                        "in": "path",
                        "name": "groupUuid",
                        "required": true,
                        "schema": {
                            "type": "string"
                        }
                    }
                ]
            }
        },
        "/api/v1/projects/{projectUuid}/dbtsemanticlayer": {
            "post": {
                "operationId": "GetDbtSemanticLayerData",
                "responses": {
                    "200": {
                        "description": "Success",
                        "content": {
                            "application/json": {
                                "schema": {}
                            }
                        }
                    },
                    "default": {
                        "description": "Error",
                        "content": {
                            "application/json": {
                                "schema": {
                                    "$ref": "#/components/schemas/ApiErrorPayload"
                                }
                            }
                        }
                    }
                },
                "description": "Get DbtSemanticLayer data",
                "tags": ["DbtSemanticLayer"],
                "security": [],
                "parameters": [
                    {
                        "description": "the projectId",
                        "in": "path",
                        "name": "projectUuid",
                        "required": true,
                        "schema": {
                            "type": "string"
                        }
                    }
                ],
                "requestBody": {
                    "description": "graphql query",
                    "required": true,
                    "content": {
                        "application/json": {
                            "schema": {
                                "properties": {
                                    "operationName": {
                                        "type": "string",
                                        "enum": [
                                            "GetFields",
                                            "CreateQuery",
                                            "GetQueryResults"
                                        ]
                                    },
                                    "query": {
                                        "type": "string"
                                    }
                                },
                                "required": ["query"],
                                "type": "object",
                                "description": "graphql query"
                            }
                        }
                    }
                }
            }
        },
        "/api/v1/org": {
            "get": {
                "operationId": "GetMyOrganization",
                "responses": {
                    "200": {
                        "description": "Ok",
                        "content": {
                            "application/json": {
                                "schema": {
                                    "$ref": "#/components/schemas/ApiOrganization"
                                }
                            }
                        }
                    },
                    "default": {
                        "description": "Error",
                        "content": {
                            "application/json": {
                                "schema": {
                                    "$ref": "#/components/schemas/ApiErrorPayload"
                                }
                            }
                        }
                    }
                },
                "description": "Get the current user's organization",
                "tags": ["Organizations"],
                "security": [],
                "parameters": []
            },
            "put": {
                "operationId": "CreateOrganization",
                "responses": {
                    "200": {
                        "description": "Ok",
                        "content": {
                            "application/json": {
                                "schema": {
                                    "$ref": "#/components/schemas/ApiSuccessEmpty"
                                }
                            }
                        }
                    },
                    "default": {
                        "description": "Error",
                        "content": {
                            "application/json": {
                                "schema": {
                                    "$ref": "#/components/schemas/ApiErrorPayload"
                                }
                            }
                        }
                    }
                },
                "description": "Creates a new organization, the current user becomes the Admin of the new organization.\nThis is only available to users that are not already in an organization.",
                "tags": ["Organizations"],
                "security": [],
                "parameters": [],
                "requestBody": {
                    "description": "the new organization settings",
                    "required": true,
                    "content": {
                        "application/json": {
                            "schema": {
                                "$ref": "#/components/schemas/CreateOrganization",
                                "description": "the new organization settings"
                            }
                        }
                    }
                }
            },
            "patch": {
                "operationId": "UpdateMyOrganization",
                "responses": {
                    "200": {
                        "description": "Ok",
                        "content": {
                            "application/json": {
                                "schema": {
                                    "$ref": "#/components/schemas/ApiSuccessEmpty"
                                }
                            }
                        }
                    },
                    "default": {
                        "description": "Error",
                        "content": {
                            "application/json": {
                                "schema": {
                                    "$ref": "#/components/schemas/ApiErrorPayload"
                                }
                            }
                        }
                    }
                },
                "description": "Update the current user's organization",
                "tags": ["Organizations"],
                "security": [],
                "parameters": [],
                "requestBody": {
                    "description": "the new organization settings",
                    "required": true,
                    "content": {
                        "application/json": {
                            "schema": {
                                "$ref": "#/components/schemas/UpdateOrganization",
                                "description": "the new organization settings"
                            }
                        }
                    }
                }
            }
        },
        "/api/v1/org/{organizationUuid}": {
            "delete": {
                "operationId": "DeleteMyOrganization",
                "responses": {
                    "200": {
                        "description": "Ok",
                        "content": {
                            "application/json": {
                                "schema": {
                                    "$ref": "#/components/schemas/ApiSuccessEmpty"
                                }
                            }
                        }
                    },
                    "default": {
                        "description": "Error",
                        "content": {
                            "application/json": {
                                "schema": {
                                    "$ref": "#/components/schemas/ApiErrorPayload"
                                }
                            }
                        }
                    }
                },
                "description": "Deletes an organization and all users inside that organization",
                "tags": ["Organizations"],
                "security": [],
                "parameters": [
                    {
                        "description": "the uuid of the organization to delete",
                        "in": "path",
                        "name": "organizationUuid",
                        "required": true,
                        "schema": {
                            "type": "string"
                        }
                    }
                ]
            }
        },
        "/api/v1/org/projects": {
            "get": {
                "operationId": "ListOrganizationProjects",
                "responses": {
                    "200": {
                        "description": "Ok",
                        "content": {
                            "application/json": {
                                "schema": {
                                    "$ref": "#/components/schemas/ApiOrganizationProjects"
                                }
                            }
                        }
                    },
                    "default": {
                        "description": "Error",
                        "content": {
                            "application/json": {
                                "schema": {
                                    "$ref": "#/components/schemas/ApiErrorPayload"
                                }
                            }
                        }
                    }
                },
                "description": "Gets all projects of the current user's organization",
                "tags": ["Organizations"],
                "security": [],
                "parameters": []
            }
        },
        "/api/v1/org/users": {
            "get": {
                "operationId": "ListOrganizationMembers",
                "responses": {
                    "200": {
                        "description": "Ok",
                        "content": {
                            "application/json": {
                                "schema": {
                                    "$ref": "#/components/schemas/ApiOrganizationMemberProfiles"
                                }
                            }
                        }
                    },
                    "default": {
                        "description": "Error",
                        "content": {
                            "application/json": {
                                "schema": {
                                    "$ref": "#/components/schemas/ApiErrorPayload"
                                }
                            }
                        }
                    }
                },
                "description": "Gets all the members of the current user's organization",
                "tags": ["Organizations"],
                "security": [],
                "parameters": []
            }
        },
        "/api/v1/org/users/{userUuid}": {
            "get": {
                "operationId": "GetOrganizationMemberByUuid",
                "responses": {
                    "200": {
                        "description": "Ok",
                        "content": {
                            "application/json": {
                                "schema": {
                                    "$ref": "#/components/schemas/ApiOrganizationMemberProfile"
                                }
                            }
                        }
                    },
                    "default": {
                        "description": "Error",
                        "content": {
                            "application/json": {
                                "schema": {
                                    "$ref": "#/components/schemas/ApiErrorPayload"
                                }
                            }
                        }
                    }
                },
                "description": "Get the member profile for a user in the current user's organization by uuid",
                "tags": ["Organizations"],
                "security": [],
                "parameters": [
                    {
                        "description": "the uuid of the user",
                        "in": "path",
                        "name": "userUuid",
                        "required": true,
                        "schema": {
                            "$ref": "#/components/schemas/UUID"
                        }
                    }
                ]
            },
            "patch": {
                "operationId": "UpdateOrganizationMember",
                "responses": {
                    "200": {
                        "description": "Ok",
                        "content": {
                            "application/json": {
                                "schema": {
                                    "$ref": "#/components/schemas/ApiOrganizationMemberProfile"
                                }
                            }
                        }
                    },
                    "default": {
                        "description": "Error",
                        "content": {
                            "application/json": {
                                "schema": {
                                    "$ref": "#/components/schemas/ApiErrorPayload"
                                }
                            }
                        }
                    }
                },
                "description": "Updates the membership profile for a user in the current user's organization",
                "tags": ["Roles & Permissions", "Organizations"],
                "security": [],
                "parameters": [
                    {
                        "description": "the uuid of the user to update",
                        "in": "path",
                        "name": "userUuid",
                        "required": true,
                        "schema": {
                            "type": "string"
                        }
                    }
                ],
                "requestBody": {
                    "description": "the new membership profile",
                    "required": true,
                    "content": {
                        "application/json": {
                            "schema": {
                                "$ref": "#/components/schemas/OrganizationMemberProfileUpdate",
                                "description": "the new membership profile"
                            }
                        }
                    }
                }
            }
        },
        "/api/v1/org/user/{userUuid}": {
            "delete": {
                "operationId": "DeleteOrganizationMember",
                "responses": {
                    "200": {
                        "description": "Ok",
                        "content": {
                            "application/json": {
                                "schema": {
                                    "$ref": "#/components/schemas/ApiSuccessEmpty"
                                }
                            }
                        }
                    },
                    "default": {
                        "description": "Error",
                        "content": {
                            "application/json": {
                                "schema": {
                                    "$ref": "#/components/schemas/ApiErrorPayload"
                                }
                            }
                        }
                    }
                },
                "description": "Deletes a user from the current user's organization",
                "tags": ["Organizations"],
                "security": [],
                "parameters": [
                    {
                        "description": "the uuid of the user to delete",
                        "in": "path",
                        "name": "userUuid",
                        "required": true,
                        "schema": {
                            "type": "string"
                        }
                    }
                ]
            }
        },
        "/api/v1/org/allowedEmailDomains": {
            "get": {
                "operationId": "ListOrganizationEmailDomains",
                "responses": {
                    "200": {
                        "description": "Ok",
                        "content": {
                            "application/json": {
                                "schema": {
                                    "$ref": "#/components/schemas/ApiOrganizationAllowedEmailDomains"
                                }
                            }
                        }
                    },
                    "default": {
                        "description": "Error",
                        "content": {
                            "application/json": {
                                "schema": {
                                    "$ref": "#/components/schemas/ApiErrorPayload"
                                }
                            }
                        }
                    }
                },
                "description": "Gets the allowed email domains for the current user's organization",
                "tags": ["Organizations"],
                "security": [],
                "parameters": []
            },
            "patch": {
                "operationId": "UpdateOrganizationEmailDomains",
                "responses": {
                    "200": {
                        "description": "Ok",
                        "content": {
                            "application/json": {
                                "schema": {
                                    "$ref": "#/components/schemas/ApiOrganizationAllowedEmailDomains"
                                }
                            }
                        }
                    },
                    "default": {
                        "description": "Error",
                        "content": {
                            "application/json": {
                                "schema": {
                                    "$ref": "#/components/schemas/ApiErrorPayload"
                                }
                            }
                        }
                    }
                },
                "description": "Updates the allowed email domains for the current user's organization",
                "tags": ["Organizations"],
                "security": [],
                "parameters": [],
                "requestBody": {
                    "description": "the new allowed email domains",
                    "required": true,
                    "content": {
                        "application/json": {
                            "schema": {
                                "$ref": "#/components/schemas/UpdateAllowedEmailDomains",
                                "description": "the new allowed email domains"
                            }
                        }
                    }
                }
            }
        },
        "/api/v1/org/groups": {
            "post": {
                "operationId": "CreateGroupInOrganization",
                "responses": {
                    "200": {
                        "description": "Ok",
                        "content": {
                            "application/json": {
                                "schema": {
                                    "$ref": "#/components/schemas/ApiGroupResponse"
                                }
                            }
                        }
                    },
                    "default": {
                        "description": "Error",
                        "content": {
                            "application/json": {
                                "schema": {
                                    "$ref": "#/components/schemas/ApiErrorPayload"
                                }
                            }
                        }
                    }
                },
                "description": "Creates a new group in the current user's organization",
                "tags": ["Organizations"],
                "security": [],
                "parameters": [],
                "requestBody": {
                    "description": "the new group details",
                    "required": true,
                    "content": {
                        "application/json": {
                            "schema": {
                                "$ref": "#/components/schemas/Pick_CreateGroup.name_",
                                "description": "the new group details"
                            }
                        }
                    }
                }
            },
            "get": {
                "operationId": "ListGroupsInOrganization",
                "responses": {
                    "200": {
                        "description": "Ok",
                        "content": {
                            "application/json": {
                                "schema": {
                                    "$ref": "#/components/schemas/ApiGroupListResponse"
                                }
                            }
                        }
                    },
                    "default": {
                        "description": "Error",
                        "content": {
                            "application/json": {
                                "schema": {
                                    "$ref": "#/components/schemas/ApiErrorPayload"
                                }
                            }
                        }
                    }
                },
                "description": "Gets all the groups in the current user's organization",
                "tags": ["Organizations"],
                "security": [],
                "parameters": []
            }
        },
        "/api/v1/projects/{projectUuid}/pinned-lists/{pinnedListUuid}/items": {
            "get": {
                "operationId": "getPinnedItems",
                "responses": {
                    "200": {
                        "description": "Success",
                        "content": {
                            "application/json": {
                                "schema": {
                                    "$ref": "#/components/schemas/ApiPinnedItems"
                                }
                            }
                        }
                    },
                    "default": {
                        "description": "Error",
                        "content": {
                            "application/json": {
                                "schema": {
                                    "$ref": "#/components/schemas/ApiErrorPayload"
                                }
                            }
                        }
                    }
                },
                "description": "Get pinned items",
                "tags": ["Content"],
                "security": [],
                "parameters": [
                    {
                        "description": "project uuid",
                        "in": "path",
                        "name": "projectUuid",
                        "required": true,
                        "schema": {
                            "type": "string"
                        }
                    },
                    {
                        "description": "the list uuid for the pinned items",
                        "in": "path",
                        "name": "pinnedListUuid",
                        "required": true,
                        "schema": {
                            "type": "string"
                        }
                    }
                ]
            }
        },
        "/api/v1/projects/{projectUuid}/pinned-lists/{pinnedListUuid}/items/order": {
            "patch": {
                "operationId": "updatePinnedItemsOrder",
                "responses": {
                    "200": {
                        "description": "Success",
                        "content": {
                            "application/json": {
                                "schema": {
                                    "$ref": "#/components/schemas/ApiPinnedItems"
                                }
                            }
                        }
                    },
                    "default": {
                        "description": "Error",
                        "content": {
                            "application/json": {
                                "schema": {
                                    "$ref": "#/components/schemas/ApiErrorPayload"
                                }
                            }
                        }
                    }
                },
                "description": "Update pinned items order",
                "tags": ["Content"],
                "security": [],
                "parameters": [
                    {
                        "description": "project uuid",
                        "in": "path",
                        "name": "projectUuid",
                        "required": true,
                        "schema": {
                            "type": "string"
                        }
                    },
                    {
                        "description": "the list uuid for the pinned items",
                        "in": "path",
                        "name": "pinnedListUuid",
                        "required": true,
                        "schema": {
                            "type": "string"
                        }
                    }
                ],
                "requestBody": {
                    "description": "the new order of the pinned items",
                    "required": true,
                    "content": {
                        "application/json": {
                            "schema": {
                                "items": {
                                    "$ref": "#/components/schemas/UpdatePinnedItemOrder"
                                },
                                "type": "array",
                                "description": "the new order of the pinned items"
                            }
                        }
                    }
                }
            }
        },
        "/api/v1/projects/{projectUuid}": {
            "get": {
                "operationId": "GetProject",
                "responses": {
                    "200": {
                        "description": "Success",
                        "content": {
                            "application/json": {
                                "schema": {
                                    "$ref": "#/components/schemas/ApiProjectResponse"
                                }
                            }
                        }
                    },
                    "default": {
                        "description": "Error",
                        "content": {
                            "application/json": {
                                "schema": {
                                    "$ref": "#/components/schemas/ApiErrorPayload"
                                }
                            }
                        }
                    }
                },
                "description": "Get a project of an organiztion",
                "tags": ["Projects"],
                "security": [],
                "parameters": [
                    {
                        "in": "path",
                        "name": "projectUuid",
                        "required": true,
                        "schema": {
                            "type": "string"
                        }
                    }
                ]
            }
        },
        "/api/v1/projects/{projectUuid}/charts": {
            "get": {
                "operationId": "ListChartsInProject",
                "responses": {
                    "200": {
                        "description": "Success",
                        "content": {
                            "application/json": {
                                "schema": {
                                    "$ref": "#/components/schemas/ApiChartSummaryListResponse"
                                }
                            }
                        }
                    },
                    "default": {
                        "description": "Error",
                        "content": {
                            "application/json": {
                                "schema": {
                                    "$ref": "#/components/schemas/ApiErrorPayload"
                                }
                            }
                        }
                    }
                },
                "description": "List all charts in a project",
                "tags": ["Projects"],
                "security": [],
                "parameters": [
                    {
                        "description": "The uuid of the project to get charts for",
                        "in": "path",
                        "name": "projectUuid",
                        "required": true,
                        "schema": {
                            "type": "string"
                        }
                    }
                ]
            }
        },
        "/api/v1/projects/{projectUuid}/spaces": {
            "get": {
                "operationId": "ListSpacesInProject",
                "responses": {
                    "200": {
                        "description": "Success",
                        "content": {
                            "application/json": {
                                "schema": {
                                    "$ref": "#/components/schemas/ApiSpaceSummaryListResponse"
                                }
                            }
                        }
                    },
                    "default": {
                        "description": "Error",
                        "content": {
                            "application/json": {
                                "schema": {
                                    "$ref": "#/components/schemas/ApiErrorPayload"
                                }
                            }
                        }
                    }
                },
                "description": "List all spaces in a project",
                "tags": ["Projects"],
                "security": [],
                "parameters": [
                    {
                        "description": "The uuid of the project to get spaces for",
                        "in": "path",
                        "name": "projectUuid",
                        "required": true,
                        "schema": {
                            "type": "string"
                        }
                    }
                ]
            },
            "post": {
                "operationId": "CreateSpaceInProject",
                "responses": {
                    "200": {
                        "description": "Created",
                        "content": {
                            "application/json": {
                                "schema": {
                                    "$ref": "#/components/schemas/ApiSpaceResponse"
                                }
                            }
                        }
                    },
                    "default": {
                        "description": "Error",
                        "content": {
                            "application/json": {
                                "schema": {
                                    "$ref": "#/components/schemas/ApiErrorPayload"
                                }
                            }
                        }
                    }
                },
                "description": "Create a new space inside a project",
                "tags": ["Roles & Permissions", "Spaces"],
                "security": [],
                "parameters": [
                    {
                        "description": "The uuid of the space's parent project",
                        "in": "path",
                        "name": "projectUuid",
                        "required": true,
                        "schema": {
                            "type": "string"
                        }
                    }
                ],
                "requestBody": {
                    "required": true,
                    "content": {
                        "application/json": {
                            "schema": {
                                "$ref": "#/components/schemas/CreateSpace"
                            }
                        }
                    }
                }
            }
        },
        "/api/v1/projects/{projectUuid}/access": {
            "get": {
                "operationId": "GetProjectAccessList",
                "responses": {
                    "200": {
                        "description": "Success",
                        "content": {
                            "application/json": {
                                "schema": {
                                    "$ref": "#/components/schemas/ApiProjectAccessListResponse"
                                }
                            }
                        }
                    },
                    "default": {
                        "description": "Error",
                        "content": {
                            "application/json": {
                                "schema": {
                                    "$ref": "#/components/schemas/ApiErrorPayload"
                                }
                            }
                        }
                    }
                },
                "description": "Get access list for a project. This is a list of users that have been explictly granted access to the project.\nThere may be other users that have access to the project via their organization membership.",
                "tags": ["Roles & Permissions", "Projects"],
                "security": [],
                "parameters": [
                    {
                        "in": "path",
                        "name": "projectUuid",
                        "required": true,
                        "schema": {
                            "type": "string"
                        }
                    }
                ]
            },
            "post": {
                "operationId": "GrantProjectAccessToUser",
                "responses": {
                    "200": {
                        "description": "Success",
                        "content": {
                            "application/json": {
                                "schema": {
                                    "$ref": "#/components/schemas/ApiSuccessEmpty"
                                }
                            }
                        }
                    },
                    "default": {
                        "description": "Error",
                        "content": {
                            "application/json": {
                                "schema": {
                                    "$ref": "#/components/schemas/ApiErrorPayload"
                                }
                            }
                        }
                    }
                },
                "description": "Grant a user access to a project",
                "tags": ["Roles & Permissions", "Projects"],
                "security": [],
                "parameters": [
                    {
                        "in": "path",
                        "name": "projectUuid",
                        "required": true,
                        "schema": {
                            "type": "string"
                        }
                    }
                ],
                "requestBody": {
                    "required": true,
                    "content": {
                        "application/json": {
                            "schema": {
                                "$ref": "#/components/schemas/CreateProjectMember"
                            }
                        }
                    }
                }
            }
        },
        "/api/v1/projects/{projectUuid}/user/{userUuid}": {
            "get": {
                "operationId": "GetProjectMemberAccess",
                "responses": {
                    "200": {
                        "description": "Success",
                        "content": {
                            "application/json": {
                                "schema": {
                                    "$ref": "#/components/schemas/ApiGetProjectMemberResponse"
                                }
                            }
                        }
                    },
                    "default": {
                        "description": "Error",
                        "content": {
                            "application/json": {
                                "schema": {
                                    "$ref": "#/components/schemas/ApiErrorPayload"
                                }
                            }
                        }
                    }
                },
                "description": "Get a project explicit member's access.\nThere may be users that have access to the project via their organization membership.\n\nNOTE:\nWe don't use the API on the frontend. Instead, we can call the API\nso that we make sure of the user's access to the project.",
                "tags": ["Roles & Permissions", "Projects"],
                "security": [],
                "parameters": [
                    {
                        "in": "path",
                        "name": "projectUuid",
                        "required": true,
                        "schema": {
                            "type": "string"
                        }
                    },
                    {
                        "in": "path",
                        "name": "userUuid",
                        "required": true,
                        "schema": {
                            "type": "string"
                        }
                    }
                ]
            }
        },
        "/api/v1/projects/{projectUuid}/access/{userUuid}": {
            "patch": {
                "operationId": "UpdateProjectAccessForUser",
                "responses": {
                    "200": {
                        "description": "Success",
                        "content": {
                            "application/json": {
                                "schema": {
                                    "$ref": "#/components/schemas/ApiSuccessEmpty"
                                }
                            }
                        }
                    },
                    "default": {
                        "description": "Error",
                        "content": {
                            "application/json": {
                                "schema": {
                                    "$ref": "#/components/schemas/ApiErrorPayload"
                                }
                            }
                        }
                    }
                },
                "description": "Update a user's access to a project",
                "tags": ["Roles & Permissions", "Projects"],
                "security": [],
                "parameters": [
                    {
                        "in": "path",
                        "name": "projectUuid",
                        "required": true,
                        "schema": {
                            "type": "string"
                        }
                    },
                    {
                        "in": "path",
                        "name": "userUuid",
                        "required": true,
                        "schema": {
                            "type": "string"
                        }
                    }
                ],
                "requestBody": {
                    "required": true,
                    "content": {
                        "application/json": {
                            "schema": {
                                "$ref": "#/components/schemas/UpdateProjectMember"
                            }
                        }
                    }
                }
            },
            "delete": {
                "operationId": "RevokeProjectAccessForUser",
                "responses": {
                    "200": {
                        "description": "Success",
                        "content": {
                            "application/json": {
                                "schema": {
                                    "$ref": "#/components/schemas/ApiSuccessEmpty"
                                }
                            }
                        }
                    },
                    "default": {
                        "description": "Error",
                        "content": {
                            "application/json": {
                                "schema": {
                                    "$ref": "#/components/schemas/ApiErrorPayload"
                                }
                            }
                        }
                    }
                },
                "description": "Remove a user's access to a project",
                "tags": ["Roles & Permissions", "Projects"],
                "security": [],
                "parameters": [
                    {
                        "in": "path",
                        "name": "projectUuid",
                        "required": true,
                        "schema": {
                            "type": "string"
                        }
                    },
                    {
                        "in": "path",
                        "name": "userUuid",
                        "required": true,
                        "schema": {
                            "type": "string"
                        }
                    }
                ]
            }
        },
        "/api/v1/projects/{projectUuid}/sqlQuery": {
            "post": {
                "operationId": "RunSqlQuery",
                "responses": {
                    "200": {
                        "description": "Success",
                        "content": {
                            "application/json": {
                                "schema": {
                                    "properties": {
                                        "results": {
                                            "$ref": "#/components/schemas/ApiSqlQueryResults"
                                        },
                                        "status": {
                                            "type": "string",
                                            "enum": ["ok"],
                                            "nullable": false
                                        }
                                    },
                                    "required": ["results", "status"],
                                    "type": "object"
                                }
                            }
                        }
                    },
                    "default": {
                        "description": "Error",
                        "content": {
                            "application/json": {
                                "schema": {
                                    "$ref": "#/components/schemas/ApiErrorPayload"
                                }
                            }
                        }
                    }
                },
                "description": "Run a raw sql query against the project's warehouse connection",
                "tags": ["Exploring", "Projects"],
                "security": [],
                "parameters": [
                    {
                        "description": "The uuid of the project to run the query against",
                        "in": "path",
                        "name": "projectUuid",
                        "required": true,
                        "schema": {
                            "type": "string"
                        }
                    }
                ],
                "requestBody": {
                    "description": "The query to run",
                    "required": true,
                    "content": {
                        "application/json": {
                            "schema": {
                                "properties": {
                                    "sql": {
                                        "type": "string"
                                    }
                                },
                                "required": ["sql"],
                                "type": "object",
                                "description": "The query to run"
                            }
                        }
                    }
                }
            }
        },
        "/api/v1/projects/{projectUuid}/explores/{exploreId}/runUnderlyingDataQuery": {
            "post": {
                "operationId": "postRunUnderlyingDataQuery",
                "responses": {
                    "200": {
                        "description": "Success",
                        "content": {
                            "application/json": {
                                "schema": {
                                    "$ref": "#/components/schemas/ApiRunQueryResponse"
                                }
                            }
                        }
                    },
                    "default": {
                        "description": "Error",
                        "content": {
                            "application/json": {
                                "schema": {
                                    "$ref": "#/components/schemas/ApiErrorPayload"
                                }
                            }
                        }
                    }
                },
                "description": "Run a query for underlying data results",
                "tags": ["Exploring"],
                "security": [],
                "parameters": [
                    {
                        "description": "The uuid of the project",
                        "in": "path",
                        "name": "projectUuid",
                        "required": true,
                        "schema": {
                            "type": "string"
                        }
                    },
                    {
                        "description": "table name",
                        "in": "path",
                        "name": "exploreId",
                        "required": true,
                        "schema": {
                            "type": "string"
                        }
                    }
                ],
                "requestBody": {
                    "description": "metricQuery for the chart to run",
                    "required": true,
                    "content": {
                        "application/json": {
                            "schema": {
                                "$ref": "#/components/schemas/RunQueryRequest",
                                "description": "metricQuery for the chart to run"
                            }
                        }
                    }
                }
            }
        },
        "/api/v1/projects/{projectUuid}/explores/{exploreId}/runQuery": {
            "post": {
                "operationId": "RunMetricQuery",
                "responses": {
                    "200": {
                        "description": "Success",
                        "content": {
                            "application/json": {
                                "schema": {
                                    "$ref": "#/components/schemas/ApiRunQueryResponse"
                                }
                            }
                        }
                    },
                    "default": {
                        "description": "Error",
                        "content": {
                            "application/json": {
                                "schema": {
                                    "$ref": "#/components/schemas/ApiErrorPayload"
                                }
                            }
                        }
                    }
                },
                "description": "Run a query for explore",
                "tags": ["Exploring"],
                "security": [],
                "parameters": [
                    {
                        "description": "The uuid of the project",
                        "in": "path",
                        "name": "projectUuid",
                        "required": true,
                        "schema": {
                            "type": "string"
                        }
                    },
                    {
                        "description": "table name",
                        "in": "path",
                        "name": "exploreId",
                        "required": true,
                        "schema": {
                            "type": "string"
                        }
                    }
                ],
                "requestBody": {
                    "description": "metricQuery for the chart to run",
                    "required": true,
                    "content": {
                        "application/json": {
                            "schema": {
                                "$ref": "#/components/schemas/RunQueryRequest",
                                "description": "metricQuery for the chart to run"
                            }
                        }
                    }
                }
            }
        },
        "/api/v1/saved/{chartUuid}/results": {
            "post": {
                "operationId": "postChartResults",
                "responses": {
                    "200": {
                        "description": "Success",
                        "content": {
                            "application/json": {
                                "schema": {
                                    "$ref": "#/components/schemas/ApiRunQueryResponse"
                                }
                            }
                        }
                    },
                    "default": {
                        "description": "Error",
                        "content": {
                            "application/json": {
                                "schema": {
                                    "$ref": "#/components/schemas/ApiErrorPayload"
                                }
                            }
                        }
                    }
                },
                "description": "Run a query for a chart",
                "tags": ["Charts"],
                "security": [],
                "parameters": [
                    {
                        "description": "chartUuid for the chart to run",
                        "in": "path",
                        "name": "chartUuid",
                        "required": true,
                        "schema": {
                            "type": "string"
                        }
                    }
                ],
                "requestBody": {
                    "required": true,
                    "content": {
                        "application/json": {
                            "schema": {
                                "properties": {
                                    "invalidateCache": {
                                        "type": "boolean"
                                    },
                                    "dashboardFilters": {}
                                },
                                "type": "object"
                            }
                        }
                    }
                }
            }
        },
        "/api/v1/saved/{chartUuid}/history": {
            "get": {
                "operationId": "get",
                "responses": {
                    "200": {
                        "description": "Success",
                        "content": {
                            "application/json": {
                                "schema": {
                                    "$ref": "#/components/schemas/ApiGetChartHistoryResponse"
                                }
                            }
                        }
                    },
                    "default": {
                        "description": "Error",
                        "content": {
                            "application/json": {
                                "schema": {
                                    "$ref": "#/components/schemas/ApiErrorPayload"
                                }
                            }
                        }
                    }
                },
                "description": "Get chart version history from last 30 days",
                "tags": ["Charts"],
                "security": [],
                "parameters": [
                    {
                        "description": "chartUuid for the chart",
                        "in": "path",
                        "name": "chartUuid",
                        "required": true,
                        "schema": {
                            "type": "string"
                        }
                    }
                ]
            }
        },
        "/api/v1/saved/{chartUuid}/version/{versionUuid}": {
            "get": {
                "operationId": "get",
                "responses": {
                    "200": {
                        "description": "Success",
                        "content": {
                            "application/json": {
                                "schema": {
                                    "$ref": "#/components/schemas/ApiGetChartVersionResponse"
                                }
                            }
                        }
                    },
                    "default": {
                        "description": "Error",
                        "content": {
                            "application/json": {
                                "schema": {
                                    "$ref": "#/components/schemas/ApiErrorPayload"
                                }
                            }
                        }
                    }
                },
                "description": "Get chart version",
                "tags": ["Charts"],
                "security": [],
                "parameters": [
                    {
                        "description": "chartUuid for the chart",
                        "in": "path",
                        "name": "chartUuid",
                        "required": true,
                        "schema": {
                            "type": "string"
                        }
                    },
                    {
                        "description": "versionUuid for the chart version",
                        "in": "path",
                        "name": "versionUuid",
                        "required": true,
                        "schema": {
                            "type": "string"
                        }
                    }
                ]
            }
        },
        "/api/v1/saved/{chartUuid}/version/{versionUuid}/results": {
            "post": {
                "operationId": "getChartVersionResults",
                "responses": {
                    "200": {
                        "description": "Success",
                        "content": {
                            "application/json": {
                                "schema": {
                                    "$ref": "#/components/schemas/ApiRunQueryResponse"
                                }
                            }
                        }
                    },
                    "default": {
                        "description": "Error",
                        "content": {
                            "application/json": {
                                "schema": {
                                    "$ref": "#/components/schemas/ApiErrorPayload"
                                }
                            }
                        }
                    }
                },
                "description": "Run a query for a chart version",
                "tags": ["Charts"],
                "security": [],
                "parameters": [
                    {
                        "description": "chartUuid for the chart to run",
                        "in": "path",
                        "name": "chartUuid",
                        "required": true,
                        "schema": {
                            "type": "string"
                        }
                    },
                    {
                        "description": "versionUuid for the chart version",
                        "in": "path",
                        "name": "versionUuid",
                        "required": true,
                        "schema": {
                            "type": "string"
                        }
                    }
                ]
            }
        },
        "/api/v1/saved/{chartUuid}/rollback/{versionUuid}": {
            "post": {
                "operationId": "postChartVersionRollback",
                "responses": {
                    "200": {
                        "description": "Success",
                        "content": {
                            "application/json": {
                                "schema": {
                                    "$ref": "#/components/schemas/ApiSuccessEmpty"
                                }
                            }
                        }
                    },
                    "default": {
                        "description": "Error",
                        "content": {
                            "application/json": {
                                "schema": {
                                    "$ref": "#/components/schemas/ApiErrorPayload"
                                }
                            }
                        }
                    }
                },
                "description": "Rollback chart to version",
                "tags": ["Charts"],
                "security": [],
                "parameters": [
                    {
                        "description": "chartUuid for the chart to run",
                        "in": "path",
                        "name": "chartUuid",
                        "required": true,
                        "schema": {
                            "type": "string"
                        }
                    },
                    {
                        "description": "versionUuid for the chart version",
                        "in": "path",
                        "name": "versionUuid",
                        "required": true,
                        "schema": {
                            "type": "string"
                        }
                    }
                ]
            }
        },
        "/api/v1/schedulers/{projectUuid}/logs": {
            "get": {
                "operationId": "getSchedulerLogs",
                "responses": {
                    "200": {
                        "description": "Success",
                        "content": {
                            "application/json": {
                                "schema": {
                                    "$ref": "#/components/schemas/ApiSchedulerLogsResponse"
                                }
                            }
                        }
                    },
                    "default": {
                        "description": "Error",
                        "content": {
                            "application/json": {
                                "schema": {
                                    "$ref": "#/components/schemas/ApiErrorPayload"
                                }
                            }
                        }
                    }
                },
                "description": "Get scheduled logs",
                "tags": ["Schedulers"],
                "security": [],
                "parameters": [
                    {
                        "in": "path",
                        "name": "projectUuid",
                        "required": true,
                        "schema": {
                            "type": "string"
                        }
                    }
                ]
            }
        },
        "/api/v1/schedulers/{schedulerUuid}": {
            "get": {
                "operationId": "getScheduler",
                "responses": {
                    "200": {
                        "description": "Success",
                        "content": {
                            "application/json": {
                                "schema": {
                                    "$ref": "#/components/schemas/ApiSchedulerAndTargetsResponse"
                                }
                            }
                        }
                    },
                    "default": {
                        "description": "Error",
                        "content": {
                            "application/json": {
                                "schema": {
                                    "$ref": "#/components/schemas/ApiErrorPayload"
                                }
                            }
                        }
                    }
                },
                "description": "Get a scheduler",
                "tags": ["Schedulers"],
                "security": [],
                "parameters": [
                    {
                        "description": "The uuid of the scheduler to update",
                        "in": "path",
                        "name": "schedulerUuid",
                        "required": true,
                        "schema": {
                            "type": "string"
                        }
                    }
                ]
            },
            "patch": {
                "operationId": "updateScheduler",
                "responses": {
                    "201": {
                        "description": "Updated",
                        "content": {
                            "application/json": {
                                "schema": {
                                    "$ref": "#/components/schemas/ApiSchedulerAndTargetsResponse"
                                }
                            }
                        }
                    },
                    "default": {
                        "description": "Error",
                        "content": {
                            "application/json": {
                                "schema": {
                                    "$ref": "#/components/schemas/ApiErrorPayload"
                                }
                            }
                        }
                    }
                },
                "description": "Update a scheduler",
                "tags": ["Schedulers"],
                "security": [],
                "parameters": [
                    {
                        "description": "The uuid of the scheduler to update",
                        "in": "path",
                        "name": "schedulerUuid",
                        "required": true,
                        "schema": {
                            "type": "string"
                        }
                    }
                ],
                "requestBody": {
                    "description": "the new scheduler data",
                    "required": true,
                    "content": {
                        "application/json": {
                            "schema": {
                                "description": "the new scheduler data"
                            }
                        }
                    }
                }
            },
            "delete": {
                "operationId": "deleteScheduler",
                "responses": {
                    "201": {
                        "description": "Deleted",
                        "content": {
                            "application/json": {
                                "schema": {
                                    "properties": {
                                        "results": {},
                                        "status": {
                                            "type": "string",
                                            "enum": ["ok"],
                                            "nullable": false
                                        }
                                    },
                                    "required": ["status"],
                                    "type": "object"
                                }
                            }
                        }
                    },
                    "default": {
                        "description": "Error",
                        "content": {
                            "application/json": {
                                "schema": {
                                    "$ref": "#/components/schemas/ApiErrorPayload"
                                }
                            }
                        }
                    }
                },
                "description": "Delete a scheduler",
                "tags": ["Schedulers"],
                "security": [],
                "parameters": [
                    {
                        "description": "The uuid of the scheduler to delete",
                        "in": "path",
                        "name": "schedulerUuid",
                        "required": true,
                        "schema": {
                            "type": "string"
                        }
                    }
                ]
            }
        },
        "/api/v1/schedulers/{schedulerUuid}/jobs": {
            "get": {
                "operationId": "getScheduledJobs",
                "responses": {
                    "200": {
                        "description": "Success",
                        "content": {
                            "application/json": {
                                "schema": {
                                    "$ref": "#/components/schemas/ApiScheduledJobsResponse"
                                }
                            }
                        }
                    },
                    "default": {
                        "description": "Error",
                        "content": {
                            "application/json": {
                                "schema": {
                                    "$ref": "#/components/schemas/ApiErrorPayload"
                                }
                            }
                        }
                    }
                },
                "description": "Get scheduled jobs",
                "tags": ["Schedulers"],
                "security": [],
                "parameters": [
                    {
                        "description": "The uuid of the scheduler to update",
                        "in": "path",
                        "name": "schedulerUuid",
                        "required": true,
                        "schema": {
                            "type": "string"
                        }
                    }
                ]
            }
        },
        "/api/v1/schedulers/job/{jobId}/status": {
            "get": {
                "operationId": "getSchedulerJobStatus",
                "responses": {
                    "200": {
                        "description": "Success",
                        "content": {
                            "application/json": {
                                "schema": {
                                    "$ref": "#/components/schemas/ApiJobStatusResponse"
                                }
                            }
                        }
                    },
                    "default": {
                        "description": "Error",
                        "content": {
                            "application/json": {
                                "schema": {
                                    "$ref": "#/components/schemas/ApiErrorPayload"
                                }
                            }
                        }
                    }
                },
                "description": "Get a generic job status\nThis method can be used when polling from the frontend",
                "tags": ["Schedulers"],
                "security": [],
                "parameters": [
                    {
                        "description": "the jobId for the status to check",
                        "in": "path",
                        "name": "jobId",
                        "required": true,
                        "schema": {
                            "type": "string"
                        }
                    }
                ]
            }
        },
        "/api/v1/schedulers/send": {
            "post": {
                "operationId": "sendScheduler",
                "responses": {
                    "200": {
                        "description": "Success",
                        "content": {
                            "application/json": {
                                "schema": {
                                    "$ref": "#/components/schemas/ApiTestSchedulerResponse"
                                }
                            }
                        }
                    },
                    "default": {
                        "description": "Error",
                        "content": {
                            "application/json": {
                                "schema": {
                                    "$ref": "#/components/schemas/ApiErrorPayload"
                                }
                            }
                        }
                    }
                },
                "description": "Send a scheduler now before saving it",
                "tags": ["Schedulers"],
                "security": [],
                "parameters": [],
                "requestBody": {
                    "description": "the create scheduler data",
                    "required": true,
                    "content": {
                        "application/json": {
                            "schema": {
                                "description": "the create scheduler data"
                            }
                        }
                    }
                }
            }
        },
        "/api/v1/share/{nanoId}": {
            "get": {
                "operationId": "getShareUrl",
                "responses": {
                    "200": {
                        "description": "Ok",
                        "content": {
                            "application/json": {
                                "schema": {
                                    "$ref": "#/components/schemas/ApiShareResponse"
                                }
                            }
                        }
                    },
                    "default": {
                        "description": "Error",
                        "content": {
                            "application/json": {
                                "schema": {
                                    "$ref": "#/components/schemas/ApiErrorPayload"
                                }
                            }
                        }
                    }
                },
                "description": "Get a share url from a short url id",
                "tags": ["Share links"],
                "security": [],
                "parameters": [
                    {
                        "description": "the short id for the share url",
                        "in": "path",
                        "name": "nanoId",
                        "required": true,
                        "schema": {
                            "type": "string"
                        }
                    }
                ]
            }
        },
        "/api/v1/share": {
            "post": {
                "operationId": "CreateShareUrl",
                "responses": {
                    "201": {
                        "description": "Created",
                        "content": {
                            "application/json": {
                                "schema": {
                                    "$ref": "#/components/schemas/ApiShareResponse"
                                }
                            }
                        }
                    },
                    "default": {
                        "description": "Error",
                        "content": {
                            "application/json": {
                                "schema": {
                                    "$ref": "#/components/schemas/ApiErrorPayload"
                                }
                            }
                        }
                    }
                },
                "description": "Given a full URL generates a short url id that can be used for sharing",
                "tags": ["Share links"],
                "security": [],
                "parameters": [],
                "requestBody": {
                    "description": "a full URL used to generate a short url id",
                    "required": true,
                    "content": {
                        "application/json": {
                            "schema": {
                                "$ref": "#/components/schemas/CreateShareUrl",
                                "description": "a full URL used to generate a short url id"
                            }
                        }
                    }
                }
            }
        },
        "/api/v1/slack/channels": {
            "get": {
                "operationId": "getSlackChannels",
                "responses": {
                    "200": {
                        "description": "Success",
                        "content": {
                            "application/json": {
                                "schema": {
                                    "$ref": "#/components/schemas/ApiSlackChannelsResponse"
                                }
                            }
                        }
                    },
                    "default": {
                        "description": "Error",
                        "content": {
                            "application/json": {
                                "schema": {
                                    "$ref": "#/components/schemas/ApiErrorPayload"
                                }
                            }
                        }
                    }
                },
                "description": "Get slack channels",
                "tags": ["Integrations"],
                "security": [],
                "parameters": []
            }
        },
        "/api/v1/projects/{projectUuid}/spaces/{spaceUuid}": {
            "get": {
                "operationId": "GetSpace",
                "responses": {
                    "200": {
                        "description": "Success",
                        "content": {
                            "application/json": {
                                "schema": {
                                    "$ref": "#/components/schemas/ApiSpaceResponse"
                                }
                            }
                        }
                    },
                    "default": {
                        "description": "Error",
                        "content": {
                            "application/json": {
                                "schema": {
                                    "$ref": "#/components/schemas/ApiErrorPayload"
                                }
                            }
                        }
                    }
                },
                "description": "Get details for a space in a project",
                "tags": ["Spaces"],
                "security": [],
                "parameters": [
                    {
                        "description": "The uuid of the space's parent project",
                        "in": "path",
                        "name": "projectUuid",
                        "required": true,
                        "schema": {
                            "type": "string"
                        }
                    },
                    {
                        "description": "The uuid of the space to get",
                        "in": "path",
                        "name": "spaceUuid",
                        "required": true,
                        "schema": {
                            "type": "string"
                        }
                    }
                ]
            },
            "delete": {
                "operationId": "DeleteSpace",
                "responses": {
                    "204": {
                        "description": "Deleted",
                        "content": {
                            "application/json": {
                                "schema": {
                                    "$ref": "#/components/schemas/ApiSuccessEmpty"
                                }
                            }
                        }
                    },
                    "default": {
                        "description": "Error",
                        "content": {
                            "application/json": {
                                "schema": {
                                    "$ref": "#/components/schemas/ApiErrorPayload"
                                }
                            }
                        }
                    }
                },
                "description": "Delete a space from a project",
                "tags": ["Spaces"],
                "security": [],
                "parameters": [
                    {
                        "description": "The uuid of the space's parent project",
                        "in": "path",
                        "name": "projectUuid",
                        "required": true,
                        "schema": {
                            "type": "string"
                        }
                    },
                    {
                        "description": "The uuid of the space to delete",
                        "in": "path",
                        "name": "spaceUuid",
                        "required": true,
                        "schema": {
                            "type": "string"
                        }
                    }
                ]
            },
            "patch": {
                "operationId": "UpdateSpace",
                "responses": {
                    "200": {
                        "description": "Updated",
                        "content": {
                            "application/json": {
                                "schema": {
                                    "$ref": "#/components/schemas/ApiSpaceResponse"
                                }
                            }
                        }
                    },
                    "default": {
                        "description": "Error",
                        "content": {
                            "application/json": {
                                "schema": {
                                    "$ref": "#/components/schemas/ApiErrorPayload"
                                }
                            }
                        }
                    }
                },
                "description": "Update a space in a project",
                "tags": ["Roles & Permissions", "Spaces"],
                "security": [],
                "parameters": [
                    {
                        "description": "The uuid of the space's parent project",
                        "in": "path",
                        "name": "projectUuid",
                        "required": true,
                        "schema": {
                            "type": "string"
                        }
                    },
                    {
                        "description": "The uuid of the space to update",
                        "in": "path",
                        "name": "spaceUuid",
                        "required": true,
                        "schema": {
                            "type": "string"
                        }
                    }
                ],
                "requestBody": {
                    "required": true,
                    "content": {
                        "application/json": {
                            "schema": {
                                "$ref": "#/components/schemas/UpdateSpace"
                            }
                        }
                    }
                }
            }
        },
        "/api/v1/projects/{projectUuid}/spaces/{spaceUuid}/share": {
            "post": {
                "operationId": "AddSpaceShareToUser",
                "responses": {
                    "200": {
                        "description": "Success",
                        "content": {
                            "application/json": {
                                "schema": {
                                    "$ref": "#/components/schemas/ApiSuccessEmpty"
                                }
                            }
                        }
                    },
                    "default": {
                        "description": "Error",
                        "content": {
                            "application/json": {
                                "schema": {
                                    "$ref": "#/components/schemas/ApiErrorPayload"
                                }
                            }
                        }
                    }
                },
                "description": "Grant a user access to a space",
                "tags": ["Roles & Permissions", "Spaces"],
                "security": [],
                "parameters": [
                    {
                        "description": "The uuid of the space's parent project",
                        "in": "path",
                        "name": "projectUuid",
                        "required": true,
                        "schema": {
                            "type": "string"
                        }
                    },
                    {
                        "in": "path",
                        "name": "spaceUuid",
                        "required": true,
                        "schema": {
                            "type": "string"
                        }
                    }
                ],
                "requestBody": {
                    "required": true,
                    "content": {
                        "application/json": {
                            "schema": {
                                "$ref": "#/components/schemas/AddSpaceShare"
                            }
                        }
                    }
                }
            }
        },
        "/api/v1/projects/{projectUuid}/spaces/{spaceUuid}/share/{userUuid}": {
            "delete": {
                "operationId": "RevokeSpaceAccessForUser",
                "responses": {
                    "200": {
                        "description": "Success",
                        "content": {
                            "application/json": {
                                "schema": {
                                    "$ref": "#/components/schemas/ApiSuccessEmpty"
                                }
                            }
                        }
                    },
                    "default": {
                        "description": "Error",
                        "content": {
                            "application/json": {
                                "schema": {
                                    "$ref": "#/components/schemas/ApiErrorPayload"
                                }
                            }
                        }
                    }
                },
                "description": "Remove a user's access to a space",
                "tags": ["Roles & Permissions", "Spaces"],
                "security": [],
                "parameters": [
                    {
                        "description": "The uuid of the space's parent project",
                        "in": "path",
                        "name": "projectUuid",
                        "required": true,
                        "schema": {
                            "type": "string"
                        }
                    },
                    {
                        "description": "The uuid of the space to update",
                        "in": "path",
                        "name": "spaceUuid",
                        "required": true,
                        "schema": {
                            "type": "string"
                        }
                    },
                    {
                        "description": "The uuid of the user to revoke access from",
                        "in": "path",
                        "name": "userUuid",
                        "required": true,
                        "schema": {
                            "type": "string"
                        }
                    }
                ]
            }
        },
        "/api/v1/ssh/key-pairs": {
            "post": {
                "operationId": "createSshKeyPair",
                "responses": {
                    "201": {
                        "description": "Success",
                        "content": {
                            "application/json": {
                                "schema": {
                                    "$ref": "#/components/schemas/ApiSshKeyPairResponse"
                                }
                            }
                        }
                    },
                    "default": {
                        "description": "Error",
                        "content": {
                            "application/json": {
                                "schema": {
                                    "$ref": "#/components/schemas/ApiErrorPayload"
                                }
                            }
                        }
                    }
                },
                "tags": ["SSH Keypairs"],
                "security": [],
                "parameters": []
            }
        },
        "/api/v1/org/attributes": {
            "get": {
                "operationId": "getUserAttributes",
                "responses": {
                    "200": {
                        "description": "Ok",
                        "content": {
                            "application/json": {
                                "schema": {
                                    "$ref": "#/components/schemas/ApiUserAttributesResponse"
                                }
                            }
                        }
                    },
                    "default": {
                        "description": "Error",
                        "content": {
                            "application/json": {
                                "schema": {
                                    "$ref": "#/components/schemas/ApiErrorPayload"
                                }
                            }
                        }
                    }
                },
                "description": "Get all user attributes",
                "tags": ["User attributes"],
                "security": [],
                "parameters": []
            },
            "post": {
                "operationId": "createUserAttribute",
                "responses": {
                    "200": {
                        "description": "Ok",
                        "content": {
                            "application/json": {
                                "schema": {
                                    "$ref": "#/components/schemas/ApiCreateUserAttributeResponse"
                                }
                            }
                        }
                    },
                    "default": {
                        "description": "Error",
                        "content": {
                            "application/json": {
                                "schema": {
                                    "$ref": "#/components/schemas/ApiErrorPayload"
                                }
                            }
                        }
                    }
                },
                "description": "Creates new user attribute",
                "tags": ["User attributes"],
                "security": [],
                "parameters": [],
                "requestBody": {
                    "description": "the user attribute to create",
                    "required": true,
                    "content": {
                        "application/json": {
                            "schema": {
                                "$ref": "#/components/schemas/CreateUserAttribute",
                                "description": "the user attribute to create"
                            }
                        }
                    }
                }
            }
        },
        "/api/v1/org/attributes/{userAttributeUuid}": {
            "put": {
                "operationId": "updateUserAttribute",
                "responses": {
                    "200": {
                        "description": "Ok",
                        "content": {
                            "application/json": {
                                "schema": {
                                    "$ref": "#/components/schemas/ApiCreateUserAttributeResponse"
                                }
                            }
                        }
                    },
                    "default": {
                        "description": "Error",
                        "content": {
                            "application/json": {
                                "schema": {
                                    "$ref": "#/components/schemas/ApiErrorPayload"
                                }
                            }
                        }
                    }
                },
                "description": "Updates a user attribute",
                "tags": ["User attributes"],
                "security": [],
                "parameters": [
                    {
                        "description": "the UUID for the group to add the user to",
                        "in": "path",
                        "name": "userAttributeUuid",
                        "required": true,
                        "schema": {
                            "type": "string"
                        }
                    }
                ],
                "requestBody": {
                    "description": "the user attribute to update",
                    "required": true,
                    "content": {
                        "application/json": {
                            "schema": {
                                "$ref": "#/components/schemas/CreateUserAttribute",
                                "description": "the user attribute to update"
                            }
                        }
                    }
                }
            },
            "delete": {
                "operationId": "removeUserAttribute",
                "responses": {
                    "200": {
                        "description": "Ok",
                        "content": {
                            "application/json": {
                                "schema": {
                                    "$ref": "#/components/schemas/ApiSuccessEmpty"
                                }
                            }
                        }
                    },
                    "default": {
                        "description": "Error",
                        "content": {
                            "application/json": {
                                "schema": {
                                    "$ref": "#/components/schemas/ApiErrorPayload"
                                }
                            }
                        }
                    }
                },
                "description": "Remove a user attribute",
                "tags": ["User attributes"],
                "security": [],
                "parameters": [
                    {
                        "description": "the user attribute UUID to remove",
                        "in": "path",
                        "name": "userAttributeUuid",
                        "required": true,
                        "schema": {
                            "type": "string"
                        }
                    }
                ]
            }
        },
        "/api/v1/user": {
            "get": {
                "operationId": "GetAuthenticatedUser",
                "responses": {
                    "200": {
                        "description": "Ok",
                        "content": {
                            "application/json": {
                                "schema": {
                                    "$ref": "#/components/schemas/ApiGetAuthenticatedUserResponse"
                                }
                            }
                        }
                    },
                    "default": {
                        "description": "Error",
                        "content": {
                            "application/json": {
                                "schema": {
                                    "$ref": "#/components/schemas/ApiErrorPayload"
                                }
                            }
                        }
                    }
                },
                "description": "Get authenticated user",
                "tags": ["My Account"],
                "security": [],
                "parameters": []
            },
            "post": {
                "operationId": "RegisterUser",
                "responses": {
                    "200": {
                        "description": "Ok",
                        "content": {
                            "application/json": {
                                "schema": {
                                    "$ref": "#/components/schemas/ApiRegisterUserResponse"
                                }
                            }
                        }
                    },
                    "default": {
                        "description": "Error",
                        "content": {
                            "application/json": {
                                "schema": {
                                    "$ref": "#/components/schemas/ApiErrorPayload"
                                }
                            }
                        }
                    }
                },
                "description": "Register user",
                "tags": ["My Account"],
                "security": [],
                "parameters": [],
                "requestBody": {
                    "required": true,
                    "content": {
                        "application/json": {
                            "schema": {
                                "$ref": "#/components/schemas/RegisterOrActivateUser"
                            }
                        }
                    }
                }
            }
        },
        "/api/v1/user/me/email/otp": {
            "put": {
                "operationId": "CreateEmailOneTimePasscode",
                "responses": {
                    "200": {
                        "description": "Ok",
                        "content": {
                            "application/json": {
                                "schema": {
                                    "$ref": "#/components/schemas/ApiEmailStatusResponse"
                                }
                            }
                        }
                    },
                    "default": {
                        "description": "Error",
                        "content": {
                            "application/json": {
                                "schema": {
                                    "$ref": "#/components/schemas/ApiErrorPayload"
                                }
                            }
                        }
                    }
                },
                "description": "Create a new one-time passcode for the current user's primary email.\nThe user will receive an email with the passcode.",
                "tags": ["My Account"],
                "security": [],
                "parameters": []
            }
        },
        "/api/v1/user/me/email/status": {
            "get": {
                "operationId": "GetEmailVerificationStatus",
                "responses": {
                    "200": {
                        "description": "Ok",
                        "content": {
                            "application/json": {
                                "schema": {
                                    "$ref": "#/components/schemas/ApiEmailStatusResponse"
                                }
                            }
                        }
                    },
                    "default": {
                        "description": "Error",
                        "content": {
                            "application/json": {
                                "schema": {
                                    "$ref": "#/components/schemas/ApiErrorPayload"
                                }
                            }
                        }
                    }
                },
                "description": "Get the verification status for the current user's primary email",
                "tags": ["My Account"],
                "security": [],
                "parameters": [
                    {
                        "description": "the one-time passcode sent to the user's primary email",
                        "in": "query",
                        "name": "passcode",
                        "required": false,
                        "schema": {
                            "type": "string"
                        }
                    }
                ]
            }
        },
        "/api/v1/user/me/allowedOrganizations": {
            "get": {
                "operationId": "ListMyAvailableOrganizations",
                "responses": {
                    "200": {
                        "description": "Ok",
                        "content": {
                            "application/json": {
                                "schema": {
                                    "$ref": "#/components/schemas/ApiUserAllowedOrganizationsResponse"
                                }
                            }
                        }
                    },
                    "default": {
                        "description": "Error",
                        "content": {
                            "application/json": {
                                "schema": {
                                    "$ref": "#/components/schemas/ApiErrorPayload"
                                }
                            }
                        }
                    }
                },
                "description": "List the organizations that the current user can join.\nThis is based on the user's primary email domain and the organization's allowed email domains.",
                "tags": ["My Account"],
                "security": [],
                "parameters": []
            }
        },
        "/api/v1/user/me/joinOrganization/{organizationUuid}": {
            "post": {
                "operationId": "JoinOrganization",
                "responses": {
                    "200": {
                        "description": "Ok",
                        "content": {
                            "application/json": {
                                "schema": {
                                    "$ref": "#/components/schemas/ApiSuccessEmpty"
                                }
                            }
                        }
                    },
                    "default": {
                        "description": "Error",
                        "content": {
                            "application/json": {
                                "schema": {
                                    "$ref": "#/components/schemas/ApiErrorPayload"
                                }
                            }
                        }
                    }
                },
                "description": "Add the current user to an organization that accepts users with a verified email domain.\nThis will fail if the organization email domain does not match the user's primary email domain.",
                "tags": ["My Account"],
                "security": [],
                "parameters": [
                    {
                        "description": "the uuid of the organization to join",
                        "in": "path",
                        "name": "organizationUuid",
                        "required": true,
                        "schema": {
                            "type": "string"
                        }
                    }
                ]
            }
        },
        "/api/v1/user/me": {
            "delete": {
                "operationId": "DeleteMe",
                "responses": {
                    "200": {
                        "description": "Ok",
                        "content": {
                            "application/json": {
                                "schema": {
                                    "$ref": "#/components/schemas/ApiSuccessEmpty"
                                }
                            }
                        }
                    },
                    "default": {
                        "description": "Error",
                        "content": {
                            "application/json": {
                                "schema": {
                                    "$ref": "#/components/schemas/ApiErrorPayload"
                                }
                            }
                        }
                    }
                },
                "description": "Delete user",
                "tags": ["My Account"],
                "security": [],
                "parameters": []
            }
        },
        "/api/v1/projects/{projectUuid}/validate": {
            "post": {
                "operationId": "ValidateProject",
                "responses": {
                    "200": {
                        "description": "Success",
                        "content": {
                            "application/json": {
                                "schema": {
                                    "$ref": "#/components/schemas/ApiJobScheduledResponse"
                                }
                            }
                        }
                    },
                    "default": {
                        "description": "Error",
                        "content": {
                            "application/json": {
                                "schema": {
                                    "$ref": "#/components/schemas/ApiErrorPayload"
                                }
                            }
                        }
                    }
                },
                "description": "Validate content inside a project. This will start a validation job and return the job id.\n\nValidation jobs scan all charts and dashboards inside a project to find any broken references\nto metrics or dimensions that aren't available. Results are available after the job is completed.",
                "tags": ["Projects"],
                "security": [],
                "parameters": [
                    {
                        "description": "the projectId for the validation",
                        "in": "path",
                        "name": "projectUuid",
                        "required": true,
                        "schema": {
                            "type": "string"
                        }
                    }
                ],
                "requestBody": {
                    "description": "the compiled explores to validate against an existing project, this is used in the CLI to validate a project without creating a preview",
                    "required": true,
                    "content": {
                        "application/json": {
                            "schema": {
                                "properties": {
                                    "explores": {
                                        "items": {},
                                        "type": "array"
                                    }
                                },
                                "type": "object",
                                "description": "the compiled explores to validate against an existing project, this is used in the CLI to validate a project without creating a preview"
                            }
                        }
                    }
                }
            },
            "get": {
                "operationId": "GetLatestValidationResults",
                "responses": {
                    "200": {
                        "description": "Success",
                        "content": {
                            "application/json": {
                                "schema": {
                                    "$ref": "#/components/schemas/ApiValidateResponse"
                                }
                            }
                        }
                    },
                    "default": {
                        "description": "Error",
                        "content": {
                            "application/json": {
                                "schema": {
                                    "$ref": "#/components/schemas/ApiErrorPayload"
                                }
                            }
                        }
                    }
                },
                "description": "Get validation results for a project. This will return the results of the latest validation job.",
                "tags": ["Projects"],
                "security": [],
                "parameters": [
                    {
                        "description": "the projectId for the validation",
                        "in": "path",
                        "name": "projectUuid",
                        "required": true,
                        "schema": {
                            "type": "string"
                        }
                    },
                    {
                        "description": "boolean to know if this request is made from the settings page, for analytics",
                        "in": "query",
                        "name": "fromSettings",
                        "required": false,
                        "schema": {
                            "type": "boolean"
                        }
                    },
                    {
                        "description": "optional jobId to get results for a specific job, used on CLI",
                        "in": "query",
                        "name": "jobId",
                        "required": false,
                        "schema": {
                            "type": "string"
                        }
                    }
                ]
            }
        },
        "/api/v1/projects/{projectUuid}/validate/{validationId}": {
            "delete": {
                "operationId": "DeleteValidationDismiss",
                "responses": {
                    "200": {
                        "description": "Success",
                        "content": {
                            "application/json": {
                                "schema": {
                                    "$ref": "#/components/schemas/ApiValidationDismissResponse"
                                }
                            }
                        }
                    },
                    "default": {
                        "description": "Error",
                        "content": {
                            "application/json": {
                                "schema": {
                                    "$ref": "#/components/schemas/ApiErrorPayload"
                                }
                            }
                        }
                    }
                },
                "description": "Deletes a single validation error.",
                "tags": ["Projects"],
                "security": [],
                "parameters": [
                    {
                        "in": "path",
                        "name": "projectUuid",
                        "required": true,
                        "schema": {
                            "type": "string"
                        }
                    },
                    {
                        "description": "the projectId for the validation",
                        "in": "path",
                        "name": "validationId",
                        "required": true,
                        "schema": {
                            "format": "double",
                            "type": "number"
                        }
                    }
                ]
            }
        }
    },
    "servers": [
        {
            "url": "/"
        }
    ],
    "tags": [
        {
            "name": "My Account",
            "description": "These routes allow users to manage their own user account."
        },
        {
            "name": "Organizations",
            "description": "Each user is a member of a single organization. These routes allow users to manage their organization. Most actions are only available to admin users."
        },
        {
            "name": "Projects",
            "description": "Projects belong to a single organization. These routes allow users to manage their projects, browse content, and execute queries. Users inside an organization might have access to a project from an organization-level role or they might be granted access to a project directly."
        },
        {
            "name": "Spaces",
            "description": "Spaces allow you to organize charts and dashboards within a project. They also allow granular access to content by allowing you to create private spaces, which are only accessible to the creator and admins."
        },
        {
            "name": "Roles & Permissions",
            "description": "These routes allow users to manage roles and permissions for their organization.",
            "externalDocs": {
                "url": "https://docs.lightdash.com/references/roles"
            }
        }
    ]
}<|MERGE_RESOLUTION|>--- conflicted
+++ resolved
@@ -5318,11 +5318,7 @@
     },
     "info": {
         "title": "Lightdash API",
-<<<<<<< HEAD
-        "version": "0.856.1",
-=======
-        "version": "0.857.0",
->>>>>>> 2a14ac91
+        "version": "0.857.4",
         "description": "Open API documentation for all public Lightdash API endpoints",
         "license": {
             "name": "MIT"
