{
    "components": {
        "examples": {},
        "headers": {},
        "parameters": {},
        "requestBodies": {},
        "responses": {},
        "schemas": {
            "ApiErrorPayload": {
                "properties": {
                    "error": {
                        "properties": {
                            "data": {
                                "description": "Optional data containing details of the error"
                            },
                            "message": {
                                "type": "string",
                                "description": "A friendly message summarising the error"
                            },
                            "name": {
                                "type": "string",
                                "description": "Unique name for the type of error"
                            },
                            "statusCode": {
                                "type": "number",
                                "format": "integer",
                                "description": "HTTP status code"
                            }
                        },
                        "required": ["name", "statusCode"],
                        "type": "object"
                    },
                    "status": {
                        "type": "string",
                        "enum": ["error"],
                        "nullable": false
                    }
                },
                "required": ["error", "status"],
                "type": "object",
                "description": "The Error object is returned from the api any time there is an error.\nThe message contains"
            },
            "ApiCsvUrlResponse": {
                "properties": {
                    "results": {
                        "properties": {
                            "status": {
                                "type": "string"
                            },
                            "url": {
                                "type": "string"
                            }
                        },
                        "required": ["status", "url"],
                        "type": "object"
                    },
                    "status": {
                        "type": "string",
                        "enum": ["ok"],
                        "nullable": false
                    }
                },
                "required": ["results", "status"],
                "type": "object"
            },
            "Pick_CreateDbtCloudIntegration.metricsJobId_": {
                "properties": {
                    "metricsJobId": {
                        "type": "string",
                        "description": "Job id for a dbt cloud job containing a compiled dbt project with available dbt metrics"
                    }
                },
                "required": ["metricsJobId"],
                "type": "object",
                "description": "From T, pick a set of properties whose keys are in the union K"
            },
            "DbtCloudIntegration": {
                "$ref": "#/components/schemas/Pick_CreateDbtCloudIntegration.metricsJobId_",
                "description": "Configuration for a Lightdash integration with dbt Cloud"
            },
            "ApiDbtCloudIntegrationSettings": {
                "properties": {
                    "results": {
                        "$ref": "#/components/schemas/DbtCloudIntegration"
                    },
                    "status": {
                        "type": "string",
                        "enum": ["ok"],
                        "nullable": false
                    }
                },
                "required": ["status"],
                "type": "object"
            },
            "ApiDbtCloudSettingsDeleteSuccess": {
                "properties": {
                    "results": {},
                    "status": {
                        "type": "string",
                        "enum": ["ok"],
                        "nullable": false
                    }
                },
                "required": ["status"],
                "type": "object"
            },
            "DbtCloudMetric": {
                "properties": {
                    "label": {
                        "type": "string"
                    },
                    "timeGrains": {
                        "items": {
                            "type": "string"
                        },
                        "type": "array"
                    },
                    "description": {
                        "type": "string"
                    },
                    "dimensions": {
                        "items": {
                            "type": "string"
                        },
                        "type": "array"
                    },
                    "name": {
                        "type": "string"
                    },
                    "uniqueId": {
                        "type": "string"
                    }
                },
                "required": [
                    "label",
                    "timeGrains",
                    "description",
                    "dimensions",
                    "name",
                    "uniqueId"
                ],
                "type": "object"
            },
            "DbtCloudMetadataResponseMetrics": {
                "properties": {
                    "metrics": {
                        "items": {
                            "$ref": "#/components/schemas/DbtCloudMetric"
                        },
                        "type": "array",
                        "description": "A list of dbt metric definitions from the dbt cloud metadata api"
                    }
                },
                "required": ["metrics"],
                "type": "object",
                "description": "Response from dbt cloud metadata api containing a list of metric definitions"
            },
            "ApiDbtCloudMetrics": {
                "properties": {
                    "results": {
                        "$ref": "#/components/schemas/DbtCloudMetadataResponseMetrics"
                    },
                    "status": {
                        "type": "string",
                        "enum": ["ok"],
                        "nullable": false
                    }
                },
                "required": ["results", "status"],
                "type": "object"
            },
            "Group": {
                "properties": {
                    "organizationUuid": {
                        "type": "string",
                        "description": "The UUID of the organization that the group belongs to"
                    },
                    "createdAt": {
                        "type": "string",
                        "format": "date-time",
                        "description": "The time that the group was created"
                    },
                    "name": {
                        "type": "string",
                        "description": "A friendly name for the group"
                    },
                    "uuid": {
                        "type": "string",
                        "description": "The group's UUID"
                    }
                },
                "required": ["organizationUuid", "createdAt", "name", "uuid"],
                "type": "object"
            },
            "ApiGroupResponse": {
                "properties": {
                    "results": {
                        "$ref": "#/components/schemas/Group"
                    },
                    "status": {
                        "type": "string",
                        "enum": ["ok"],
                        "nullable": false
                    }
                },
                "required": ["results", "status"],
                "type": "object"
            },
            "ApiSuccessEmpty": {
                "properties": {
                    "results": {},
                    "status": {
                        "type": "string",
                        "enum": ["ok"],
                        "nullable": false
                    }
                },
                "required": ["status"],
                "type": "object"
            },
            "GroupMember": {
                "properties": {
                    "lastName": {
                        "type": "string",
                        "description": "The user's last name"
                    },
                    "firstName": {
                        "type": "string",
                        "description": "The user's first name"
                    },
                    "email": {
                        "type": "string",
                        "description": "Primary email address for the user"
                    },
                    "userUuid": {
                        "type": "string",
                        "description": "Unique id for the user",
                        "format": "uuid"
                    }
                },
                "required": ["lastName", "firstName", "email", "userUuid"],
                "type": "object",
                "description": "A summary for a Lightdash user within a group"
            },
            "ApiGroupMembersResponse": {
                "properties": {
                    "results": {
                        "items": {
                            "$ref": "#/components/schemas/GroupMember"
                        },
                        "type": "array"
                    },
                    "status": {
                        "type": "string",
                        "enum": ["ok"],
                        "nullable": false
                    }
                },
                "required": ["results", "status"],
                "type": "object"
            },
            "Pick_Group.name_": {
                "properties": {
                    "name": {
                        "type": "string",
                        "description": "A friendly name for the group"
                    }
                },
                "required": ["name"],
                "type": "object",
                "description": "From T, pick a set of properties whose keys are in the union K"
            },
            "UpdateGroup": {
                "$ref": "#/components/schemas/Pick_Group.name_"
            },
            "Organization": {
                "properties": {
                    "needsProject": {
                        "type": "boolean",
                        "description": "The organization needs a project if it doesn't have at least one project."
                    },
                    "chartColors": {
                        "items": {
                            "type": "string"
                        },
                        "type": "array",
                        "description": "The default color palette for all projects in the organization"
                    },
                    "name": {
                        "type": "string",
                        "description": "The name of the organization"
                    },
                    "organizationUuid": {
                        "type": "string",
                        "description": "The unique identifier of the organization",
                        "format": "uuid"
                    }
                },
                "required": ["name", "organizationUuid"],
                "type": "object",
                "description": "Details of a user's Organization"
            },
            "ApiOrganization": {
                "properties": {
                    "results": {
                        "$ref": "#/components/schemas/Organization"
                    },
                    "status": {
                        "type": "string",
                        "enum": ["ok"],
                        "nullable": false
                    }
                },
                "required": ["results", "status"],
                "type": "object"
            },
            "Pick_Organization.name_": {
                "properties": {
                    "name": {
                        "type": "string",
                        "description": "The name of the organization"
                    }
                },
                "required": ["name"],
                "type": "object",
                "description": "From T, pick a set of properties whose keys are in the union K"
            },
            "CreateOrganization": {
                "$ref": "#/components/schemas/Pick_Organization.name_"
            },
            "Partial_Omit_Organization.organizationUuid-or-needsProject__": {
                "properties": {
                    "name": {
                        "type": "string",
                        "description": "The name of the organization"
                    },
                    "chartColors": {
                        "items": {
                            "type": "string"
                        },
                        "type": "array",
                        "description": "The default color palette for all projects in the organization"
                    }
                },
                "type": "object",
                "description": "Make all properties in T optional"
            },
            "UpdateOrganization": {
                "$ref": "#/components/schemas/Partial_Omit_Organization.organizationUuid-or-needsProject__"
            },
            "ProjectType": {
                "enum": ["DEFAULT", "PREVIEW"],
                "type": "string"
            },
            "OrganizationProject": {
                "properties": {
                    "type": {
                        "$ref": "#/components/schemas/ProjectType"
                    },
                    "name": {
                        "type": "string"
                    },
                    "projectUuid": {
                        "type": "string",
                        "description": "The unique identifier of the project",
                        "format": "uuid"
                    }
                },
                "required": ["type", "name", "projectUuid"],
                "type": "object",
                "description": "Summary of a project under an organization"
            },
            "ApiOrganizationProjects": {
                "properties": {
                    "results": {
                        "items": {
                            "$ref": "#/components/schemas/OrganizationProject"
                        },
                        "type": "array"
                    },
                    "status": {
                        "type": "string",
                        "enum": ["ok"],
                        "nullable": false
                    }
                },
                "required": ["results", "status"],
                "type": "object",
                "description": "List of projects in the current organization"
            },
            "OrganizationMemberRole": {
                "enum": [
                    "member",
                    "viewer",
                    "interactive_viewer",
                    "editor",
                    "developer",
                    "admin"
                ],
                "type": "string"
            },
            "OrganizationMemberProfile": {
                "properties": {
                    "isInviteExpired": {
                        "type": "boolean",
                        "description": "Whether the user's invite to the organization has expired"
                    },
                    "isActive": {
                        "type": "boolean",
                        "description": "Whether the user has accepted their invite to the organization"
                    },
                    "role": {
                        "$ref": "#/components/schemas/OrganizationMemberRole",
                        "description": "The role of the user in the organization"
                    },
                    "organizationUuid": {
                        "type": "string",
                        "description": "Unique identifier for the organization the user is a member of"
                    },
                    "email": {
                        "type": "string"
                    },
                    "lastName": {
                        "type": "string"
                    },
                    "firstName": {
                        "type": "string"
                    },
                    "userUuid": {
                        "type": "string",
                        "description": "Unique identifier for the user",
                        "format": "uuid"
                    }
                },
                "required": [
                    "isActive",
                    "role",
                    "organizationUuid",
                    "email",
                    "lastName",
                    "firstName",
                    "userUuid"
                ],
                "type": "object",
                "description": "Profile for a user's membership in an organization"
            },
            "ApiOrganizationMemberProfiles": {
                "properties": {
                    "results": {
                        "items": {
                            "$ref": "#/components/schemas/OrganizationMemberProfile"
                        },
                        "type": "array"
                    },
                    "status": {
                        "type": "string",
                        "enum": ["ok"],
                        "nullable": false
                    }
                },
                "required": ["results", "status"],
                "type": "object"
            },
            "ApiOrganizationMemberProfile": {
                "properties": {
                    "results": {
                        "$ref": "#/components/schemas/OrganizationMemberProfile"
                    },
                    "status": {
                        "type": "string",
                        "enum": ["ok"],
                        "nullable": false
                    }
                },
                "required": ["results", "status"],
                "type": "object"
            },
            "OrganizationMemberProfileUpdate": {
                "properties": {
                    "role": {
                        "$ref": "#/components/schemas/OrganizationMemberRole"
                    }
                },
                "required": ["role"],
                "type": "object"
            },
            "OrganizationMemberRole.EDITOR": {
                "enum": ["editor"],
                "type": "string"
            },
            "OrganizationMemberRole.INTERACTIVE_VIEWER": {
                "enum": ["interactive_viewer"],
                "type": "string"
            },
            "OrganizationMemberRole.VIEWER": {
                "enum": ["viewer"],
                "type": "string"
            },
            "OrganizationMemberRole.MEMBER": {
                "enum": ["member"],
                "type": "string"
            },
            "AllowedEmailDomainsRole": {
                "anyOf": [
                    {
                        "$ref": "#/components/schemas/OrganizationMemberRole.EDITOR"
                    },
                    {
                        "$ref": "#/components/schemas/OrganizationMemberRole.INTERACTIVE_VIEWER"
                    },
                    {
                        "$ref": "#/components/schemas/OrganizationMemberRole.VIEWER"
                    },
                    {
                        "$ref": "#/components/schemas/OrganizationMemberRole.MEMBER"
                    }
                ]
            },
            "AllowedEmailDomains": {
                "properties": {
                    "projectUuids": {
                        "items": {
                            "type": "string"
                        },
                        "type": "array"
                    },
                    "role": {
                        "$ref": "#/components/schemas/AllowedEmailDomainsRole"
                    },
                    "emailDomains": {
                        "items": {
                            "type": "string"
                        },
                        "type": "array"
                    },
                    "organizationUuid": {
                        "type": "string"
                    }
                },
                "required": [
                    "projectUuids",
                    "role",
                    "emailDomains",
                    "organizationUuid"
                ],
                "type": "object"
            },
            "ApiOrganizationAllowedEmailDomains": {
                "properties": {
                    "results": {
                        "$ref": "#/components/schemas/AllowedEmailDomains"
                    },
                    "status": {
                        "type": "string",
                        "enum": ["ok"],
                        "nullable": false
                    }
                },
                "required": ["results", "status"],
                "type": "object"
            },
            "Pick_AllowedEmailDomains.Exclude_keyofAllowedEmailDomains.organizationUuid__": {
                "properties": {
                    "emailDomains": {
                        "items": {
                            "type": "string"
                        },
                        "type": "array"
                    },
                    "role": {
                        "$ref": "#/components/schemas/AllowedEmailDomainsRole"
                    },
                    "projectUuids": {
                        "items": {
                            "type": "string"
                        },
                        "type": "array"
                    }
                },
                "required": ["emailDomains", "role", "projectUuids"],
                "type": "object",
                "description": "From T, pick a set of properties whose keys are in the union K"
            },
            "Omit_AllowedEmailDomains.organizationUuid_": {
                "$ref": "#/components/schemas/Pick_AllowedEmailDomains.Exclude_keyofAllowedEmailDomains.organizationUuid__",
                "description": "Construct a type with the properties of T except for those in type K."
            },
            "UpdateAllowedEmailDomains": {
                "$ref": "#/components/schemas/Omit_AllowedEmailDomains.organizationUuid_"
            },
            "Pick_CreateGroup.name_": {
                "properties": {
                    "name": {
                        "type": "string",
                        "description": "A friendly name for the group"
                    }
                },
                "required": ["name"],
                "type": "object",
                "description": "From T, pick a set of properties whose keys are in the union K"
            },
            "ApiGroupListResponse": {
                "properties": {
                    "results": {
                        "items": {
                            "$ref": "#/components/schemas/Group"
                        },
                        "type": "array"
                    },
                    "status": {
                        "type": "string",
                        "enum": ["ok"],
                        "nullable": false
                    }
                },
                "required": ["results", "status"],
                "type": "object"
            },
            "ResourceViewItemType.DASHBOARD": {
                "enum": ["dashboard"],
                "type": "string"
            },
            "UpdatedByUser": {
                "properties": {
                    "userUuid": {
                        "type": "string"
                    },
                    "firstName": {
                        "type": "string"
                    },
                    "lastName": {
                        "type": "string"
                    }
                },
                "required": ["userUuid", "firstName", "lastName"],
                "type": "object",
                "additionalProperties": false
            },
            "Pick_ValidationResponse.error-or-createdAt-or-validationId_": {
                "properties": {
                    "validationId": {
                        "type": "number",
                        "format": "double"
                    },
                    "createdAt": {
                        "type": "string",
                        "format": "date-time"
                    },
                    "error": {
                        "type": "string"
                    }
                },
                "required": ["validationId", "createdAt", "error"],
                "type": "object",
                "description": "From T, pick a set of properties whose keys are in the union K"
            },
            "ValidationSummary": {
                "$ref": "#/components/schemas/Pick_ValidationResponse.error-or-createdAt-or-validationId_"
            },
            "Pick_DashboardBasicDetails.uuid-or-spaceUuid-or-description-or-name-or-views-or-firstViewedAt-or-pinnedListUuid-or-pinnedListOrder-or-updatedAt-or-updatedByUser-or-validationErrors_": {
                "properties": {
                    "name": {
                        "type": "string"
                    },
                    "uuid": {
                        "type": "string"
                    },
                    "description": {
                        "type": "string"
                    },
                    "updatedAt": {
                        "type": "string",
                        "format": "date-time"
                    },
                    "updatedByUser": {
                        "$ref": "#/components/schemas/UpdatedByUser"
                    },
                    "spaceUuid": {
                        "type": "string"
                    },
                    "views": {
                        "type": "number",
                        "format": "double"
                    },
                    "firstViewedAt": {
                        "anyOf": [
                            {
                                "type": "string",
                                "format": "date-time"
                            },
                            {
                                "type": "string"
                            }
                        ],
                        "nullable": true
                    },
                    "pinnedListUuid": {
                        "type": "string",
                        "nullable": true
                    },
                    "pinnedListOrder": {
                        "type": "number",
                        "format": "double",
                        "nullable": true
                    },
                    "validationErrors": {
                        "items": {
                            "$ref": "#/components/schemas/ValidationSummary"
                        },
                        "type": "array"
                    }
                },
                "required": [
                    "name",
                    "uuid",
                    "updatedAt",
                    "spaceUuid",
                    "views",
                    "firstViewedAt",
                    "pinnedListUuid",
                    "pinnedListOrder"
                ],
                "type": "object",
                "description": "From T, pick a set of properties whose keys are in the union K"
            },
            "ResourceViewDashboardItem": {
                "properties": {
                    "data": {
                        "$ref": "#/components/schemas/Pick_DashboardBasicDetails.uuid-or-spaceUuid-or-description-or-name-or-views-or-firstViewedAt-or-pinnedListUuid-or-pinnedListOrder-or-updatedAt-or-updatedByUser-or-validationErrors_"
                    },
                    "type": {
                        "$ref": "#/components/schemas/ResourceViewItemType.DASHBOARD"
                    }
                },
                "required": ["data", "type"],
                "type": "object"
            },
            "ResourceViewItemType.CHART": {
                "enum": ["chart"],
                "type": "string"
            },
            "ChartKind": {
                "enum": [
                    "line",
                    "horizontal_bar",
                    "vertical_bar",
                    "scatter",
                    "area",
                    "mixed",
                    "pie",
                    "table",
                    "big_number"
                ],
                "type": "string"
            },
            "Pick_SpaceQuery.uuid-or-name-or-chartType-or-firstViewedAt-or-views-or-pinnedListUuid-or-pinnedListOrder-or-spaceUuid-or-description-or-updatedAt-or-updatedByUser-or-validationErrors_": {
                "properties": {
                    "name": {
                        "type": "string"
                    },
                    "uuid": {
                        "type": "string"
                    },
                    "description": {
                        "type": "string"
                    },
                    "updatedAt": {
                        "type": "string",
                        "format": "date-time"
                    },
                    "updatedByUser": {
                        "$ref": "#/components/schemas/UpdatedByUser"
                    },
                    "spaceUuid": {
                        "type": "string"
                    },
                    "views": {
                        "type": "number",
                        "format": "double"
                    },
                    "firstViewedAt": {
                        "anyOf": [
                            {
                                "type": "string",
                                "format": "date-time"
                            },
                            {
                                "type": "string"
                            }
                        ],
                        "nullable": true
                    },
                    "pinnedListUuid": {
                        "type": "string",
                        "nullable": true
                    },
                    "pinnedListOrder": {
                        "type": "number",
                        "format": "double",
                        "nullable": true
                    },
                    "validationErrors": {
                        "items": {
                            "$ref": "#/components/schemas/ValidationSummary"
                        },
                        "type": "array"
                    },
                    "chartType": {
                        "$ref": "#/components/schemas/ChartKind"
                    }
                },
                "required": [
                    "name",
                    "uuid",
                    "updatedAt",
                    "spaceUuid",
                    "views",
                    "firstViewedAt",
                    "pinnedListUuid",
                    "pinnedListOrder"
                ],
                "type": "object",
                "description": "From T, pick a set of properties whose keys are in the union K"
            },
            "ResourceViewChartItem": {
                "properties": {
                    "data": {
                        "$ref": "#/components/schemas/Pick_SpaceQuery.uuid-or-name-or-chartType-or-firstViewedAt-or-views-or-pinnedListUuid-or-pinnedListOrder-or-spaceUuid-or-description-or-updatedAt-or-updatedByUser-or-validationErrors_"
                    },
                    "type": {
                        "$ref": "#/components/schemas/ResourceViewItemType.CHART"
                    }
                },
                "required": ["data", "type"],
                "type": "object"
            },
            "ResourceViewItemType.SPACE": {
                "enum": ["space"],
                "type": "string"
            },
            "Pick_Space.projectUuid-or-uuid-or-name-or-isPrivate-or-pinnedListUuid-or-pinnedListOrder-or-organizationUuid_": {
                "properties": {
                    "name": {
                        "type": "string"
                    },
                    "organizationUuid": {
                        "type": "string"
                    },
                    "uuid": {
                        "type": "string"
                    },
                    "projectUuid": {
                        "type": "string"
                    },
                    "pinnedListUuid": {
                        "type": "string",
                        "nullable": true
                    },
                    "pinnedListOrder": {
                        "type": "number",
                        "format": "double",
                        "nullable": true
                    },
                    "isPrivate": {
                        "type": "boolean"
                    }
                },
                "required": [
                    "name",
                    "organizationUuid",
                    "uuid",
                    "projectUuid",
                    "pinnedListUuid",
                    "pinnedListOrder",
                    "isPrivate"
                ],
                "type": "object",
                "description": "From T, pick a set of properties whose keys are in the union K"
            },
            "ResourceViewSpaceItem": {
                "properties": {
                    "data": {
                        "allOf": [
                            {
                                "$ref": "#/components/schemas/Pick_Space.projectUuid-or-uuid-or-name-or-isPrivate-or-pinnedListUuid-or-pinnedListOrder-or-organizationUuid_"
                            },
                            {
                                "properties": {
                                    "chartCount": {
                                        "type": "number",
                                        "format": "double"
                                    },
                                    "dashboardCount": {
                                        "type": "number",
                                        "format": "double"
                                    },
                                    "accessListLength": {
                                        "type": "number",
                                        "format": "double"
                                    },
                                    "access": {
                                        "items": {
                                            "type": "string"
                                        },
                                        "type": "array"
                                    }
                                },
                                "required": [
                                    "chartCount",
                                    "dashboardCount",
                                    "accessListLength",
                                    "access"
                                ],
                                "type": "object"
                            }
                        ]
                    },
                    "type": {
                        "$ref": "#/components/schemas/ResourceViewItemType.SPACE"
                    }
                },
                "required": ["data", "type"],
                "type": "object"
            },
            "PinnedItems": {
                "items": {
                    "anyOf": [
                        {
                            "$ref": "#/components/schemas/ResourceViewDashboardItem"
                        },
                        {
                            "$ref": "#/components/schemas/ResourceViewChartItem"
                        },
                        {
                            "$ref": "#/components/schemas/ResourceViewSpaceItem"
                        }
                    ]
                },
                "type": "array"
            },
            "ApiPinnedItems": {
                "properties": {
                    "results": {
                        "$ref": "#/components/schemas/PinnedItems"
                    },
                    "status": {
                        "type": "string",
                        "enum": ["ok"],
                        "nullable": false
                    }
                },
                "required": ["results", "status"],
                "type": "object"
            },
            "ResourceViewItemType": {
                "enum": ["chart", "dashboard", "space"],
                "type": "string"
            },
            "Pick_ResourceViewItem-at-data.uuid-or-pinnedListOrder_": {
                "properties": {
                    "uuid": {
                        "type": "string"
                    },
                    "pinnedListOrder": {
                        "type": "number",
                        "format": "double",
                        "nullable": true
                    }
                },
                "required": ["uuid", "pinnedListOrder"],
                "type": "object",
                "description": "From T, pick a set of properties whose keys are in the union K"
            },
            "UpdatePinnedItemOrder": {
                "properties": {
                    "data": {
                        "$ref": "#/components/schemas/Pick_ResourceViewItem-at-data.uuid-or-pinnedListOrder_"
                    },
                    "type": {
                        "$ref": "#/components/schemas/ResourceViewItemType"
                    }
                },
                "required": ["data", "type"],
                "type": "object"
            },
            "DbtProjectType.DBT": {
                "enum": ["dbt"],
                "type": "string"
            },
            "DbtProjectEnvironmentVariable": {
                "properties": {
                    "value": {
                        "type": "string"
                    },
                    "key": {
                        "type": "string"
                    }
                },
                "required": ["value", "key"],
                "type": "object"
            },
            "DbtProjectType": {
                "enum": [
                    "dbt",
                    "dbt_cloud_ide",
                    "github",
                    "gitlab",
                    "bitbucket",
                    "azure_devops",
                    "none"
                ],
                "type": "string"
            },
            "DbtLocalProjectConfig": {
                "properties": {
                    "type": {
                        "$ref": "#/components/schemas/DbtProjectType.DBT"
                    },
                    "target": {
                        "type": "string"
                    },
                    "environment": {
                        "items": {
                            "$ref": "#/components/schemas/DbtProjectEnvironmentVariable"
                        },
                        "type": "array"
                    },
                    "profiles_dir": {
                        "type": "string"
                    },
                    "project_dir": {
                        "type": "string"
                    }
                },
                "required": ["type"],
                "type": "object",
                "additionalProperties": false
            },
            "DbtProjectType.DBT_CLOUD_IDE": {
                "enum": ["dbt_cloud_ide"],
                "type": "string"
            },
            "DbtCloudIDEProjectConfig": {
                "properties": {
                    "type": {
                        "$ref": "#/components/schemas/DbtProjectType.DBT_CLOUD_IDE"
                    },
                    "api_key": {
                        "type": "string"
                    },
                    "account_id": {
                        "anyOf": [
                            {
                                "type": "string"
                            },
                            {
                                "type": "number",
                                "format": "double"
                            }
                        ]
                    },
                    "environment_id": {
                        "anyOf": [
                            {
                                "type": "string"
                            },
                            {
                                "type": "number",
                                "format": "double"
                            }
                        ]
                    },
                    "project_id": {
                        "anyOf": [
                            {
                                "type": "string"
                            },
                            {
                                "type": "number",
                                "format": "double"
                            }
                        ]
                    }
                },
                "required": [
                    "type",
                    "api_key",
                    "account_id",
                    "environment_id",
                    "project_id"
                ],
                "type": "object",
                "additionalProperties": false
            },
            "DbtProjectType.GITHUB": {
                "enum": ["github"],
                "type": "string"
            },
            "DbtGithubProjectConfig": {
                "properties": {
                    "type": {
                        "$ref": "#/components/schemas/DbtProjectType.GITHUB"
                    },
                    "target": {
                        "type": "string"
                    },
                    "environment": {
                        "items": {
                            "$ref": "#/components/schemas/DbtProjectEnvironmentVariable"
                        },
                        "type": "array"
                    },
                    "personal_access_token": {
                        "type": "string"
                    },
                    "repository": {
                        "type": "string"
                    },
                    "branch": {
                        "type": "string"
                    },
                    "project_sub_path": {
                        "type": "string"
                    },
                    "host_domain": {
                        "type": "string"
                    }
                },
                "required": [
                    "type",
                    "personal_access_token",
                    "repository",
                    "branch",
                    "project_sub_path"
                ],
                "type": "object",
                "additionalProperties": false
            },
            "DbtProjectType.BITBUCKET": {
                "enum": ["bitbucket"],
                "type": "string"
            },
            "DbtBitBucketProjectConfig": {
                "properties": {
                    "type": {
                        "$ref": "#/components/schemas/DbtProjectType.BITBUCKET"
                    },
                    "target": {
                        "type": "string"
                    },
                    "environment": {
                        "items": {
                            "$ref": "#/components/schemas/DbtProjectEnvironmentVariable"
                        },
                        "type": "array"
                    },
                    "username": {
                        "type": "string"
                    },
                    "personal_access_token": {
                        "type": "string"
                    },
                    "repository": {
                        "type": "string"
                    },
                    "branch": {
                        "type": "string"
                    },
                    "project_sub_path": {
                        "type": "string"
                    },
                    "host_domain": {
                        "type": "string"
                    }
                },
                "required": [
                    "type",
                    "username",
                    "personal_access_token",
                    "repository",
                    "branch",
                    "project_sub_path"
                ],
                "type": "object",
                "additionalProperties": false
            },
            "DbtProjectType.GITLAB": {
                "enum": ["gitlab"],
                "type": "string"
            },
            "DbtGitlabProjectConfig": {
                "properties": {
                    "type": {
                        "$ref": "#/components/schemas/DbtProjectType.GITLAB"
                    },
                    "target": {
                        "type": "string"
                    },
                    "environment": {
                        "items": {
                            "$ref": "#/components/schemas/DbtProjectEnvironmentVariable"
                        },
                        "type": "array"
                    },
                    "personal_access_token": {
                        "type": "string"
                    },
                    "repository": {
                        "type": "string"
                    },
                    "branch": {
                        "type": "string"
                    },
                    "project_sub_path": {
                        "type": "string"
                    },
                    "host_domain": {
                        "type": "string"
                    }
                },
                "required": [
                    "type",
                    "personal_access_token",
                    "repository",
                    "branch",
                    "project_sub_path"
                ],
                "type": "object",
                "additionalProperties": false
            },
            "DbtProjectType.AZURE_DEVOPS": {
                "enum": ["azure_devops"],
                "type": "string"
            },
            "DbtAzureDevOpsProjectConfig": {
                "properties": {
                    "type": {
                        "$ref": "#/components/schemas/DbtProjectType.AZURE_DEVOPS"
                    },
                    "target": {
                        "type": "string"
                    },
                    "environment": {
                        "items": {
                            "$ref": "#/components/schemas/DbtProjectEnvironmentVariable"
                        },
                        "type": "array"
                    },
                    "personal_access_token": {
                        "type": "string"
                    },
                    "organization": {
                        "type": "string"
                    },
                    "project": {
                        "type": "string"
                    },
                    "repository": {
                        "type": "string"
                    },
                    "branch": {
                        "type": "string"
                    },
                    "project_sub_path": {
                        "type": "string"
                    }
                },
                "required": [
                    "type",
                    "personal_access_token",
                    "organization",
                    "project",
                    "repository",
                    "branch",
                    "project_sub_path"
                ],
                "type": "object",
                "additionalProperties": false
            },
            "DbtProjectType.NONE": {
                "enum": ["none"],
                "type": "string"
            },
            "DbtNoneProjectConfig": {
                "properties": {
                    "type": {
                        "$ref": "#/components/schemas/DbtProjectType.NONE"
                    },
                    "target": {
                        "type": "string"
                    },
                    "environment": {
                        "items": {
                            "$ref": "#/components/schemas/DbtProjectEnvironmentVariable"
                        },
                        "type": "array"
                    },
                    "hideRefreshButton": {
                        "type": "boolean"
                    }
                },
                "required": ["type"],
                "type": "object",
                "additionalProperties": false
            },
            "DbtProjectConfig": {
                "anyOf": [
                    {
                        "$ref": "#/components/schemas/DbtLocalProjectConfig"
                    },
                    {
                        "$ref": "#/components/schemas/DbtCloudIDEProjectConfig"
                    },
                    {
                        "$ref": "#/components/schemas/DbtGithubProjectConfig"
                    },
                    {
                        "$ref": "#/components/schemas/DbtBitBucketProjectConfig"
                    },
                    {
                        "$ref": "#/components/schemas/DbtGitlabProjectConfig"
                    },
                    {
                        "$ref": "#/components/schemas/DbtAzureDevOpsProjectConfig"
                    },
                    {
                        "$ref": "#/components/schemas/DbtNoneProjectConfig"
                    }
                ]
            },
            "WarehouseTypes.SNOWFLAKE": {
                "enum": ["snowflake"],
                "type": "string"
            },
            "WeekDay": {
                "enum": [0, 1, 2, 3, 4, 5, 6],
                "type": "number"
            },
            "Pick_CreateSnowflakeCredentials.Exclude_keyofCreateSnowflakeCredentials.SensitiveCredentialsFieldNames__": {
                "properties": {
                    "role": {
                        "type": "string"
                    },
                    "type": {
                        "$ref": "#/components/schemas/WarehouseTypes.SNOWFLAKE"
                    },
                    "account": {
                        "type": "string"
                    },
                    "database": {
                        "type": "string"
                    },
                    "warehouse": {
                        "type": "string"
                    },
                    "schema": {
                        "type": "string"
                    },
                    "threads": {
                        "type": "number",
                        "format": "double"
                    },
                    "clientSessionKeepAlive": {
                        "type": "boolean"
                    },
                    "queryTag": {
                        "type": "string"
                    },
                    "accessUrl": {
                        "type": "string"
                    },
                    "startOfWeek": {
                        "allOf": [
                            {
                                "$ref": "#/components/schemas/WeekDay"
                            }
                        ],
                        "nullable": true
                    }
                },
                "required": [
                    "type",
                    "account",
                    "database",
                    "warehouse",
                    "schema"
                ],
                "type": "object",
                "description": "From T, pick a set of properties whose keys are in the union K"
            },
            "Omit_CreateSnowflakeCredentials.SensitiveCredentialsFieldNames_": {
                "$ref": "#/components/schemas/Pick_CreateSnowflakeCredentials.Exclude_keyofCreateSnowflakeCredentials.SensitiveCredentialsFieldNames__",
                "description": "Construct a type with the properties of T except for those in type K."
            },
            "SnowflakeCredentials": {
                "$ref": "#/components/schemas/Omit_CreateSnowflakeCredentials.SensitiveCredentialsFieldNames_"
            },
            "WarehouseTypes.REDSHIFT": {
                "enum": ["redshift"],
                "type": "string"
            },
            "Pick_CreateRedshiftCredentials.Exclude_keyofCreateRedshiftCredentials.SensitiveCredentialsFieldNames__": {
                "properties": {
                    "type": {
                        "$ref": "#/components/schemas/WarehouseTypes.REDSHIFT"
                    },
                    "schema": {
                        "type": "string"
                    },
                    "threads": {
                        "type": "number",
                        "format": "double"
                    },
                    "startOfWeek": {
                        "allOf": [
                            {
                                "$ref": "#/components/schemas/WeekDay"
                            }
                        ],
                        "nullable": true
                    },
                    "useSshTunnel": {
                        "type": "boolean"
                    },
                    "sshTunnelHost": {
                        "type": "string"
                    },
                    "sshTunnelPort": {
                        "type": "number",
                        "format": "double"
                    },
                    "sshTunnelUser": {
                        "type": "string"
                    },
                    "sshTunnelPublicKey": {
                        "type": "string"
                    },
                    "host": {
                        "type": "string"
                    },
                    "port": {
                        "type": "number",
                        "format": "double"
                    },
                    "dbname": {
                        "type": "string"
                    },
                    "keepalivesIdle": {
                        "type": "number",
                        "format": "double"
                    },
                    "sslmode": {
                        "type": "string"
                    },
                    "ra3Node": {
                        "type": "boolean"
                    }
                },
                "required": ["type", "schema", "host", "port", "dbname"],
                "type": "object",
                "description": "From T, pick a set of properties whose keys are in the union K"
            },
            "Omit_CreateRedshiftCredentials.SensitiveCredentialsFieldNames_": {
                "$ref": "#/components/schemas/Pick_CreateRedshiftCredentials.Exclude_keyofCreateRedshiftCredentials.SensitiveCredentialsFieldNames__",
                "description": "Construct a type with the properties of T except for those in type K."
            },
            "RedshiftCredentials": {
                "$ref": "#/components/schemas/Omit_CreateRedshiftCredentials.SensitiveCredentialsFieldNames_"
            },
            "WarehouseTypes.POSTGRES": {
                "enum": ["postgres"],
                "type": "string"
            },
            "Pick_CreatePostgresCredentials.Exclude_keyofCreatePostgresCredentials.SensitiveCredentialsFieldNames__": {
                "properties": {
                    "role": {
                        "type": "string"
                    },
                    "type": {
                        "$ref": "#/components/schemas/WarehouseTypes.POSTGRES"
                    },
                    "schema": {
                        "type": "string"
                    },
                    "threads": {
                        "type": "number",
                        "format": "double"
                    },
                    "startOfWeek": {
                        "allOf": [
                            {
                                "$ref": "#/components/schemas/WeekDay"
                            }
                        ],
                        "nullable": true
                    },
                    "useSshTunnel": {
                        "type": "boolean"
                    },
                    "sshTunnelHost": {
                        "type": "string"
                    },
                    "sshTunnelPort": {
                        "type": "number",
                        "format": "double"
                    },
                    "sshTunnelUser": {
                        "type": "string"
                    },
                    "sshTunnelPublicKey": {
                        "type": "string"
                    },
                    "host": {
                        "type": "string"
                    },
                    "port": {
                        "type": "number",
                        "format": "double"
                    },
                    "dbname": {
                        "type": "string"
                    },
                    "keepalivesIdle": {
                        "type": "number",
                        "format": "double"
                    },
                    "sslmode": {
                        "type": "string"
                    },
                    "searchPath": {
                        "type": "string"
                    }
                },
                "required": ["type", "schema", "host", "port", "dbname"],
                "type": "object",
                "description": "From T, pick a set of properties whose keys are in the union K"
            },
            "Omit_CreatePostgresCredentials.SensitiveCredentialsFieldNames_": {
                "$ref": "#/components/schemas/Pick_CreatePostgresCredentials.Exclude_keyofCreatePostgresCredentials.SensitiveCredentialsFieldNames__",
                "description": "Construct a type with the properties of T except for those in type K."
            },
            "PostgresCredentials": {
                "$ref": "#/components/schemas/Omit_CreatePostgresCredentials.SensitiveCredentialsFieldNames_"
            },
            "WarehouseTypes.BIGQUERY": {
                "enum": ["bigquery"],
                "type": "string"
            },
            "Pick_CreateBigqueryCredentials.Exclude_keyofCreateBigqueryCredentials.SensitiveCredentialsFieldNames__": {
                "properties": {
                    "type": {
                        "$ref": "#/components/schemas/WarehouseTypes.BIGQUERY"
                    },
                    "threads": {
                        "type": "number",
                        "format": "double"
                    },
                    "startOfWeek": {
                        "allOf": [
                            {
                                "$ref": "#/components/schemas/WeekDay"
                            }
                        ],
                        "nullable": true
                    },
                    "project": {
                        "type": "string"
                    },
                    "dataset": {
                        "type": "string"
                    },
                    "timeoutSeconds": {
                        "type": "number",
                        "format": "double"
                    },
                    "priority": {
                        "type": "string",
                        "enum": ["interactive", "batch"]
                    },
                    "retries": {
                        "type": "number",
                        "format": "double"
                    },
                    "location": {
                        "type": "string"
                    },
                    "maximumBytesBilled": {
                        "type": "number",
                        "format": "double"
                    }
                },
                "required": ["type", "project", "dataset"],
                "type": "object",
                "description": "From T, pick a set of properties whose keys are in the union K"
            },
            "Omit_CreateBigqueryCredentials.SensitiveCredentialsFieldNames_": {
                "$ref": "#/components/schemas/Pick_CreateBigqueryCredentials.Exclude_keyofCreateBigqueryCredentials.SensitiveCredentialsFieldNames__",
                "description": "Construct a type with the properties of T except for those in type K."
            },
            "BigqueryCredentials": {
                "$ref": "#/components/schemas/Omit_CreateBigqueryCredentials.SensitiveCredentialsFieldNames_"
            },
            "WarehouseTypes.DATABRICKS": {
                "enum": ["databricks"],
                "type": "string"
            },
            "Pick_CreateDatabricksCredentials.Exclude_keyofCreateDatabricksCredentials.SensitiveCredentialsFieldNames__": {
                "properties": {
                    "type": {
                        "$ref": "#/components/schemas/WarehouseTypes.DATABRICKS"
                    },
                    "database": {
                        "type": "string"
                    },
                    "startOfWeek": {
                        "allOf": [
                            {
                                "$ref": "#/components/schemas/WeekDay"
                            }
                        ],
                        "nullable": true
                    },
                    "catalog": {
                        "type": "string"
                    },
                    "serverHostName": {
                        "type": "string"
                    },
                    "httpPath": {
                        "type": "string"
                    }
                },
                "required": ["type", "database", "serverHostName", "httpPath"],
                "type": "object",
                "description": "From T, pick a set of properties whose keys are in the union K"
            },
            "Omit_CreateDatabricksCredentials.SensitiveCredentialsFieldNames_": {
                "$ref": "#/components/schemas/Pick_CreateDatabricksCredentials.Exclude_keyofCreateDatabricksCredentials.SensitiveCredentialsFieldNames__",
                "description": "Construct a type with the properties of T except for those in type K."
            },
            "DatabricksCredentials": {
                "$ref": "#/components/schemas/Omit_CreateDatabricksCredentials.SensitiveCredentialsFieldNames_"
            },
            "WarehouseTypes.TRINO": {
                "enum": ["trino"],
                "type": "string"
            },
            "Pick_CreateTrinoCredentials.Exclude_keyofCreateTrinoCredentials.SensitiveCredentialsFieldNames__": {
                "properties": {
                    "type": {
                        "$ref": "#/components/schemas/WarehouseTypes.TRINO"
                    },
                    "schema": {
                        "type": "string"
                    },
                    "startOfWeek": {
                        "allOf": [
                            {
                                "$ref": "#/components/schemas/WeekDay"
                            }
                        ],
                        "nullable": true
                    },
                    "host": {
                        "type": "string"
                    },
                    "port": {
                        "type": "number",
                        "format": "double"
                    },
                    "dbname": {
                        "type": "string"
                    },
                    "http_scheme": {
                        "type": "string"
                    }
                },
                "required": [
                    "type",
                    "schema",
                    "host",
                    "port",
                    "dbname",
                    "http_scheme"
                ],
                "type": "object",
                "description": "From T, pick a set of properties whose keys are in the union K"
            },
            "Omit_CreateTrinoCredentials.SensitiveCredentialsFieldNames_": {
                "$ref": "#/components/schemas/Pick_CreateTrinoCredentials.Exclude_keyofCreateTrinoCredentials.SensitiveCredentialsFieldNames__",
                "description": "Construct a type with the properties of T except for those in type K."
            },
            "TrinoCredentials": {
                "$ref": "#/components/schemas/Omit_CreateTrinoCredentials.SensitiveCredentialsFieldNames_"
            },
            "WarehouseCredentials": {
                "anyOf": [
                    {
                        "$ref": "#/components/schemas/SnowflakeCredentials"
                    },
                    {
                        "$ref": "#/components/schemas/RedshiftCredentials"
                    },
                    {
                        "$ref": "#/components/schemas/PostgresCredentials"
                    },
                    {
                        "$ref": "#/components/schemas/BigqueryCredentials"
                    },
                    {
                        "$ref": "#/components/schemas/DatabricksCredentials"
                    },
                    {
                        "$ref": "#/components/schemas/TrinoCredentials"
                    }
                ]
            },
            "Project": {
                "properties": {
                    "copiedFromProjectUuid": {
                        "type": "string"
                    },
                    "pinnedListUuid": {
                        "type": "string"
                    },
                    "warehouseConnection": {
                        "$ref": "#/components/schemas/WarehouseCredentials"
                    },
                    "dbtConnection": {
                        "$ref": "#/components/schemas/DbtProjectConfig"
                    },
                    "type": {
                        "$ref": "#/components/schemas/ProjectType"
                    },
                    "name": {
                        "type": "string"
                    },
                    "projectUuid": {
                        "type": "string"
                    },
                    "organizationUuid": {
                        "type": "string"
                    }
                },
                "required": [
                    "dbtConnection",
                    "type",
                    "name",
                    "projectUuid",
                    "organizationUuid"
                ],
                "type": "object"
            },
            "ApiProjectResponse": {
                "properties": {
                    "results": {
                        "$ref": "#/components/schemas/Project"
                    },
                    "status": {
                        "type": "string",
                        "enum": ["ok"],
                        "nullable": false
                    }
                },
                "required": ["results", "status"],
                "type": "object"
            },
            "Pick_SavedChart.uuid-or-name-or-description-or-spaceName-or-spaceUuid-or-projectUuid-or-organizationUuid-or-pinnedListUuid_": {
                "properties": {
                    "name": {
                        "type": "string"
                    },
                    "organizationUuid": {
                        "type": "string"
                    },
                    "uuid": {
                        "type": "string"
                    },
                    "description": {
                        "type": "string"
                    },
                    "projectUuid": {
                        "type": "string"
                    },
                    "spaceUuid": {
                        "type": "string"
                    },
                    "pinnedListUuid": {
                        "type": "string",
                        "nullable": true
                    },
                    "spaceName": {
                        "type": "string"
                    }
                },
                "required": [
                    "name",
                    "organizationUuid",
                    "uuid",
                    "projectUuid",
                    "spaceUuid",
                    "pinnedListUuid",
                    "spaceName"
                ],
                "type": "object",
                "description": "From T, pick a set of properties whose keys are in the union K"
            },
            "ChartType": {
                "enum": ["cartesian", "table", "big_number", "pie"],
                "type": "string"
            },
            "ChartSummary": {
                "allOf": [
                    {
                        "$ref": "#/components/schemas/Pick_SavedChart.uuid-or-name-or-description-or-spaceName-or-spaceUuid-or-projectUuid-or-organizationUuid-or-pinnedListUuid_"
                    },
                    {
                        "properties": {
                            "chartType": {
                                "$ref": "#/components/schemas/ChartType"
                            }
                        },
                        "type": "object"
                    }
                ]
            },
            "ApiChartSummaryListResponse": {
                "properties": {
                    "results": {
                        "items": {
                            "$ref": "#/components/schemas/ChartSummary"
                        },
                        "type": "array"
                    },
                    "status": {
                        "type": "string",
                        "enum": ["ok"],
                        "nullable": false
                    }
                },
                "required": ["results", "status"],
                "type": "object"
            },
            "Pick_Space.organizationUuid-or-projectUuid-or-uuid-or-name-or-isPrivate_": {
                "properties": {
                    "name": {
                        "type": "string"
                    },
                    "organizationUuid": {
                        "type": "string"
                    },
                    "uuid": {
                        "type": "string"
                    },
                    "projectUuid": {
                        "type": "string"
                    },
                    "isPrivate": {
                        "type": "boolean"
                    }
                },
                "required": [
                    "name",
                    "organizationUuid",
                    "uuid",
                    "projectUuid",
                    "isPrivate"
                ],
                "type": "object",
                "description": "From T, pick a set of properties whose keys are in the union K"
            },
            "SpaceSummary": {
                "allOf": [
                    {
                        "$ref": "#/components/schemas/Pick_Space.organizationUuid-or-projectUuid-or-uuid-or-name-or-isPrivate_"
                    },
                    {
                        "properties": {
                            "access": {
                                "items": {
                                    "type": "string"
                                },
                                "type": "array"
                            }
                        },
                        "required": ["access"],
                        "type": "object"
                    }
                ]
            },
            "ApiSpaceSummaryListResponse": {
                "properties": {
                    "results": {
                        "items": {
                            "$ref": "#/components/schemas/SpaceSummary"
                        },
                        "type": "array"
                    },
                    "status": {
                        "type": "string",
                        "enum": ["ok"],
                        "nullable": false
                    }
                },
                "required": ["results", "status"],
                "type": "object"
            },
            "ProjectMemberRole": {
                "enum": [
                    "viewer",
                    "interactive_viewer",
                    "editor",
                    "developer",
                    "admin"
                ],
                "type": "string"
            },
            "ProjectMemberProfile": {
                "properties": {
                    "lastName": {
                        "type": "string"
                    },
                    "firstName": {
                        "type": "string"
                    },
                    "email": {
                        "type": "string"
                    },
                    "role": {
                        "$ref": "#/components/schemas/ProjectMemberRole"
                    },
                    "projectUuid": {
                        "type": "string"
                    },
                    "userUuid": {
                        "type": "string"
                    }
                },
                "required": [
                    "lastName",
                    "firstName",
                    "email",
                    "role",
                    "projectUuid",
                    "userUuid"
                ],
                "type": "object"
            },
            "ApiProjectAccessListResponse": {
                "properties": {
                    "results": {
                        "items": {
                            "$ref": "#/components/schemas/ProjectMemberProfile"
                        },
                        "type": "array"
                    },
                    "status": {
                        "type": "string",
                        "enum": ["ok"],
                        "nullable": false
                    }
                },
                "required": ["results", "status"],
                "type": "object"
            },
            "CreateProjectMember": {
                "properties": {
                    "sendEmail": {
                        "type": "boolean"
                    },
                    "role": {
                        "$ref": "#/components/schemas/ProjectMemberRole"
                    },
                    "email": {
                        "type": "string"
                    }
                },
                "required": ["sendEmail", "role", "email"],
                "type": "object"
            },
            "UpdateProjectMember": {
                "properties": {
                    "role": {
                        "$ref": "#/components/schemas/ProjectMemberRole"
                    }
                },
                "required": ["role"],
                "type": "object"
            },
            "FieldId": {
                "type": "string"
            },
            "FilterGroupResponse": {
                "anyOf": [
                    {
                        "properties": {
                            "or": {
                                "items": {},
                                "type": "array"
                            },
                            "id": {
                                "type": "string"
                            }
                        },
                        "required": ["or", "id"],
                        "type": "object"
                    },
                    {
                        "properties": {
                            "and": {
                                "items": {},
                                "type": "array"
                            },
                            "id": {
                                "type": "string"
                            }
                        },
                        "required": ["and", "id"],
                        "type": "object"
                    }
                ]
            },
            "Filters": {
                "properties": {
                    "metrics": {
                        "$ref": "#/components/schemas/FilterGroupResponse"
                    },
                    "dimensions": {
                        "$ref": "#/components/schemas/FilterGroupResponse"
                    }
                },
                "type": "object"
            },
            "SortField": {
                "properties": {
                    "descending": {
                        "type": "boolean"
                    },
                    "fieldId": {
                        "type": "string"
                    }
                },
                "required": ["descending", "fieldId"],
                "type": "object"
            },
            "TableCalculationFormatType": {
<<<<<<< HEAD
                "enum": ["default", "percent", "currency", "number"],
=======
                "enum": ["default", "percent", "currency"],
>>>>>>> 612fa1b6
                "type": "string"
            },
            "NumberSeparator": {
                "enum": [
                    "default",
                    "commaPeriod",
                    "spacePeriod",
                    "periodComma",
                    "noSeparatorPeriod"
                ],
                "type": "string"
            },
            "Compact": {
                "enum": ["thousands", "millions", "billions", "trillions"],
                "type": "string"
            },
            "TableCalculationFormat": {
                "properties": {
<<<<<<< HEAD
                    "suffix": {
                        "type": "string"
                    },
                    "prefix": {
                        "type": "string"
                    },
=======
>>>>>>> 612fa1b6
                    "compact": {
                        "$ref": "#/components/schemas/Compact"
                    },
                    "currency": {
                        "type": "string"
                    },
                    "separator": {
                        "$ref": "#/components/schemas/NumberSeparator"
                    },
                    "round": {
                        "type": "number",
                        "format": "double"
                    },
                    "type": {
                        "$ref": "#/components/schemas/TableCalculationFormatType"
                    }
                },
                "required": ["type"],
                "type": "object"
            },
            "TableCalculation": {
                "properties": {
                    "format": {
                        "$ref": "#/components/schemas/TableCalculationFormat"
                    },
                    "sql": {
                        "type": "string"
                    },
                    "displayName": {
                        "type": "string"
                    },
                    "name": {
                        "type": "string"
                    },
                    "index": {
                        "type": "number",
                        "format": "double"
                    }
                },
                "required": ["sql", "displayName", "name"],
                "type": "object"
            },
            "MetricType": {
                "enum": [
                    "percentile",
                    "average",
                    "count",
                    "count_distinct",
                    "sum",
                    "min",
                    "max",
                    "number",
                    "median",
                    "string",
                    "date",
                    "boolean"
                ],
                "type": "string"
            },
            "CompactOrAlias": {
                "anyOf": [
                    {
                        "$ref": "#/components/schemas/Compact"
                    },
                    {
                        "type": "string",
                        "enum": [
                            "K",
                            "thousand",
                            "M",
                            "million",
                            "B",
                            "billion",
                            "T",
                            "trillion"
                        ]
                    }
                ]
            },
            "ConditionalOperator": {
                "enum": [
                    "isNull",
                    "notNull",
                    "equals",
                    "notEquals",
                    "startsWith",
                    "endsWith",
                    "include",
                    "doesNotInclude",
                    "lessThan",
                    "lessThanOrEqual",
                    "greaterThan",
                    "greaterThanOrEqual",
                    "inThePast",
                    "inTheNext",
                    "inTheCurrent",
                    "inBetween"
                ],
                "type": "string"
            },
            "MetricFilterRule": {
                "properties": {
                    "values": {
                        "items": {},
                        "type": "array"
                    },
                    "operator": {
                        "$ref": "#/components/schemas/ConditionalOperator"
                    },
                    "id": {
                        "type": "string"
                    },
                    "target": {
                        "properties": {
                            "fieldRef": {
                                "type": "string"
                            }
                        },
                        "required": ["fieldRef"],
                        "type": "object"
                    },
                    "settings": {}
                },
                "required": ["operator", "id", "target"],
                "type": "object",
                "additionalProperties": false
            },
            "AdditionalMetric": {
                "properties": {
                    "label": {
                        "type": "string"
                    },
                    "type": {
                        "$ref": "#/components/schemas/MetricType"
                    },
                    "description": {
                        "type": "string"
                    },
                    "sql": {
                        "type": "string"
                    },
                    "hidden": {
                        "type": "boolean"
                    },
                    "round": {
                        "type": "number",
                        "format": "double"
                    },
                    "compact": {
                        "$ref": "#/components/schemas/CompactOrAlias"
                    },
                    "format": {
                        "type": "string"
                    },
                    "table": {
                        "type": "string"
                    },
                    "name": {
                        "type": "string"
                    },
                    "index": {
                        "type": "number",
                        "format": "double"
                    },
                    "filters": {
                        "items": {
                            "$ref": "#/components/schemas/MetricFilterRule"
                        },
                        "type": "array"
                    },
                    "baseDimensionName": {
                        "type": "string"
                    },
                    "uuid": {
                        "type": "string",
                        "nullable": true
                    }
                },
                "required": ["type", "sql", "table", "name"],
                "type": "object",
                "additionalProperties": false
            },
            "MetricQueryResponse": {
                "properties": {
                    "additionalMetrics": {
                        "items": {
                            "$ref": "#/components/schemas/AdditionalMetric"
                        },
                        "type": "array"
                    },
                    "tableCalculations": {
                        "items": {
                            "$ref": "#/components/schemas/TableCalculation"
                        },
                        "type": "array"
                    },
                    "limit": {
                        "type": "number",
                        "format": "double"
                    },
                    "sorts": {
                        "items": {
                            "$ref": "#/components/schemas/SortField"
                        },
                        "type": "array"
                    },
                    "filters": {
                        "$ref": "#/components/schemas/Filters"
                    },
                    "metrics": {
                        "items": {
                            "$ref": "#/components/schemas/FieldId"
                        },
                        "type": "array"
                    },
                    "dimensions": {
                        "items": {
                            "$ref": "#/components/schemas/FieldId"
                        },
                        "type": "array"
                    }
                },
                "required": [
                    "tableCalculations",
                    "limit",
                    "sorts",
                    "filters",
                    "metrics",
                    "dimensions"
                ],
                "type": "object"
            },
            "ApiRunQueryResponse": {
                "properties": {
                    "results": {
                        "properties": {
                            "rows": {
                                "items": {},
                                "type": "array"
                            },
                            "metricQuery": {
                                "$ref": "#/components/schemas/MetricQueryResponse"
                            }
                        },
                        "required": ["rows", "metricQuery"],
                        "type": "object"
                    },
                    "status": {
                        "type": "string",
                        "enum": ["ok"],
                        "nullable": false
                    }
                },
                "required": ["results", "status"],
                "type": "object"
            },
            "RunQueryRequest": {
                "properties": {
                    "csvLimit": {
                        "type": "number",
                        "format": "double"
                    },
                    "additionalMetrics": {
                        "items": {
                            "$ref": "#/components/schemas/AdditionalMetric"
                        },
                        "type": "array"
                    },
                    "tableCalculations": {
                        "items": {
                            "$ref": "#/components/schemas/TableCalculation"
                        },
                        "type": "array"
                    },
                    "limit": {
                        "type": "number",
                        "format": "double"
                    },
                    "sorts": {
                        "items": {
                            "$ref": "#/components/schemas/SortField"
                        },
                        "type": "array"
                    },
                    "filters": {
                        "properties": {
                            "metrics": {},
                            "dimensions": {}
                        },
                        "type": "object"
                    },
                    "metrics": {
                        "items": {
                            "$ref": "#/components/schemas/FieldId"
                        },
                        "type": "array"
                    },
                    "dimensions": {
                        "items": {
                            "$ref": "#/components/schemas/FieldId"
                        },
                        "type": "array"
                    }
                },
                "required": [
                    "tableCalculations",
                    "limit",
                    "sorts",
                    "filters",
                    "metrics",
                    "dimensions"
                ],
                "type": "object"
            },
            "SchedulerFormat": {
                "enum": ["csv", "image"],
                "type": "string"
            },
            "SchedulerCsvOptions": {
                "properties": {
                    "limit": {
                        "anyOf": [
                            {
                                "type": "number",
                                "format": "double"
                            },
                            {
                                "type": "string",
                                "enum": ["table", "all"]
                            }
                        ]
                    },
                    "formatted": {
                        "type": "boolean"
                    }
                },
                "required": ["limit", "formatted"],
                "type": "object"
            },
            "SchedulerImageOptions": {
                "properties": {},
                "type": "object"
            },
            "SchedulerOptions": {
                "anyOf": [
                    {
                        "$ref": "#/components/schemas/SchedulerCsvOptions"
                    },
                    {
                        "$ref": "#/components/schemas/SchedulerImageOptions"
                    }
                ]
            },
            "SchedulerBase": {
                "properties": {
                    "options": {
                        "$ref": "#/components/schemas/SchedulerOptions"
                    },
                    "dashboardUuid": {
                        "type": "string",
                        "nullable": true
                    },
                    "savedChartUuid": {
                        "type": "string",
                        "nullable": true
                    },
                    "cron": {
                        "type": "string"
                    },
                    "format": {
                        "$ref": "#/components/schemas/SchedulerFormat"
                    },
                    "createdBy": {
                        "type": "string"
                    },
                    "updatedAt": {
                        "type": "string",
                        "format": "date-time"
                    },
                    "createdAt": {
                        "type": "string",
                        "format": "date-time"
                    },
                    "name": {
                        "type": "string"
                    },
                    "schedulerUuid": {
                        "type": "string"
                    }
                },
                "required": [
                    "options",
                    "dashboardUuid",
                    "savedChartUuid",
                    "cron",
                    "format",
                    "createdBy",
                    "updatedAt",
                    "createdAt",
                    "name",
                    "schedulerUuid"
                ],
                "type": "object"
            },
            "ChartScheduler": {
                "allOf": [
                    {
                        "$ref": "#/components/schemas/SchedulerBase"
                    },
                    {
                        "properties": {
                            "dashboardUuid": {
                                "type": "number",
                                "enum": [null],
                                "nullable": true
                            },
                            "savedChartUuid": {
                                "type": "string"
                            }
                        },
                        "required": ["dashboardUuid", "savedChartUuid"],
                        "type": "object"
                    }
                ]
            },
            "DashboardScheduler": {
                "allOf": [
                    {
                        "$ref": "#/components/schemas/SchedulerBase"
                    },
                    {
                        "properties": {
                            "dashboardUuid": {
                                "type": "string"
                            },
                            "savedChartUuid": {
                                "type": "number",
                                "enum": [null],
                                "nullable": true
                            }
                        },
                        "required": ["dashboardUuid", "savedChartUuid"],
                        "type": "object"
                    }
                ]
            },
            "Scheduler": {
                "anyOf": [
                    {
                        "$ref": "#/components/schemas/ChartScheduler"
                    },
                    {
                        "$ref": "#/components/schemas/DashboardScheduler"
                    }
                ]
            },
            "SchedulerSlackTarget": {
                "properties": {
                    "channel": {
                        "type": "string"
                    },
                    "schedulerUuid": {
                        "type": "string"
                    },
                    "updatedAt": {
                        "type": "string",
                        "format": "date-time"
                    },
                    "createdAt": {
                        "type": "string",
                        "format": "date-time"
                    },
                    "schedulerSlackTargetUuid": {
                        "type": "string"
                    }
                },
                "required": [
                    "channel",
                    "schedulerUuid",
                    "updatedAt",
                    "createdAt",
                    "schedulerSlackTargetUuid"
                ],
                "type": "object"
            },
            "SchedulerEmailTarget": {
                "properties": {
                    "recipient": {
                        "type": "string"
                    },
                    "schedulerUuid": {
                        "type": "string"
                    },
                    "updatedAt": {
                        "type": "string",
                        "format": "date-time"
                    },
                    "createdAt": {
                        "type": "string",
                        "format": "date-time"
                    },
                    "schedulerEmailTargetUuid": {
                        "type": "string"
                    }
                },
                "required": [
                    "recipient",
                    "schedulerUuid",
                    "updatedAt",
                    "createdAt",
                    "schedulerEmailTargetUuid"
                ],
                "type": "object"
            },
            "SchedulerAndTargets": {
                "allOf": [
                    {
                        "$ref": "#/components/schemas/Scheduler"
                    },
                    {
                        "properties": {
                            "targets": {
                                "items": {
                                    "anyOf": [
                                        {
                                            "$ref": "#/components/schemas/SchedulerSlackTarget"
                                        },
                                        {
                                            "$ref": "#/components/schemas/SchedulerEmailTarget"
                                        }
                                    ]
                                },
                                "type": "array"
                            }
                        },
                        "required": ["targets"],
                        "type": "object"
                    }
                ]
            },
            "SchedulerJobStatus": {
                "enum": ["scheduled", "started", "completed", "error"],
                "type": "string"
            },
            "Record_string.any_": {
                "properties": {},
                "type": "object",
                "description": "Construct a type with a set of properties K of type T"
            },
            "SchedulerLog": {
                "properties": {
                    "details": {
                        "$ref": "#/components/schemas/Record_string.any_"
                    },
                    "targetType": {
                        "type": "string",
                        "enum": ["email", "slack"]
                    },
                    "target": {
                        "type": "string"
                    },
                    "status": {
                        "$ref": "#/components/schemas/SchedulerJobStatus"
                    },
                    "createdAt": {
                        "type": "string",
                        "format": "date-time"
                    },
                    "scheduledTime": {
                        "type": "string",
                        "format": "date-time"
                    },
                    "jobGroup": {
                        "type": "string"
                    },
                    "jobId": {
                        "type": "string"
                    },
                    "schedulerUuid": {
                        "type": "string"
                    },
                    "task": {
                        "type": "string",
                        "enum": [
                            "handleScheduledDelivery",
                            "sendEmailNotification",
                            "sendSlackNotification",
                            "downloadCsv",
                            "compileProject",
                            "testAndCompileProject",
                            "validateProject"
                        ]
                    }
                },
                "required": [
                    "status",
                    "createdAt",
                    "scheduledTime",
                    "jobId",
                    "task"
                ],
                "type": "object"
            },
            "SchedulerWithLogs": {
                "properties": {
                    "logs": {
                        "items": {
                            "$ref": "#/components/schemas/SchedulerLog"
                        },
                        "type": "array"
                    },
                    "dashboards": {
                        "items": {
                            "properties": {
                                "dashboardUuid": {
                                    "type": "string"
                                },
                                "name": {
                                    "type": "string"
                                }
                            },
                            "required": ["dashboardUuid", "name"],
                            "type": "object"
                        },
                        "type": "array"
                    },
                    "charts": {
                        "items": {
                            "properties": {
                                "savedChartUuid": {
                                    "type": "string"
                                },
                                "name": {
                                    "type": "string"
                                }
                            },
                            "required": ["savedChartUuid", "name"],
                            "type": "object"
                        },
                        "type": "array"
                    },
                    "users": {
                        "items": {
                            "properties": {
                                "userUuid": {
                                    "type": "string"
                                },
                                "lastName": {
                                    "type": "string"
                                },
                                "firstName": {
                                    "type": "string"
                                }
                            },
                            "required": ["userUuid", "lastName", "firstName"],
                            "type": "object"
                        },
                        "type": "array"
                    },
                    "schedulers": {
                        "items": {
                            "$ref": "#/components/schemas/SchedulerAndTargets"
                        },
                        "type": "array"
                    }
                },
                "required": [
                    "logs",
                    "dashboards",
                    "charts",
                    "users",
                    "schedulers"
                ],
                "type": "object"
            },
            "ApiSchedulerLogsResponse": {
                "properties": {
                    "results": {
                        "$ref": "#/components/schemas/SchedulerWithLogs"
                    },
                    "status": {
                        "type": "string",
                        "enum": ["ok"],
                        "nullable": false
                    }
                },
                "required": ["results", "status"],
                "type": "object"
            },
            "ApiSchedulerAndTargetsResponse": {
                "properties": {
                    "results": {
                        "$ref": "#/components/schemas/SchedulerAndTargets"
                    },
                    "status": {
                        "type": "string",
                        "enum": ["ok"],
                        "nullable": false
                    }
                },
                "required": ["results", "status"],
                "type": "object"
            },
            "ScheduledJobs": {
                "properties": {
                    "id": {
                        "type": "string"
                    },
                    "date": {
                        "type": "string",
                        "format": "date-time"
                    }
                },
                "required": ["id", "date"],
                "type": "object"
            },
            "ApiScheduledJobsResponse": {
                "properties": {
                    "results": {
                        "items": {
                            "$ref": "#/components/schemas/ScheduledJobs"
                        },
                        "type": "array"
                    },
                    "status": {
                        "type": "string",
                        "enum": ["ok"],
                        "nullable": false
                    }
                },
                "required": ["results", "status"],
                "type": "object"
            },
            "ApiJobStatusResponse": {
                "properties": {
                    "results": {
                        "properties": {
                            "status": {
                                "type": "string"
                            }
                        },
                        "required": ["status"],
                        "type": "object"
                    },
                    "status": {
                        "type": "string",
                        "enum": ["ok"],
                        "nullable": false
                    }
                },
                "required": ["results", "status"],
                "type": "object"
            },
            "ShareUrl": {
                "properties": {
                    "host": {
                        "type": "string"
                    },
                    "url": {
                        "type": "string"
                    },
                    "shareUrl": {
                        "type": "string"
                    },
                    "organizationUuid": {
                        "type": "string",
                        "format": "uuid"
                    },
                    "createdByUserUuid": {
                        "type": "string",
                        "format": "uuid"
                    },
                    "params": {
                        "type": "string"
                    },
                    "path": {
                        "type": "string",
                        "description": "The URL path of the full URL"
                    },
                    "nanoid": {
                        "type": "string",
                        "description": "Unique shareable id"
                    }
                },
                "required": ["params", "path", "nanoid"],
                "type": "object",
                "description": "A ShareUrl maps a short shareable id to a full URL\nin the Lightdash UI. This allows very long URLs\nto be represented by short ids."
            },
            "ApiShareResponse": {
                "properties": {
                    "results": {
                        "$ref": "#/components/schemas/ShareUrl"
                    },
                    "status": {
                        "type": "string",
                        "enum": ["ok"],
                        "nullable": false
                    }
                },
                "required": ["results", "status"],
                "type": "object"
            },
            "Pick_ShareUrl.path-or-params_": {
                "properties": {
                    "path": {
                        "type": "string",
                        "description": "The URL path of the full URL"
                    },
                    "params": {
                        "type": "string"
                    }
                },
                "required": ["path", "params"],
                "type": "object",
                "description": "From T, pick a set of properties whose keys are in the union K"
            },
            "CreateShareUrl": {
                "$ref": "#/components/schemas/Pick_ShareUrl.path-or-params_",
                "description": "Contains the detail of a full URL to generate a short URL id"
            },
            "SlackChannel": {
                "properties": {
                    "name": {
                        "type": "string"
                    },
                    "id": {
                        "type": "string"
                    }
                },
                "required": ["name", "id"],
                "type": "object"
            },
            "ApiSlackChannelsResponse": {
                "properties": {
                    "results": {
                        "items": {
                            "$ref": "#/components/schemas/SlackChannel"
                        },
                        "type": "array"
                    },
                    "status": {
                        "type": "string",
                        "enum": ["ok"],
                        "nullable": false
                    }
                },
                "required": ["results", "status"],
                "type": "object"
            },
            "Pick_SavedChart.uuid-or-name-or-updatedAt-or-updatedByUser-or-description-or-spaceUuid-or-pinnedListUuid-or-pinnedListOrder_": {
                "properties": {
                    "name": {
                        "type": "string"
                    },
                    "uuid": {
                        "type": "string"
                    },
                    "description": {
                        "type": "string"
                    },
                    "updatedAt": {
                        "type": "string",
                        "format": "date-time"
                    },
                    "updatedByUser": {
                        "$ref": "#/components/schemas/UpdatedByUser"
                    },
                    "spaceUuid": {
                        "type": "string"
                    },
                    "pinnedListUuid": {
                        "type": "string",
                        "nullable": true
                    },
                    "pinnedListOrder": {
                        "type": "number",
                        "format": "double",
                        "nullable": true
                    }
                },
                "required": [
                    "name",
                    "uuid",
                    "updatedAt",
                    "spaceUuid",
                    "pinnedListUuid",
                    "pinnedListOrder"
                ],
                "type": "object",
                "description": "From T, pick a set of properties whose keys are in the union K"
            },
            "ViewStatistics": {
                "properties": {
                    "firstViewedAt": {
                        "anyOf": [
                            {
                                "type": "string",
                                "format": "date-time"
                            },
                            {
                                "type": "string"
                            }
                        ],
                        "nullable": true
                    },
                    "views": {
                        "type": "number",
                        "format": "double"
                    }
                },
                "required": ["firstViewedAt", "views"],
                "type": "object"
            },
            "SpaceQuery": {
                "allOf": [
                    {
                        "$ref": "#/components/schemas/Pick_SavedChart.uuid-or-name-or-updatedAt-or-updatedByUser-or-description-or-spaceUuid-or-pinnedListUuid-or-pinnedListOrder_"
                    },
                    {
                        "$ref": "#/components/schemas/ViewStatistics"
                    },
                    {
                        "properties": {
                            "validationErrors": {
                                "items": {
                                    "$ref": "#/components/schemas/ValidationSummary"
                                },
                                "type": "array"
                            },
                            "chartType": {
                                "$ref": "#/components/schemas/ChartKind"
                            }
                        },
                        "type": "object"
                    }
                ]
            },
            "Pick_Dashboard.uuid-or-name-or-description-or-updatedAt-or-projectUuid-or-updatedByUser-or-organizationUuid-or-spaceUuid-or-views-or-firstViewedAt-or-pinnedListUuid-or-pinnedListOrder_": {
                "properties": {
                    "name": {
                        "type": "string"
                    },
                    "organizationUuid": {
                        "type": "string"
                    },
                    "uuid": {
                        "type": "string"
                    },
                    "description": {
                        "type": "string"
                    },
                    "updatedAt": {
                        "type": "string",
                        "format": "date-time"
                    },
                    "projectUuid": {
                        "type": "string"
                    },
                    "updatedByUser": {
                        "$ref": "#/components/schemas/UpdatedByUser"
                    },
                    "spaceUuid": {
                        "type": "string"
                    },
                    "views": {
                        "type": "number",
                        "format": "double"
                    },
                    "firstViewedAt": {
                        "anyOf": [
                            {
                                "type": "string",
                                "format": "date-time"
                            },
                            {
                                "type": "string"
                            }
                        ],
                        "nullable": true
                    },
                    "pinnedListUuid": {
                        "type": "string",
                        "nullable": true
                    },
                    "pinnedListOrder": {
                        "type": "number",
                        "format": "double",
                        "nullable": true
                    }
                },
                "required": [
                    "name",
                    "organizationUuid",
                    "uuid",
                    "updatedAt",
                    "projectUuid",
                    "spaceUuid",
                    "views",
                    "firstViewedAt",
                    "pinnedListUuid",
                    "pinnedListOrder"
                ],
                "type": "object",
                "description": "From T, pick a set of properties whose keys are in the union K"
            },
            "DashboardBasicDetails": {
                "allOf": [
                    {
                        "$ref": "#/components/schemas/Pick_Dashboard.uuid-or-name-or-description-or-updatedAt-or-projectUuid-or-updatedByUser-or-organizationUuid-or-spaceUuid-or-views-or-firstViewedAt-or-pinnedListUuid-or-pinnedListOrder_"
                    },
                    {
                        "properties": {
                            "validationErrors": {
                                "items": {
                                    "$ref": "#/components/schemas/ValidationSummary"
                                },
                                "type": "array"
                            }
                        },
                        "type": "object"
                    }
                ]
            },
            "SpaceDashboard": {
                "$ref": "#/components/schemas/DashboardBasicDetails"
            },
            "SpaceShare": {
                "properties": {
                    "role": {
                        "$ref": "#/components/schemas/ProjectMemberRole"
                    },
                    "lastName": {
                        "type": "string"
                    },
                    "firstName": {
                        "type": "string"
                    },
                    "userUuid": {
                        "type": "string"
                    }
                },
                "required": ["role", "lastName", "firstName", "userUuid"],
                "type": "object"
            },
            "Space": {
                "properties": {
                    "pinnedListOrder": {
                        "type": "number",
                        "format": "double",
                        "nullable": true
                    },
                    "pinnedListUuid": {
                        "type": "string",
                        "nullable": true
                    },
                    "access": {
                        "items": {
                            "$ref": "#/components/schemas/SpaceShare"
                        },
                        "type": "array"
                    },
                    "dashboards": {
                        "items": {
                            "$ref": "#/components/schemas/SpaceDashboard"
                        },
                        "type": "array"
                    },
                    "projectUuid": {
                        "type": "string"
                    },
                    "queries": {
                        "items": {
                            "$ref": "#/components/schemas/SpaceQuery"
                        },
                        "type": "array"
                    },
                    "isPrivate": {
                        "type": "boolean"
                    },
                    "name": {
                        "type": "string"
                    },
                    "uuid": {
                        "type": "string"
                    },
                    "organizationUuid": {
                        "type": "string"
                    }
                },
                "required": [
                    "pinnedListOrder",
                    "pinnedListUuid",
                    "access",
                    "dashboards",
                    "projectUuid",
                    "queries",
                    "isPrivate",
                    "name",
                    "uuid",
                    "organizationUuid"
                ],
                "type": "object"
            },
            "ApiSpaceResponse": {
                "properties": {
                    "results": {
                        "$ref": "#/components/schemas/Space"
                    },
                    "status": {
                        "type": "string",
                        "enum": ["ok"],
                        "nullable": false
                    }
                },
                "required": ["results", "status"],
                "type": "object"
            },
            "CreateSpace": {
                "properties": {
                    "access": {
                        "items": {
                            "$ref": "#/components/schemas/SpaceShare"
                        },
                        "type": "array"
                    },
                    "isPrivate": {
                        "type": "boolean"
                    },
                    "name": {
                        "type": "string"
                    }
                },
                "required": ["name"],
                "type": "object"
            },
            "UpdateSpace": {
                "properties": {
                    "isPrivate": {
                        "type": "boolean"
                    },
                    "name": {
                        "type": "string"
                    }
                },
                "required": ["isPrivate", "name"],
                "type": "object"
            },
            "AddSpaceShare": {
                "properties": {
                    "userUuid": {
                        "type": "string"
                    }
                },
                "required": ["userUuid"],
                "type": "object"
            },
            "Pick_SshKeyPair.publicKey_": {
                "properties": {
                    "publicKey": {
                        "type": "string"
                    }
                },
                "required": ["publicKey"],
                "type": "object",
                "description": "From T, pick a set of properties whose keys are in the union K"
            },
            "ApiSshKeyPairResponse": {
                "properties": {
                    "results": {
                        "$ref": "#/components/schemas/Pick_SshKeyPair.publicKey_"
                    },
                    "status": {
                        "type": "string",
                        "enum": ["ok"],
                        "nullable": false
                    }
                },
                "required": ["results", "status"],
                "type": "object"
            },
            "EmailOneTimePassword": {
                "properties": {
                    "numberOfAttempts": {
                        "type": "number",
                        "format": "double",
                        "description": "Number of times the passcode has been attempted"
                    },
                    "createdAt": {
                        "type": "string",
                        "format": "date-time",
                        "description": "Time that the passcode was created"
                    }
                },
                "required": ["numberOfAttempts", "createdAt"],
                "type": "object"
            },
            "EmailStatus": {
                "properties": {
                    "otp": {
                        "$ref": "#/components/schemas/EmailOneTimePassword"
                    },
                    "isVerified": {
                        "type": "boolean"
                    },
                    "email": {
                        "type": "string"
                    }
                },
                "required": ["isVerified", "email"],
                "type": "object"
            },
            "EmailOneTimePasswordExpiring": {
                "allOf": [
                    {
                        "$ref": "#/components/schemas/EmailOneTimePassword"
                    },
                    {
                        "properties": {
                            "isMaxAttempts": {
                                "type": "boolean"
                            },
                            "isExpired": {
                                "type": "boolean"
                            },
                            "expiresAt": {
                                "type": "string",
                                "format": "date-time"
                            }
                        },
                        "required": ["isMaxAttempts", "isExpired", "expiresAt"],
                        "type": "object"
                    }
                ]
            },
            "EmailStatusExpiring": {
                "allOf": [
                    {
                        "$ref": "#/components/schemas/EmailStatus"
                    },
                    {
                        "properties": {
                            "otp": {
                                "$ref": "#/components/schemas/EmailOneTimePasswordExpiring",
                                "description": "One time passcode information\nIf there is no active passcode, this will be undefined"
                            }
                        },
                        "type": "object"
                    }
                ],
                "description": "Verification status of an email address"
            },
            "ApiEmailStatusResponse": {
                "properties": {
                    "results": {
                        "$ref": "#/components/schemas/EmailStatusExpiring"
                    },
                    "status": {
                        "type": "string",
                        "enum": ["ok"],
                        "nullable": false
                    }
                },
                "required": ["results", "status"],
                "type": "object",
                "description": "Shows the current verification status of an email address"
            },
            "UserAllowedOrganization": {
                "properties": {
                    "membersCount": {
                        "type": "number",
                        "format": "double"
                    },
                    "name": {
                        "type": "string"
                    },
                    "organizationUuid": {
                        "type": "string"
                    }
                },
                "required": ["membersCount", "name", "organizationUuid"],
                "type": "object"
            },
            "ApiUserAllowedOrganizationsResponse": {
                "properties": {
                    "results": {
                        "items": {
                            "$ref": "#/components/schemas/UserAllowedOrganization"
                        },
                        "type": "array"
                    },
                    "status": {
                        "type": "string",
                        "enum": ["ok"],
                        "nullable": false
                    }
                },
                "required": ["results", "status"],
                "type": "object"
            },
            "ApiJobScheduledResponse": {
                "properties": {
                    "results": {
                        "properties": {
                            "jobId": {
                                "type": "string"
                            }
                        },
                        "required": ["jobId"],
                        "type": "object"
                    },
                    "status": {
                        "type": "string",
                        "enum": ["ok"],
                        "nullable": false
                    }
                },
                "required": ["results", "status"],
                "type": "object"
            },
            "ValidationErrorType": {
                "enum": [
                    "chart",
                    "sorting",
                    "filter",
                    "metric",
                    "model",
                    "dimension"
                ],
                "type": "string"
            },
            "ValidationSourceType": {
                "enum": ["chart", "dashboard", "table"],
                "type": "string"
            },
            "ValidationResponseBase": {
                "properties": {
                    "source": {
                        "$ref": "#/components/schemas/ValidationSourceType"
                    },
                    "spaceUuid": {
                        "type": "string"
                    },
                    "projectUuid": {
                        "type": "string"
                    },
                    "errorType": {
                        "$ref": "#/components/schemas/ValidationErrorType"
                    },
                    "error": {
                        "type": "string"
                    },
                    "name": {
                        "type": "string"
                    },
                    "createdAt": {
                        "type": "string",
                        "format": "date-time"
                    },
                    "validationId": {
                        "type": "number",
                        "format": "double"
                    }
                },
                "required": [
                    "projectUuid",
                    "errorType",
                    "error",
                    "name",
                    "createdAt",
                    "validationId"
                ],
                "type": "object"
            },
            "ValidationErrorChartResponse": {
                "allOf": [
                    {
                        "$ref": "#/components/schemas/ValidationResponseBase"
                    },
                    {
                        "properties": {
                            "chartName": {
                                "type": "string"
                            },
                            "chartViews": {
                                "type": "number",
                                "format": "double"
                            },
                            "lastUpdatedAt": {
                                "type": "string",
                                "format": "date-time"
                            },
                            "lastUpdatedBy": {
                                "type": "string"
                            },
                            "fieldName": {
                                "type": "string"
                            },
                            "chartType": {
                                "$ref": "#/components/schemas/ChartKind"
                            },
                            "chartUuid": {
                                "type": "string"
                            }
                        },
                        "required": ["chartViews"],
                        "type": "object"
                    }
                ]
            },
            "ValidationErrorDashboardResponse": {
                "allOf": [
                    {
                        "$ref": "#/components/schemas/ValidationResponseBase"
                    },
                    {
                        "properties": {
                            "dashboardViews": {
                                "type": "number",
                                "format": "double"
                            },
                            "lastUpdatedAt": {
                                "type": "string",
                                "format": "date-time"
                            },
                            "lastUpdatedBy": {
                                "type": "string"
                            },
                            "fieldName": {
                                "type": "string"
                            },
                            "chartName": {
                                "type": "string"
                            },
                            "dashboardUuid": {
                                "type": "string"
                            }
                        },
                        "required": ["dashboardViews"],
                        "type": "object"
                    }
                ]
            },
            "Pick_ValidationResponseBase.Exclude_keyofValidationResponseBase.name__": {
                "properties": {
                    "projectUuid": {
                        "type": "string"
                    },
                    "spaceUuid": {
                        "type": "string"
                    },
                    "validationId": {
                        "type": "number",
                        "format": "double"
                    },
                    "createdAt": {
                        "type": "string",
                        "format": "date-time"
                    },
                    "error": {
                        "type": "string"
                    },
                    "errorType": {
                        "$ref": "#/components/schemas/ValidationErrorType"
                    },
                    "source": {
                        "$ref": "#/components/schemas/ValidationSourceType"
                    }
                },
                "required": [
                    "projectUuid",
                    "validationId",
                    "createdAt",
                    "error",
                    "errorType"
                ],
                "type": "object",
                "description": "From T, pick a set of properties whose keys are in the union K"
            },
            "Omit_ValidationResponseBase.name_": {
                "$ref": "#/components/schemas/Pick_ValidationResponseBase.Exclude_keyofValidationResponseBase.name__",
                "description": "Construct a type with the properties of T except for those in type K."
            },
            "ValidationErrorTableResponse": {
                "allOf": [
                    {
                        "$ref": "#/components/schemas/Omit_ValidationResponseBase.name_"
                    },
                    {
                        "properties": {
                            "name": {
                                "type": "string"
                            }
                        },
                        "type": "object"
                    }
                ]
            },
            "ValidationResponse": {
                "anyOf": [
                    {
                        "$ref": "#/components/schemas/ValidationErrorChartResponse"
                    },
                    {
                        "$ref": "#/components/schemas/ValidationErrorDashboardResponse"
                    },
                    {
                        "$ref": "#/components/schemas/ValidationErrorTableResponse"
                    }
                ]
            },
            "ApiValidateResponse": {
                "properties": {
                    "results": {
                        "items": {
                            "$ref": "#/components/schemas/ValidationResponse"
                        },
                        "type": "array"
                    },
                    "status": {
                        "type": "string",
                        "enum": ["ok"],
                        "nullable": false
                    }
                },
                "required": ["results", "status"],
                "type": "object"
            },
            "ApiValidationDismissResponse": {
                "properties": {
                    "status": {
                        "type": "string",
                        "enum": ["ok"],
                        "nullable": false
                    }
                },
                "required": ["status"],
                "type": "object"
            }
        },
        "securitySchemes": {
            "session_cookie": {
                "type": "apiKey",
                "in": "cookie",
                "name": "connect.sid"
            },
            "api_key": {
                "type": "apiKey",
                "in": "header",
                "name": "Authorization",
                "description": "Value should be 'ApiKey <your key>'"
            }
        }
    },
    "info": {
        "title": "Lightdash API",
        "version": "0.629.0",
        "description": "Open API documentation for all public Lightdash API endpoints",
        "license": {
            "name": "MIT"
        },
        "contact": {
            "name": "Lightdash Support",
            "email": "support@lightdash.com",
            "url": "https://docs.lightdash.com/help-and-contact/contact/contact_info/"
        }
    },
    "openapi": "3.0.0",
    "paths": {
        "/api/v1/csv/{jobId}": {
            "get": {
                "operationId": "getCsvUrl",
                "responses": {
                    "200": {
                        "description": "Success",
                        "content": {
                            "application/json": {
                                "schema": {
                                    "$ref": "#/components/schemas/ApiCsvUrlResponse"
                                }
                            }
                        }
                    },
                    "default": {
                        "description": "Error",
                        "content": {
                            "application/json": {
                                "schema": {
                                    "$ref": "#/components/schemas/ApiErrorPayload"
                                }
                            }
                        }
                    }
                },
                "description": "Get a Csv",
                "tags": ["Exports"],
                "security": [],
                "parameters": [
                    {
                        "description": "the jobId for the CSV",
                        "in": "path",
                        "name": "jobId",
                        "required": true,
                        "schema": {
                            "type": "string"
                        }
                    }
                ]
            }
        },
        "/api/v1/projects/{projectUuid}/integrations/dbt-cloud/settings": {
            "get": {
                "operationId": "getDbtCloudIntegrationSettings",
                "responses": {
                    "200": {
                        "description": "Ok",
                        "content": {
                            "application/json": {
                                "schema": {
                                    "$ref": "#/components/schemas/ApiDbtCloudIntegrationSettings"
                                }
                            }
                        }
                    },
                    "default": {
                        "description": "Error",
                        "content": {
                            "application/json": {
                                "schema": {
                                    "$ref": "#/components/schemas/ApiErrorPayload"
                                }
                            }
                        }
                    }
                },
                "description": "Get the current dbt Cloud integration settings for a project",
                "tags": ["Integrations"],
                "security": [],
                "parameters": [
                    {
                        "description": "the uuid of the project",
                        "in": "path",
                        "name": "projectUuid",
                        "required": true,
                        "schema": {
                            "type": "string"
                        }
                    }
                ]
            },
            "post": {
                "operationId": "updateDbtCloudIntegrationSettings",
                "responses": {
                    "200": {
                        "description": "Ok",
                        "content": {
                            "application/json": {
                                "schema": {
                                    "$ref": "#/components/schemas/ApiDbtCloudIntegrationSettings"
                                }
                            }
                        }
                    },
                    "default": {
                        "description": "Error",
                        "content": {
                            "application/json": {
                                "schema": {
                                    "$ref": "#/components/schemas/ApiErrorPayload"
                                }
                            }
                        }
                    }
                },
                "description": "Update the dbt Cloud integration settings for a project",
                "tags": ["Integrations"],
                "security": [],
                "parameters": [
                    {
                        "description": "the uuid of the project",
                        "in": "path",
                        "name": "projectUuid",
                        "required": true,
                        "schema": {
                            "type": "string"
                        }
                    }
                ]
            },
            "delete": {
                "operationId": "deleteDbtCloudIntegrationSettings",
                "responses": {
                    "200": {
                        "description": "Ok",
                        "content": {
                            "application/json": {
                                "schema": {
                                    "$ref": "#/components/schemas/ApiDbtCloudSettingsDeleteSuccess"
                                }
                            }
                        }
                    },
                    "default": {
                        "description": "Error",
                        "content": {
                            "application/json": {
                                "schema": {
                                    "$ref": "#/components/schemas/ApiErrorPayload"
                                }
                            }
                        }
                    }
                },
                "description": "Remove the dbt Cloud integration settings for a project",
                "tags": ["Integrations"],
                "security": [],
                "parameters": [
                    {
                        "in": "path",
                        "name": "projectUuid",
                        "required": true,
                        "schema": {
                            "type": "string"
                        }
                    }
                ]
            }
        },
        "/api/v1/projects/{projectUuid}/integrations/dbt-cloud/metrics": {
            "get": {
                "operationId": "getDbtCloudMetrics",
                "responses": {
                    "200": {
                        "description": "Ok",
                        "content": {
                            "application/json": {
                                "schema": {
                                    "$ref": "#/components/schemas/ApiDbtCloudMetrics"
                                }
                            }
                        }
                    },
                    "default": {
                        "description": "Error",
                        "content": {
                            "application/json": {
                                "schema": {
                                    "$ref": "#/components/schemas/ApiErrorPayload"
                                }
                            }
                        }
                    }
                },
                "description": "Get a list of dbt metric definitions from the dbt Cloud metadata api.\nThe metrics are taken from the metadata from a single dbt Cloud job configured\nwith the dbt Cloud integration settings for the project.",
                "tags": ["Integrations"],
                "security": [],
                "parameters": [
                    {
                        "in": "path",
                        "name": "projectUuid",
                        "required": true,
                        "schema": {
                            "type": "string"
                        }
                    }
                ]
            }
        },
        "/api/v1/groups/{groupUuid}": {
            "get": {
                "operationId": "getGroup",
                "responses": {
                    "200": {
                        "description": "Ok",
                        "content": {
                            "application/json": {
                                "schema": {
                                    "$ref": "#/components/schemas/ApiGroupResponse"
                                }
                            }
                        }
                    },
                    "default": {
                        "description": "Error",
                        "content": {
                            "application/json": {
                                "schema": {
                                    "$ref": "#/components/schemas/ApiErrorPayload"
                                }
                            }
                        }
                    }
                },
                "description": "Get group details",
                "tags": ["User Groups"],
                "security": [],
                "parameters": [
                    {
                        "description": "unique id of the group",
                        "in": "path",
                        "name": "groupUuid",
                        "required": true,
                        "schema": {
                            "type": "string"
                        }
                    }
                ]
            },
            "delete": {
                "operationId": "deleteGroup",
                "responses": {
                    "200": {
                        "description": "Ok",
                        "content": {
                            "application/json": {
                                "schema": {
                                    "$ref": "#/components/schemas/ApiSuccessEmpty"
                                }
                            }
                        }
                    },
                    "default": {
                        "description": "Error",
                        "content": {
                            "application/json": {
                                "schema": {
                                    "$ref": "#/components/schemas/ApiErrorPayload"
                                }
                            }
                        }
                    }
                },
                "description": "Delete a group",
                "tags": ["User Groups"],
                "security": [],
                "parameters": [
                    {
                        "in": "path",
                        "name": "groupUuid",
                        "required": true,
                        "schema": {
                            "type": "string"
                        }
                    }
                ]
            },
            "patch": {
                "operationId": "updateGroup",
                "responses": {
                    "200": {
                        "description": "Ok",
                        "content": {
                            "application/json": {
                                "schema": {
                                    "$ref": "#/components/schemas/ApiGroupResponse"
                                }
                            }
                        }
                    },
                    "default": {
                        "description": "Error",
                        "content": {
                            "application/json": {
                                "schema": {
                                    "$ref": "#/components/schemas/ApiErrorPayload"
                                }
                            }
                        }
                    }
                },
                "description": "Update a group",
                "tags": ["User Groups"],
                "security": [],
                "parameters": [
                    {
                        "in": "path",
                        "name": "groupUuid",
                        "required": true,
                        "schema": {
                            "type": "string"
                        }
                    }
                ],
                "requestBody": {
                    "required": true,
                    "content": {
                        "application/json": {
                            "schema": {
                                "$ref": "#/components/schemas/UpdateGroup"
                            }
                        }
                    }
                }
            }
        },
        "/api/v1/groups/{groupUuid}/members/{userUuid}": {
            "put": {
                "operationId": "addUserToGroup",
                "responses": {
                    "200": {
                        "description": "Ok",
                        "content": {
                            "application/json": {
                                "schema": {
                                    "$ref": "#/components/schemas/ApiSuccessEmpty"
                                }
                            }
                        }
                    },
                    "default": {
                        "description": "Error",
                        "content": {
                            "application/json": {
                                "schema": {
                                    "$ref": "#/components/schemas/ApiErrorPayload"
                                }
                            }
                        }
                    }
                },
                "description": "Add a Lightdash user to a group",
                "tags": ["User Groups"],
                "security": [],
                "parameters": [
                    {
                        "description": "the UUID for the group to add the user to",
                        "in": "path",
                        "name": "groupUuid",
                        "required": true,
                        "schema": {
                            "type": "string"
                        }
                    },
                    {
                        "description": "the UUID for the user to add to the group",
                        "in": "path",
                        "name": "userUuid",
                        "required": true,
                        "schema": {
                            "type": "string"
                        }
                    }
                ]
            },
            "delete": {
                "operationId": "removeUserFromGroup",
                "responses": {
                    "200": {
                        "description": "Ok",
                        "content": {
                            "application/json": {
                                "schema": {
                                    "$ref": "#/components/schemas/ApiSuccessEmpty"
                                }
                            }
                        }
                    },
                    "default": {
                        "description": "Error",
                        "content": {
                            "application/json": {
                                "schema": {
                                    "$ref": "#/components/schemas/ApiErrorPayload"
                                }
                            }
                        }
                    }
                },
                "description": "Remove a user from a group",
                "tags": ["User Groups"],
                "security": [],
                "parameters": [
                    {
                        "description": "the UUID for the group to remove the user from",
                        "in": "path",
                        "name": "groupUuid",
                        "required": true,
                        "schema": {
                            "type": "string"
                        }
                    },
                    {
                        "description": "the UUID for the user to remove from the group",
                        "in": "path",
                        "name": "userUuid",
                        "required": true,
                        "schema": {
                            "type": "string"
                        }
                    }
                ]
            }
        },
        "/api/v1/groups/{groupUuid}/members": {
            "get": {
                "operationId": "getGroupMembers",
                "responses": {
                    "200": {
                        "description": "Ok",
                        "content": {
                            "application/json": {
                                "schema": {
                                    "$ref": "#/components/schemas/ApiGroupMembersResponse"
                                }
                            }
                        }
                    },
                    "default": {
                        "description": "Error",
                        "content": {
                            "application/json": {
                                "schema": {
                                    "$ref": "#/components/schemas/ApiErrorPayload"
                                }
                            }
                        }
                    }
                },
                "description": "View members of a group",
                "tags": ["User Groups"],
                "security": [],
                "parameters": [
                    {
                        "description": "the UUID for the group to view the members of",
                        "in": "path",
                        "name": "groupUuid",
                        "required": true,
                        "schema": {
                            "type": "string"
                        }
                    }
                ]
            }
        },
        "/api/v1/org": {
            "get": {
                "operationId": "GetMyOrganization",
                "responses": {
                    "200": {
                        "description": "Ok",
                        "content": {
                            "application/json": {
                                "schema": {
                                    "$ref": "#/components/schemas/ApiOrganization"
                                }
                            }
                        }
                    },
                    "default": {
                        "description": "Error",
                        "content": {
                            "application/json": {
                                "schema": {
                                    "$ref": "#/components/schemas/ApiErrorPayload"
                                }
                            }
                        }
                    }
                },
                "description": "Get the current user's organization",
                "tags": ["Organizations"],
                "security": [],
                "parameters": []
            },
            "put": {
                "operationId": "CreateOrganization",
                "responses": {
                    "200": {
                        "description": "Ok",
                        "content": {
                            "application/json": {
                                "schema": {
                                    "$ref": "#/components/schemas/ApiSuccessEmpty"
                                }
                            }
                        }
                    },
                    "default": {
                        "description": "Error",
                        "content": {
                            "application/json": {
                                "schema": {
                                    "$ref": "#/components/schemas/ApiErrorPayload"
                                }
                            }
                        }
                    }
                },
                "description": "Creates a new organization, the current user becomes the Admin of the new organization.\nThis is only available to users that are not already in an organization.",
                "tags": ["Organizations"],
                "security": [],
                "parameters": [],
                "requestBody": {
                    "description": "the new organization settings",
                    "required": true,
                    "content": {
                        "application/json": {
                            "schema": {
                                "$ref": "#/components/schemas/CreateOrganization",
                                "description": "the new organization settings"
                            }
                        }
                    }
                }
            },
            "patch": {
                "operationId": "UpdateMyOrganization",
                "responses": {
                    "200": {
                        "description": "Ok",
                        "content": {
                            "application/json": {
                                "schema": {
                                    "$ref": "#/components/schemas/ApiSuccessEmpty"
                                }
                            }
                        }
                    },
                    "default": {
                        "description": "Error",
                        "content": {
                            "application/json": {
                                "schema": {
                                    "$ref": "#/components/schemas/ApiErrorPayload"
                                }
                            }
                        }
                    }
                },
                "description": "Update the current user's organization",
                "tags": ["Organizations"],
                "security": [],
                "parameters": [],
                "requestBody": {
                    "description": "the new organization settings",
                    "required": true,
                    "content": {
                        "application/json": {
                            "schema": {
                                "$ref": "#/components/schemas/UpdateOrganization",
                                "description": "the new organization settings"
                            }
                        }
                    }
                }
            }
        },
        "/api/v1/org/{organizationUuid}": {
            "delete": {
                "operationId": "DeleteMyOrganization",
                "responses": {
                    "200": {
                        "description": "Ok",
                        "content": {
                            "application/json": {
                                "schema": {
                                    "$ref": "#/components/schemas/ApiSuccessEmpty"
                                }
                            }
                        }
                    },
                    "default": {
                        "description": "Error",
                        "content": {
                            "application/json": {
                                "schema": {
                                    "$ref": "#/components/schemas/ApiErrorPayload"
                                }
                            }
                        }
                    }
                },
                "description": "Deletes an organization and all users inside that organization",
                "tags": ["Organizations"],
                "security": [],
                "parameters": [
                    {
                        "description": "the uuid of the organization to delete",
                        "in": "path",
                        "name": "organizationUuid",
                        "required": true,
                        "schema": {
                            "type": "string"
                        }
                    }
                ]
            }
        },
        "/api/v1/org/projects": {
            "get": {
                "operationId": "ListOrganizationProjects",
                "responses": {
                    "200": {
                        "description": "Ok",
                        "content": {
                            "application/json": {
                                "schema": {
                                    "$ref": "#/components/schemas/ApiOrganizationProjects"
                                }
                            }
                        }
                    },
                    "default": {
                        "description": "Error",
                        "content": {
                            "application/json": {
                                "schema": {
                                    "$ref": "#/components/schemas/ApiErrorPayload"
                                }
                            }
                        }
                    }
                },
                "description": "Gets all projects of the current user's organization",
                "tags": ["Organizations"],
                "security": [],
                "parameters": []
            }
        },
        "/api/v1/org/users": {
            "get": {
                "operationId": "ListOrganizationMembers",
                "responses": {
                    "200": {
                        "description": "Ok",
                        "content": {
                            "application/json": {
                                "schema": {
                                    "$ref": "#/components/schemas/ApiOrganizationMemberProfiles"
                                }
                            }
                        }
                    },
                    "default": {
                        "description": "Error",
                        "content": {
                            "application/json": {
                                "schema": {
                                    "$ref": "#/components/schemas/ApiErrorPayload"
                                }
                            }
                        }
                    }
                },
                "description": "Gets all the members of the current user's organization",
                "tags": ["Organizations"],
                "security": [],
                "parameters": []
            }
        },
        "/api/v1/org/users/{userUuid}": {
            "patch": {
                "operationId": "UpdateOrganizationMember",
                "responses": {
                    "200": {
                        "description": "Ok",
                        "content": {
                            "application/json": {
                                "schema": {
                                    "$ref": "#/components/schemas/ApiOrganizationMemberProfile"
                                }
                            }
                        }
                    },
                    "default": {
                        "description": "Error",
                        "content": {
                            "application/json": {
                                "schema": {
                                    "$ref": "#/components/schemas/ApiErrorPayload"
                                }
                            }
                        }
                    }
                },
                "description": "Updates the membership profile for a user in the current user's organization",
                "tags": ["Roles & Permissions", "Organizations"],
                "security": [],
                "parameters": [
                    {
                        "description": "the uuid of the user to update",
                        "in": "path",
                        "name": "userUuid",
                        "required": true,
                        "schema": {
                            "type": "string"
                        }
                    }
                ],
                "requestBody": {
                    "description": "the new membership profile",
                    "required": true,
                    "content": {
                        "application/json": {
                            "schema": {
                                "$ref": "#/components/schemas/OrganizationMemberProfileUpdate",
                                "description": "the new membership profile"
                            }
                        }
                    }
                }
            }
        },
        "/api/v1/org/user/{userUuid}": {
            "delete": {
                "operationId": "DeleteOrganizationMember",
                "responses": {
                    "200": {
                        "description": "Ok",
                        "content": {
                            "application/json": {
                                "schema": {
                                    "$ref": "#/components/schemas/ApiSuccessEmpty"
                                }
                            }
                        }
                    },
                    "default": {
                        "description": "Error",
                        "content": {
                            "application/json": {
                                "schema": {
                                    "$ref": "#/components/schemas/ApiErrorPayload"
                                }
                            }
                        }
                    }
                },
                "description": "Deletes a user from the current user's organization",
                "tags": ["Organizations"],
                "security": [],
                "parameters": [
                    {
                        "description": "the uuid of the user to delete",
                        "in": "path",
                        "name": "userUuid",
                        "required": true,
                        "schema": {
                            "type": "string"
                        }
                    }
                ]
            }
        },
        "/api/v1/org/allowedEmailDomains": {
            "get": {
                "operationId": "ListOrganizationEmailDomains",
                "responses": {
                    "200": {
                        "description": "Ok",
                        "content": {
                            "application/json": {
                                "schema": {
                                    "$ref": "#/components/schemas/ApiOrganizationAllowedEmailDomains"
                                }
                            }
                        }
                    },
                    "default": {
                        "description": "Error",
                        "content": {
                            "application/json": {
                                "schema": {
                                    "$ref": "#/components/schemas/ApiErrorPayload"
                                }
                            }
                        }
                    }
                },
                "description": "Gets the allowed email domains for the current user's organization",
                "tags": ["Organizations"],
                "security": [],
                "parameters": []
            },
            "patch": {
                "operationId": "UpdateOrganizationEmailDomains",
                "responses": {
                    "200": {
                        "description": "Ok",
                        "content": {
                            "application/json": {
                                "schema": {
                                    "$ref": "#/components/schemas/ApiOrganizationAllowedEmailDomains"
                                }
                            }
                        }
                    },
                    "default": {
                        "description": "Error",
                        "content": {
                            "application/json": {
                                "schema": {
                                    "$ref": "#/components/schemas/ApiErrorPayload"
                                }
                            }
                        }
                    }
                },
                "description": "Updates the allowed email domains for the current user's organization",
                "tags": ["Organizations"],
                "security": [],
                "parameters": [],
                "requestBody": {
                    "description": "the new allowed email domains",
                    "required": true,
                    "content": {
                        "application/json": {
                            "schema": {
                                "$ref": "#/components/schemas/UpdateAllowedEmailDomains",
                                "description": "the new allowed email domains"
                            }
                        }
                    }
                }
            }
        },
        "/api/v1/org/groups": {
            "post": {
                "operationId": "CreateGroupInOrganization",
                "responses": {
                    "200": {
                        "description": "Ok",
                        "content": {
                            "application/json": {
                                "schema": {
                                    "$ref": "#/components/schemas/ApiGroupResponse"
                                }
                            }
                        }
                    },
                    "default": {
                        "description": "Error",
                        "content": {
                            "application/json": {
                                "schema": {
                                    "$ref": "#/components/schemas/ApiErrorPayload"
                                }
                            }
                        }
                    }
                },
                "description": "Creates a new group in the current user's organization",
                "tags": ["Organizations"],
                "security": [],
                "parameters": [],
                "requestBody": {
                    "description": "the new group details",
                    "required": true,
                    "content": {
                        "application/json": {
                            "schema": {
                                "$ref": "#/components/schemas/Pick_CreateGroup.name_",
                                "description": "the new group details"
                            }
                        }
                    }
                }
            },
            "get": {
                "operationId": "ListGroupsInOrganization",
                "responses": {
                    "200": {
                        "description": "Ok",
                        "content": {
                            "application/json": {
                                "schema": {
                                    "$ref": "#/components/schemas/ApiGroupListResponse"
                                }
                            }
                        }
                    },
                    "default": {
                        "description": "Error",
                        "content": {
                            "application/json": {
                                "schema": {
                                    "$ref": "#/components/schemas/ApiErrorPayload"
                                }
                            }
                        }
                    }
                },
                "description": "Gets all the groups in the current user's organization",
                "tags": ["Organizations"],
                "security": [],
                "parameters": []
            }
        },
        "/api/v1/projects/{projectUuid}/pinned-lists/{pinnedListUuid}/items": {
            "get": {
                "operationId": "getPinnedItems",
                "responses": {
                    "200": {
                        "description": "Success",
                        "content": {
                            "application/json": {
                                "schema": {
                                    "$ref": "#/components/schemas/ApiPinnedItems"
                                }
                            }
                        }
                    },
                    "default": {
                        "description": "Error",
                        "content": {
                            "application/json": {
                                "schema": {
                                    "$ref": "#/components/schemas/ApiErrorPayload"
                                }
                            }
                        }
                    }
                },
                "description": "Get pinned items",
                "tags": ["Content"],
                "security": [],
                "parameters": [
                    {
                        "description": "project uuid",
                        "in": "path",
                        "name": "projectUuid",
                        "required": true,
                        "schema": {
                            "type": "string"
                        }
                    },
                    {
                        "description": "the list uuid for the pinned items",
                        "in": "path",
                        "name": "pinnedListUuid",
                        "required": true,
                        "schema": {
                            "type": "string"
                        }
                    }
                ]
            }
        },
        "/api/v1/projects/{projectUuid}/pinned-lists/{pinnedListUuid}/items/order": {
            "patch": {
                "operationId": "updatePinnedItemsOrder",
                "responses": {
                    "200": {
                        "description": "Success",
                        "content": {
                            "application/json": {
                                "schema": {
                                    "$ref": "#/components/schemas/ApiPinnedItems"
                                }
                            }
                        }
                    },
                    "default": {
                        "description": "Error",
                        "content": {
                            "application/json": {
                                "schema": {
                                    "$ref": "#/components/schemas/ApiErrorPayload"
                                }
                            }
                        }
                    }
                },
                "description": "Update pinned items order",
                "tags": ["Content"],
                "security": [],
                "parameters": [
                    {
                        "description": "project uuid",
                        "in": "path",
                        "name": "projectUuid",
                        "required": true,
                        "schema": {
                            "type": "string"
                        }
                    },
                    {
                        "description": "the list uuid for the pinned items",
                        "in": "path",
                        "name": "pinnedListUuid",
                        "required": true,
                        "schema": {
                            "type": "string"
                        }
                    }
                ],
                "requestBody": {
                    "description": "the new order of the pinned items",
                    "required": true,
                    "content": {
                        "application/json": {
                            "schema": {
                                "items": {
                                    "$ref": "#/components/schemas/UpdatePinnedItemOrder"
                                },
                                "type": "array",
                                "description": "the new order of the pinned items"
                            }
                        }
                    }
                }
            }
        },
        "/api/v1/projects/{projectUuid}": {
            "get": {
                "operationId": "GetProject",
                "responses": {
                    "200": {
                        "description": "Success",
                        "content": {
                            "application/json": {
                                "schema": {
                                    "$ref": "#/components/schemas/ApiProjectResponse"
                                }
                            }
                        }
                    },
                    "default": {
                        "description": "Error",
                        "content": {
                            "application/json": {
                                "schema": {
                                    "$ref": "#/components/schemas/ApiErrorPayload"
                                }
                            }
                        }
                    }
                },
                "description": "Get a project of an organiztion",
                "tags": ["Projects"],
                "security": [],
                "parameters": [
                    {
                        "in": "path",
                        "name": "projectUuid",
                        "required": true,
                        "schema": {
                            "type": "string"
                        }
                    }
                ]
            }
        },
        "/api/v1/projects/{projectUuid}/charts": {
            "get": {
                "operationId": "ListChartsInProject",
                "responses": {
                    "200": {
                        "description": "Success",
                        "content": {
                            "application/json": {
                                "schema": {
                                    "$ref": "#/components/schemas/ApiChartSummaryListResponse"
                                }
                            }
                        }
                    },
                    "default": {
                        "description": "Error",
                        "content": {
                            "application/json": {
                                "schema": {
                                    "$ref": "#/components/schemas/ApiErrorPayload"
                                }
                            }
                        }
                    }
                },
                "description": "List all charts in a project",
                "tags": ["Projects"],
                "security": [],
                "parameters": [
                    {
                        "description": "The uuid of the project to get charts for",
                        "in": "path",
                        "name": "projectUuid",
                        "required": true,
                        "schema": {
                            "type": "string"
                        }
                    }
                ]
            }
        },
        "/api/v1/projects/{projectUuid}/spaces": {
            "get": {
                "operationId": "ListSpacesInProject",
                "responses": {
                    "200": {
                        "description": "Success",
                        "content": {
                            "application/json": {
                                "schema": {
                                    "$ref": "#/components/schemas/ApiSpaceSummaryListResponse"
                                }
                            }
                        }
                    },
                    "default": {
                        "description": "Error",
                        "content": {
                            "application/json": {
                                "schema": {
                                    "$ref": "#/components/schemas/ApiErrorPayload"
                                }
                            }
                        }
                    }
                },
                "description": "List all spaces in a project",
                "tags": ["Projects"],
                "security": [],
                "parameters": [
                    {
                        "description": "The uuid of the project to get spaces for",
                        "in": "path",
                        "name": "projectUuid",
                        "required": true,
                        "schema": {
                            "type": "string"
                        }
                    }
                ]
            },
            "post": {
                "operationId": "CreateSpaceInProject",
                "responses": {
                    "200": {
                        "description": "Created",
                        "content": {
                            "application/json": {
                                "schema": {
                                    "$ref": "#/components/schemas/ApiSpaceResponse"
                                }
                            }
                        }
                    },
                    "default": {
                        "description": "Error",
                        "content": {
                            "application/json": {
                                "schema": {
                                    "$ref": "#/components/schemas/ApiErrorPayload"
                                }
                            }
                        }
                    }
                },
                "description": "Create a new space inside a project",
                "tags": ["Roles & Permissions", "Spaces"],
                "security": [],
                "parameters": [
                    {
                        "description": "The uuid of the space's parent project",
                        "in": "path",
                        "name": "projectUuid",
                        "required": true,
                        "schema": {
                            "type": "string"
                        }
                    }
                ],
                "requestBody": {
                    "required": true,
                    "content": {
                        "application/json": {
                            "schema": {
                                "$ref": "#/components/schemas/CreateSpace"
                            }
                        }
                    }
                }
            }
        },
        "/api/v1/projects/{projectUuid}/access": {
            "get": {
                "operationId": "GetProjectAccessList",
                "responses": {
                    "200": {
                        "description": "Success",
                        "content": {
                            "application/json": {
                                "schema": {
                                    "$ref": "#/components/schemas/ApiProjectAccessListResponse"
                                }
                            }
                        }
                    },
                    "default": {
                        "description": "Error",
                        "content": {
                            "application/json": {
                                "schema": {
                                    "$ref": "#/components/schemas/ApiErrorPayload"
                                }
                            }
                        }
                    }
                },
                "description": "Get access list for a project. This is a list of users that have been explictly granted access to the project.\nThere may be other users that have access to the project via their organization membership.",
                "tags": ["Roles & Permissions", "Projects"],
                "security": [],
                "parameters": [
                    {
                        "in": "path",
                        "name": "projectUuid",
                        "required": true,
                        "schema": {
                            "type": "string"
                        }
                    }
                ]
            },
            "post": {
                "operationId": "GrantProjectAccessToUser",
                "responses": {
                    "200": {
                        "description": "Success",
                        "content": {
                            "application/json": {
                                "schema": {
                                    "$ref": "#/components/schemas/ApiSuccessEmpty"
                                }
                            }
                        }
                    },
                    "default": {
                        "description": "Error",
                        "content": {
                            "application/json": {
                                "schema": {
                                    "$ref": "#/components/schemas/ApiErrorPayload"
                                }
                            }
                        }
                    }
                },
                "description": "Grant a user access to a project",
                "tags": ["Roles & Permissions", "Projects"],
                "security": [],
                "parameters": [
                    {
                        "in": "path",
                        "name": "projectUuid",
                        "required": true,
                        "schema": {
                            "type": "string"
                        }
                    }
                ],
                "requestBody": {
                    "required": true,
                    "content": {
                        "application/json": {
                            "schema": {
                                "$ref": "#/components/schemas/CreateProjectMember"
                            }
                        }
                    }
                }
            }
        },
        "/api/v1/projects/{projectUuid}/access/{userUuid}": {
            "patch": {
                "operationId": "UpdateProjectAccessForUser",
                "responses": {
                    "200": {
                        "description": "Success",
                        "content": {
                            "application/json": {
                                "schema": {
                                    "$ref": "#/components/schemas/ApiSuccessEmpty"
                                }
                            }
                        }
                    },
                    "default": {
                        "description": "Error",
                        "content": {
                            "application/json": {
                                "schema": {
                                    "$ref": "#/components/schemas/ApiErrorPayload"
                                }
                            }
                        }
                    }
                },
                "description": "Update a user's access to a project",
                "tags": ["Roles & Permissions", "Projects"],
                "security": [],
                "parameters": [
                    {
                        "in": "path",
                        "name": "projectUuid",
                        "required": true,
                        "schema": {
                            "type": "string"
                        }
                    },
                    {
                        "in": "path",
                        "name": "userUuid",
                        "required": true,
                        "schema": {
                            "type": "string"
                        }
                    }
                ],
                "requestBody": {
                    "required": true,
                    "content": {
                        "application/json": {
                            "schema": {
                                "$ref": "#/components/schemas/UpdateProjectMember"
                            }
                        }
                    }
                }
            },
            "delete": {
                "operationId": "RevokeProjectAccessForUser",
                "responses": {
                    "200": {
                        "description": "Success",
                        "content": {
                            "application/json": {
                                "schema": {
                                    "$ref": "#/components/schemas/ApiSuccessEmpty"
                                }
                            }
                        }
                    },
                    "default": {
                        "description": "Error",
                        "content": {
                            "application/json": {
                                "schema": {
                                    "$ref": "#/components/schemas/ApiErrorPayload"
                                }
                            }
                        }
                    }
                },
                "description": "Remove a user's access to a project",
                "tags": ["Roles & Permissions", "Projects"],
                "security": [],
                "parameters": [
                    {
                        "in": "path",
                        "name": "projectUuid",
                        "required": true,
                        "schema": {
                            "type": "string"
                        }
                    },
                    {
                        "in": "path",
                        "name": "userUuid",
                        "required": true,
                        "schema": {
                            "type": "string"
                        }
                    }
                ]
            }
        },
        "/api/v1/projects/{projectUuid}/explores/{exploreId}/runUnderlyingDataQuery": {
            "post": {
                "operationId": "postRunUnderlyingDataQuery",
                "responses": {
                    "200": {
                        "description": "Success",
                        "content": {
                            "application/json": {
                                "schema": {
                                    "$ref": "#/components/schemas/ApiRunQueryResponse"
                                }
                            }
                        }
                    },
                    "default": {
                        "description": "Error",
                        "content": {
                            "application/json": {
                                "schema": {
                                    "$ref": "#/components/schemas/ApiErrorPayload"
                                }
                            }
                        }
                    }
                },
                "description": "Run a query for underlying data results",
                "tags": ["Exploring"],
                "security": [],
                "parameters": [
                    {
                        "description": "The uuid of the project",
                        "in": "path",
                        "name": "projectUuid",
                        "required": true,
                        "schema": {
                            "type": "string"
                        }
                    },
                    {
                        "description": "table name",
                        "in": "path",
                        "name": "exploreId",
                        "required": true,
                        "schema": {
                            "type": "string"
                        }
                    }
                ],
                "requestBody": {
                    "description": "metricQuery for the chart to run",
                    "required": true,
                    "content": {
                        "application/json": {
                            "schema": {
                                "$ref": "#/components/schemas/RunQueryRequest",
                                "description": "metricQuery for the chart to run"
                            }
                        }
                    }
                }
            }
        },
        "/api/v1/projects/{projectUuid}/explores/{exploreId}/runQuery": {
            "post": {
                "operationId": "postRunQuery",
                "responses": {
                    "200": {
                        "description": "Success",
                        "content": {
                            "application/json": {
                                "schema": {
                                    "$ref": "#/components/schemas/ApiRunQueryResponse"
                                }
                            }
                        }
                    },
                    "default": {
                        "description": "Error",
                        "content": {
                            "application/json": {
                                "schema": {
                                    "$ref": "#/components/schemas/ApiErrorPayload"
                                }
                            }
                        }
                    }
                },
                "description": "Run a query for explore",
                "tags": ["Exploring"],
                "security": [],
                "parameters": [
                    {
                        "description": "The uuid of the project",
                        "in": "path",
                        "name": "projectUuid",
                        "required": true,
                        "schema": {
                            "type": "string"
                        }
                    },
                    {
                        "description": "table name",
                        "in": "path",
                        "name": "exploreId",
                        "required": true,
                        "schema": {
                            "type": "string"
                        }
                    }
                ],
                "requestBody": {
                    "description": "metricQuery for the chart to run",
                    "required": true,
                    "content": {
                        "application/json": {
                            "schema": {
                                "$ref": "#/components/schemas/RunQueryRequest",
                                "description": "metricQuery for the chart to run"
                            }
                        }
                    }
                }
            }
        },
        "/api/v1/saved/{chartUuid}/results": {
            "post": {
                "operationId": "postChartResults",
                "responses": {
                    "200": {
                        "description": "Success",
                        "content": {
                            "application/json": {
                                "schema": {
                                    "$ref": "#/components/schemas/ApiRunQueryResponse"
                                }
                            }
                        }
                    },
                    "default": {
                        "description": "Error",
                        "content": {
                            "application/json": {
                                "schema": {
                                    "$ref": "#/components/schemas/ApiErrorPayload"
                                }
                            }
                        }
                    }
                },
                "description": "Run a query for a chart",
                "tags": ["Charts"],
                "security": [],
                "parameters": [
                    {
                        "description": "chartUuid for the chart to run",
                        "in": "path",
                        "name": "chartUuid",
                        "required": true,
                        "schema": {
                            "type": "string"
                        }
                    }
                ],
                "requestBody": {
                    "required": true,
                    "content": {
                        "application/json": {
                            "schema": {
                                "properties": {
                                    "filters": {
                                        "$ref": "#/components/schemas/Filters"
                                    }
                                },
                                "type": "object"
                            }
                        }
                    }
                }
            }
        },
        "/api/v1/schedulers/{projectUuid}/logs": {
            "get": {
                "operationId": "getSchedulerLogs",
                "responses": {
                    "200": {
                        "description": "Success",
                        "content": {
                            "application/json": {
                                "schema": {
                                    "$ref": "#/components/schemas/ApiSchedulerLogsResponse"
                                }
                            }
                        }
                    },
                    "default": {
                        "description": "Error",
                        "content": {
                            "application/json": {
                                "schema": {
                                    "$ref": "#/components/schemas/ApiErrorPayload"
                                }
                            }
                        }
                    }
                },
                "description": "Get scheduled logs",
                "tags": ["Schedulers"],
                "security": [],
                "parameters": [
                    {
                        "in": "path",
                        "name": "projectUuid",
                        "required": true,
                        "schema": {
                            "type": "string"
                        }
                    }
                ]
            }
        },
        "/api/v1/schedulers/{schedulerUuid}": {
            "get": {
                "operationId": "getScheduler",
                "responses": {
                    "200": {
                        "description": "Success",
                        "content": {
                            "application/json": {
                                "schema": {
                                    "$ref": "#/components/schemas/ApiSchedulerAndTargetsResponse"
                                }
                            }
                        }
                    },
                    "default": {
                        "description": "Error",
                        "content": {
                            "application/json": {
                                "schema": {
                                    "$ref": "#/components/schemas/ApiErrorPayload"
                                }
                            }
                        }
                    }
                },
                "description": "Get a scheduler",
                "tags": ["Schedulers"],
                "security": [],
                "parameters": [
                    {
                        "description": "The uuid of the scheduler to update",
                        "in": "path",
                        "name": "schedulerUuid",
                        "required": true,
                        "schema": {
                            "type": "string"
                        }
                    }
                ]
            },
            "patch": {
                "operationId": "updateScheduler",
                "responses": {
                    "201": {
                        "description": "Updated",
                        "content": {
                            "application/json": {
                                "schema": {
                                    "$ref": "#/components/schemas/ApiSchedulerAndTargetsResponse"
                                }
                            }
                        }
                    },
                    "default": {
                        "description": "Error",
                        "content": {
                            "application/json": {
                                "schema": {
                                    "$ref": "#/components/schemas/ApiErrorPayload"
                                }
                            }
                        }
                    }
                },
                "description": "Update a scheduler",
                "tags": ["Schedulers"],
                "security": [],
                "parameters": [
                    {
                        "description": "The uuid of the scheduler to update",
                        "in": "path",
                        "name": "schedulerUuid",
                        "required": true,
                        "schema": {
                            "type": "string"
                        }
                    }
                ],
                "requestBody": {
                    "description": "the new scheduler data",
                    "required": true,
                    "content": {
                        "application/json": {
                            "schema": {
                                "description": "the new scheduler data"
                            }
                        }
                    }
                }
            },
            "delete": {
                "operationId": "deleteScheduler",
                "responses": {
                    "201": {
                        "description": "Deleted",
                        "content": {
                            "application/json": {
                                "schema": {
                                    "properties": {
                                        "results": {},
                                        "status": {
                                            "type": "string",
                                            "enum": ["ok"],
                                            "nullable": false
                                        }
                                    },
                                    "required": ["status"],
                                    "type": "object"
                                }
                            }
                        }
                    },
                    "default": {
                        "description": "Error",
                        "content": {
                            "application/json": {
                                "schema": {
                                    "$ref": "#/components/schemas/ApiErrorPayload"
                                }
                            }
                        }
                    }
                },
                "description": "Delete a scheduler",
                "tags": ["Schedulers"],
                "security": [],
                "parameters": [
                    {
                        "description": "The uuid of the scheduler to delete",
                        "in": "path",
                        "name": "schedulerUuid",
                        "required": true,
                        "schema": {
                            "type": "string"
                        }
                    }
                ]
            }
        },
        "/api/v1/schedulers/{schedulerUuid}/jobs": {
            "get": {
                "operationId": "getScheduledJobs",
                "responses": {
                    "200": {
                        "description": "Success",
                        "content": {
                            "application/json": {
                                "schema": {
                                    "$ref": "#/components/schemas/ApiScheduledJobsResponse"
                                }
                            }
                        }
                    },
                    "default": {
                        "description": "Error",
                        "content": {
                            "application/json": {
                                "schema": {
                                    "$ref": "#/components/schemas/ApiErrorPayload"
                                }
                            }
                        }
                    }
                },
                "description": "Get scheduled jobs",
                "tags": ["Schedulers"],
                "security": [],
                "parameters": [
                    {
                        "description": "The uuid of the scheduler to update",
                        "in": "path",
                        "name": "schedulerUuid",
                        "required": true,
                        "schema": {
                            "type": "string"
                        }
                    }
                ]
            }
        },
        "/api/v1/schedulers/job/{jobId}/status": {
            "get": {
                "operationId": "getSchedulerJobStatus",
                "responses": {
                    "200": {
                        "description": "Success",
                        "content": {
                            "application/json": {
                                "schema": {
                                    "$ref": "#/components/schemas/ApiJobStatusResponse"
                                }
                            }
                        }
                    },
                    "default": {
                        "description": "Error",
                        "content": {
                            "application/json": {
                                "schema": {
                                    "$ref": "#/components/schemas/ApiErrorPayload"
                                }
                            }
                        }
                    }
                },
                "description": "Get a generic job status\nThis method can be used when polling from the frontend",
                "tags": ["Schedulers"],
                "security": [],
                "parameters": [
                    {
                        "description": "the jobId for the status to check",
                        "in": "path",
                        "name": "jobId",
                        "required": true,
                        "schema": {
                            "type": "string"
                        }
                    }
                ]
            }
        },
        "/api/v1/share/{nanoId}": {
            "get": {
                "operationId": "getShareUrl",
                "responses": {
                    "200": {
                        "description": "Ok",
                        "content": {
                            "application/json": {
                                "schema": {
                                    "$ref": "#/components/schemas/ApiShareResponse"
                                }
                            }
                        }
                    },
                    "default": {
                        "description": "Error",
                        "content": {
                            "application/json": {
                                "schema": {
                                    "$ref": "#/components/schemas/ApiErrorPayload"
                                }
                            }
                        }
                    }
                },
                "description": "Get a share url from a short url id",
                "tags": ["Share links"],
                "security": [],
                "parameters": [
                    {
                        "description": "the short id for the share url",
                        "in": "path",
                        "name": "nanoId",
                        "required": true,
                        "schema": {
                            "type": "string"
                        }
                    }
                ]
            }
        },
        "/api/v1/share": {
            "post": {
                "operationId": "CreateShareUrl",
                "responses": {
                    "201": {
                        "description": "Created",
                        "content": {
                            "application/json": {
                                "schema": {
                                    "$ref": "#/components/schemas/ApiShareResponse"
                                }
                            }
                        }
                    },
                    "default": {
                        "description": "Error",
                        "content": {
                            "application/json": {
                                "schema": {
                                    "$ref": "#/components/schemas/ApiErrorPayload"
                                }
                            }
                        }
                    }
                },
                "description": "Given a full URL generates a short url id that can be used for sharing",
                "tags": ["Share links"],
                "security": [],
                "parameters": [],
                "requestBody": {
                    "description": "a full URL used to generate a short url id",
                    "required": true,
                    "content": {
                        "application/json": {
                            "schema": {
                                "$ref": "#/components/schemas/CreateShareUrl",
                                "description": "a full URL used to generate a short url id"
                            }
                        }
                    }
                }
            }
        },
        "/api/v1/slack/channels": {
            "get": {
                "operationId": "getSlackChannels",
                "responses": {
                    "200": {
                        "description": "Success",
                        "content": {
                            "application/json": {
                                "schema": {
                                    "$ref": "#/components/schemas/ApiSlackChannelsResponse"
                                }
                            }
                        }
                    },
                    "default": {
                        "description": "Error",
                        "content": {
                            "application/json": {
                                "schema": {
                                    "$ref": "#/components/schemas/ApiErrorPayload"
                                }
                            }
                        }
                    }
                },
                "description": "Get slack channels",
                "tags": ["Integrations"],
                "security": [],
                "parameters": []
            }
        },
        "/api/v1/projects/{projectUuid}/spaces/{spaceUuid}": {
            "get": {
                "operationId": "GetSpace",
                "responses": {
                    "200": {
                        "description": "Success",
                        "content": {
                            "application/json": {
                                "schema": {
                                    "$ref": "#/components/schemas/ApiSpaceResponse"
                                }
                            }
                        }
                    },
                    "default": {
                        "description": "Error",
                        "content": {
                            "application/json": {
                                "schema": {
                                    "$ref": "#/components/schemas/ApiErrorPayload"
                                }
                            }
                        }
                    }
                },
                "description": "Get details for a space in a project",
                "tags": ["Spaces"],
                "security": [],
                "parameters": [
                    {
                        "description": "The uuid of the space's parent project",
                        "in": "path",
                        "name": "projectUuid",
                        "required": true,
                        "schema": {
                            "type": "string"
                        }
                    },
                    {
                        "description": "The uuid of the space to get",
                        "in": "path",
                        "name": "spaceUuid",
                        "required": true,
                        "schema": {
                            "type": "string"
                        }
                    }
                ]
            },
            "delete": {
                "operationId": "DeleteSpace",
                "responses": {
                    "204": {
                        "description": "Deleted",
                        "content": {
                            "application/json": {
                                "schema": {
                                    "$ref": "#/components/schemas/ApiSuccessEmpty"
                                }
                            }
                        }
                    },
                    "default": {
                        "description": "Error",
                        "content": {
                            "application/json": {
                                "schema": {
                                    "$ref": "#/components/schemas/ApiErrorPayload"
                                }
                            }
                        }
                    }
                },
                "description": "Delete a space from a project",
                "tags": ["Spaces"],
                "security": [],
                "parameters": [
                    {
                        "description": "The uuid of the space's parent project",
                        "in": "path",
                        "name": "projectUuid",
                        "required": true,
                        "schema": {
                            "type": "string"
                        }
                    },
                    {
                        "description": "The uuid of the space to delete",
                        "in": "path",
                        "name": "spaceUuid",
                        "required": true,
                        "schema": {
                            "type": "string"
                        }
                    }
                ]
            },
            "patch": {
                "operationId": "UpdateSpace",
                "responses": {
                    "200": {
                        "description": "Updated",
                        "content": {
                            "application/json": {
                                "schema": {
                                    "$ref": "#/components/schemas/ApiSpaceResponse"
                                }
                            }
                        }
                    },
                    "default": {
                        "description": "Error",
                        "content": {
                            "application/json": {
                                "schema": {
                                    "$ref": "#/components/schemas/ApiErrorPayload"
                                }
                            }
                        }
                    }
                },
                "description": "Update a space in a project",
                "tags": ["Roles & Permissions", "Spaces"],
                "security": [],
                "parameters": [
                    {
                        "description": "The uuid of the space's parent project",
                        "in": "path",
                        "name": "projectUuid",
                        "required": true,
                        "schema": {
                            "type": "string"
                        }
                    },
                    {
                        "description": "The uuid of the space to update",
                        "in": "path",
                        "name": "spaceUuid",
                        "required": true,
                        "schema": {
                            "type": "string"
                        }
                    }
                ],
                "requestBody": {
                    "required": true,
                    "content": {
                        "application/json": {
                            "schema": {
                                "$ref": "#/components/schemas/UpdateSpace"
                            }
                        }
                    }
                }
            }
        },
        "/api/v1/projects/{projectUuid}/spaces/{spaceUuid}/share": {
            "post": {
                "operationId": "AddSpaceShareToUser",
                "responses": {
                    "200": {
                        "description": "Success",
                        "content": {
                            "application/json": {
                                "schema": {
                                    "$ref": "#/components/schemas/ApiSuccessEmpty"
                                }
                            }
                        }
                    },
                    "default": {
                        "description": "Error",
                        "content": {
                            "application/json": {
                                "schema": {
                                    "$ref": "#/components/schemas/ApiErrorPayload"
                                }
                            }
                        }
                    }
                },
                "description": "Grant a user access to a space",
                "tags": ["Roles & Permissions", "Spaces"],
                "security": [],
                "parameters": [
                    {
                        "description": "The uuid of the space's parent project",
                        "in": "path",
                        "name": "projectUuid",
                        "required": true,
                        "schema": {
                            "type": "string"
                        }
                    },
                    {
                        "in": "path",
                        "name": "spaceUuid",
                        "required": true,
                        "schema": {
                            "type": "string"
                        }
                    }
                ],
                "requestBody": {
                    "required": true,
                    "content": {
                        "application/json": {
                            "schema": {
                                "$ref": "#/components/schemas/AddSpaceShare"
                            }
                        }
                    }
                }
            }
        },
        "/api/v1/projects/{projectUuid}/spaces/{spaceUuid}/share/{userUuid}": {
            "delete": {
                "operationId": "RevokeSpaceAccessForUser",
                "responses": {
                    "200": {
                        "description": "Success",
                        "content": {
                            "application/json": {
                                "schema": {
                                    "$ref": "#/components/schemas/ApiSuccessEmpty"
                                }
                            }
                        }
                    },
                    "default": {
                        "description": "Error",
                        "content": {
                            "application/json": {
                                "schema": {
                                    "$ref": "#/components/schemas/ApiErrorPayload"
                                }
                            }
                        }
                    }
                },
                "description": "Remove a user's access to a space",
                "tags": ["Roles & Permissions", "Spaces"],
                "security": [],
                "parameters": [
                    {
                        "description": "The uuid of the space's parent project",
                        "in": "path",
                        "name": "projectUuid",
                        "required": true,
                        "schema": {
                            "type": "string"
                        }
                    },
                    {
                        "description": "The uuid of the space to update",
                        "in": "path",
                        "name": "spaceUuid",
                        "required": true,
                        "schema": {
                            "type": "string"
                        }
                    },
                    {
                        "description": "The uuid of the user to revoke access from",
                        "in": "path",
                        "name": "userUuid",
                        "required": true,
                        "schema": {
                            "type": "string"
                        }
                    }
                ]
            }
        },
        "/api/v1/ssh/key-pairs": {
            "post": {
                "operationId": "createSshKeyPair",
                "responses": {
                    "201": {
                        "description": "Success",
                        "content": {
                            "application/json": {
                                "schema": {
                                    "$ref": "#/components/schemas/ApiSshKeyPairResponse"
                                }
                            }
                        }
                    },
                    "default": {
                        "description": "Error",
                        "content": {
                            "application/json": {
                                "schema": {
                                    "$ref": "#/components/schemas/ApiErrorPayload"
                                }
                            }
                        }
                    }
                },
                "tags": ["SSH Keypairs"],
                "security": [],
                "parameters": []
            }
        },
        "/api/v1/user/me/email/otp": {
            "put": {
                "operationId": "CreateEmailOneTimePasscode",
                "responses": {
                    "200": {
                        "description": "Ok",
                        "content": {
                            "application/json": {
                                "schema": {
                                    "$ref": "#/components/schemas/ApiEmailStatusResponse"
                                }
                            }
                        }
                    },
                    "default": {
                        "description": "Error",
                        "content": {
                            "application/json": {
                                "schema": {
                                    "$ref": "#/components/schemas/ApiErrorPayload"
                                }
                            }
                        }
                    }
                },
                "description": "Create a new one-time passcode for the current user's primary email.\nThe user will receive an email with the passcode.",
                "tags": ["My Account"],
                "security": [],
                "parameters": []
            }
        },
        "/api/v1/user/me/email/status": {
            "get": {
                "operationId": "GetEmailVerificationStatus",
                "responses": {
                    "200": {
                        "description": "Ok",
                        "content": {
                            "application/json": {
                                "schema": {
                                    "$ref": "#/components/schemas/ApiEmailStatusResponse"
                                }
                            }
                        }
                    },
                    "default": {
                        "description": "Error",
                        "content": {
                            "application/json": {
                                "schema": {
                                    "$ref": "#/components/schemas/ApiErrorPayload"
                                }
                            }
                        }
                    }
                },
                "description": "Get the verification status for the current user's primary email",
                "tags": ["My Account"],
                "security": [],
                "parameters": [
                    {
                        "description": "the one-time passcode sent to the user's primary email",
                        "in": "query",
                        "name": "passcode",
                        "required": false,
                        "schema": {
                            "type": "string"
                        }
                    }
                ]
            }
        },
        "/api/v1/user/me/allowedOrganizations": {
            "get": {
                "operationId": "ListMyAvailableOrganizations",
                "responses": {
                    "200": {
                        "description": "Ok",
                        "content": {
                            "application/json": {
                                "schema": {
                                    "$ref": "#/components/schemas/ApiUserAllowedOrganizationsResponse"
                                }
                            }
                        }
                    },
                    "default": {
                        "description": "Error",
                        "content": {
                            "application/json": {
                                "schema": {
                                    "$ref": "#/components/schemas/ApiErrorPayload"
                                }
                            }
                        }
                    }
                },
                "description": "List the organizations that the current user can join.\nThis is based on the user's primary email domain and the organization's allowed email domains.",
                "tags": ["My Account"],
                "security": [],
                "parameters": []
            }
        },
        "/api/v1/user/me/joinOrganization/{organizationUuid}": {
            "post": {
                "operationId": "JoinOrganization",
                "responses": {
                    "200": {
                        "description": "Ok",
                        "content": {
                            "application/json": {
                                "schema": {
                                    "$ref": "#/components/schemas/ApiSuccessEmpty"
                                }
                            }
                        }
                    },
                    "default": {
                        "description": "Error",
                        "content": {
                            "application/json": {
                                "schema": {
                                    "$ref": "#/components/schemas/ApiErrorPayload"
                                }
                            }
                        }
                    }
                },
                "description": "Add the current user to an organization that accepts users with a verified email domain.\nThis will fail if the organization email domain does not match the user's primary email domain.",
                "tags": ["My Account"],
                "security": [],
                "parameters": [
                    {
                        "description": "the uuid of the organization to join",
                        "in": "path",
                        "name": "organizationUuid",
                        "required": true,
                        "schema": {
                            "type": "string"
                        }
                    }
                ]
            }
        },
        "/api/v1/user/me": {
            "delete": {
                "operationId": "DeleteMe",
                "responses": {
                    "200": {
                        "description": "Ok",
                        "content": {
                            "application/json": {
                                "schema": {
                                    "$ref": "#/components/schemas/ApiSuccessEmpty"
                                }
                            }
                        }
                    },
                    "default": {
                        "description": "Error",
                        "content": {
                            "application/json": {
                                "schema": {
                                    "$ref": "#/components/schemas/ApiErrorPayload"
                                }
                            }
                        }
                    }
                },
                "description": "Delete user",
                "tags": ["My Account"],
                "security": [],
                "parameters": []
            }
        },
        "/api/v1/projects/{projectUuid}/validate": {
            "post": {
                "operationId": "ValidateProject",
                "responses": {
                    "200": {
                        "description": "Success",
                        "content": {
                            "application/json": {
                                "schema": {
                                    "$ref": "#/components/schemas/ApiJobScheduledResponse"
                                }
                            }
                        }
                    },
                    "default": {
                        "description": "Error",
                        "content": {
                            "application/json": {
                                "schema": {
                                    "$ref": "#/components/schemas/ApiErrorPayload"
                                }
                            }
                        }
                    }
                },
                "description": "Validate content inside a project. This will start a validation job and return the job id.\n\nValidation jobs scan all charts and dashboards inside a project to find any broken references\nto metrics or dimensions that aren't available. Results are available after the job is completed.",
                "tags": ["Projects"],
                "security": [],
                "parameters": [
                    {
                        "description": "the projectId for the validation",
                        "in": "path",
                        "name": "projectUuid",
                        "required": true,
                        "schema": {
                            "type": "string"
                        }
                    }
                ],
                "requestBody": {
                    "description": "the compiled explores to validate against an existing project, this is used in the CLI to validate a project without creating a preview",
                    "required": true,
                    "content": {
                        "application/json": {
                            "schema": {
                                "properties": {
                                    "explores": {
                                        "items": {},
                                        "type": "array"
                                    }
                                },
                                "type": "object",
                                "description": "the compiled explores to validate against an existing project, this is used in the CLI to validate a project without creating a preview"
                            }
                        }
                    }
                }
            },
            "get": {
                "operationId": "GetLatestValidationResults",
                "responses": {
                    "200": {
                        "description": "Success",
                        "content": {
                            "application/json": {
                                "schema": {
                                    "$ref": "#/components/schemas/ApiValidateResponse"
                                }
                            }
                        }
                    },
                    "default": {
                        "description": "Error",
                        "content": {
                            "application/json": {
                                "schema": {
                                    "$ref": "#/components/schemas/ApiErrorPayload"
                                }
                            }
                        }
                    }
                },
                "description": "Get validation results for a project. This will return the results of the latest validation job.",
                "tags": ["Projects"],
                "security": [],
                "parameters": [
                    {
                        "description": "the projectId for the validation",
                        "in": "path",
                        "name": "projectUuid",
                        "required": true,
                        "schema": {
                            "type": "string"
                        }
                    },
                    {
                        "description": "boolean to know if this request is made from the settings page, for analytics",
                        "in": "query",
                        "name": "fromSettings",
                        "required": false,
                        "schema": {
                            "type": "boolean"
                        }
                    },
                    {
                        "description": "optional jobId to get results for a specific job, used on CLI",
                        "in": "query",
                        "name": "jobId",
                        "required": false,
                        "schema": {
                            "type": "string"
                        }
                    }
                ]
            }
        },
        "/api/v1/projects/{projectUuid}/validate/{validationId}": {
            "delete": {
                "operationId": "DeleteValidationDismiss",
                "responses": {
                    "200": {
                        "description": "Success",
                        "content": {
                            "application/json": {
                                "schema": {
                                    "$ref": "#/components/schemas/ApiValidationDismissResponse"
                                }
                            }
                        }
                    },
                    "default": {
                        "description": "Error",
                        "content": {
                            "application/json": {
                                "schema": {
                                    "$ref": "#/components/schemas/ApiErrorPayload"
                                }
                            }
                        }
                    }
                },
                "description": "Deletes a single validation error.",
                "tags": ["Projects"],
                "security": [],
                "parameters": [
                    {
                        "in": "path",
                        "name": "projectUuid",
                        "required": true,
                        "schema": {
                            "type": "string"
                        }
                    },
                    {
                        "description": "the projectId for the validation",
                        "in": "path",
                        "name": "validationId",
                        "required": true,
                        "schema": {
                            "format": "double",
                            "type": "number"
                        }
                    }
                ]
            }
        }
    },
    "servers": [
        {
            "url": "/"
        }
    ],
    "tags": [
        {
            "name": "My Account",
            "description": "These routes allow users to manage their own user account."
        },
        {
            "name": "Organizations",
            "description": "Each user is a member of a single organization. These routes allow users to manage their organization. Most actions are only available to admin users."
        },
        {
            "name": "Projects",
            "description": "Projects belong to a single organization. These routes allow users to manage their projects, browse content, and execute queries. Users inside an organization might have access to a project from an organization-level role or they might be granted access to a project directly."
        },
        {
            "name": "Spaces",
            "description": "Spaces allow you to organize charts and dashboards within a project. They also allow granular access to content by allowing you to create private spaces, which are only accessible to the creator and admins."
        },
        {
            "name": "Roles & Permissions",
            "description": "These routes allow users to manage roles and permissions for their organization.",
            "externalDocs": {
                "url": "https://docs.lightdash.com/references/roles"
            }
        }
    ]
}<|MERGE_RESOLUTION|>--- conflicted
+++ resolved
@@ -2044,11 +2044,7 @@
                 "type": "object"
             },
             "TableCalculationFormatType": {
-<<<<<<< HEAD
                 "enum": ["default", "percent", "currency", "number"],
-=======
-                "enum": ["default", "percent", "currency"],
->>>>>>> 612fa1b6
                 "type": "string"
             },
             "NumberSeparator": {
@@ -2067,15 +2063,12 @@
             },
             "TableCalculationFormat": {
                 "properties": {
-<<<<<<< HEAD
                     "suffix": {
                         "type": "string"
                     },
                     "prefix": {
                         "type": "string"
                     },
-=======
->>>>>>> 612fa1b6
                     "compact": {
                         "$ref": "#/components/schemas/Compact"
                     },
@@ -3631,7 +3624,7 @@
     },
     "info": {
         "title": "Lightdash API",
-        "version": "0.629.0",
+        "version": "0.630.0",
         "description": "Open API documentation for all public Lightdash API endpoints",
         "license": {
             "name": "MIT"
