--- conflicted
+++ resolved
@@ -2554,13 +2554,10 @@
                 "required": ["results", "status"],
                 "type": "object"
             },
-<<<<<<< HEAD
             "DateGranularity": {
                 "enum": ["Day", "Week", "Month", "Quarter", "Year"],
                 "type": "string"
             },
-=======
->>>>>>> 5c640944
             "Pick_CompiledDimension.label-or-name_": {
                 "properties": {
                     "name": {
@@ -2585,12 +2582,9 @@
                         "required": ["hasADateDimension"],
                         "type": "object"
                     },
-<<<<<<< HEAD
                     "granularity": {
                         "$ref": "#/components/schemas/DateGranularity"
                     },
-=======
->>>>>>> 5c640944
                     "customDimensions": {
                         "items": {
                             "$ref": "#/components/schemas/CustomDimension"
@@ -5445,7 +5439,7 @@
     },
     "info": {
         "title": "Lightdash API",
-        "version": "0.885.1",
+        "version": "0.885.3",
         "description": "Open API documentation for all public Lightdash API endpoints",
         "license": {
             "name": "MIT"
