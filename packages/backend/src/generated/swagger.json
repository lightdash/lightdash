--- conflicted
+++ resolved
@@ -715,7 +715,6 @@
                     "scatter",
                     "area",
                     "mixed",
-                    "pie",
                     "table",
                     "big_number"
                 ],
@@ -1774,7 +1773,7 @@
                 "description": "From T, pick a set of properties whose keys are in the union K"
             },
             "ChartType": {
-                "enum": ["cartesian", "table", "big_number", "pie"],
+                "enum": ["cartesian", "table", "big_number"],
                 "type": "string"
             },
             "ChartSummary": {
@@ -3586,11 +3585,7 @@
     },
     "info": {
         "title": "Lightdash API",
-<<<<<<< HEAD
-        "version": "0.623.2",
-=======
-        "version": "0.624.0",
->>>>>>> d412d243
+        "version": "0.628.0",
         "description": "Open API documentation for all public Lightdash API endpoints",
         "license": {
             "name": "MIT"
