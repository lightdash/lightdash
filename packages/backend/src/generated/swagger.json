--- conflicted
+++ resolved
@@ -177,7 +177,7 @@
             "CompiledExploreJoin": {
                 "allOf": [
                     {
-                        "$ref": "#/components/schemas/Pick_ExploreJoin.table-or-sqlOn-or-type-or-hidden-or-always_"
+                        "$ref": "#/components/schemas/Pick_TableBase.name-or-groupLabel-or-description-or-requiredAttributes_"
                     },
                     {
                         "properties": {
@@ -7191,11 +7191,8 @@
     },
     "info": {
         "title": "Lightdash API",
-<<<<<<< HEAD
-        "version": "0.1101.0",
-=======
+
         "version": "0.1104.1",
->>>>>>> 3c573d38
         "description": "Open API documentation for all public Lightdash API endpoints.  # Authentication Before you get started, you might need to create a Personal Access Token to authenticate via the API. You can create a token by following this guide: https://docs.lightdash.com/references/personal_tokens\n",
         "license": {
             "name": "MIT"
