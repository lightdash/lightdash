--- conflicted
+++ resolved
@@ -2732,11 +2732,7 @@
     },
     "info": {
         "title": "Lightdash API",
-<<<<<<< HEAD
-        "version": "0.605.0",
-=======
-        "version": "0.613.1",
->>>>>>> 7f04e74c
+        "version": "0.613.2",
         "description": "Open API documentation for all public Lightdash API endpoints",
         "license": {
             "name": "MIT"
