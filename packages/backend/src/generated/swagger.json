--- conflicted
+++ resolved
@@ -3446,7 +3446,7 @@
                 "required": ["results", "status"],
                 "type": "object"
             },
-            "Pick_Space.organizationUuid-or-projectUuid-or-uuid-or-name-or-isPrivate-or-pinnedListUuid-or-pinnedListOrder_": {
+            "Pick_Space.organizationUuid-or-projectUuid-or-uuid-or-name-or-isPrivate-or-pinnedListUuid-or-pinnedListOrder-or-slug_": {
                 "properties": {
                     "name": {
                         "type": "string"
@@ -3471,6 +3471,9 @@
                     },
                     "isPrivate": {
                         "type": "boolean"
+                    },
+                    "slug": {
+                        "type": "string"
                     }
                 },
                 "required": [
@@ -3480,7 +3483,8 @@
                     "projectUuid",
                     "pinnedListUuid",
                     "pinnedListOrder",
-                    "isPrivate"
+                    "isPrivate",
+                    "slug"
                 ],
                 "type": "object",
                 "description": "From T, pick a set of properties whose keys are in the union K"
@@ -3537,7 +3541,7 @@
             "SpaceSummary": {
                 "allOf": [
                     {
-                        "$ref": "#/components/schemas/Pick_Space.organizationUuid-or-projectUuid-or-uuid-or-name-or-isPrivate-or-pinnedListUuid-or-pinnedListOrder_"
+                        "$ref": "#/components/schemas/Pick_Space.organizationUuid-or-projectUuid-or-uuid-or-name-or-isPrivate-or-pinnedListUuid-or-pinnedListOrder-or-slug_"
                     },
                     {
                         "properties": {
@@ -5005,6 +5009,9 @@
                         "type": "string",
                         "nullable": true
                     },
+                    "slug": {
+                        "type": "string"
+                    },
                     "tableName": {
                         "type": "string"
                     },
@@ -5057,6 +5064,7 @@
                     "spaceName",
                     "dashboardUuid",
                     "dashboardName",
+                    "slug",
                     "tableName",
                     "metricQuery",
                     "chartConfig",
@@ -6910,11 +6918,7 @@
     },
     "info": {
         "title": "Lightdash API",
-<<<<<<< HEAD
-        "version": "0.1076.5",
-=======
         "version": "0.1076.6",
->>>>>>> 2d7583a4
         "description": "Open API documentation for all public Lightdash API endpoints.  # Authentication Before you get started, you might need to create a Personal Access Token to authenticate via the API. You can create a token by following this guide: https://docs.lightdash.com/references/personal_tokens\n",
         "license": {
             "name": "MIT"
@@ -10049,7 +10053,7 @@
                         }
                     }
                 },
-                "description": "Update project metadata like upstreamProjectUuid\nnot for updating warehouse or credentials",
+                "description": "Update project metadata like upstreamProjectUuid\nwe don't trigger a compile, so not for updating warehouse or credentials",
                 "tags": ["Projects"],
                 "security": [],
                 "parameters": [
