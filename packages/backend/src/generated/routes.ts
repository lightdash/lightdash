--- conflicted
+++ resolved
@@ -238,9 +238,6 @@
     // WARNING: This file was auto-generated with tsoa. Please do not modify it. Re-run tsoa to re-generate this file: https://github.com/lukeautry/tsoa
     OrganizationMemberRole: {
         dataType: 'refEnum',
-<<<<<<< HEAD
-        enums: ['member', 'viewer', 'interactive_viewer', 'editor', 'admin'],
-=======
         enums: [
             'member',
             'viewer',
@@ -249,7 +246,6 @@
             'developer',
             'admin',
         ],
->>>>>>> 400cdd47
     },
     // WARNING: This file was auto-generated with tsoa. Please do not modify it. Re-run tsoa to re-generate this file: https://github.com/lukeautry/tsoa
     OrganizationMemberProfile: {
