import {
    DashboardChartTile,
    DashboardLoomTile,
    DashboardMarkdownTile,
    DashboardTileTypes,
    FilterOperator,
    SEED_ORG_1_ADMIN,
    SEED_PROJECT,
<<<<<<< HEAD
} from 'common';
=======
    SEED_USER,
} from '@lightdash/common';
>>>>>>> 56c963b4
import { Knex } from 'knex';
import { v4 as uuidv4 } from 'uuid';
import { DashboardModel } from '../../../models/DashboardModel/DashboardModel';
import { getSpaceWithQueries } from '../../entities/spaces';

const markdownSample = `### Lightdash is an open source analytics for your dbt project. 

We're kind of like Looker, but without the price tag. 

#### At Lightdash, our mission is simple: 

> we want to enable everybody in your company to answer their own questions using data.

Have any questions? Feel free to send us a message at support@lightdash.com. Or, just talk to the bot on this page - he may not have the answers to life's great questions, but he'll get you in touch with the right people.
`;

const markdownRevenue = `Charts related to our Jaffle Shop's revenue.`;

const markdownOrders = `Details about our Jaffle orders and customer activity.`;

export async function seed(knex: Knex): Promise<void> {
    // delete existing dashboards
    await knex('dashboards').del();

    const dashboardModel = new DashboardModel({
        database: knex,
    });

    const { queries, uuid: spaceUuid } = await getSpaceWithQueries(
        SEED_PROJECT.project_uuid,
    );

    const loomTile: DashboardLoomTile = {
        uuid: uuidv4(),
        x: 0,
        y: 0,
        w: 6,
        h: 3,
        type: DashboardTileTypes.LOOM,
        properties: {
            title: 'Tutorial: Creating your first metrics and dimensions',
            url: 'https://www.loom.com/share/6b8d3d5ccc644fa8bf68ffb754cbb783',
        },
    };

    const markdownTile: DashboardMarkdownTile = {
        uuid: uuidv4(),
        x: 6,
        y: 0,
        w: 6,
        h: 3,
        type: DashboardTileTypes.MARKDOWN,
        properties: {
            title: 'Welcome to Lightdash!',
            content: markdownSample,
        },
    };

    const markdownRevenueTile: DashboardMarkdownTile = {
        uuid: uuidv4(),
        x: 0,
        y: 3,
        w: 12,
        h: 1,
        type: DashboardTileTypes.MARKDOWN,
        properties: {
            title: '💸 Revenue',
            content: markdownRevenue,
        },
    };

    const barChart: DashboardChartTile = {
        uuid: uuidv4(),
        x: 0,
        y: 4,
        w: 8,
        h: 3,
        type: DashboardTileTypes.SAVED_CHART,
        properties: { savedChartUuid: queries[0].uuid },
    };

    const bigNumberTile: DashboardChartTile = {
        uuid: uuidv4(),
        x: 8,
        y: 4,
        w: 4,
        h: 3,
        type: DashboardTileTypes.SAVED_CHART,
        properties: { savedChartUuid: queries[1].uuid },
    };

    const lineChartTile: DashboardChartTile = {
        uuid: uuidv4(),
        x: 0,
        y: 8,
        w: 6,
        h: 3,
        type: DashboardTileTypes.SAVED_CHART,
        properties: { savedChartUuid: queries[2].uuid },
    };

    const barTile: DashboardChartTile = {
        uuid: uuidv4(),
        x: 6,
        y: 8,
        w: 6,
        h: 3,
        type: DashboardTileTypes.SAVED_CHART,
        properties: { savedChartUuid: queries[3].uuid },
    };

    const tableTile: DashboardChartTile = {
        uuid: uuidv4(),
        x: 0,
        y: 11,
        w: 12,
        h: 3,
        type: DashboardTileTypes.SAVED_CHART,
        properties: { savedChartUuid: queries[4].uuid },
    };

    const markdownOrdersTile: DashboardMarkdownTile = {
        uuid: uuidv4(),
        x: 0,
        y: 7,
        w: 12,
        h: 1,
        type: DashboardTileTypes.MARKDOWN,
        properties: {
            title: '📨 Orders',
            content: markdownOrders,
        },
    };

    await dashboardModel.create(
        spaceUuid,
        {
            name: 'Jaffle dashboard',
            tiles: [
                loomTile,
                markdownTile,
                markdownRevenueTile,
                barChart,
                bigNumberTile,
                markdownOrdersTile,
                lineChartTile,
                barTile,
                tableTile,
            ],
            filters: {
                dimensions: [
                    {
                        id: 'e7df7c5a-1070-439a-8300-125fe5f9b1af',
                        target: {
                            fieldId: 'orders_is_completed',
                            tableName: 'orders',
                        },
                        values: [true],
                        operator: FilterOperator.EQUALS,
                    },
                    {
                        id: '6d28a3a5-c01f-46d8-9f6b-74a9ab1efd99',
                        target: {
                            fieldId: 'orders_order_date_year',
                            tableName: 'orders',
                        },
                        values: [5],
                        operator: FilterOperator.IN_THE_PAST,
                        settings: { completed: true, unitOfTime: 'years' },
                    },
                ],
                metrics: [],
            },
        },
        {
            userUuid: SEED_ORG_1_ADMIN.user_uuid,
        },
    );
}<|MERGE_RESOLUTION|>--- conflicted
+++ resolved
@@ -6,12 +6,7 @@
     FilterOperator,
     SEED_ORG_1_ADMIN,
     SEED_PROJECT,
-<<<<<<< HEAD
-} from 'common';
-=======
-    SEED_USER,
 } from '@lightdash/common';
->>>>>>> 56c963b4
 import { Knex } from 'knex';
 import { v4 as uuidv4 } from 'uuid';
 import { DashboardModel } from '../../../models/DashboardModel/DashboardModel';
