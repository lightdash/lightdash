--- conflicted
+++ resolved
@@ -13,11 +13,8 @@
     WarehouseTypes,
 } from 'common';
 import { Knex } from 'knex';
-<<<<<<< HEAD
-=======
 import { lightdashConfig } from '../../../config/lightdashConfig';
 import { EncryptionService } from '../../../services/EncryptionService/EncryptionService';
->>>>>>> 2b69c485
 
 export async function seed(knex: Knex): Promise<void> {
     // Deletes ALL existing entries
