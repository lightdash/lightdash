import { Knex } from 'knex';

export type DbOrganization = {
    organization_id: number;
    organization_uuid: string;
    organization_name: string;
    allowed_email_domains: any; // jsonb
    created_at: Date;
<<<<<<< HEAD
    chart_colors: string[] | undefined;
=======
    chart_colors?: string[];
>>>>>>> 25266a7f
};

export type DbOrganizationIn = Pick<DbOrganization, 'organization_name'>;
export type DbOrganizationUpdate = Partial<
    Pick<
        DbOrganization,
        'organization_name' | 'allowed_email_domains' | 'chart_colors'
    >
>;

export type OrganizationTable = Knex.CompositeTableType<
    DbOrganization,
    DbOrganizationIn,
    DbOrganizationUpdate
>;

export const OrganizationTableName = 'organizations';

// DB Errors: Unexpected response (no rows returned)
export const createOrganization = async (
    db: Knex,
    organizationIn: DbOrganizationIn,
): Promise<DbOrganization> => {
    const org = await db<DbOrganization>('organizations')
        .insert<DbOrganizationIn>(organizationIn)
        .returning('*');
    return org[0];
};<|MERGE_RESOLUTION|>--- conflicted
+++ resolved
@@ -6,11 +6,7 @@
     organization_name: string;
     allowed_email_domains: any; // jsonb
     created_at: Date;
-<<<<<<< HEAD
-    chart_colors: string[] | undefined;
-=======
     chart_colors?: string[];
->>>>>>> 25266a7f
 };
 
 export type DbOrganizationIn = Pick<DbOrganization, 'organization_name'>;
