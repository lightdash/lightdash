import { ValidationErrorType, ValidationSourceType } from '@lightdash/common';
import { Knex } from 'knex';

export type DbValidationTable = {
    validation_id: number;
    created_at: Date;
    project_uuid: string;
    error: string;
    error_type: ValidationErrorType;
    chart_name: string | null;
    field_name: string | null;
    model_name: string | null;
    saved_chart_uuid: string | null;
    dashboard_uuid: string | null;
<<<<<<< HEAD
    job_id: string | null;
=======
    source: ValidationSourceType | null;
>>>>>>> bc4b65ac
};

export type ValidationTable = Knex.CompositeTableType<DbValidationTable>;

export const ValidationTableName = 'validations';<|MERGE_RESOLUTION|>--- conflicted
+++ resolved
@@ -12,11 +12,8 @@
     model_name: string | null;
     saved_chart_uuid: string | null;
     dashboard_uuid: string | null;
-<<<<<<< HEAD
     job_id: string | null;
-=======
     source: ValidationSourceType | null;
->>>>>>> bc4b65ac
 };
 
 export type ValidationTable = Knex.CompositeTableType<DbValidationTable>;
