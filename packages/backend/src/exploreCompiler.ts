import {
    CompiledDimension,
    CompiledExploreJoin,
    CompiledMetric,
    CompiledTable,
    Dimension,
    Explore,
    ExploreJoin,
    isNonAggregateMetric,
    Metric,
    MetricType,
    SupportedDbtAdapter,
    Table,
} from 'common';
import { CompileError } from './errors';

export const lightdashVariablePattern = /\$\{([a-zA-Z0-9_.]+)\}/g;

type Reference = {
    refTable: string;
    refName: string;
};
const getParsedReference = (ref: string, currentTable: string): Reference => {
    // Reference to another dimension
    const split = ref.split('.');
    if (split.length > 2) {
        throw new CompileError(
            `Model "${currentTable}" cannot resolve dimension reference: \${${ref}}`,
            {},
        );
    }
    const refTable = split.length === 1 ? currentTable : split[0];
    const refName = split.length === 1 ? split[0] : split[1];

    return { refTable, refName };
};

export const parseAllReferences = (
    raw: string,
    currentTable: string,
): Reference[] =>
    (raw.match(lightdashVariablePattern) || []).map((value) =>
        getParsedReference(value.slice(2), currentTable),
    );

export const compileDimensionSql = (
    dimension: Dimension,
    tables: Record<string, Table>,
): string => {
    // Dimension might have references to other dimensions
    // Check we don't reference ourself
    const currentRef = `${dimension.table}.${dimension.name}`;
    return dimension.sql.replace(lightdashVariablePattern, (_, p1) => {
        if (p1 === currentRef) {
            throw new CompileError(
                `Dimension "${dimension.name}" in table "${dimension.table}" has a sql string referencing itself: "${dimension.sql}"`,
                {},
            );
        }
        // eslint-disable-next-line @typescript-eslint/no-use-before-define
        return compileDimensionReference(p1, tables, dimension.table);
    });
};

const compileDimensionReference = (
    ref: string,
    tables: Record<string, Table>,
    currentTable: string,
): string => {
    // Reference to current table
    if (ref === 'TABLE') {
        return currentTable;
    }
    const { refTable, refName } = getParsedReference(ref, currentTable);

    const referencedDimension = tables[refTable]?.dimensions[refName];
    if (referencedDimension === undefined) {
        throw new CompileError(
            `Model "${currentTable}" has a dimension reference: \${${ref}} which matches no dimension`,
            {},
        );
    }

    return `(${compileDimensionSql(referencedDimension, tables)})`;
};

const compileMetricReference = (
    ref: string,
    tables: Record<string, Table>,
    currentTable: string,
) => {
    // Reference to current table
    if (ref === 'TABLE') {
        return currentTable;
    }
    const { refTable, refName } = getParsedReference(ref, currentTable);

    const referencedMetric = tables[refTable]?.metrics[refName];
    if (referencedMetric === undefined) {
        throw new CompileError(
            `Model "${currentTable}" has a metric reference: \${${ref}} which matches no metric`,
            {},
        );
    }

    // eslint-disable-next-line @typescript-eslint/no-use-before-define
    return `(${compileMetricSql(referencedMetric, tables)})`;
};

export const compileMetricSql = (
    metric: Metric,
    tables: Record<string, Table>,
): string => {
    const compileReference = isNonAggregateMetric(metric)
        ? compileMetricReference
        : compileDimensionReference;
    // Metric might have references to other dimensions
    let renderedSql = metric.sql.replace(lightdashVariablePattern, (_, p1) =>
        compileReference(p1, tables, metric.table),
    );
    const metricType = metric.type;
    switch (metricType) {
        case MetricType.AVERAGE:
            renderedSql = `AVG(${renderedSql})`;
            break;
        case MetricType.COUNT:
            renderedSql = `COUNT(${renderedSql})`;
            break;
        case MetricType.COUNT_DISTINCT:
            renderedSql = `COUNT(DISTINCT ${renderedSql})`;
            break;
        case MetricType.MAX:
            renderedSql = `MAX(${renderedSql})`;
            break;
        case MetricType.MIN:
            renderedSql = `MIN(${renderedSql})`;
            break;
        case MetricType.SUM:
            renderedSql = `SUM(${renderedSql})`;
            break;
        case MetricType.NUMBER:
        case MetricType.STRING:
        case MetricType.DATE:
        case MetricType.BOOLEAN:
            break;
        default:
            const nope: never = metricType;
            throw new CompileError(
                `No SQL render function implemented for metric with type "${metricType}"`,
                {},
            );
    }
<<<<<<< HEAD
    if (metric.round !== undefined)
        renderedSql = `ROUND(${renderedSql}, ${metric.round})`;

=======

    if (metric.round !== undefined)
        renderedSql = `ROUND(${renderedSql}, ${metric.round})`;
>>>>>>> ed32460c
    return renderedSql;
};

export const compileExploreJoinSql = (
    join: ExploreJoin,
    tables: Record<string, Table>,
): string =>
    // Sql join contains references to dimensions
    join.sqlOn.replace(lightdashVariablePattern, (_, p1) =>
        compileDimensionReference(p1, tables, join.table),
    );
const compileDimension = (
    dimension: Dimension,
    tables: Record<string, Table>,
): CompiledDimension => ({
    ...dimension,
    compiledSql: compileDimensionSql(dimension, tables),
});

const compileMetric = (
    metric: Metric,
    tables: Record<string, Table>,
): CompiledMetric => ({
    ...metric,
    compiledSql: compileMetricSql(metric, tables),
});

const compileJoin = (
    join: ExploreJoin,
    tables: Record<string, Table>,
): CompiledExploreJoin => ({
    ...join,
    compiledSqlOn: compileExploreJoinSql(join, tables),
});

const compileTable = (
    table: Table,
    tables: Record<string, Table>,
): CompiledTable => {
    const dimensions: Record<string, CompiledDimension> = Object.keys(
        table.dimensions,
    ).reduce(
        (prev, dimensionKey) => ({
            ...prev,
            [dimensionKey]: compileDimension(
                table.dimensions[dimensionKey],
                tables,
            ),
        }),
        {},
    );
    const metrics: Record<string, CompiledMetric> = Object.keys(
        table.metrics,
    ).reduce(
        (prev, metricKey) => ({
            ...prev,
            [metricKey]: compileMetric(table.metrics[metricKey], tables),
        }),
        {},
    );
    return {
        ...table,
        dimensions,
        metrics,
    };
};

export type UncompiledExplore = {
    name: string;
    label: string;
    tags: string[];
    baseTable: string;
    joinedTables: ExploreJoin[];
    tables: Record<string, Table>;
    targetDatabase: SupportedDbtAdapter;
};
export const compileExplore = ({
    name,
    label,
    tags,
    baseTable,
    joinedTables,
    tables,
    targetDatabase,
}: UncompiledExplore): Explore => {
    // Check tables are correctly declared
    if (!tables[baseTable]) {
        throw new CompileError(
            `Failed to compile explore "${name}". Tried to find base table but cannot find table with name "${baseTable}"`,
            {},
        );
    }
    joinedTables.forEach((join) => {
        if (!tables[join.table]) {
            throw new CompileError(
                `Failed to compile explore "${name}". Tried to join table "${join.table}" to "${baseTable}" but cannot find table with name "${join.table}"`,
                {},
            );
        }
    });
    const joinedTableNames = [baseTable, ...joinedTables.map((j) => j.table)];
    const joined = joinedTableNames.reduce(
        (prev, tableName) => ({ ...prev, [tableName]: tables[tableName] }),
        {},
    );
    const compiledTables: Record<string, CompiledTable> = Object.keys(
        tables,
    ).reduce((prev, tableName) => {
        if (joinedTableNames.find((t) => t === tableName)) {
            return {
                ...prev,
                [tableName]: compileTable(tables[tableName], joined),
            };
        }
        return prev;
    }, {});
    const compiledJoins: CompiledExploreJoin[] = joinedTables.map((j) =>
        compileJoin(j, joined),
    );
    return {
        name,
        label,
        tags,
        baseTable,
        joinedTables: compiledJoins,
        tables: compiledTables,
        targetDatabase,
    };
};<|MERGE_RESOLUTION|>--- conflicted
+++ resolved
@@ -150,15 +150,9 @@
                 {},
             );
     }
-<<<<<<< HEAD
+
     if (metric.round !== undefined)
         renderedSql = `ROUND(${renderedSql}, ${metric.round})`;
-
-=======
-
-    if (metric.round !== undefined)
-        renderedSql = `ROUND(${renderedSql}, ${metric.round})`;
->>>>>>> ed32460c
     return renderedSql;
 };
 
