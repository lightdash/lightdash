--- conflicted
+++ resolved
@@ -64,44 +64,6 @@
             .update(updateData);
     }
 
-<<<<<<< HEAD
-    async createDashboardCommentNotification(
-        userUuid: string,
-        commentAuthor: LightdashUser,
-        comment: Comment,
-        dashboard: DashboardDAO,
-        dashboardTile: DashboardTile | undefined,
-    ) {
-        if (comment.mentions.length > 0 && dashboardTile) {
-            await Promise.all(
-                comment.mentions.map(async (mentionUserUuid) => {
-                    if (mentionUserUuid !== userUuid) {
-                        await this.database(NotificationsTableName).insert({
-                            user_uuid: mentionUserUuid,
-                            resource_uuid: comment.commentId,
-                            resource_type:
-                                DbNotificationResourceType.DashboardComments,
-                            message: `${commentAuthor.firstName} ${
-                                commentAuthor.lastName
-                            } tagged you in dashboard "${dashboard.name}" ${
-                                dashboardTile.properties.title
-                                    ? `in tile "${dashboardTile.properties.title}"`
-                                    : ''
-                            }`,
-                            url: `/dashboards/${dashboard.uuid}`,
-                            metadata: JSON.stringify({
-                                dashboard_uuid: dashboard.uuid,
-                                dashboard_name: dashboard.name,
-                                dashboard_tile_uuid: dashboardTile.uuid,
-                                dashboard_tile_name:
-                                    dashboardTile.properties.title ?? '',
-                            }),
-                        });
-                    }
-                }),
-            );
-        }
-=======
     private static generateDashboardCommentNotificationMessage({
         commentAuthor,
         dashboardName,
@@ -132,7 +94,7 @@
         commentAuthor: LightdashUser;
         comment: Comment;
         usersToNotify: { userUuid: string; tagged: boolean }[];
-        dashboard: Dashboard;
+        dashboard: DashboardDAO;
         dashboardTile: DashboardTile;
     }) {
         await Promise.all(
@@ -165,6 +127,5 @@
                 }
             }),
         );
->>>>>>> dfca9898
     }
 }