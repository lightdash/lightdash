import { Comment, LightdashUser, NotFoundError } from '@lightdash/common';
import { Knex } from 'knex';
import {
    DashboardTileCommentsTableName,
    DbDashboardTileComments,
} from '../../database/entities/comments';
import {
    DashboardsTableName,
    DashboardTilesTableName,
    DashboardVersionsTableName,
} from '../../database/entities/dashboards';
import { DbUser, UserTableName } from '../../database/entities/users';

type CommentModelDependencies = {
    database: Knex;
};

export class CommentModel {
    private readonly database: Knex;

    constructor(deps: CommentModelDependencies) {
        this.database = deps.database;
    }

    private static parseComments(
        commentsWithUsers: (DbDashboardTileComments &
            Pick<DbUser, 'first_name' | 'last_name'>)[],
        userUuid?: string,
        canUserRemoveAnyComment?: boolean,
    ) {
        const commentsPerDashboardTile: Record<string, Comment[]> = {}; // Stores comments grouped by their dashboard_tile_uuid
        const allComments: Record<string, Comment> = {}; // Fast access lookup for parent comments
        const orphanReplies: Record<string, Comment[]> = {}; // Stores orphan replies keyed by their intended parent's commentId

        commentsWithUsers.forEach((comment) => {
            const uuid = comment.dashboard_tile_uuid;
            if (!commentsPerDashboardTile[uuid]) {
                commentsPerDashboardTile[uuid] = [];
            }

            const structuredComment: Comment = {
                commentId: comment.comment_id,
                text: comment.text,
                replyTo: comment.reply_to ?? undefined,
                user: { name: `${comment.first_name} ${comment.last_name}` },
                createdAt: comment.created_at,
                resolved: comment.resolved,
                replies: [],
                canRemove:
                    canUserRemoveAnyComment || comment.user_uuid === userUuid,
            };

            // Directly attach to parent if it's a reply and the parent exists
            if (
                structuredComment.replyTo &&
                allComments[structuredComment.replyTo]
            ) {
                allComments[structuredComment.replyTo].replies?.push(
                    structuredComment,
                );
            } else {
                if (!structuredComment.replyTo) {
                    // For comments that are not replies, add them to the list
                    commentsPerDashboardTile[uuid].push(structuredComment);
                }
                // Store the comment for future reference
                allComments[structuredComment.commentId] = structuredComment;
            }

            // Add the orphan replies to their intended parent if it exists
            if (orphanReplies[structuredComment.commentId]) {
                orphanReplies[structuredComment.commentId].forEach(
                    (orphanReply) => {
                        structuredComment.replies?.push(orphanReply);
                    },
                );

                delete orphanReplies[structuredComment.commentId];
            }

            // If the comment that this reply is intended for doesn't exist yet, store it as an orphan
            if (
                structuredComment.replyTo &&
                !allComments[structuredComment.replyTo]
            ) {
                if (!orphanReplies[structuredComment.replyTo]) {
                    orphanReplies[structuredComment.replyTo] = [];
                }
                orphanReplies[structuredComment.replyTo].push(
                    structuredComment,
                );
            }
        });

        return commentsPerDashboardTile;
    }

    private async checkDashboardTileExistsInDashboard(
        dashboardUuid: string,
        dashboardTileUuid: string,
    ) {
        // NOTE: ensure that this dashboard actually contains the tile, since tile uuids might not be unique across dashboards
        const dashboardTile = await this.database(DashboardTilesTableName)
            .join(
                DashboardVersionsTableName,
                `${DashboardVersionsTableName}.dashboard_version_id`,
                '=',
                `${DashboardTilesTableName}.dashboard_version_id`,
            )
            .join(
                DashboardsTableName,
                `${DashboardsTableName}.dashboard_id`,
                '=',
                `${DashboardVersionsTableName}.dashboard_id`,
            )
            .leftJoin(
                'dashboard_tile_charts',
                'dashboard_tile_charts.dashboard_tile_uuid',
                'dashboard_tiles.dashboard_tile_uuid',
            )
            .leftJoin(
                'saved_queries',
                'saved_queries.saved_query_id',
                'dashboard_tile_charts.saved_chart_id',
            )
            .where(`${DashboardsTableName}.dashboard_uuid`, dashboardUuid)
            .andWhere(
                `${DashboardTilesTableName}.dashboard_tile_uuid`,
                dashboardTileUuid,
            )
            .select(
                `${DashboardTilesTableName}.dashboard_tile_uuid`,
                `saved_queries.saved_query_uuid`,
            )
            .first();

        if (!dashboardTile) {
            throw new NotFoundError('Dashboard tile not found for dashboard');
        }
        return { savedChartUuid: dashboardTile.saved_query_uuid };
    }

    async createComment(
        dashboardUuid: string,
        dashboardTileUuid: string,
        text: string,
        textHtml: string,
        replyTo: string | null,
        user: LightdashUser,
        mentions: string[],
    ): Promise<string> {
        const { savedChartUuid } =
            await this.checkDashboardTileExistsInDashboard(
                dashboardUuid,
                dashboardTileUuid,
            );
        const [{ comment_id: commentId }] = await this.database(
            DashboardTileCommentsTableName,
        )
            .insert({
                text,
                text_html: textHtml,
                dashboard_tile_uuid: dashboardTileUuid,
                reply_to: replyTo ?? null,
                user_uuid: user.userUuid,
                saved_chart_uuid: savedChartUuid ?? null,
                mentions,
            })
            .returning('comment_id');

        return commentId;
    }

    async findCommentsForDashboard(
        dashboardUuid: string,
        userUuid: string,
        canUserRemoveAnyComment: boolean,
    ): Promise<Record<string, Comment[]>> {
        const dashboard = await this.database(DashboardsTableName)
            .leftJoin(
                DashboardVersionsTableName,
                `${DashboardsTableName}.dashboard_id`,
                `${DashboardVersionsTableName}.dashboard_id`,
            )
            .where('dashboard_uuid', dashboardUuid)
            .orderBy(`${DashboardVersionsTableName}.created_at`, 'desc')
            .limit(1)
            .first();

        if (dashboard === undefined)
            throw new NotFoundError('Dashboard not found');

        const tiles = await this.database(DashboardTilesTableName)
            .select('dashboard_tile_uuid')
            .where('dashboard_version_id', dashboard.dashboard_version_id);
        const tileUuids = tiles.map((tile) => tile.dashboard_tile_uuid);

        const commentsWithUsers = await this.database(
            DashboardTileCommentsTableName,
        )
            .leftJoin(
                UserTableName,
                `${DashboardTileCommentsTableName}.user_uuid`,
                '=',
                `${UserTableName}.user_uuid`,
            )
            .select(
                `${DashboardTileCommentsTableName}.*`,
                `${UserTableName}.first_name`,
                `${UserTableName}.last_name`,
                `${DashboardTileCommentsTableName}.dashboard_tile_uuid`,
            )
            .whereIn(
                `${DashboardTileCommentsTableName}.dashboard_tile_uuid`,
                tileUuids,
            )
            .andWhere(`${DashboardTileCommentsTableName}.resolved`, false)
            .orderBy(`${DashboardTileCommentsTableName}.created_at`, 'asc');

<<<<<<< HEAD
        return CommentModel.parseComments(
            commentsWithUsers,
            userUuid,
            canUserRemoveAnyComment,
        );
=======
        const commentsPerDashboardTile: Record<string, Comment[]> = {}; // Stores comments grouped by their dashboard_tile_uuid
        const allComments: Record<string, Comment> = {}; // Fast access lookup for parent comments
        const orphanReplies: Record<string, Comment[]> = {}; // Stores orphan replies keyed by their intended parent's commentId

        commentsWithUsers.forEach((comment) => {
            const uuid = comment.dashboard_tile_uuid;
            if (!commentsPerDashboardTile[uuid]) {
                commentsPerDashboardTile[uuid] = [];
            }

            const structuredComment: Comment = {
                commentId: comment.comment_id,
                text: comment.text,
                textHtml: comment.text_html,
                replyTo: comment.reply_to ?? undefined,
                user: { name: `${comment.first_name} ${comment.last_name}` },
                createdAt: comment.created_at,
                resolved: comment.resolved,
                replies: [],
                canRemove:
                    canUserRemoveAnyComment || comment.user_uuid === userUuid,
                mentions: comment.mentions,
            };

            // Directly attach to parent if it's a reply and the parent exists
            if (
                structuredComment.replyTo &&
                allComments[structuredComment.replyTo]
            ) {
                allComments[structuredComment.replyTo].replies?.push(
                    structuredComment,
                );
            } else {
                if (!structuredComment.replyTo) {
                    // For comments that are not replies, add them to the list
                    commentsPerDashboardTile[uuid].push(structuredComment);
                }
                // Store the comment for future reference
                allComments[structuredComment.commentId] = structuredComment;
            }

            // Add the orphan replies to their intended parent if it exists
            if (orphanReplies[structuredComment.commentId]) {
                orphanReplies[structuredComment.commentId].forEach(
                    (orphanReply) => {
                        structuredComment.replies?.push(orphanReply);
                    },
                );

                delete orphanReplies[structuredComment.commentId];
            }

            // If the comment that this reply is intended for doesn't exist yet, store it as an orphan
            if (
                structuredComment.replyTo &&
                !allComments[structuredComment.replyTo]
            ) {
                if (!orphanReplies[structuredComment.replyTo]) {
                    orphanReplies[structuredComment.replyTo] = [];
                }
                orphanReplies[structuredComment.replyTo].push(
                    structuredComment,
                );
            }
        });

        return commentsPerDashboardTile;
>>>>>>> 4f14241c
    }

    async resolveComment(commentId: string): Promise<void> {
        await this.database(DashboardTileCommentsTableName)
            .update({ resolved: true })
            .where('comment_id', commentId);
    }

    async getComment(commentId: string) {
        const result = await this.database(DashboardTileCommentsTableName)
            .select('user_uuid', 'dashboard_tile_uuid', 'reply_to')
            .where('comment_id', commentId)
            .first();

        if (result === undefined) throw new NotFoundError('Comment not found');

        return {
            userUuid: result.user_uuid,
            dashboardTileUuid: result.dashboard_tile_uuid,
            replyTo: result.reply_to,
        };
    }

    async deleteComment(commentId: string): Promise<void> {
        await this.database(DashboardTileCommentsTableName)
            .delete()
            .where('reply_to', commentId)
            .orWhere('comment_id', commentId);
    }
}<|MERGE_RESOLUTION|>--- conflicted
+++ resolved
@@ -41,6 +41,7 @@
             const structuredComment: Comment = {
                 commentId: comment.comment_id,
                 text: comment.text,
+                textHtml: comment.text_html,
                 replyTo: comment.reply_to ?? undefined,
                 user: { name: `${comment.first_name} ${comment.last_name}` },
                 createdAt: comment.created_at,
@@ -48,6 +49,7 @@
                 replies: [],
                 canRemove:
                     canUserRemoveAnyComment || comment.user_uuid === userUuid,
+                mentions: comment.mentions,
             };
 
             // Directly attach to parent if it's a reply and the parent exists
@@ -217,81 +219,11 @@
             .andWhere(`${DashboardTileCommentsTableName}.resolved`, false)
             .orderBy(`${DashboardTileCommentsTableName}.created_at`, 'asc');
 
-<<<<<<< HEAD
         return CommentModel.parseComments(
             commentsWithUsers,
             userUuid,
             canUserRemoveAnyComment,
         );
-=======
-        const commentsPerDashboardTile: Record<string, Comment[]> = {}; // Stores comments grouped by their dashboard_tile_uuid
-        const allComments: Record<string, Comment> = {}; // Fast access lookup for parent comments
-        const orphanReplies: Record<string, Comment[]> = {}; // Stores orphan replies keyed by their intended parent's commentId
-
-        commentsWithUsers.forEach((comment) => {
-            const uuid = comment.dashboard_tile_uuid;
-            if (!commentsPerDashboardTile[uuid]) {
-                commentsPerDashboardTile[uuid] = [];
-            }
-
-            const structuredComment: Comment = {
-                commentId: comment.comment_id,
-                text: comment.text,
-                textHtml: comment.text_html,
-                replyTo: comment.reply_to ?? undefined,
-                user: { name: `${comment.first_name} ${comment.last_name}` },
-                createdAt: comment.created_at,
-                resolved: comment.resolved,
-                replies: [],
-                canRemove:
-                    canUserRemoveAnyComment || comment.user_uuid === userUuid,
-                mentions: comment.mentions,
-            };
-
-            // Directly attach to parent if it's a reply and the parent exists
-            if (
-                structuredComment.replyTo &&
-                allComments[structuredComment.replyTo]
-            ) {
-                allComments[structuredComment.replyTo].replies?.push(
-                    structuredComment,
-                );
-            } else {
-                if (!structuredComment.replyTo) {
-                    // For comments that are not replies, add them to the list
-                    commentsPerDashboardTile[uuid].push(structuredComment);
-                }
-                // Store the comment for future reference
-                allComments[structuredComment.commentId] = structuredComment;
-            }
-
-            // Add the orphan replies to their intended parent if it exists
-            if (orphanReplies[structuredComment.commentId]) {
-                orphanReplies[structuredComment.commentId].forEach(
-                    (orphanReply) => {
-                        structuredComment.replies?.push(orphanReply);
-                    },
-                );
-
-                delete orphanReplies[structuredComment.commentId];
-            }
-
-            // If the comment that this reply is intended for doesn't exist yet, store it as an orphan
-            if (
-                structuredComment.replyTo &&
-                !allComments[structuredComment.replyTo]
-            ) {
-                if (!orphanReplies[structuredComment.replyTo]) {
-                    orphanReplies[structuredComment.replyTo] = [];
-                }
-                orphanReplies[structuredComment.replyTo].push(
-                    structuredComment,
-                );
-            }
-        });
-
-        return commentsPerDashboardTile;
->>>>>>> 4f14241c
     }
 
     async resolveComment(commentId: string): Promise<void> {
@@ -302,7 +234,13 @@
 
     async getComment(commentId: string) {
         const result = await this.database(DashboardTileCommentsTableName)
-            .select('user_uuid', 'dashboard_tile_uuid', 'reply_to')
+            .select(
+                'user_uuid',
+                'dashboard_tile_uuid',
+                'reply_to',
+                'mentions',
+                'dashboards.dashboard_uuid',
+            )
             .where('comment_id', commentId)
             .first();
 
@@ -312,6 +250,7 @@
             userUuid: result.user_uuid,
             dashboardTileUuid: result.dashboard_tile_uuid,
             replyTo: result.reply_to,
+            mentions: result.mentions,
         };
     }
 
