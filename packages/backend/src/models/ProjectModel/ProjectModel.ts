import {
    AlreadyExistsError,
    CreateProject,
    CreateWarehouseCredentials,
    DbtProjectConfig,
    Explore,
    ExploreError,
    NotExistsError,
    OrganizationProject,
    Project,
    ProjectMemberProfile,
    ProjectMemberRole,
    sensitiveCredentialsFieldNames,
    sensitiveDbtCredentialsFieldNames,
    TablesConfiguration,
    UnexpectedServerError,
    UpdateProject,
    WarehouseCredentials,
} from '@lightdash/common';
import { WarehouseCatalog } from '@lightdash/warehouses';
import { Knex } from 'knex';
import { DatabaseError } from 'pg';
import { LightdashConfig } from '../../config/parseConfig';
import { OrganizationTableName } from '../../database/entities/organizations';
import { DbProjectMembership } from '../../database/entities/projectMemberships';
import {
    CachedExploresTableName,
    CachedWarehouseTableName,
    DbCachedExplores,
    DbCachedWarehouse,
    DbProject,
    ProjectTableName,
} from '../../database/entities/projects';
import { DbUser } from '../../database/entities/users';
import { WarehouseCredentialTableName } from '../../database/entities/warehouseCredentials';
import { EncryptionService } from '../../services/EncryptionService/EncryptionService';
import Transaction = Knex.Transaction;

type ProjectModelDependencies = {
    database: Knex;
    lightdashConfig: LightdashConfig;
    encryptionService: EncryptionService;
};

const CACHED_EXPLORES_PG_LOCK_NAMESPACE = 1;

export class ProjectModel {
    private database: Knex;

    private lightdashConfig: LightdashConfig;

    private encryptionService: EncryptionService;

    constructor(deps: ProjectModelDependencies) {
        this.database = deps.database;
        this.lightdashConfig = deps.lightdashConfig;
        this.encryptionService = deps.encryptionService;
    }

    static mergeMissingDbtConfigSecrets(
        incompleteConfig: DbtProjectConfig,
        completeConfig: DbtProjectConfig,
    ): DbtProjectConfig {
        if (incompleteConfig.type !== completeConfig.type) {
            return incompleteConfig;
        }
        return {
            ...incompleteConfig,
            ...sensitiveDbtCredentialsFieldNames.reduce(
                (sum, secretKey) =>
                    !(incompleteConfig as any)[secretKey] &&
                    (completeConfig as any)[secretKey]
                        ? {
                              ...sum,
                              [secretKey]: (completeConfig as any)[secretKey],
                          }
                        : sum,
                {},
            ),
        };
    }

    static mergeMissingWarehouseSecrets(
        incompleteConfig: CreateWarehouseCredentials,
        completeConfig: CreateWarehouseCredentials,
    ): CreateWarehouseCredentials {
        if (incompleteConfig.type !== completeConfig.type) {
            return incompleteConfig;
        }
        return {
            ...incompleteConfig,
            ...sensitiveCredentialsFieldNames.reduce(
                (sum, secretKey) =>
                    !(incompleteConfig as any)[secretKey] &&
                    (completeConfig as any)[secretKey]
                        ? {
                              ...sum,
                              [secretKey]: (completeConfig as any)[secretKey],
                          }
                        : sum,
                {},
            ),
        };
    }

    static mergeMissingProjectConfigSecrets(
        incompleteProjectConfig: UpdateProject,
        completeProjectConfig: Project & {
            warehouseConnection?: CreateWarehouseCredentials;
        },
    ): UpdateProject {
        return {
            ...incompleteProjectConfig,
            dbtConnection: ProjectModel.mergeMissingDbtConfigSecrets(
                incompleteProjectConfig.dbtConnection,
                completeProjectConfig.dbtConnection,
            ),
            warehouseConnection: completeProjectConfig.warehouseConnection
                ? ProjectModel.mergeMissingWarehouseSecrets(
                      incompleteProjectConfig.warehouseConnection,
                      completeProjectConfig.warehouseConnection,
                  )
                : incompleteProjectConfig.warehouseConnection,
        };
    }

    async getAllByOrganizationUuid(
        organizationUuid: string,
    ): Promise<OrganizationProject[]> {
        const orgs = await this.database('organizations')
            .where('organization_uuid', organizationUuid)
            .select('*');
        if (orgs.length === 0) {
            throw new NotExistsError('Cannot find organization');
        }
        const projects = await this.database('projects')
            .select('project_uuid', 'name')
            .where('organization_id', orgs[0].organization_id);
        if (projects.length === 0) {
            throw new NotExistsError('No project exists');
        }
        return projects.map<OrganizationProject>(({ name, project_uuid }) => ({
            name,
            projectUuid: project_uuid,
        }));
    }

    private async upsertWarehouseConnection(
        trx: Transaction,
        projectId: number,
        data: CreateWarehouseCredentials,
    ): Promise<void> {
        let encryptedCredentials: Buffer;
        try {
            encryptedCredentials = this.encryptionService.encrypt(
                JSON.stringify(data),
            );
        } catch (e) {
            throw new UnexpectedServerError('Could not save credentials.');
        }
        await trx('warehouse_credentials')
            .insert({
                project_id: projectId,
                warehouse_type: data.type,
                encrypted_credentials: encryptedCredentials,
            })
            .onConflict('project_id')
            .merge();
    }

    async hasProjects(organizationUuid: string): Promise<boolean> {
        const orgs = await this.database('organizations')
            .where('organization_uuid', organizationUuid)
            .select('*');
        if (orgs.length === 0) {
            throw new NotExistsError('Cannot find organization');
        }

        const projects = await this.database('projects')
            .where('organization_id', orgs[0].organization_id)
            .select('project_uuid');
        return projects.length > 0;
    }

    async create(
        organizationUuid: string,
        data: CreateProject,
    ): Promise<string> {
        const orgs = await this.database('organizations')
            .where('organization_uuid', organizationUuid)
            .select('*');
        if (orgs.length === 0) {
            throw new NotExistsError('Cannot find organization');
        }
        return this.database.transaction(async (trx) => {
            try {
                let encryptedCredentials: Buffer;
                try {
                    encryptedCredentials = this.encryptionService.encrypt(
                        JSON.stringify(data.dbtConnection),
                    );
                } catch (e) {
                    throw new UnexpectedServerError(
                        'Could not save credentials.',
                    );
                }
                const [project] = await trx('projects')
                    .insert({
                        name: data.name,
                        organization_id: orgs[0].organization_id,
                        dbt_connection_type: data.dbtConnection.type,
                        dbt_connection: encryptedCredentials,
                    })
                    .returning('*');

                await this.upsertWarehouseConnection(
                    trx,
                    project.project_id,
                    data.warehouseConnection,
                );

                await trx('spaces').insert({
                    project_id: project.project_id,
                    name: data.name,
                });

                return project.project_uuid;
            } catch (e) {
                await trx.rollback(e);
                throw e;
            }
        });
    }

    async update(projectUuid: string, data: UpdateProject): Promise<void> {
        await this.database.transaction(async (trx) => {
            try {
                let encryptedCredentials: Buffer;
                try {
                    encryptedCredentials = this.encryptionService.encrypt(
                        JSON.stringify(data.dbtConnection),
                    );
                } catch (e) {
                    throw new UnexpectedServerError(
                        'Could not save credentials.',
                    );
                }
                const projects = await trx('projects')
                    .update({
                        name: data.name,
                        dbt_connection_type: data.dbtConnection.type,
                        dbt_connection: encryptedCredentials,
                    })
                    .where('project_uuid', projectUuid)
                    .returning('*');
                if (projects.length === 0) {
                    throw new UnexpectedServerError(
                        'Could not update project.',
                    );
                }
                const [project] = projects;

                await this.upsertWarehouseConnection(
                    trx,
                    project.project_id,
                    data.warehouseConnection,
                );
            } catch (e) {
                await trx.rollback(e);
                throw e;
            }
        });
    }

    async delete(projectUuid: string): Promise<void> {
        await this.database('projects')
            .where('project_uuid', projectUuid)
            .delete();
    }

    async getWithSensitiveFields(
        projectUuid: string,
    ): Promise<Project & { warehouseConnection?: CreateWarehouseCredentials }> {
        type QueryResult = (
            | {
                  name: string;
                  dbt_connection: Buffer | null;
                  encrypted_credentials: null;
                  warehouse_type: null;
                  organization_uuid: string;
              }
            | {
                  name: string;
                  dbt_connection: Buffer | null;
                  encrypted_credentials: Buffer;
                  warehouse_type: string;
                  organization_uuid: string;
              }
        )[];
        const projects = await this.database('projects')
            .leftJoin(
                WarehouseCredentialTableName,
                'warehouse_credentials.project_id',
                'projects.project_id',
            )
            .leftJoin(
                OrganizationTableName,
                'organizations.organization_id',
                'projects.organization_id',
            )
            .column([
                this.database.ref('name').withSchema(ProjectTableName),
                this.database
                    .ref('dbt_connection')
                    .withSchema(ProjectTableName),
                this.database
                    .ref('encrypted_credentials')
                    .withSchema(WarehouseCredentialTableName),
                this.database
                    .ref('warehouse_type')
                    .withSchema(WarehouseCredentialTableName),
                this.database
                    .ref('organization_uuid')
                    .withSchema(OrganizationTableName),
            ])
            .select<QueryResult>()
            .where('project_uuid', projectUuid);
        if (projects.length === 0) {
            throw new NotExistsError(
                `Cannot find project with id: ${projectUuid}`,
            );
        }
        const [project] = projects;
        if (!project.dbt_connection) {
            throw new NotExistsError('Project has no valid dbt credentials');
        }
        let dbtSensitiveCredentials: DbtProjectConfig;
        try {
            dbtSensitiveCredentials = JSON.parse(
                this.encryptionService.decrypt(project.dbt_connection),
            ) as DbtProjectConfig;
        } catch (e) {
            throw new UnexpectedServerError('Failed to load dbt credentials');
        }
        const result = {
            organizationUuid: project.organization_uuid,
            projectUuid,
            name: project.name,
            dbtConnection: dbtSensitiveCredentials,
        };
        if (!project.warehouse_type) {
            return result;
        }
        let sensitiveCredentials: CreateWarehouseCredentials;
        try {
            sensitiveCredentials = JSON.parse(
                this.encryptionService.decrypt(project.encrypted_credentials),
            ) as CreateWarehouseCredentials;
        } catch (e) {
            throw new UnexpectedServerError(
                'Failed to load warehouse credentials',
            );
        }
        return {
            ...result,
            warehouseConnection: sensitiveCredentials,
        };
    }

    async get(projectUuid: string): Promise<Project> {
        const project = await this.getWithSensitiveFields(projectUuid);
        const sensitiveCredentials = project.warehouseConnection;

        const nonSensitiveDbtCredentials = Object.fromEntries(
            Object.entries(project.dbtConnection).filter(
                ([key]) =>
                    !sensitiveDbtCredentialsFieldNames.includes(key as any),
            ),
        ) as DbtProjectConfig;
        const nonSensitiveCredentials = sensitiveCredentials
            ? (Object.fromEntries(
                  Object.entries(sensitiveCredentials).filter(
                      ([key]) =>
                          !sensitiveCredentialsFieldNames.includes(key as any),
                  ),
              ) as WarehouseCredentials)
            : undefined;
        return {
            organizationUuid: project.organizationUuid,
            projectUuid,
            name: project.name,
            dbtConnection: nonSensitiveDbtCredentials,
            warehouseConnection: nonSensitiveCredentials,
        };
    }

    async getTablesConfiguration(
        projectUuid: string,
    ): Promise<TablesConfiguration> {
        const projects = await this.database(ProjectTableName)
            .select(['table_selection_type', 'table_selection_value'])
            .where('project_uuid', projectUuid);
        if (projects.length === 0) {
            throw new NotExistsError(
                `Cannot find project with id: ${projectUuid}`,
            );
        }
        return {
            tableSelection: {
                type: projects[0].table_selection_type,
                value: projects[0].table_selection_value,
            },
        };
    }

    async updateTablesConfiguration(
        projectUuid: string,
        data: TablesConfiguration,
    ): Promise<void> {
        await this.database(ProjectTableName)
            .update({
                table_selection_type: data.tableSelection.type,
                table_selection_value: data.tableSelection.value,
            })
            .where('project_uuid', projectUuid);
    }

    async getExploresFromCache(
        projectUuid: string,
    ): Promise<(Explore | ExploreError)[] | undefined> {
        const explores = await this.database(CachedExploresTableName)
            .select(['explores'])
            .where('project_uuid', projectUuid)
            .limit(1);
        if (explores.length > 0) return explores[0].explores;
        return undefined;
    }

    async saveExploresToCache(
        projectUuid: string,
        explores: (Explore | ExploreError)[],
    ): Promise<DbCachedExplores> {
        const [cachedExplores] = await this.database(CachedExploresTableName)
            .insert({
                project_uuid: projectUuid,
                explores: JSON.stringify(explores),
            })
            .onConflict('project_uuid')
            .merge()
            .returning('*');
        return cachedExplores;
    }

    async tryAcquireProjectLock(
        projectUuid: string,
        onLockAcquired: () => Promise<void>,
        onLockFailed?: () => Promise<void>,
    ): Promise<void> {
        await this.database.transaction(async (trx) => {
            // pg_advisory_xact_lock takes a 64bit integer as key
            // we can't use project_uuid (uuidv4) as key, not even a hash,
            // so we will be using autoinc project_id from DB.
            const projectLock = await trx.raw(`
                SELECT
                    pg_try_advisory_xact_lock(${CACHED_EXPLORES_PG_LOCK_NAMESPACE}, project_id)
                FROM
                    projects
                WHERE
                    project_uuid = '${projectUuid}'
                LIMIT 1  `);

            if (projectLock.rows.length === 0) return; // No project with uuid in DB
            const acquiresLock = projectLock.rows[0].pg_try_advisory_xact_lock;
            if (acquiresLock) {
                await onLockAcquired();
            } else if (onLockFailed) {
                await onLockFailed();
            }
        });
    }

    async getWarehouseFromCache(
        projectUuid: string,
    ): Promise<WarehouseCatalog | undefined> {
        const warehouses = await this.database(CachedWarehouseTableName)
            .select(['warehouse'])
            .where('project_uuid', projectUuid)
            .limit(1);
        if (warehouses.length > 0) return warehouses[0].warehouse;
        return undefined;
    }

    async saveWarehouseToCache(
        projectUuid: string,
        warehouse: WarehouseCatalog,
    ): Promise<DbCachedWarehouse> {
        const [cachedWarehouse] = await this.database(CachedWarehouseTableName)
            .insert({
                project_uuid: projectUuid,
                warehouse: JSON.stringify(warehouse),
            })
            .onConflict('project_uuid')
            .merge()
            .returning('*');

        return cachedWarehouse;
    }

    async getProjectAccess(
        projectUuid: string,
    ): Promise<ProjectMemberProfile[]> {
        type QueryResult = {
            user_uuid: string;
            email: string;
            role: ProjectMemberRole;
            first_name: string;
            last_name: string;
        };
        const projectMemberships = await this.database('project_memberships')
            .leftJoin('users', 'project_memberships.user_id', 'users.user_id')
            .leftJoin('emails', 'emails.user_id', 'users.user_id')
            .leftJoin(
                'projects',
                'project_memberships.project_id',
                'projects.project_id',
            )
            .select<QueryResult[]>()
            .where('project_uuid', projectUuid)
            .andWhere('is_primary', true);

        return projectMemberships.map((membership) => ({
            userUuid: membership.user_uuid,
            email: membership.email,
            role: membership.role,
            firstName: membership.first_name,
            projectUuid,
            lastName: membership.last_name,
        }));
    }

    async createProjectAccess(
        projectUuid: string,
        email: string,
        role: ProjectMemberRole,
    ): Promise<void> {
        try {
<<<<<<< HEAD
            const [project] = await this.database('projects')
                .select('project_id')
                .where('project_uuid', projectUuid);

            const [user] = await this.database('users')
                .leftJoin('emails', 'emails.user_id', 'users.user_id')
                .select('users.user_id')
                .where('email', email);
            if (user === undefined) {
                throw new NotExistsError(
                    `Can't find user with email ${email} in the organization`,
                );
            }
            await this.database('project_memberships').insert({
                project_id: project.project_id,
                role,
                user_id: user.user_id,
            });
=======
            await this.database.raw<
                (DbProjectMembership & DbProject & DbUser)[]
            >(
                `
                INSERT INTO project_memberships
                ("role", user_id, project_id)
                SELECT :role, u.user_id, (
                    SELECT p.project_id
                    FROM projects as p
                    WHERE p.project_uuid = :projectUuid)
                FROM users as u
                LEFT JOIN emails ON u.user_id = emails.user_id
                WHERE emails.email = :email
                
                `,
                { role, projectUuid, email },
            );
>>>>>>> 535e34d7
        } catch (error: any) {
            if (
                error instanceof DatabaseError &&
                error.constraint ===
                    'project_memberships_project_id_user_id_unique'
            ) {
                throw new AlreadyExistsError(
                    `This user email ${email} already has access to this project`,
                );
            }
            throw error;
        }
    }

    async updateProjectAccess(
        projectUuid: string,
        userUuid: string,
        role: ProjectMemberRole,
    ): Promise<void> {
        await this.database.raw<(DbProjectMembership & DbProject & DbUser)[]>(
            `
                UPDATE project_memberships AS m
                SET role = :role FROM projects AS p, users AS u
                WHERE p.project_id = m.project_id
                    AND u.user_id = m.user_id
                    AND user_uuid = :userUuid
                    AND p.project_uuid = :projectUuid
                    RETURNING *
            `,
            { projectUuid, userUuid, role },
        );
    }

    async deleteProjectAccess(
        projectUuid: string,
        userUuid: string,
    ): Promise<void> {
        await this.database.raw<(DbProjectMembership & DbProject & DbUser)[]>(
            `
            DELETE FROM project_memberships AS m
            USING projects AS p, users AS u
            WHERE p.project_id = m.project_id
              AND u.user_id = m.user_id
              AND user_uuid = :userUuid
              AND p.project_uuid = :projectUuid
        `,
            { projectUuid, userUuid },
        );
    }
}<|MERGE_RESOLUTION|>--- conflicted
+++ resolved
@@ -544,7 +544,6 @@
         role: ProjectMemberRole,
     ): Promise<void> {
         try {
-<<<<<<< HEAD
             const [project] = await this.database('projects')
                 .select('project_id')
                 .where('project_uuid', projectUuid);
@@ -563,25 +562,7 @@
                 role,
                 user_id: user.user_id,
             });
-=======
-            await this.database.raw<
-                (DbProjectMembership & DbProject & DbUser)[]
-            >(
-                `
-                INSERT INTO project_memberships
-                ("role", user_id, project_id)
-                SELECT :role, u.user_id, (
-                    SELECT p.project_id
-                    FROM projects as p
-                    WHERE p.project_uuid = :projectUuid)
-                FROM users as u
-                LEFT JOIN emails ON u.user_id = emails.user_id
-                WHERE emails.email = :email
-                
-                `,
-                { role, projectUuid, email },
-            );
->>>>>>> 535e34d7
+
         } catch (error: any) {
             if (
                 error instanceof DatabaseError &&
