--- conflicted
+++ resolved
@@ -19,10 +19,6 @@
 import { DbCatalogIn } from '../../../database/entities/catalog';
 import { DbTag } from '../../../database/entities/tags';
 
-<<<<<<< HEAD
-const getSpotlightShow = (spotlight: Explore['spotlight']) =>
-    spotlight.visibility === 'show';
-=======
 const getSpotlightShow = (
     spotlight?: Explore['spotlight'] | Metric['spotlight'],
 ) => {
@@ -31,7 +27,6 @@
 
     return visibility === 'show';
 };
->>>>>>> 5c23a866
 
 type CatalogInsertWithYamlTags = DbCatalogIn & { assigned_yaml_tags?: DbTag[] };
 
@@ -78,20 +73,17 @@
                         fieldType: field.fieldType,
                     };
 
-<<<<<<< HEAD
                     const assignedYamlTags = isMetric(field)
                         ? projectYamlTags.filter(
                               (tag) =>
                                   tag.yaml_reference &&
                                   // TODO: remove / check if necessary
-                                  field.spotlight.categories?.includes(
+                                  field.spotlight?.categories?.includes(
                                       tag.yaml_reference,
                                   ),
                           )
                         : [];
 
-=======
->>>>>>> 5c23a866
                     return {
                         project_uuid: projectUuid,
                         cached_explore_uuid: explore.cachedExploreUuid,
@@ -111,10 +103,7 @@
                                 ? field.spotlight
                                 : explore.spotlight,
                         ),
-<<<<<<< HEAD
                         assigned_yaml_tags: assignedYamlTags,
-=======
->>>>>>> 5c23a866
                     };
                 },
             );
