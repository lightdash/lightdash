import {
    CatalogFilter,
    CatalogItemIcon,
    CatalogItemsWithIcons,
    CatalogType,
    Explore,
    FieldType,
    NotFoundError,
    TableSelectionType,
    UNCATEGORIZED_TAG_UUID,
    UnexpectedServerError,
    type ApiCatalogSearch,
    type ApiSort,
    type CatalogFieldMap,
    type CatalogItem,
    type CatalogItemSummary,
    type CatalogItemWithTagUuids,
    type CatalogMetricsTreeEdge,
    type ChartFieldUsageChanges,
    type ChartUsageIn,
    type KnexPaginateArgs,
    type KnexPaginatedData,
    type SessionUser,
    type TablesConfiguration,
    type Tag,
    type UserAttributeValueMap,
} from '@lightdash/common';
import { Knex } from 'knex';
import type { LightdashConfig } from '../../config/parseConfig';
import {
    CatalogTableName,
    CatalogTagsTableName,
    getDbCatalogColumnFromCatalogProperty,
    MetricsTreeEdgesTableName,
    type DbCatalog,
    type DbCatalogIn,
    type DbCatalogTagsMigrateIn,
    type DbMetricsTreeEdge,
    type DbMetricsTreeEdgeDelete,
    type DbMetricsTreeEdgeIn,
} from '../../database/entities/catalog';
import { CachedExploreTableName } from '../../database/entities/projects';
import { TagsTableName } from '../../database/entities/tags';
import KnexPaginate from '../../database/pagination';
import Logger from '../../logging/logger';
import { wrapSentryTransaction } from '../../utils';
import {
    getFullTextSearchQuery,
    getFullTextSearchRankCalcSql,
} from '../SearchModel/utils/search';
import { convertExploresToCatalog } from './utils';
import { parseCatalog } from './utils/parser';

export enum CatalogSearchContext {
    SPOTLIGHT = 'spotlight',
    CATALOG = 'catalog',
    METRICS_EXPLORER = 'metricsExplorer',
}

export type CatalogModelArguments = {
    database: Knex;
    lightdashConfig: LightdashConfig;
};

export class CatalogModel {
    protected database: Knex;

    protected lightdashConfig: LightdashConfig;

    constructor(args: CatalogModelArguments) {
        this.database = args.database;
        this.lightdashConfig = args.lightdashConfig;
    }

    async indexCatalog(
        projectUuid: string,
        cachedExplores: (Explore & { cachedExploreUuid: string })[],
    ): Promise<{
        catalogInserts: DbCatalogIn[];
        catalogFieldMap: CatalogFieldMap;
    }> {
        if (cachedExplores.length === 0) {
            return {
                catalogInserts: [],
                catalogFieldMap: {},
            };
        }

        try {
            const wrapped = await wrapSentryTransaction(
                'indexCatalog',
                { projectUuid, cachedExploresSize: cachedExplores.length },
                async () => {
                    const { catalogInserts, catalogFieldMap } =
                        await wrapSentryTransaction(
                            'indexCatalog.convertExploresToCatalog',
                            {
                                projectUuid,
                                cachedExploresLength: cachedExplores.length,
                            },
                            async () =>
                                convertExploresToCatalog(
                                    projectUuid,
                                    cachedExplores,
                                ),
                        );

                    const transactionInserts = await wrapSentryTransaction(
                        'indexCatalog.insert',
                        { projectUuid, catalogSize: catalogInserts.length },
                        () =>
                            this.database.transaction(async (trx) => {
                                await trx(CatalogTableName)
                                    .where('project_uuid', projectUuid)
                                    .delete();

                                const inserts = await this.database
                                    .batchInsert(
                                        CatalogTableName,
                                        catalogInserts,
                                    )
                                    .returning('*')
                                    .transacting(trx);

                                return inserts;
                            }),
                    );

                    return {
                        catalogInserts: transactionInserts,
                        catalogFieldMap,
                    };
                },
            );

            return wrapped;
        } catch (e) {
            Logger.error(`Failed to index catalog ${projectUuid}, ${e}`);
            return {
                catalogInserts: [],
                catalogFieldMap: {},
            };
        }
    }

    private async getTagsPerItem(catalogSearchUuids: string[]) {
        const itemTags = await this.database(CatalogTagsTableName)
            .select<
                {
                    catalog_search_uuid: string;
                    tag_uuid: string;
                    name: string;
                    color: string;
                }[]
            >()
            .leftJoin(
                TagsTableName,
                `${CatalogTagsTableName}.tag_uuid`,
                `${TagsTableName}.tag_uuid`,
            )
            .whereIn(
                `${CatalogTagsTableName}.catalog_search_uuid`,
                catalogSearchUuids,
            );

        return itemTags.reduce<
            Record<string, Pick<Tag, 'tagUuid' | 'name' | 'color'>[]>
        >((acc, tag) => {
            acc[tag.catalog_search_uuid] = [
                ...(acc[tag.catalog_search_uuid] || []),
                {
                    tagUuid: tag.tag_uuid,
                    name: tag.name,
                    color: tag.color,
                },
            ];
            return acc;
        }, {} as Record<string, Pick<Tag, 'tagUuid' | 'name' | 'color'>[]>);
    }

    async search({
        projectUuid,
        exploreName,
        catalogSearch: { catalogTags, filter, searchQuery = '', type },
        limit = 50,
        excludeUnmatched = true,
        searchRankFunction = getFullTextSearchRankCalcSql,
        tablesConfiguration,
        userAttributes,
        paginateArgs,
        sortArgs,
        context,
    }: {
        projectUuid: string;
        exploreName?: string;
        catalogSearch: ApiCatalogSearch;
        limit?: number;
        excludeUnmatched?: boolean;
        searchRankFunction?: (args: {
            database: Knex;
            variables: Record<string, string>;
            // eslint-disable-next-line @typescript-eslint/no-explicit-any
<<<<<<< HEAD
        }) => Knex.Raw<any>;
=======
        }) => Knex.Raw;
>>>>>>> e3214c4e
        tablesConfiguration: TablesConfiguration;
        userAttributes: UserAttributeValueMap;
        paginateArgs?: KnexPaginateArgs;
        sortArgs?: ApiSort;
        context: CatalogSearchContext;
    }): Promise<KnexPaginatedData<CatalogItem[]>> {
        const searchRankRawSql = searchRankFunction({
            database: this.database,
            variables: {
                searchVectorColumn: `${CatalogTableName}.search_vector`,
                searchQuery,
            },
        });

        let catalogItemsQuery = this.database(CatalogTableName)
            .column(
                `${CatalogTableName}.catalog_search_uuid`,
                `${CatalogTableName}.name`,
                `${CatalogTableName}.label`,
                'description',
                'type',
                `${CachedExploreTableName}.explore`,
                `required_attributes`,
                `chart_usage`,
                `icon`,
                // Add tags as an aggregated JSON array
                {
                    search_rank: searchRankRawSql,
                },
            )
            .leftJoin(
                CachedExploreTableName,
                `${CatalogTableName}.cached_explore_uuid`,
                `${CachedExploreTableName}.cached_explore_uuid`,
            )
            .where(`${CatalogTableName}.project_uuid`, projectUuid)
            // tables configuration filtering
            .andWhere(function tablesConfigurationFiltering() {
                const {
                    tableSelection: { type: tableSelectionType, value },
                } = tablesConfiguration;

                if (tableSelectionType === TableSelectionType.WITH_TAGS) {
                    // For tags, we need to check if ANY of the required tags exist in explore's tags array
                    void this.whereRaw(
                        `
                        EXISTS (
                            SELECT 1
                            FROM jsonb_array_elements_text(?) AS required_tag
                            WHERE required_tag = ANY(
                                SELECT jsonb_array_elements_text(explore->'tags')
                            )
                        )
                    `,
                        [JSON.stringify(value ?? [])],
                    );
                } else if (
                    tableSelectionType === TableSelectionType.WITH_NAMES
                ) {
                    // For table names, we check if the baseTable matches any of the required names
                    void this.whereIn(
                        `${CatalogTableName}.table_name`,
                        value ?? [],
                    );
                }
            })
            // user attributes filtering
            .andWhere(function userAttributesFiltering() {
                void this.whereJsonObject('required_attributes', {}).orWhereRaw(
                    `
                        -- Main check: Ensure there are NO required attributes that fail to match user attributes
                        -- If ANY required attribute is missing/mismatched, the whole check fails
                        NOT EXISTS (
                            -- Iterate through each key-value pair in required_attributes
                            -- Example required_attributes: {"is_admin": "true", "department": ["sales", "marketing"]}
                            SELECT 1
                            FROM jsonb_each(required_attributes) AS ra(key, value)
                            -- For each required attribute, check if it DOESN'T match user attributes
                            -- The outer NOT EXISTS + WHERE NOT means ALL conditions must match
                            WHERE NOT (
                                CASE
                                    -- Case 1: Required attribute is an array (e.g., "department": ["sales", "marketing"])
                                    WHEN jsonb_typeof(value) = 'array' THEN
                                        -- Check if ANY of the required values exist in user's attributes
                                        EXISTS (
                                            -- Get each value from the required array
                                            SELECT 1
                                            FROM jsonb_array_elements_text(value) AS req_value
                                            -- Check if this required value exists in user's attributes array
                                            WHERE req_value = ANY(
                                                SELECT jsonb_array_elements_text(?::jsonb -> key)
                                            )
                                        )

                                    -- Case 2: Required attribute is a single value (e.g., "is_admin": "true")
                                    ELSE
                                        -- Extract the single value and check if it exists in user's attributes array
                                        -- value #>> '{}' converts JSONB value to text
                                        -- Example: "true" = ANY(["true", "false"])
                                        (value #>> '{}') = ANY(
                                            SELECT jsonb_array_elements_text(?::jsonb -> key)
                                        )
                                END
                            )
                        )
                    `,
                    [
                        JSON.stringify(userAttributes),
                        JSON.stringify(userAttributes),
                    ],
                );
            });

        if (context === CatalogSearchContext.SPOTLIGHT) {
            catalogItemsQuery = catalogItemsQuery.where(
                `${CatalogTableName}.spotlight_show`,
                true,
            );
        }

        if (exploreName) {
            catalogItemsQuery = catalogItemsQuery.andWhere(
                `${CachedExploreTableName}.name`,
                exploreName,
            );
        }

        if (type) {
            catalogItemsQuery = catalogItemsQuery.andWhere(
                `${CatalogTableName}.type`,
                type,
            );
        }

        if (filter) {
            if (filter === CatalogFilter.Dimensions) {
                catalogItemsQuery = catalogItemsQuery.andWhere(
                    `${CatalogTableName}.field_type`,
                    FieldType.DIMENSION,
                );
            }
            if (filter === CatalogFilter.Metrics) {
                catalogItemsQuery = catalogItemsQuery.andWhere(
                    `${CatalogTableName}.field_type`,
                    FieldType.METRIC,
                );
            }
        }

        if (catalogTags) {
            catalogItemsQuery = catalogItemsQuery.andWhere(
                function getCatalogItemsWithTags() {
                    const regularTags = catalogTags.filter(
                        (tag) => tag !== UNCATEGORIZED_TAG_UUID,
                    );
                    const includeUncategorized = catalogTags.includes(
                        UNCATEGORIZED_TAG_UUID,
                    );

                    if (regularTags.length > 0 && includeUncategorized) {
                        // Show items that either:
                        // 1. Have no tags OR
                        // 2. Have any of the specified tags
                        void this.where(function getUncategorizedItems() {
                            void this.whereNotExists(function noTags() {
                                void this.select('*')
                                    .from(CatalogTagsTableName)
                                    .whereRaw(
                                        `${CatalogTagsTableName}.catalog_search_uuid = ${CatalogTableName}.catalog_search_uuid`,
                                    );
                            }).orWhereExists(function hasSpecificTags() {
                                void this.select('*')
                                    .from(CatalogTagsTableName)
                                    .whereRaw(
                                        `${CatalogTagsTableName}.catalog_search_uuid = ${CatalogTableName}.catalog_search_uuid`,
                                    )
                                    .whereIn(
                                        `${CatalogTagsTableName}.tag_uuid`,
                                        regularTags,
                                    );
                            });
                        });
                    } else if (includeUncategorized) {
                        // Show only items with no tags
                        void this.whereNotExists(function noTags() {
                            void this.select('*')
                                .from(CatalogTagsTableName)
                                .whereRaw(
                                    `${CatalogTagsTableName}.catalog_search_uuid = ${CatalogTableName}.catalog_search_uuid`,
                                );
                        });
                    } else {
                        // Show only items with specified tags
                        void this.whereExists(function hasSpecificTags() {
                            void this.select('*')
                                .from(CatalogTagsTableName)
                                .whereRaw(
                                    `${CatalogTagsTableName}.catalog_search_uuid = ${CatalogTableName}.catalog_search_uuid`,
                                )
                                .whereIn(
                                    `${CatalogTagsTableName}.tag_uuid`,
                                    regularTags,
                                );
                        });
                    }
                },
            );
        }

        if (excludeUnmatched && searchQuery) {
            catalogItemsQuery = catalogItemsQuery.andWhereRaw(
                `"${CatalogTableName}".search_vector @@ to_tsquery('lightdash_english_config', ?)`,
                getFullTextSearchQuery(searchQuery),
            );
        }

        catalogItemsQuery = catalogItemsQuery
            .orderBy('search_rank', 'desc')
            .limit(limit ?? 50);

        if (sortArgs) {
            const { sort, order } = sortArgs;
            catalogItemsQuery = catalogItemsQuery.orderBy(
                getDbCatalogColumnFromCatalogProperty(
                    sort as keyof CatalogItem, // Can be cast here since we have an exhaustive switch/case in getDbCatalogColumnFromCatalogProperty
                ),
                order,
            );
        }

        const paginatedCatalogItems = await KnexPaginate.paginate(
            catalogItemsQuery.select<
                (DbCatalog & {
                    explore: Explore;
                })[]
            >(),
            paginateArgs,
        );

        const tagsPerItem = await this.getTagsPerItem(
            paginatedCatalogItems.data.map((item) => item.catalog_search_uuid),
        );

        const catalog = await wrapSentryTransaction(
            'CatalogModel.search.parse',
            {
                catalogSize: paginatedCatalogItems.data.length,
            },
            async () =>
                paginatedCatalogItems.data.map((item) =>
                    parseCatalog({
                        ...item,
                        catalog_tags:
                            tagsPerItem[item.catalog_search_uuid] ?? [],
                    }),
                ),
        );

        return {
            pagination: paginatedCatalogItems.pagination,
            data: catalog,
        };
    }

    async getMetadata(projectUuid: string, name: string): Promise<Explore> {
        const explores = await this.database(CachedExploreTableName)
            .andWhere(`project_uuid`, projectUuid)
            .where(`name`, name);

        if (explores.length === 0) {
            throw new NotFoundError(`Explore with name ${name} not found`);
        } else if (explores.length > 1) {
            throw new UnexpectedServerError(
                `Multiple explores with name ${name} found`,
            );
        }

        return explores[0].explore;
    }

    async setChartUsages(projectUuid: string, chartUsages: ChartUsageIn[]) {
        await this.database.transaction(async (trx) => {
            const updatePromises = chartUsages.map(
                ({ fieldName, chartUsage, cachedExploreUuid }) =>
                    trx(CatalogTableName)
                        .where(`${CatalogTableName}.name`, fieldName)
                        .andWhere(
                            `${CatalogTableName}.cached_explore_uuid`,
                            cachedExploreUuid,
                        )
                        .andWhere(
                            `${CatalogTableName}.project_uuid`,
                            projectUuid,
                        )
                        .update({
                            chart_usage: chartUsage,
                        }),
            );

            await Promise.all(updatePromises);
        });
    }

    async updateFieldsChartUsage(
        projectUuid: string,
        { fieldsToIncrement, fieldsToDecrement }: ChartFieldUsageChanges,
    ) {
        return this.database.transaction(async (trx) => {
            const transactions: Knex.QueryBuilder[] = [];

            // Increment
            if (fieldsToIncrement.length > 0) {
                transactions.push(
                    trx(CatalogTableName)
                        .where((builder) => {
                            fieldsToIncrement.forEach(
                                ({
                                    cachedExploreUuid,
                                    fieldName,
                                    fieldType,
                                }) => {
                                    void builder.orWhere((orBuilder) =>
                                        orBuilder
                                            .where(
                                                `${CatalogTableName}.cached_explore_uuid`,
                                                cachedExploreUuid,
                                            )
                                            .andWhere(
                                                `${CatalogTableName}.name`,
                                                fieldName,
                                            )
                                            .andWhere(
                                                `${CatalogTableName}.field_type`,
                                                fieldType,
                                            ),
                                    );
                                },
                            );
                        })
                        .andWhere(
                            `${CatalogTableName}.project_uuid`,
                            projectUuid,
                        )
                        .increment('chart_usage', 1),
                );
            }

            // Decrement
            if (fieldsToDecrement.length > 0) {
                transactions.push(
                    trx(CatalogTableName)
                        .where((builder) => {
                            fieldsToDecrement.forEach(
                                ({
                                    cachedExploreUuid,
                                    fieldName,
                                    fieldType,
                                }) => {
                                    void builder.orWhere((orBuilder) =>
                                        orBuilder
                                            .where(
                                                `${CatalogTableName}.cached_explore_uuid`,
                                                cachedExploreUuid,
                                            )
                                            .andWhere(
                                                `${CatalogTableName}.name`,
                                                fieldName,
                                            )
                                            .andWhere(
                                                `${CatalogTableName}.field_type`,
                                                fieldType,
                                            ),
                                    );
                                },
                            );
                        })
                        .andWhere(
                            `${CatalogTableName}.project_uuid`,
                            projectUuid,
                        )
                        .andWhere('chart_usage', '>', 0) // Ensure we don't decrement below 0
                        .decrement('chart_usage', 1),
                );
            }

            await Promise.all(transactions);
        });
    }

    async findTablesCachedExploreUuid(
        projectUuid: string,
        tableNames: string[],
    ) {
        return this.database.transaction(async (trx) => {
            const tableCachedExploreUuidsByTableName = await trx(
                CatalogTableName,
            )
                .where(`${CatalogTableName}.name`, 'in', tableNames)
                .andWhere(`${CatalogTableName}.type`, CatalogType.Table)
                .andWhere(`${CatalogTableName}.project_uuid`, projectUuid)
                .select('name', 'cached_explore_uuid');

            return tableCachedExploreUuidsByTableName.reduce<
                Record<string, string>
            >(
                (acc, table) => ({
                    ...acc,
                    [table.name]: table.cached_explore_uuid,
                }),
                {},
            );
        });
    }

    async getCatalogItem(catalogSearchUuid: string) {
        return this.database(CatalogTableName)
            .where(`${CatalogTableName}.catalog_search_uuid`, catalogSearchUuid)
            .first();
    }

    async getCatalogItemByName(
        projectUuid: string,
        metricName: string,
        tableName: string,
        type: CatalogType,
    ) {
        return this.database(CatalogTableName)
            .where(`${CatalogTableName}.name`, metricName)
            .andWhere(`${CatalogTableName}.table_name`, tableName)
            .andWhere(`${CatalogTableName}.type`, type)
            .andWhere(`${CatalogTableName}.project_uuid`, projectUuid)
            .first();
    }

    async tagCatalogItem(
        user: SessionUser,
        catalogSearchUuid: string,
        tagUuid: string,
    ) {
        await this.database(CatalogTagsTableName).insert({
            catalog_search_uuid: catalogSearchUuid,
            tag_uuid: tagUuid,
            created_by_user_uuid: user.userUuid,
        });
    }

    async untagCatalogItem(catalogSearchUuid: string, tagUuid: string) {
        await this.database(CatalogTagsTableName)
            .where({
                catalog_search_uuid: catalogSearchUuid,
                tag_uuid: tagUuid,
            })
            .delete();
    }

    async getCatalogItemsSummary(
        projectUuid: string,
    ): Promise<CatalogItemSummary[]> {
        const catalogItems = await this.database(CatalogTableName)
            .where(`${CatalogTableName}.project_uuid`, projectUuid)
            .select('*');

        return catalogItems.map<CatalogItemSummary>((i) => ({
            catalogSearchUuid: i.catalog_search_uuid,
            cachedExploreUuid: i.cached_explore_uuid,
            projectUuid: i.project_uuid,
            name: i.name,
            type: i.type,
            tableName: i.table_name,
            fieldType: i.field_type,
        }));
    }

    async getCatalogItemsWithTags(
        projectUuid: string,
        opts?: { onlyTagged?: boolean },
    ) {
        const { onlyTagged = false } = opts ?? {};

        let query = this.database(CatalogTableName)
            .column(
                `${CatalogTableName}.catalog_search_uuid`,
                `${CatalogTableName}.cached_explore_uuid`,
                `${CatalogTableName}.project_uuid`,
                `${CatalogTableName}.name`,
                `${CatalogTableName}.type`,
                `${CatalogTableName}.field_type`,
                `${CatalogTableName}.table_name`,
                {
                    catalog_tag_uuids: this.database.raw(`
                    COALESCE(
                        JSON_AGG(
                            DISTINCT JSONB_BUILD_OBJECT(
                                'tagUuid', ${CatalogTagsTableName}.tag_uuid,
                                'createdByUserUuid', ${CatalogTagsTableName}.created_by_user_uuid,
                                'createdAt', ${CatalogTagsTableName}.created_at
                            )
                        ) FILTER (WHERE ${CatalogTagsTableName}.tag_uuid IS NOT NULL),
                        '[]'
                    )
                `),
                },
            )
            .leftJoin(
                CachedExploreTableName,
                `${CatalogTableName}.cached_explore_uuid`,
                `${CachedExploreTableName}.cached_explore_uuid`,
            );

        if (onlyTagged) {
            query = query.innerJoin(
                CatalogTagsTableName,
                `${CatalogTableName}.catalog_search_uuid`,
                `${CatalogTagsTableName}.catalog_search_uuid`,
            );
        } else {
            query = query.leftJoin(
                CatalogTagsTableName,
                `${CatalogTableName}.catalog_search_uuid`,
                `${CatalogTagsTableName}.catalog_search_uuid`,
            );
        }

        query = query
            .where(`${CatalogTableName}.project_uuid`, projectUuid)
            .groupBy(
                `${CatalogTableName}.catalog_search_uuid`,
                `${CatalogTableName}.cached_explore_uuid`,
                `${CatalogTableName}.project_uuid`,
                `${CatalogTableName}.name`,
                `${CatalogTableName}.type`,
                `${CatalogTableName}.field_type`,
                `${CatalogTableName}.table_name`,
            );

        const itemsWithTags: (DbCatalog & {
            catalog_tag_uuids: {
                tagUuid: string;
                createdByUserUuid: string | null;
                createdAt: Date;
            }[];
        })[] = await query;

        return itemsWithTags.map<CatalogItemWithTagUuids>((i) => ({
            catalogSearchUuid: i.catalog_search_uuid,
            cachedExploreUuid: i.cached_explore_uuid,
            projectUuid: i.project_uuid,
            name: i.name,
            type: i.type,
            fieldType: i.field_type,
            tableName: i.table_name,
            catalogTags: i.catalog_tag_uuids,
        }));
    }

    async migrateCatalogItemTags(
        catalogTagsMigrateIn: DbCatalogTagsMigrateIn[],
    ) {
        return this.database.batchInsert(
            CatalogTagsTableName,
            catalogTagsMigrateIn,
        );
    }

    async getCatalogItemsWithIcons(projectUuid: string) {
        let query = this.database(CatalogTableName)
            .column(
                `${CatalogTableName}.catalog_search_uuid`,
                `${CatalogTableName}.cached_explore_uuid`,
                `${CatalogTableName}.project_uuid`,
                `${CatalogTableName}.name`,
                `${CatalogTableName}.type`,
                `${CatalogTableName}.field_type`,
                `${CatalogTableName}.icon`,
                `${CatalogTableName}.table_name`,
            )
            .leftJoin(
                CachedExploreTableName,
                `${CatalogTableName}.cached_explore_uuid`,
                `${CachedExploreTableName}.cached_explore_uuid`,
            );

        query = query
            .where(`${CatalogTableName}.project_uuid`, projectUuid)
            .whereNotNull(`${CatalogTableName}.icon`)
            .groupBy(
                `${CatalogTableName}.catalog_search_uuid`,
                `${CatalogTableName}.cached_explore_uuid`,
                `${CatalogTableName}.project_uuid`,
                `${CatalogTableName}.name`,
                `${CatalogTableName}.type`,
                `${CatalogTableName}.field_type`,
                `${CatalogTableName}.table_name`,
            );

        const itemsWithIcons: DbCatalog[] = await query;

        return itemsWithIcons.map<CatalogItemsWithIcons>((i) => ({
            catalogSearchUuid: i.catalog_search_uuid,
            cachedExploreUuid: i.cached_explore_uuid,
            projectUuid: i.project_uuid,
            name: i.name,
            type: i.type,
            fieldType: i.field_type,
            tableName: i.table_name,
            icon: i.icon,
        }));
    }

    async updateCatalogItemIcon(
        updates: Array<{
            catalogSearchUuid: string;
            icon: CatalogItemIcon | null;
        }>,
    ): Promise<void> {
        if (updates.length === 0) return;

        await this.database.transaction(async (trx) => {
            const updatePromises = updates.map(({ catalogSearchUuid, icon }) =>
                trx(CatalogTableName)
                    .where('catalog_search_uuid', catalogSearchUuid)
                    .update({ icon }),
            );

            await Promise.all(updatePromises);
        });
    }

    async getMetricsTree(
        projectUuid: string,
        metricUuids: string[],
    ): Promise<{ edges: CatalogMetricsTreeEdge[] }> {
        const edges = await this.database(MetricsTreeEdgesTableName)
            .select<
                (DbMetricsTreeEdge & {
                    source_metric_name: string;
                    source_metric_table_name: string;
                    target_metric_name: string;
                    target_metric_table_name: string;
                })[]
            >({
                source_metric_catalog_search_uuid: `${MetricsTreeEdgesTableName}.source_metric_catalog_search_uuid`,
                target_metric_catalog_search_uuid: `${MetricsTreeEdgesTableName}.target_metric_catalog_search_uuid`,
                created_at: `${MetricsTreeEdgesTableName}.created_at`,
                created_by_user_uuid: `${MetricsTreeEdgesTableName}.created_by_user_uuid`,
                source_metric_name: `source_metric.name`,
                source_metric_table_name: `source_metric.table_name`,
                target_metric_name: `target_metric.name`,
                target_metric_table_name: `target_metric.table_name`,
            })
            .innerJoin(
                { source_metric: CatalogTableName },
                `${MetricsTreeEdgesTableName}.source_metric_catalog_search_uuid`,
                `source_metric.catalog_search_uuid`,
            )
            .innerJoin(
                { target_metric: CatalogTableName },
                `${MetricsTreeEdgesTableName}.target_metric_catalog_search_uuid`,
                `target_metric.catalog_search_uuid`,
            )
            .where(function sourceNodeWhere() {
                void this.whereIn(
                    'source_metric_catalog_search_uuid',
                    metricUuids,
                );
            })
            .andWhere(function targetNodeWhere() {
                void this.whereIn(
                    'target_metric_catalog_search_uuid',
                    metricUuids,
                );
            })
            .andWhere('source_metric.project_uuid', projectUuid)
            .andWhere('target_metric.project_uuid', projectUuid);

        return {
            edges: edges.map((e) => ({
                source: {
                    catalogSearchUuid: e.source_metric_catalog_search_uuid,
                    name: e.source_metric_name,
                    tableName: e.source_metric_table_name,
                },
                target: {
                    catalogSearchUuid: e.target_metric_catalog_search_uuid,
                    name: e.target_metric_name,
                    tableName: e.target_metric_table_name,
                },
                createdAt: e.created_at,
                createdByUserUuid: e.created_by_user_uuid,
                projectUuid,
            })),
        };
    }

    async getAllMetricsTreeEdges(
        projectUuid: string,
    ): Promise<CatalogMetricsTreeEdge[]> {
        const edges = await this.database(MetricsTreeEdgesTableName)
            .select<
                (DbMetricsTreeEdge & {
                    source_metric_name: string;
                    source_metric_table_name: string;
                    target_metric_name: string;
                    target_metric_table_name: string;
                })[]
            >({
                source_metric_catalog_search_uuid: `${MetricsTreeEdgesTableName}.source_metric_catalog_search_uuid`,
                target_metric_catalog_search_uuid: `${MetricsTreeEdgesTableName}.target_metric_catalog_search_uuid`,
                created_at: `${MetricsTreeEdgesTableName}.created_at`,
                created_by_user_uuid: `${MetricsTreeEdgesTableName}.created_by_user_uuid`,
                source_metric_name: `source_metric.name`,
                source_metric_table_name: `source_metric.table_name`,
                target_metric_name: `target_metric.name`,
                target_metric_table_name: `target_metric.table_name`,
            })
            .innerJoin(
                { source_metric: CatalogTableName },
                function joinSource() {
                    void this.on(
                        `${MetricsTreeEdgesTableName}.source_metric_catalog_search_uuid`,
                        '=',
                        `source_metric.catalog_search_uuid`,
                    ).andOnVal('source_metric.project_uuid', '=', projectUuid);
                },
            )
            .innerJoin(
                { target_metric: CatalogTableName },
                function joinTarget() {
                    void this.on(
                        `${MetricsTreeEdgesTableName}.target_metric_catalog_search_uuid`,
                        '=',
                        `target_metric.catalog_search_uuid`,
                    ).andOnVal('target_metric.project_uuid', '=', projectUuid);
                },
            );

        return edges.map((e) => ({
            source: {
                catalogSearchUuid: e.source_metric_catalog_search_uuid,
                name: e.source_metric_name,
                tableName: e.source_metric_table_name,
            },
            target: {
                catalogSearchUuid: e.target_metric_catalog_search_uuid,
                name: e.target_metric_name,
                tableName: e.target_metric_table_name,
            },
            createdAt: e.created_at,
            createdByUserUuid: e.created_by_user_uuid,
            projectUuid,
        }));
    }

    async createMetricsTreeEdge(metricsTreeEdge: DbMetricsTreeEdgeIn) {
        return this.database(MetricsTreeEdgesTableName).insert(metricsTreeEdge);
    }

    async deleteMetricsTreeEdge(metricsTreeEdge: DbMetricsTreeEdgeDelete) {
        return this.database(MetricsTreeEdgesTableName)
            .where(metricsTreeEdge)
            .delete();
    }

    async migrateMetricsTreeEdges(
        metricTreeEdgesMigrateIn: DbMetricsTreeEdgeIn[],
    ) {
        return this.database.batchInsert(
            MetricsTreeEdgesTableName,
            metricTreeEdgesMigrateIn,
        );
    }

    async hasMetricsInCatalog(projectUuid: string): Promise<boolean> {
        const result = await this.database(CatalogTableName)
            .where({
                project_uuid: projectUuid,
                type: CatalogType.Field,
                field_type: FieldType.METRIC,
            })
            .first();

        return result !== undefined;
    }
}<|MERGE_RESOLUTION|>--- conflicted
+++ resolved
@@ -200,11 +200,7 @@
             database: Knex;
             variables: Record<string, string>;
             // eslint-disable-next-line @typescript-eslint/no-explicit-any
-<<<<<<< HEAD
-        }) => Knex.Raw<any>;
-=======
         }) => Knex.Raw;
->>>>>>> e3214c4e
         tablesConfiguration: TablesConfiguration;
         userAttributes: UserAttributeValueMap;
         paginateArgs?: KnexPaginateArgs;
