--- conflicted
+++ resolved
@@ -601,18 +601,11 @@
                     name,
                     last_version_chart_kind,
                 }) => {
-<<<<<<< HEAD
-                    const base: Omit<
-                        DashboardDAO['tiles'][number],
-                        'type' | 'properties'
-                    > = {
-=======
                     // const base: Omit<
-                    //     Dashboard['tiles'][number],
+                    //     DashboardDAO['tiles'][number],
                     //     'type' | 'properties'
                     // > = {
                     const base: any = {
->>>>>>> 07cb956e
                         uuid: dashboard_tile_uuid,
                         x: x_offset,
                         y: y_offset,
