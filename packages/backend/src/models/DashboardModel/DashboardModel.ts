import {
    assertUnreachable,
    Comment,
    CreateDashboard,
    Dashboard,
    DashboardBasicDetails,
    DashboardChartTile,
    DashboardLoomTile,
    DashboardMarkdownTile,
    DashboardTileTypes,
    DashboardUnversionedFields,
    DashboardVersionedFields,
    LightdashUser,
    NotFoundError,
    SavedChart,
    SessionUser,
    UnexpectedServerError,
    UpdateMultipleDashboards,
} from '@lightdash/common';
import { Knex } from 'knex';
import { AnalyticsDashboardViewsTableName } from '../../database/entities/analytics';
import {
    DashboardTileCommentsTableName,
    DbDashboardTileComments,
} from '../../database/entities/comments';
import {
    DashboardsTableName,
    DashboardTable,
    DashboardTileChartTable,
    DashboardTileChartTableName,
    DashboardTileLoomsTableName,
    DashboardTileMarkdownsTableName,
    DashboardTilesTableName,
    DashboardVersionsTableName,
    DashboardVersionTable,
    DashboardViewsTableName,
} from '../../database/entities/dashboards';
import {
    OrganizationTable,
    OrganizationTableName,
} from '../../database/entities/organizations';
import {
    PinnedDashboardTable,
    PinnedDashboardTableName,
    PinnedListTable,
    PinnedListTableName,
} from '../../database/entities/pinnedList';
import {
    ProjectTable,
    ProjectTableName,
} from '../../database/entities/projects';
import {
    SavedChartsTableName,
    SavedChartTable,
} from '../../database/entities/savedCharts';
import { getSpaceId, SpaceTableName } from '../../database/entities/spaces';
import {
    DbUser,
    UserTable,
    UserTableName,
} from '../../database/entities/users';
import { DbValidationTable } from '../../database/entities/validation';
import Transaction = Knex.Transaction;

export type GetDashboardQuery = Pick<
    DashboardTable['base'],
    'dashboard_id' | 'dashboard_uuid' | 'name' | 'description'
> &
    Pick<DashboardVersionTable['base'], 'dashboard_version_id' | 'created_at'> &
    Pick<ProjectTable['base'], 'project_uuid'> &
    Pick<UserTable['base'], 'user_uuid' | 'first_name' | 'last_name'> &
    Pick<OrganizationTable['base'], 'organization_uuid'> &
    Pick<PinnedListTable['base'], 'pinned_list_uuid'> &
    Pick<PinnedDashboardTable['base'], 'order'> & {
        views: string;
        first_viewed_at: Date | null;
    };

export type GetDashboardDetailsQuery = Pick<
    DashboardTable['base'],
    'dashboard_uuid' | 'name' | 'description'
> &
    Pick<DashboardVersionTable['base'], 'created_at'> &
    Pick<ProjectTable['base'], 'project_uuid'> &
    Pick<UserTable['base'], 'user_uuid' | 'first_name' | 'last_name'> &
    Pick<OrganizationTable['base'], 'organization_uuid'> &
    Pick<PinnedListTable['base'], 'pinned_list_uuid'> &
    Pick<PinnedDashboardTable['base'], 'order'> & {
        views: string;
    };

export type GetChartTileQuery = Pick<
    DashboardTileChartTable['base'],
    'dashboard_tile_uuid'
> &
    Pick<SavedChartTable['base'], 'saved_query_uuid'>;

type DashboardModelDependencies = {
    database: Knex;
};

export class DashboardModel {
    private readonly database: Knex;

    constructor(deps: DashboardModelDependencies) {
        this.database = deps.database;
    }

    private static async createVersion(
        trx: Transaction,
        dashboardId: number,
        version: DashboardVersionedFields,
    ): Promise<void> {
        const [versionId] = await trx(DashboardVersionsTableName).insert(
            {
                dashboard_id: dashboardId,
                updated_by_user_uuid: version.updatedByUser?.userUuid,
            },
            ['dashboard_version_id', 'updated_by_user_uuid'],
        );

        await trx(DashboardViewsTableName).insert({
            dashboard_version_id: versionId.dashboard_version_id,
            name: 'Default',
            filters: version.filters || {
                dimensions: [],
                metrics: [],
                tableCalculations: [],
            },
        });

        const tilePromises = version.tiles.map(async (tile) => {
            const { uuid: dashboardTileId, type, w, h, x, y } = tile;

            const [insertedTile] = await trx(DashboardTilesTableName)
                .insert({
                    dashboard_version_id: versionId.dashboard_version_id,
                    dashboard_tile_uuid: dashboardTileId,
                    type,
                    height: h,
                    width: w,
                    x_offset: x,
                    y_offset: y,
                })
                .returning('*');

            switch (tile.type) {
                case DashboardTileTypes.SAVED_CHART: {
                    const chartUuid = tile.properties.savedChartUuid;
                    if (chartUuid) {
                        const [savedChart] = await trx(SavedChartsTableName)
                            .select(['saved_query_id'])
                            .where('saved_query_uuid', chartUuid)
                            .limit(1);
                        if (!savedChart) {
                            throw new NotFoundError('Saved chart not found');
                        }
                        await trx(DashboardTileChartTableName).insert({
                            dashboard_version_id:
                                versionId.dashboard_version_id,
                            dashboard_tile_uuid:
                                insertedTile.dashboard_tile_uuid,
                            saved_chart_id: savedChart.saved_query_id,
                            hide_title: tile.properties.hideTitle,
                            title: tile.properties.title,
                        });
                    }
                    break;
                }
                case DashboardTileTypes.MARKDOWN:
                    await trx(DashboardTileMarkdownsTableName).insert({
                        dashboard_version_id: versionId.dashboard_version_id,
                        dashboard_tile_uuid: insertedTile.dashboard_tile_uuid,
                        title: tile.properties.title,
                        content: tile.properties.content,
                    });
                    break;
                case DashboardTileTypes.LOOM:
                    await trx(DashboardTileLoomsTableName).insert({
                        dashboard_version_id: versionId.dashboard_version_id,
                        dashboard_tile_uuid: insertedTile.dashboard_tile_uuid,
                        title: tile.properties.title,
                        url: tile.properties.url,
                        hide_title: tile.properties.hideTitle,
                    });
                    break;
                default: {
                    const never: never = tile;
                    throw new UnexpectedServerError(
                        `Dashboard tile type "${type}" not recognised`,
                    );
                }
            }

            return insertedTile;
        });

        const tiles = await Promise.all(tilePromises);
        const tileUuids = tiles.map((tile) => tile.dashboard_tile_uuid);

        // TODO: remove after resolving a problem with importing lodash-es in the backend
        const pick = <T>(object: Record<string, T>, keys: string[]) =>
            Object.keys(object)
                .filter((key) => keys.includes(key))
                .reduce<typeof object>(
                    (obj, key) => ({ ...obj, [key]: object[key] }),
                    {},
                );

        await trx(DashboardViewsTableName)
            .update({
                filters: {
                    dimensions:
                        version.filters?.dimensions.map((filter) => ({
                            ...filter,
                            tileTargets: filter.tileTargets
                                ? pick(filter.tileTargets, tileUuids)
                                : undefined,
                        })) ?? [],
                    metrics:
                        version.filters?.metrics.map((filter) => ({
                            ...filter,
                            tileTargets: filter.tileTargets
                                ? pick(filter.tileTargets, tileUuids)
                                : undefined,
                        })) ?? [],
                    tableCalculations:
                        version.filters?.tableCalculations.map((filter) => ({
                            ...filter,
                            tileTargets: filter.tileTargets
                                ? pick(filter.tileTargets, tileUuids)
                                : undefined,
                        })) ?? [],
                },
            })
            .where({ dashboard_version_id: versionId.dashboard_version_id });
    }

    async getAllByProject(
        projectUuid: string,
        chartUuid?: string,
    ): Promise<DashboardBasicDetails[]> {
        const cteTableName = 'cte';
        const dashboardsQuery = this.database
            .with(cteTableName, (queryBuilder) => {
                queryBuilder
                    .table(DashboardsTableName)
                    .leftJoin(
                        DashboardVersionsTableName,
                        `${DashboardsTableName}.dashboard_id`,
                        `${DashboardVersionsTableName}.dashboard_id`,
                    )
                    .leftJoin(
                        SpaceTableName,
                        `${DashboardsTableName}.space_id`,
                        `${SpaceTableName}.space_id`,
                    )
                    .leftJoin(
                        UserTableName,
                        `${UserTableName}.user_uuid`,
                        `${DashboardVersionsTableName}.updated_by_user_uuid`,
                    )
                    .innerJoin(
                        ProjectTableName,
                        `${SpaceTableName}.project_id`,
                        `${ProjectTableName}.project_id`,
                    )
                    .innerJoin(
                        OrganizationTableName,
                        `${ProjectTableName}.organization_id`,
                        `${OrganizationTableName}.organization_id`,
                    )
                    .leftJoin(
                        PinnedDashboardTableName,
                        `${PinnedDashboardTableName}.dashboard_uuid`,
                        `${DashboardsTableName}.dashboard_uuid`,
                    )
                    .leftJoin(
                        PinnedListTableName,
                        `${PinnedListTableName}.pinned_list_uuid`,
                        `${PinnedDashboardTableName}.pinned_list_uuid`,
                    )
                    .select<GetDashboardDetailsQuery[]>([
                        `${DashboardsTableName}.dashboard_uuid`,
                        `${DashboardsTableName}.name`,
                        `${DashboardsTableName}.description`,
                        `${DashboardVersionsTableName}.created_at`,
                        `${DashboardVersionsTableName}.dashboard_version_id`,
                        `${ProjectTableName}.project_uuid`,
                        `${UserTableName}.user_uuid`,
                        `${UserTableName}.first_name`,
                        `${UserTableName}.last_name`,
                        `${OrganizationTableName}.organization_uuid`,
                        `${SpaceTableName}.space_uuid`,
                        `${PinnedListTableName}.pinned_list_uuid`,
                        `${PinnedDashboardTableName}.order`,
                        this.database.raw(
                            `(SELECT COUNT('${AnalyticsDashboardViewsTableName}.dashboard_uuid') FROM ${AnalyticsDashboardViewsTableName} where ${AnalyticsDashboardViewsTableName}.dashboard_uuid = ${DashboardsTableName}.dashboard_uuid) as views`,
                        ),
                        this.database.raw(
                            `(SELECT ${AnalyticsDashboardViewsTableName}.timestamp FROM ${AnalyticsDashboardViewsTableName} where ${AnalyticsDashboardViewsTableName}.dashboard_uuid = ${DashboardsTableName}.dashboard_uuid ORDER BY ${AnalyticsDashboardViewsTableName}.timestamp ASC LIMIT 1) as first_viewed_at`,
                        ),
                        this.database.raw(`
                            COALESCE(
                                (
                                    SELECT json_agg(validations.*) 
                                    FROM validations 
                                    WHERE validations.dashboard_uuid = ${DashboardsTableName}.dashboard_uuid
                                ), '[]'
                            ) as validation_errors
                        `),
                    ])
                    .orderBy([
                        {
                            column: `${DashboardVersionsTableName}.dashboard_id`,
                        },
                        {
                            column: `${DashboardVersionsTableName}.created_at`,
                            order: 'desc',
                        },
                    ])
                    .distinctOn(`${DashboardVersionsTableName}.dashboard_id`)
                    .where(`${ProjectTableName}.project_uuid`, projectUuid);
            })
            .select(`${cteTableName}.*`);

        if (chartUuid) {
            dashboardsQuery
                .leftJoin(
                    DashboardTilesTableName,
                    `${DashboardTilesTableName}.dashboard_version_id`,
                    `${cteTableName}.dashboard_version_id`,
                )
                .leftJoin(
                    DashboardTileChartTableName,
                    `${DashboardTileChartTableName}.dashboard_tile_uuid`,
                    `${DashboardTilesTableName}.dashboard_tile_uuid`,
                )
                .leftJoin(
                    SavedChartsTableName,
                    `${SavedChartsTableName}.saved_query_id`,
                    `${DashboardTileChartTableName}.saved_chart_id`,
                )
                .distinctOn(`${cteTableName}.dashboard_uuid`)
                .andWhere(
                    `${SavedChartsTableName}.saved_query_uuid`,
                    chartUuid,
                );
        }
        const dashboards = await dashboardsQuery.from(cteTableName);

        return dashboards.map(
            ({
                name,
                description,
                dashboard_uuid,
                created_at,
                project_uuid,
                user_uuid,
                first_name,
                last_name,
                organization_uuid,
                space_uuid,
                pinned_list_uuid,
                order,
                views,
                first_viewed_at,
                validation_errors,
            }) => ({
                organizationUuid: organization_uuid,
                name,
                description,
                uuid: dashboard_uuid,
                updatedAt: created_at,
                projectUuid: project_uuid,
                updatedByUser: {
                    userUuid: user_uuid,
                    firstName: first_name,
                    lastName: last_name,
                },
                spaceUuid: space_uuid,
                pinnedListUuid: pinned_list_uuid,
                pinnedListOrder: order,
                views: parseInt(views, 10) || 0,
                firstViewedAt: first_viewed_at,
                validationErrors: validation_errors?.map(
                    (error: DbValidationTable) => ({
                        validationId: error.validation_id,
                        error: error.error,
                        createdAt: error.created_at,
                    }),
                ),
            }),
        );
    }

    async getById(dashboardUuid: string): Promise<Dashboard> {
        const [dashboard] = await this.database(DashboardsTableName)
            .leftJoin(
                DashboardVersionsTableName,
                `${DashboardsTableName}.dashboard_id`,
                `${DashboardVersionsTableName}.dashboard_id`,
            )
            .leftJoin(
                UserTableName,
                `${DashboardVersionsTableName}.updated_by_user_uuid`,
                `${UserTableName}.user_uuid`,
            )
            .leftJoin(
                SpaceTableName,
                `${DashboardsTableName}.space_id`,
                `${SpaceTableName}.space_id`,
            )
            .leftJoin(
                ProjectTableName,
                `${ProjectTableName}.project_id`,
                `${SpaceTableName}.project_id`,
            )
            .leftJoin(
                OrganizationTableName,
                `${OrganizationTableName}.organization_id`,
                `${ProjectTableName}.organization_id`,
            )
            .leftJoin(
                PinnedDashboardTableName,
                `${PinnedDashboardTableName}.dashboard_uuid`,
                `${DashboardsTableName}.dashboard_uuid`,
            )
            .leftJoin(
                PinnedListTableName,
                `${PinnedListTableName}.pinned_list_uuid`,
                `${PinnedDashboardTableName}.pinned_list_uuid`,
            )
            .select<
                (GetDashboardQuery & {
                    space_uuid: string;
                    space_name: string;
                })[]
            >([
                `${ProjectTableName}.project_uuid`,
                `${DashboardsTableName}.dashboard_id`,
                `${DashboardsTableName}.dashboard_uuid`,
                `${DashboardsTableName}.name`,
                `${DashboardsTableName}.description`,
                `${DashboardVersionsTableName}.dashboard_version_id`,
                `${DashboardVersionsTableName}.created_at`,
                `${UserTableName}.user_uuid`,
                `${UserTableName}.first_name`,
                `${UserTableName}.last_name`,
                `${OrganizationTableName}.organization_uuid`,
                `${SpaceTableName}.space_uuid`,
                `${SpaceTableName}.name as space_name`,
                `${PinnedListTableName}.pinned_list_uuid`,
                `${PinnedDashboardTableName}.order`,
                this.database.raw(
                    `(SELECT COUNT('${AnalyticsDashboardViewsTableName}.dashboard_uuid') FROM ${AnalyticsDashboardViewsTableName} where ${AnalyticsDashboardViewsTableName}.dashboard_uuid = ?) as views`,
                    dashboardUuid,
                ),
                this.database.raw(
                    `(SELECT ${AnalyticsDashboardViewsTableName}.timestamp FROM ${AnalyticsDashboardViewsTableName} where ${AnalyticsDashboardViewsTableName}.dashboard_uuid = ? ORDER BY ${AnalyticsDashboardViewsTableName}.timestamp ASC LIMIT 1) as first_viewed_at`,
                    dashboardUuid,
                ),
            ])
            .where(`${DashboardsTableName}.dashboard_uuid`, dashboardUuid)
            .orderBy(`${DashboardVersionsTableName}.created_at`, 'desc')
            .limit(1);

        if (!dashboard) {
            throw new NotFoundError('Dashboard not found');
        }

        const [view] = await this.database(DashboardViewsTableName)
            .select('*')
            .orderBy(`${DashboardViewsTableName}.created_at`, 'desc')
            .where(`dashboard_version_id`, dashboard.dashboard_version_id);

        const tiles = await this.database(DashboardTilesTableName)
            .select<
                {
                    x_offset: number;
                    y_offset: number;
                    type: DashboardTileTypes;
                    width: number;
                    height: number;
                    dashboard_tile_uuid: string;
                    saved_query_uuid: string | null;
                    url: string | null;
                    content: string | null;
                    hide_title: boolean | null;
                    title: string | null;
                    views: string;
                    first_viewed_at: Date | null;
                    belongs_to_dashboard: boolean;
                    name: string | null;
                    last_version_chart_kind: string | null;
                }[]
            >(
                `${DashboardTilesTableName}.x_offset`,
                `${DashboardTilesTableName}.y_offset`,
                `${DashboardTilesTableName}.type`,
                `${DashboardTilesTableName}.width`,
                `${DashboardTilesTableName}.height`,
                `${DashboardTilesTableName}.dashboard_tile_uuid`,
                `${SavedChartsTableName}.saved_query_uuid`,
                `${SavedChartsTableName}.name`,
                `${SavedChartsTableName}.last_version_chart_kind`,
                this.database.raw(
                    `${SavedChartsTableName}.dashboard_uuid IS NOT NULL AS belongs_to_dashboard`,
                ),
                this.database.raw(
                    `COALESCE(
                        ${DashboardTileChartTableName}.title,
                        ${DashboardTileLoomsTableName}.title,
                        ${DashboardTileMarkdownsTableName}.title
                    ) AS title`,
                ),
                this.database.raw(
                    `COALESCE(
                        ${DashboardTileLoomsTableName}.hide_title,
                        ${DashboardTileChartTableName}.hide_title
                    ) AS hide_title`,
                ),
                `${DashboardTileLoomsTableName}.url`,
                `${DashboardTileMarkdownsTableName}.content`,
            )
            .leftJoin(DashboardTileChartTableName, function chartsJoin() {
                this.on(
                    `${DashboardTileChartTableName}.dashboard_tile_uuid`,
                    '=',
                    `${DashboardTilesTableName}.dashboard_tile_uuid`,
                );
                this.andOn(
                    `${DashboardTileChartTableName}.dashboard_version_id`,
                    '=',
                    `${DashboardTilesTableName}.dashboard_version_id`,
                );
            })
            .leftJoin(DashboardTileLoomsTableName, function loomsJoin() {
                this.on(
                    `${DashboardTileLoomsTableName}.dashboard_tile_uuid`,
                    '=',
                    `${DashboardTilesTableName}.dashboard_tile_uuid`,
                );
                this.andOn(
                    `${DashboardTileLoomsTableName}.dashboard_version_id`,
                    '=',
                    `${DashboardTilesTableName}.dashboard_version_id`,
                );
            })
            .leftJoin(DashboardTileMarkdownsTableName, function markdownJoin() {
                this.on(
                    `${DashboardTileMarkdownsTableName}.dashboard_tile_uuid`,
                    '=',
                    `${DashboardTilesTableName}.dashboard_tile_uuid`,
                );
                this.andOn(
                    `${DashboardTileMarkdownsTableName}.dashboard_version_id`,
                    '=',
                    `${DashboardTilesTableName}.dashboard_version_id`,
                );
            })
            .leftJoin(
                SavedChartsTableName,
                `${DashboardTileChartTableName}.saved_chart_id`,
                `${SavedChartsTableName}.saved_query_id`,
            )
            .where(
                `${DashboardTilesTableName}.dashboard_version_id`,
                dashboard.dashboard_version_id,
            );

        const tableCalculationFilters = view?.filters?.tableCalculations;
        view.filters.tableCalculations = tableCalculationFilters || [];

        return {
            organizationUuid: dashboard.organization_uuid,
            projectUuid: dashboard.project_uuid,
            uuid: dashboard.dashboard_uuid,
            name: dashboard.name,
            description: dashboard.description,
            updatedAt: dashboard.created_at,
            pinnedListUuid: dashboard.pinned_list_uuid,
            pinnedListOrder: dashboard.order,
            tiles: tiles.map(
                ({
                    type,
                    height,
                    width,
                    x_offset,
                    y_offset,
                    dashboard_tile_uuid,
                    saved_query_uuid,
                    title,
                    hide_title,
                    url,
                    content,
                    belongs_to_dashboard,
                    name,
                    last_version_chart_kind,
                }) => {
                    const base: Omit<
                        Dashboard['tiles'][number],
                        'type' | 'properties'
                    > = {
                        uuid: dashboard_tile_uuid,
                        x: x_offset,
                        y: y_offset,
                        h: height,
                        w: width,
                    };

                    const commonProperties = {
                        title: title ?? '',
                        hideTitle: hide_title ?? false,
                    };

                    switch (type) {
                        case DashboardTileTypes.SAVED_CHART:
                            return <DashboardChartTile>{
                                ...base,
                                type: DashboardTileTypes.SAVED_CHART,
                                properties: {
                                    ...commonProperties,
                                    savedChartUuid: saved_query_uuid,
                                    belongsToDashboard: belongs_to_dashboard,
                                    chartName: name,
                                    lastVersionChartKind:
                                        last_version_chart_kind,
                                },
                            };
                        case DashboardTileTypes.MARKDOWN:
                            return <DashboardMarkdownTile>{
                                ...base,
                                type: DashboardTileTypes.MARKDOWN,
                                properties: {
                                    ...commonProperties,
                                    content: content || '',
                                },
                            };
                        case DashboardTileTypes.LOOM:
                            return <DashboardLoomTile>{
                                ...base,
                                type: DashboardTileTypes.LOOM,
                                properties: {
                                    ...commonProperties,
                                    url: url || '',
                                },
                            };
                        default: {
                            return assertUnreachable(
                                type,
                                new UnexpectedServerError(
                                    `Dashboard tile type "${type}" not recognised`,
                                ),
                            );
                        }
                    }
                },
            ),
            filters: view?.filters || {
                dimensions: [],
                metrics: [],
                tableCalculations: [],
            },
            spaceUuid: dashboard.space_uuid,
            spaceName: dashboard.space_name,
            views: parseInt(dashboard.views, 10) || 0,
            firstViewedAt: dashboard.first_viewed_at,
            updatedByUser: {
                userUuid: dashboard.user_uuid,
                firstName: dashboard.first_name,
                lastName: dashboard.last_name,
            },
        };
    }

    async create(
        spaceUuid: string,
        dashboard: CreateDashboard,
        user: Pick<SessionUser, 'userUuid'>,
        projectUuid: string,
    ): Promise<Dashboard> {
        const dashboardId = await this.database.transaction(async (trx) => {
            const [space] = await trx(SpaceTableName)
                .where('space_uuid', spaceUuid)
                .select('spaces.*')
                .limit(1);
            if (!space) {
                throw new NotFoundError('Space not found');
            }
            const [newDashboard] = await trx(DashboardsTableName)
                .insert({
                    name: dashboard.name,
                    description: dashboard.description,
                    space_id: space.space_id,
                })
                .returning(['dashboard_id', 'dashboard_uuid']);

            await DashboardModel.createVersion(trx, newDashboard.dashboard_id, {
                ...dashboard,
                updatedByUser: user,
            });

            return newDashboard.dashboard_uuid;
        });
        return this.getById(dashboardId);
    }

    async update(
        dashboardUuid: string,
        dashboard: DashboardUnversionedFields,
    ): Promise<Dashboard> {
        const withSpaceId = dashboard.spaceUuid
            ? { space_id: await getSpaceId(this.database, dashboard.spaceUuid) }
            : {};
        await this.database(DashboardsTableName)
            .update({
                name: dashboard.name,
                description: dashboard.description,
                ...withSpaceId,
            })
            .where('dashboard_uuid', dashboardUuid);
        return this.getById(dashboardUuid);
    }

    async updateMultiple(
        projectUuid: string,
        dashboards: UpdateMultipleDashboards[],
    ): Promise<Dashboard[]> {
        await this.database.transaction(async (trx) => {
            await Promise.all(
                dashboards.map(async (dashboard) => {
                    const withSpaceId = dashboard.spaceUuid
                        ? {
                              space_id: await getSpaceId(
                                  this.database,
                                  dashboard.spaceUuid,
                              ),
                          }
                        : {};
                    await trx(DashboardsTableName)
                        .update({
                            name: dashboard.name,
                            description: dashboard.description,
                            ...withSpaceId,
                        })
                        .where('dashboard_uuid', dashboard.uuid);
                }),
            );
        });

        return Promise.all(
            dashboards.map(async (dashboard) => this.getById(dashboard.uuid)),
        );
    }

    async delete(dashboardUuid: string): Promise<Dashboard> {
        const dashboard = await this.getById(dashboardUuid);
        await this.database(DashboardsTableName)
            .where('dashboard_uuid', dashboardUuid)
            .delete();
        return dashboard;
    }

    async addVersion(
        dashboardUuid: string,
        version: DashboardVersionedFields,
        user: Pick<SessionUser, 'userUuid'>,
        projectUuid: string,
    ): Promise<Dashboard> {
        const [dashboard] = await this.database(DashboardsTableName)
            .select(['dashboard_id'])
            .where('dashboard_uuid', dashboardUuid)
            .limit(1);
        if (!dashboard) {
            throw new NotFoundError('Dashboard not found');
        }
        await this.database.transaction(async (trx) => {
            await DashboardModel.createVersion(trx, dashboard.dashboard_id, {
                ...version,
                updatedByUser: user,
            });
        });
        return this.getById(dashboardUuid);
    }

    async getOrphanedCharts(
        dashboardUuid: string,
    ): Promise<Pick<SavedChart, 'uuid'>[]> {
        const getLastVersionIdQuery = this.database(DashboardsTableName)
            .leftJoin(
                DashboardVersionsTableName,
                `${DashboardsTableName}.dashboard_id`,
                `${DashboardVersionsTableName}.dashboard_id`,
            )
            .select([`${DashboardVersionsTableName}.dashboard_version_id`])
            .where(`${DashboardsTableName}.dashboard_uuid`, dashboardUuid)
            .orderBy(`${DashboardVersionsTableName}.created_at`, 'desc')
            .limit(1);

        const getChartsInTilesQuery = this.database(DashboardTileChartTableName)
            .select(`saved_chart_id`)
            .where(
                `${DashboardTileChartTableName}.dashboard_version_id`,
                getLastVersionIdQuery,
            );
        const orphanedCharts = await this.database(SavedChartsTableName)
            .select(`saved_query_uuid`)
            .where(`${SavedChartsTableName}.dashboard_uuid`, dashboardUuid)
            .whereNotIn(`saved_query_id`, getChartsInTilesQuery);

        return orphanedCharts.map((chart) => ({
            uuid: chart.saved_query_uuid,
        }));
    }

    async findInfoForDbtExposures(projectUuid: string): Promise<
        Array<
            Pick<Dashboard, 'uuid' | 'name' | 'description'> &
                Pick<LightdashUser, 'firstName' | 'lastName'> & {
                    chartUuids: string[] | null;
                }
        >
    > {
        return this.database
            .table(DashboardsTableName)
            .leftJoin(
                DashboardVersionsTableName,
                `${DashboardsTableName}.dashboard_id`,
                `${DashboardVersionsTableName}.dashboard_id`,
            )
            .leftJoin(
                DashboardTileChartTableName,
                `${DashboardTileChartTableName}.dashboard_version_id`,
                `${DashboardVersionsTableName}.dashboard_version_id`,
            )
            .leftJoin(
                SavedChartsTableName,
                `${DashboardTileChartTableName}.saved_chart_id`,
                `${SavedChartsTableName}.saved_query_id`,
            )
            .leftJoin(
                SpaceTableName,
                `${DashboardsTableName}.space_id`,
                `${SpaceTableName}.space_id`,
            )
            .leftJoin(
                UserTableName,
                `${UserTableName}.user_uuid`,
                `${DashboardVersionsTableName}.updated_by_user_uuid`,
            )
            .innerJoin(
                ProjectTableName,
                `${SpaceTableName}.project_id`,
                `${ProjectTableName}.project_id`,
            )
            .select({
                uuid: `${DashboardsTableName}.dashboard_uuid`,
                name: `${DashboardsTableName}.name`,
                description: `${DashboardsTableName}.description`,
                firstName: `${UserTableName}.first_name`,
                lastName: `${UserTableName}.last_name`,
                chartUuids: this.database.raw(
                    'ARRAY_AGG(DISTINCT saved_queries.saved_query_uuid) FILTER (WHERE saved_queries.saved_query_uuid IS NOT NULL)',
                ),
            })
            .orderBy([
                {
                    column: `${DashboardVersionsTableName}.dashboard_id`,
                },
                {
                    column: `${DashboardVersionsTableName}.created_at`,
                    order: 'desc',
                },
            ])
            .groupBy(
                `${DashboardsTableName}.dashboard_uuid`,
                `${DashboardsTableName}.name`,
                `${DashboardsTableName}.description`,
                `${UserTableName}.first_name`,
                `${UserTableName}.last_name`,
                `${DashboardVersionsTableName}.dashboard_id`,
                `${DashboardVersionsTableName}.created_at`,
            )
            .distinctOn(`${DashboardVersionsTableName}.dashboard_id`)
            .where(`${ProjectTableName}.project_uuid`, projectUuid);
    }
<<<<<<< HEAD
=======

    private async checkDashboardTileExistsInDashboard(
        dashboardUuid: string,
        dashboardTileUuid: string,
    ) {
        // NOTE: ensure that this dashboard actually contains the tile, since tile uuids might not be unique across dashboards
        const dashboardTile = await this.database(DashboardTilesTableName)
            .join(
                DashboardVersionsTableName,
                `${DashboardVersionsTableName}.dashboard_version_id`,
                '=',
                `${DashboardTilesTableName}.dashboard_version_id`,
            )
            .join(
                DashboardsTableName,
                `${DashboardsTableName}.dashboard_id`,
                '=',
                `${DashboardVersionsTableName}.dashboard_id`,
            )
            .where(`${DashboardsTableName}.dashboard_uuid`, dashboardUuid)
            .andWhere(
                `${DashboardTilesTableName}.dashboard_tile_uuid`,
                dashboardTileUuid,
            )
            .select(`${DashboardTilesTableName}.dashboard_tile_uuid`)
            .first();

        if (!dashboardTile) {
            throw new NotFoundError('Dashboard tile not found for dashboard');
        }
    }

    private static parseComments(
        commentsWithUsers: (DbDashboardTileComments &
            Pick<DbUser, 'first_name' | 'last_name'>)[],
        userUuid: string,
        canUserRemoveAnyComment: boolean,
    ) {
        const commentsPerDashboardTile: Record<string, Comment[]> = {}; // Stores comments grouped by their dashboard_tile_uuid
        const allComments: Record<string, Comment> = {}; // Fast access lookup for parent comments
        const orphanReplies: Record<string, Comment[]> = {}; // Stores orphan replies keyed by their intended parent's commentId

        commentsWithUsers.forEach((comment) => {
            const uuid = comment.dashboard_tile_uuid;
            if (!commentsPerDashboardTile[uuid]) {
                commentsPerDashboardTile[uuid] = [];
            }

            const structuredComment: Comment = {
                commentId: comment.comment_id,
                text: comment.text,
                replyTo: comment.reply_to ?? undefined,
                user: { name: `${comment.first_name} ${comment.last_name}` },
                createdAt: comment.created_at,
                resolved: comment.resolved,
                replies: [],
                canRemove:
                    canUserRemoveAnyComment || comment.user_uuid === userUuid,
            };

            // Directly attach to parent if it's a reply and the parent exists
            if (
                structuredComment.replyTo &&
                allComments[structuredComment.replyTo]
            ) {
                allComments[structuredComment.replyTo].replies?.push(
                    structuredComment,
                );
            } else {
                if (!structuredComment.replyTo) {
                    // For comments that are not replies, add them to the list
                    commentsPerDashboardTile[uuid].push(structuredComment);
                }
                // Store the comment for future reference
                allComments[structuredComment.commentId] = structuredComment;
            }

            // Add the orphan replies to their intended parent if it exists
            if (orphanReplies[structuredComment.commentId]) {
                orphanReplies[structuredComment.commentId].forEach(
                    (orphanReply) => {
                        structuredComment.replies?.push(orphanReply);
                    },
                );

                delete orphanReplies[structuredComment.commentId];
            }

            // If the comment that this reply is intended for doesn't exist yet, store it as an orphan
            if (
                structuredComment.replyTo &&
                !allComments[structuredComment.replyTo]
            ) {
                if (!orphanReplies[structuredComment.replyTo]) {
                    orphanReplies[structuredComment.replyTo] = [];
                }
                orphanReplies[structuredComment.replyTo].push(
                    structuredComment,
                );
            }
        });

        return commentsPerDashboardTile;
    }

    async createComment(
        dashboardUuid: string,
        dashboardTileUuid: string,
        text: string,
        replyTo: string | null,
        user: LightdashUser,
    ): Promise<string> {
        await this.checkDashboardTileExistsInDashboard(
            dashboardUuid,
            dashboardTileUuid,
        );
        const [{ comment_id: commentId }] = await this.database(
            DashboardTileCommentsTableName,
        )
            .insert({
                text,
                dashboard_tile_uuid: dashboardTileUuid,
                reply_to: replyTo ?? null,
                user_uuid: user.userUuid,
            })
            .returning('comment_id');

        return commentId;
    }

    async findCommentsForDashboard(
        dashboardUuid: string,
        userUuid: string,
        canUserRemoveAnyComment: boolean,
    ): Promise<Record<string, Comment[]>> {
        const dashboard = await this.getById(dashboardUuid);

        const tileUuids = dashboard.tiles.map((tile) => tile.uuid);

        const commentsWithUsers = await this.database(
            DashboardTileCommentsTableName,
        )
            .leftJoin(
                UserTableName,
                `${DashboardTileCommentsTableName}.user_uuid`,
                '=',
                `${UserTableName}.user_uuid`,
            )
            .select<
                (DbDashboardTileComments &
                    Pick<DbUser, 'first_name' | 'last_name'>)[]
            >(
                `${DashboardTileCommentsTableName}.*`,
                `${UserTableName}.first_name`,
                `${UserTableName}.last_name`,
                `${DashboardTileCommentsTableName}.dashboard_tile_uuid`,
            )
            .whereIn(
                `${DashboardTileCommentsTableName}.dashboard_tile_uuid`,
                tileUuids,
            )
            .andWhere(`${DashboardTileCommentsTableName}.resolved`, false)
            .orderBy(`${DashboardTileCommentsTableName}.created_at`, 'asc');

        return DashboardModel.parseComments(
            commentsWithUsers,
            userUuid,
            canUserRemoveAnyComment,
        );
    }

    async resolveComment(commentId: string): Promise<void> {
        await this.database(DashboardTileCommentsTableName)
            .update({ resolved: true })
            .where('comment_id', commentId);
    }

    async getCommentOwner(commentId: string): Promise<string | null> {
        const result = await this.database(DashboardTileCommentsTableName)
            .select('user_uuid')
            .where('comment_id', commentId)
            .first();

        return result ? result.user_uuid : null;
    }

    async deleteComment(commentId: string): Promise<void> {
        await this.database(DashboardTileCommentsTableName)
            .delete()
            .where('reply_to', commentId)
            .orWhere('comment_id', commentId);
    }
>>>>>>> f3b87602
}<|MERGE_RESOLUTION|>--- conflicted
+++ resolved
@@ -885,199 +885,4 @@
             .distinctOn(`${DashboardVersionsTableName}.dashboard_id`)
             .where(`${ProjectTableName}.project_uuid`, projectUuid);
     }
-<<<<<<< HEAD
-=======
-
-    private async checkDashboardTileExistsInDashboard(
-        dashboardUuid: string,
-        dashboardTileUuid: string,
-    ) {
-        // NOTE: ensure that this dashboard actually contains the tile, since tile uuids might not be unique across dashboards
-        const dashboardTile = await this.database(DashboardTilesTableName)
-            .join(
-                DashboardVersionsTableName,
-                `${DashboardVersionsTableName}.dashboard_version_id`,
-                '=',
-                `${DashboardTilesTableName}.dashboard_version_id`,
-            )
-            .join(
-                DashboardsTableName,
-                `${DashboardsTableName}.dashboard_id`,
-                '=',
-                `${DashboardVersionsTableName}.dashboard_id`,
-            )
-            .where(`${DashboardsTableName}.dashboard_uuid`, dashboardUuid)
-            .andWhere(
-                `${DashboardTilesTableName}.dashboard_tile_uuid`,
-                dashboardTileUuid,
-            )
-            .select(`${DashboardTilesTableName}.dashboard_tile_uuid`)
-            .first();
-
-        if (!dashboardTile) {
-            throw new NotFoundError('Dashboard tile not found for dashboard');
-        }
-    }
-
-    private static parseComments(
-        commentsWithUsers: (DbDashboardTileComments &
-            Pick<DbUser, 'first_name' | 'last_name'>)[],
-        userUuid: string,
-        canUserRemoveAnyComment: boolean,
-    ) {
-        const commentsPerDashboardTile: Record<string, Comment[]> = {}; // Stores comments grouped by their dashboard_tile_uuid
-        const allComments: Record<string, Comment> = {}; // Fast access lookup for parent comments
-        const orphanReplies: Record<string, Comment[]> = {}; // Stores orphan replies keyed by their intended parent's commentId
-
-        commentsWithUsers.forEach((comment) => {
-            const uuid = comment.dashboard_tile_uuid;
-            if (!commentsPerDashboardTile[uuid]) {
-                commentsPerDashboardTile[uuid] = [];
-            }
-
-            const structuredComment: Comment = {
-                commentId: comment.comment_id,
-                text: comment.text,
-                replyTo: comment.reply_to ?? undefined,
-                user: { name: `${comment.first_name} ${comment.last_name}` },
-                createdAt: comment.created_at,
-                resolved: comment.resolved,
-                replies: [],
-                canRemove:
-                    canUserRemoveAnyComment || comment.user_uuid === userUuid,
-            };
-
-            // Directly attach to parent if it's a reply and the parent exists
-            if (
-                structuredComment.replyTo &&
-                allComments[structuredComment.replyTo]
-            ) {
-                allComments[structuredComment.replyTo].replies?.push(
-                    structuredComment,
-                );
-            } else {
-                if (!structuredComment.replyTo) {
-                    // For comments that are not replies, add them to the list
-                    commentsPerDashboardTile[uuid].push(structuredComment);
-                }
-                // Store the comment for future reference
-                allComments[structuredComment.commentId] = structuredComment;
-            }
-
-            // Add the orphan replies to their intended parent if it exists
-            if (orphanReplies[structuredComment.commentId]) {
-                orphanReplies[structuredComment.commentId].forEach(
-                    (orphanReply) => {
-                        structuredComment.replies?.push(orphanReply);
-                    },
-                );
-
-                delete orphanReplies[structuredComment.commentId];
-            }
-
-            // If the comment that this reply is intended for doesn't exist yet, store it as an orphan
-            if (
-                structuredComment.replyTo &&
-                !allComments[structuredComment.replyTo]
-            ) {
-                if (!orphanReplies[structuredComment.replyTo]) {
-                    orphanReplies[structuredComment.replyTo] = [];
-                }
-                orphanReplies[structuredComment.replyTo].push(
-                    structuredComment,
-                );
-            }
-        });
-
-        return commentsPerDashboardTile;
-    }
-
-    async createComment(
-        dashboardUuid: string,
-        dashboardTileUuid: string,
-        text: string,
-        replyTo: string | null,
-        user: LightdashUser,
-    ): Promise<string> {
-        await this.checkDashboardTileExistsInDashboard(
-            dashboardUuid,
-            dashboardTileUuid,
-        );
-        const [{ comment_id: commentId }] = await this.database(
-            DashboardTileCommentsTableName,
-        )
-            .insert({
-                text,
-                dashboard_tile_uuid: dashboardTileUuid,
-                reply_to: replyTo ?? null,
-                user_uuid: user.userUuid,
-            })
-            .returning('comment_id');
-
-        return commentId;
-    }
-
-    async findCommentsForDashboard(
-        dashboardUuid: string,
-        userUuid: string,
-        canUserRemoveAnyComment: boolean,
-    ): Promise<Record<string, Comment[]>> {
-        const dashboard = await this.getById(dashboardUuid);
-
-        const tileUuids = dashboard.tiles.map((tile) => tile.uuid);
-
-        const commentsWithUsers = await this.database(
-            DashboardTileCommentsTableName,
-        )
-            .leftJoin(
-                UserTableName,
-                `${DashboardTileCommentsTableName}.user_uuid`,
-                '=',
-                `${UserTableName}.user_uuid`,
-            )
-            .select<
-                (DbDashboardTileComments &
-                    Pick<DbUser, 'first_name' | 'last_name'>)[]
-            >(
-                `${DashboardTileCommentsTableName}.*`,
-                `${UserTableName}.first_name`,
-                `${UserTableName}.last_name`,
-                `${DashboardTileCommentsTableName}.dashboard_tile_uuid`,
-            )
-            .whereIn(
-                `${DashboardTileCommentsTableName}.dashboard_tile_uuid`,
-                tileUuids,
-            )
-            .andWhere(`${DashboardTileCommentsTableName}.resolved`, false)
-            .orderBy(`${DashboardTileCommentsTableName}.created_at`, 'asc');
-
-        return DashboardModel.parseComments(
-            commentsWithUsers,
-            userUuid,
-            canUserRemoveAnyComment,
-        );
-    }
-
-    async resolveComment(commentId: string): Promise<void> {
-        await this.database(DashboardTileCommentsTableName)
-            .update({ resolved: true })
-            .where('comment_id', commentId);
-    }
-
-    async getCommentOwner(commentId: string): Promise<string | null> {
-        const result = await this.database(DashboardTileCommentsTableName)
-            .select('user_uuid')
-            .where('comment_id', commentId)
-            .first();
-
-        return result ? result.user_uuid : null;
-    }
-
-    async deleteComment(commentId: string): Promise<void> {
-        await this.database(DashboardTileCommentsTableName)
-            .delete()
-            .where('reply_to', commentId)
-            .orWhere('comment_id', commentId);
-    }
->>>>>>> f3b87602
 }