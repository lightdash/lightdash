--- conflicted
+++ resolved
@@ -5,11 +5,8 @@
     CreateSavedChart,
     CreateSavedChartVersion,
     DBFieldTypes,
-<<<<<<< HEAD
     getChartType,
-=======
     isFormat,
->>>>>>> e29a1f57
     NotFoundError,
     SavedChart,
     SessionUser,
