import {
    ChartConfig,
    CreateSavedChart,
    CreateSavedChartVersion,
    DBFieldTypes,
    NotFoundError,
    SavedChart,
    SessionUser,
    SortField,
    Space,
    UpdatedByUser,
    UpdateSavedChart,
} from 'common';
import { Knex } from 'knex';
import {
    CreateDbSavedChartVersionField,
    CreateDbSavedChartVersionSort,
    DbSavedChartAdditionalMetricInsert,
    DbSavedChartTableCalculationInsert,
    SavedChartAdditionalMetricTableName,
} from '../database/entities/savedCharts';
import { getSpace, getSpaceWithQueries } from '../database/entities/spaces';

type DbSavedChartDetails = {
    project_uuid: string;
    saved_query_id: number;
    saved_query_uuid: string;
    name: string;
    description: string | undefined;
    saved_queries_version_id: number;
    explore_name: string;
    filters: any;
    row_limit: number;
    chart_type: ChartConfig['type'];
    chart_config: ChartConfig['config'] | undefined;
    pivot_dimensions: string[] | undefined;
    created_at: Date;
<<<<<<< HEAD
    organization_uuid: string;
=======
    user_uuid: string;
    first_name: string;
    last_name: string;
>>>>>>> e54d1059
};

const createSavedChartVersionField = async (
    trx: Knex,
    data: CreateDbSavedChartVersionField,
) => {
    const results = await trx('saved_queries_version_fields')
        .insert<CreateDbSavedChartVersionField>(data)
        .returning('*');
    return results[0];
};

const createSavedChartVersionSort = async (
    trx: Knex,
    data: CreateDbSavedChartVersionSort,
) => {
    const results = await trx('saved_queries_version_sorts')
        .insert<CreateDbSavedChartVersionSort>(data)
        .returning('*');
    return results[0];
};

const createSavedChartVersionTableCalculation = async (
    trx: Knex,
    data: DbSavedChartTableCalculationInsert,
) => {
    const results = await trx('saved_queries_version_table_calculations')
        .insert(data)
        .returning('*');
    return results[0];
};

const createSavedChartVersionAdditionalMetrics = async (
    trx: Knex,
    data: DbSavedChartAdditionalMetricInsert,
) => {
    const results = await trx(SavedChartAdditionalMetricTableName)
        .insert(data)
        .returning('*');
    return results[0];
};

const createSavedChartVersion = async (
    db: Knex,
    savedChartId: number,
    {
        tableName,
        metricQuery: {
            limit,
            filters,
            dimensions,
            metrics,
            sorts,
            tableCalculations,
            additionalMetrics,
        },
        chartConfig,
        tableConfig,
        pivotConfig,
        updatedByUser,
    }: CreateSavedChartVersion,
): Promise<void> => {
    await db.transaction(async (trx) => {
        try {
            const [version] = await trx('saved_queries_versions')
                .insert({
                    row_limit: limit,
                    filters: JSON.stringify(filters),
                    explore_name: tableName,
                    saved_query_id: savedChartId,
                    pivot_dimensions: pivotConfig
                        ? pivotConfig.columns
                        : undefined,
                    chart_type: chartConfig.type,
                    chart_config: chartConfig.config,
                    updated_by_user_uuid: updatedByUser?.userUuid,
                })
                .returning('*');
            const promises: Promise<any>[] = [];
            dimensions.forEach((dimension) => {
                promises.push(
                    createSavedChartVersionField(trx, {
                        name: dimension,
                        field_type: DBFieldTypes.DIMENSION,
                        saved_queries_version_id:
                            version.saved_queries_version_id,
                        order: tableConfig.columnOrder.findIndex(
                            (column) => column === dimension,
                        ),
                    }),
                );
            });
            metrics.forEach((metric) => {
                promises.push(
                    createSavedChartVersionField(trx, {
                        name: metric,
                        field_type: DBFieldTypes.METRIC,
                        saved_queries_version_id:
                            version.saved_queries_version_id,
                        order: tableConfig.columnOrder.findIndex(
                            (column) => column === metric,
                        ),
                    }),
                );
            });
            sorts.forEach((sort, index) => {
                promises.push(
                    createSavedChartVersionSort(trx, {
                        field_name: sort.fieldId,
                        descending: sort.descending,
                        saved_queries_version_id:
                            version.saved_queries_version_id,
                        order: index,
                    }),
                );
            });
            tableCalculations.forEach((tableCalculation, index) => {
                promises.push(
                    createSavedChartVersionTableCalculation(trx, {
                        name: tableCalculation.name,
                        display_name: tableCalculation.displayName,
                        calculation_raw_sql: tableCalculation.sql,
                        saved_queries_version_id:
                            version.saved_queries_version_id,
                        order: tableConfig.columnOrder.findIndex(
                            (column) => column === tableCalculation.name,
                        ),
                    }),
                );
            });
            additionalMetrics?.forEach((additionalMetric, index) => {
                promises.push(
                    createSavedChartVersionAdditionalMetrics(trx, {
                        table: additionalMetric.table,
                        name: additionalMetric.name,
                        type: additionalMetric.type,
                        label: additionalMetric.label,
                        description: additionalMetric.description,
                        sql: additionalMetric.sql,
                        hidden: additionalMetric.hidden,
                        round: additionalMetric.round,
                        format: additionalMetric.format,
                        saved_queries_version_id:
                            version.saved_queries_version_id,
                    }),
                );
            });
            await Promise.all(promises);
        } catch (e) {
            await trx.rollback(e);
            throw e;
        }
    });
};

type Dependencies = {
    database: Knex;
};
export class SavedChartModel {
    private database: Knex;

    constructor(dependencies: Dependencies) {
        this.database = dependencies.database;
    }

    // eslint-disable-next-line class-methods-use-this
    async getAllSpaces(projectUuid: string): Promise<Space[]> {
        const space = await getSpaceWithQueries(projectUuid);
        return [space];
    }

    async create(
        projectUuid: string,
        {
            name,
            description,
            tableName,
            metricQuery,
            chartConfig,
            tableConfig,
            pivotConfig,
            updatedByUser,
        }: CreateSavedChart & { updatedByUser: UpdatedByUser },
    ): Promise<SavedChart> {
        const newSavedChartUuid = await this.database.transaction(
            async (trx) => {
                try {
                    const space = await getSpace(trx, projectUuid);
                    const [newSavedChart] = await trx('saved_queries')
                        .insert({ name, space_id: space.space_id, description })
                        .returning('*');
                    await createSavedChartVersion(
                        trx,
                        newSavedChart.saved_query_id,
                        {
                            tableName,
                            metricQuery,
                            chartConfig,
                            tableConfig,
                            pivotConfig,
                            updatedByUser,
                        },
                    );
                    return newSavedChart.saved_query_uuid;
                } catch (e) {
                    await trx.rollback(e);
                    throw e;
                }
            },
        );
        return this.get(newSavedChartUuid);
    }

    async createVersion(
        savedChartUuid: string,
        data: CreateSavedChartVersion,
        user: SessionUser,
    ): Promise<SavedChart> {
        await this.database.transaction(async (trx) => {
            try {
                const [savedChart] = await trx('saved_queries')
                    .select(['saved_query_id'])
                    .where('saved_query_uuid', savedChartUuid);

                await createSavedChartVersion(trx, savedChart.saved_query_id, {
                    ...data,
                    updatedByUser: user,
                });
            } catch (e) {
                trx.rollback(e);
                throw e;
            }
        });
        return this.get(savedChartUuid);
    }

    async update(
        savedChartUuid: string,
        data: UpdateSavedChart,
    ): Promise<SavedChart> {
        await this.database('saved_queries')
            .update<UpdateSavedChart>(data)
            .where('saved_query_uuid', savedChartUuid);
        return this.get(savedChartUuid);
    }

    async delete(savedChartUuid: string): Promise<SavedChart> {
        const savedChart = await this.get(savedChartUuid);
        await this.database('saved_queries')
            .delete()
            .where('saved_query_uuid', savedChartUuid);
        return savedChart;
    }

    async get(savedChartUuid: string): Promise<SavedChart> {
        const [savedQuery] = await this.database<DbSavedChartDetails>(
            'saved_queries',
        )
            .innerJoin('spaces', 'saved_queries.space_id', 'spaces.space_id')
            .innerJoin('projects', 'spaces.project_id', 'projects.project_id')
            .innerJoin(
                'organizations',
                'organizations.organization_id',
                'projects.organization_id',
            )
            .innerJoin(
                'saved_queries_versions',
                'saved_queries.saved_query_id',
                'saved_queries_versions.saved_query_id',
            )
            .leftJoin(
                'users',
                'saved_queries_versions.updated_by_user_uuid',
                'users.user_uuid',
            )
            .select<DbSavedChartDetails[]>([
                'projects.project_uuid',
                'saved_queries.saved_query_id',
                'saved_queries.saved_query_uuid',
                'saved_queries.name',
                'saved_queries.description',
                'saved_queries_versions.saved_queries_version_id',
                'saved_queries_versions.explore_name',
                'saved_queries_versions.filters',
                'saved_queries_versions.row_limit',
                'saved_queries_versions.chart_type',
                'saved_queries_versions.created_at',
                'saved_queries_versions.chart_config',
                'saved_queries_versions.pivot_dimensions',
<<<<<<< HEAD
                'organizations.organization_uuid',
=======
                'users.user_uuid',
                'users.first_name',
                'users.last_name',
>>>>>>> e54d1059
            ])
            .where('saved_query_uuid', savedChartUuid)
            .orderBy('saved_queries_versions.created_at', 'desc')
            .limit(1);
        if (savedQuery === undefined) {
            throw new NotFoundError('Saved query not found');
        }
        const fields = await this.database('saved_queries_version_fields')
            .select(['name', 'field_type', 'order'])
            .where(
                'saved_queries_version_id',
                savedQuery.saved_queries_version_id,
            )
            .orderBy('order', 'asc');
        const sorts = await this.database('saved_queries_version_sorts')
            .select(['field_name', 'descending'])
            .where(
                'saved_queries_version_id',
                savedQuery.saved_queries_version_id,
            )
            .orderBy('order', 'asc');
        const tableCalculations = await this.database(
            'saved_queries_version_table_calculations',
        )
            .select(['name', 'display_name', 'calculation_raw_sql', 'order'])
            .where(
                'saved_queries_version_id',
                savedQuery.saved_queries_version_id,
            );
        const additionalMetrics = await this.database(
            SavedChartAdditionalMetricTableName,
        )
            .select([
                'table',
                'name',
                'type',
                'label',
                'description',
                'sql',
                'hidden',
                'round',
                'format',
            ])
            .where(
                'saved_queries_version_id',
                savedQuery.saved_queries_version_id,
            );

        // Filters out "null" fields
        const additionalMetricsFiltered = additionalMetrics.map((addMetric) =>
            Object.keys(addMetric).reduce(
                (acc, key) => ({
                    ...acc,
                    [key]: addMetric[key] !== null ? addMetric[key] : undefined,
                }),
                { ...addMetric },
            ),
        );

        const [dimensions, metrics]: [string[], string[]] = fields.reduce<
            [string[], string[]]
        >(
            (result, field) => {
                result[
                    field.field_type === DBFieldTypes.DIMENSION ? 0 : 1
                ].push(field.name);
                return result;
            },
            [[], []],
        );

        const columnOrder: string[] = [...fields, ...tableCalculations]
            .sort((a, b) => a.order - b.order)
            .map((x) => x.name);

        const chartConfig = {
            type: savedQuery.chart_type,
            config: savedQuery.chart_config,
        } as ChartConfig;

        return {
            uuid: savedQuery.saved_query_uuid,
            projectUuid: savedQuery.project_uuid,
            name: savedQuery.name,
            description: savedQuery.description,
            tableName: savedQuery.explore_name,
            updatedAt: savedQuery.created_at,
            updatedByUser: {
                userUuid: savedQuery.user_uuid,
                firstName: savedQuery.first_name,
                lastName: savedQuery.last_name,
            },
            metricQuery: {
                dimensions,
                metrics,
                filters: savedQuery.filters,
                sorts: sorts.map<SortField>((sort) => ({
                    fieldId: sort.field_name,
                    descending: sort.descending,
                })),
                limit: savedQuery.row_limit,
                tableCalculations: tableCalculations.map(
                    (tableCalculation) => ({
                        name: tableCalculation.name,
                        displayName: tableCalculation.display_name,
                        sql: tableCalculation.calculation_raw_sql,
                    }),
                ),
                additionalMetrics: additionalMetricsFiltered,
            },
            chartConfig,
            tableConfig: {
                columnOrder,
            },
            organizationUuid: savedQuery.organization_uuid,
            ...(savedQuery.pivot_dimensions
                ? { pivotConfig: { columns: savedQuery.pivot_dimensions } }
                : {}),
        };
    }
}<|MERGE_RESOLUTION|>--- conflicted
+++ resolved
@@ -35,13 +35,10 @@
     chart_config: ChartConfig['config'] | undefined;
     pivot_dimensions: string[] | undefined;
     created_at: Date;
-<<<<<<< HEAD
     organization_uuid: string;
-=======
     user_uuid: string;
     first_name: string;
     last_name: string;
->>>>>>> e54d1059
 };
 
 const createSavedChartVersionField = async (
@@ -331,13 +328,10 @@
                 'saved_queries_versions.created_at',
                 'saved_queries_versions.chart_config',
                 'saved_queries_versions.pivot_dimensions',
-<<<<<<< HEAD
                 'organizations.organization_uuid',
-=======
                 'users.user_uuid',
                 'users.first_name',
                 'users.last_name',
->>>>>>> e54d1059
             ])
             .where('saved_query_uuid', savedChartUuid)
             .orderBy('saved_queries_versions.created_at', 'desc')
