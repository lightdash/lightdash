--- conflicted
+++ resolved
@@ -935,14 +935,11 @@
         allowedOrgRoles: OrganizationMemberRole[];
         maxExpirationTimeInDays: number | undefined;
     };
-<<<<<<< HEAD
     shopify: ShopifyAuthConfig | undefined;
-=======
     oauthServer?: {
         accessTokenLifetime: number; // in seconds (default = 1 hour)
         refreshTokenLifetime: number; // in seconds (default = 2 weeks)
     };
->>>>>>> 82b79d35
 };
 
 export type SmtpConfig = {
@@ -1492,13 +1489,9 @@
         googleCloudPlatform: {
             projectId: process.env.GOOGLE_CLOUD_PROJECT_ID,
         },
-<<<<<<< HEAD
         
         // TODO: actually set env vars
         initialSetup: undefined,// getInitialSetupConfig(),
-=======
-        initialSetup: getInitialSetupConfig(),
         updateSetup: getUpdateSetupConfig(),
->>>>>>> 82b79d35
     };
 };