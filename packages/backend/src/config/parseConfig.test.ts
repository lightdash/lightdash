--- conflicted
+++ resolved
@@ -55,16 +55,13 @@
         },
         release: VERSION,
         environment: BASIC_CONFIG.mode,
-<<<<<<< HEAD
         tracesSampleRate: 0.1,
         profilesSampleRate: 0.2,
-=======
         anr: {
             enabled: false,
             captureStacktrace: false,
             timeout: undefined,
         },
->>>>>>> 12929a2f
     };
     expect(parseConfig(BASIC_CONFIG).sentry).toStrictEqual(expected);
 });
@@ -79,28 +76,22 @@
         },
         release: VERSION,
         environment: 'development',
-<<<<<<< HEAD
         tracesSampleRate: 0.8,
         profilesSampleRate: 1.0,
-=======
         anr: {
             enabled: true,
             captureStacktrace: true,
             timeout: 1000,
         },
->>>>>>> 12929a2f
     };
     process.env.SENTRY_BE_DSN = 'mydsnbackend.sentry.io';
     process.env.SENTRY_FE_DSN = 'mydsnfrontend.sentry.io';
     process.env.NODE_ENV = 'development';
-<<<<<<< HEAD
     process.env.SENTRY_TRACES_SAMPLE_RATE = '0.8';
     process.env.SENTRY_PROFILES_SAMPLE_RATE = '1.0';
-=======
     process.env.SENTRY_ANR_ENABLED = 'true';
     process.env.SENTRY_ANR_CAPTURE_STACKTRACE = 'true';
     process.env.SENTRY_ANR_TIMEOUT = '1000';
->>>>>>> 12929a2f
     expect(parseConfig(BASIC_CONFIG).sentry).toStrictEqual(expected);
 });
 
