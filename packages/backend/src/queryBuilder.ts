import {
    assertUnreachable,
    BinType,
    CompiledDimension,
    CompiledMetricQuery,
    CustomBinDimension,
    CustomDimension,
    CustomSqlDimension,
    DbtModelJoinType,
    DimensionType,
    Explore,
    fieldId,
    FieldId,
    FieldReferenceError,
    FieldType,
    FilterGroup,
    FilterRule,
    ForbiddenError,
    getCustomDimensionId,
    getCustomMetricDimensionId,
    getDateDimension,
    getDimensions,
    getFieldQuoteChar,
    getFieldsFromMetricQuery,
    getFilterRulesFromGroup,
    getMetrics,
    getSqlForTruncatedDate,
    IntrinsicUserAttributes,
    isAndFilterGroup,
<<<<<<< HEAD
    isDimension,
=======
    isCustomBinDimension,
    isCustomSqlDimension,
>>>>>>> e20c941f
    isFilterGroup,
    ItemsMap,
    parseAllReferences,
    renderFilterRuleSql,
    renderTableCalculationFilterRuleSql,
    SortField,
    SupportedDbtAdapter,
    TimeFrames,
    UserAttributeValueMap,
    WarehouseClient,
    WeekDay,
} from '@lightdash/common';
import { isArray } from 'lodash';
import { hasUserAttribute } from './services/UserAttributesService/UserAttributeUtils';

const getDimensionFromId = (
    dimId: FieldId,
    explore: Explore,
    adapterType: SupportedDbtAdapter,
    startOfWeek: WeekDay | null | undefined,
): CompiledDimension => {
    const dimensions = getDimensions(explore);
    const dimension = dimensions.find((d) => fieldId(d) === dimId);

    if (dimension === undefined) {
        const { baseDimensionId, newTimeFrame } = getDateDimension(dimId);

        if (baseDimensionId) {
            const baseField = getDimensionFromId(
                baseDimensionId,
                explore,
                adapterType,
                startOfWeek,
            );
            if (baseField && newTimeFrame)
                return {
                    ...baseField,
                    compiledSql: getSqlForTruncatedDate(
                        adapterType,
                        newTimeFrame,
                        baseField.compiledSql,
                        baseField.type,
                        startOfWeek,
                    ),
                    timeInterval: newTimeFrame,
                };
        }

        throw new FieldReferenceError(
            `Tried to reference dimension with unknown field id: ${dimId}`,
        );
    }
    return dimension;
};

const getMetricFromId = (
    metricId: FieldId,
    explore: Explore,
    compiledMetricQuery: CompiledMetricQuery,
) => {
    const metrics = [
        ...getMetrics(explore),
        ...(compiledMetricQuery.compiledAdditionalMetrics || []),
    ];
    const metric = metrics.find((m) => fieldId(m) === metricId);
    if (metric === undefined)
        throw new FieldReferenceError(
            `Tried to reference metric with unknown field id: ${metricId}`,
        );
    return metric;
};

const replaceAttributes = (
    regex: RegExp,
    sqlFilter: string,
    userAttributes: Record<string, string | string[]>,
    stringQuoteChar: string,
    filter: string,
): string => {
    const sqlAttributes = sqlFilter.match(regex);

    if (sqlAttributes === null || sqlAttributes.length === 0) {
        return sqlFilter;
    }

    const replacedUserAttributesSql = sqlAttributes.reduce<string>(
        (acc, sqlAttribute) => {
            const attribute = sqlAttribute.replace(regex, '$1');
            const attributeValues = userAttributes[attribute];

            if (attributeValues === undefined) {
                throw new ForbiddenError(
                    `Missing user attribute "${attribute}" on ${filter}: "${sqlFilter}"`,
                );
            }
            if (attributeValues.length === 0) {
                throw new ForbiddenError(
                    `Invalid or missing user attribute "${attribute}" on ${filter}: "${sqlFilter}"`,
                );
            }

            const valueString = isArray(attributeValues)
                ? attributeValues
                      .map(
                          (attributeValue) =>
                              `${stringQuoteChar}${attributeValue}${stringQuoteChar}`,
                      )
                      .join(', ')
                : `${stringQuoteChar}${attributeValues}${stringQuoteChar}`;

            return acc.replace(sqlAttribute, valueString);
        },
        sqlFilter,
    );

    // NOTE: Wrap the replaced user attributes in parentheses to avoid issues with AND/OR operators
    return `(${replacedUserAttributesSql})`;
};

export const replaceUserAttributes = (
    sqlFilter: string,
    intrinsicUserAttributes: IntrinsicUserAttributes,
    userAttributes: UserAttributeValueMap,
    stringQuoteChar: string = "'",
    filter: string = 'sql_filter',
): string => {
    const userAttributeRegex =
        /\$\{(?:lightdash|ld)\.(?:attribute|attributes|attr)\.(\w+)\}/g;
    const intrinsicUserAttributeRegex =
        /\$\{(?:lightdash|ld)\.(?:user)\.(\w+)\}/g;

    // Replace user attributes in the SQL filter
    const replacedSqlFilter = replaceAttributes(
        userAttributeRegex,
        sqlFilter,
        userAttributes,
        stringQuoteChar,
        filter,
    );

    // Replace intrinsic user attributes in the SQL filter
    return replaceAttributes(
        intrinsicUserAttributeRegex,
        replacedSqlFilter,
        intrinsicUserAttributes,
        stringQuoteChar,
        filter,
    );
};

export const assertValidDimensionRequiredAttribute = (
    dimension: CompiledDimension,
    userAttributes: UserAttributeValueMap,
    field: string,
) => {
    // Throw error if user does not have the right requiredAttribute for this dimension
    if (dimension.requiredAttributes)
        Object.entries(dimension.requiredAttributes).map((attribute) => {
            const [attributeName, value] = attribute;
            let hasUserAttributeVal = false;

            if (typeof value === 'string') {
                hasUserAttributeVal = hasUserAttribute(
                    userAttributes,
                    attributeName,
                    value,
                );
            } else {
                hasUserAttributeVal = value.some((v) =>
                    hasUserAttribute(userAttributes, attributeName, v),
                );
            }

            if (!hasUserAttributeVal) {
                throw new ForbiddenError(
                    `Invalid or missing user attribute "${attribute}" on ${field}`,
                );
            }
            return undefined;
        });
};

export type BuildQueryProps = {
    explore: Explore;
    compiledMetricQuery: CompiledMetricQuery;
    warehouseClient: WarehouseClient;
    userAttributes?: UserAttributeValueMap;
    intrinsicUserAttributes: IntrinsicUserAttributes;
};

const getJoinType = (type: DbtModelJoinType = 'left') => {
    switch (type) {
        case 'inner':
            return 'INNER JOIN';
        case 'full':
            return 'FULL OUTER JOIN';
        case 'left':
            return 'LEFT OUTER JOIN';
        case 'right':
            return 'RIGHT OUTER JOIN';
        default:
            return assertUnreachable(type, `Unknown join type: ${type}`);
    }
};
<<<<<<< HEAD
export const sortMonthName = (dimension: CompiledDimension) => {
    const fieldSql = `${dimension.compiledSql}`;
    return `(
        CASE
            WHEN ${fieldSql} = 'January' THEN 1
            WHEN ${fieldSql} = 'February' THEN 2
            WHEN ${fieldSql} = 'March' THEN 3
            WHEN ${fieldSql} = 'April' THEN 4
            WHEN ${fieldSql} = 'May' THEN 5
            WHEN ${fieldSql} = 'June' THEN 6
            WHEN ${fieldSql} = 'July' THEN 7
            WHEN ${fieldSql} = 'August' THEN 8
            WHEN ${fieldSql} = 'September' THEN 9
            WHEN ${fieldSql} = 'October' THEN 10
            WHEN ${fieldSql} = 'November' THEN 11
            WHEN ${fieldSql} = 'December' THEN 12
            ELSE 0
        END
        )`;
};
export const sortDayOfWeekName = (
    dimension: CompiledDimension,
    startOfWeek: WeekDay | null | undefined,
) => {
    const fieldSql = `${dimension.compiledSql}`;
    const calculateDayIndex = (dayNumber: number) => {
        if (startOfWeek === null || startOfWeek === undefined) return dayNumber; // startOfWeek can be 0, so don't do !startOfWeek
        return ((dayNumber + 7 - (startOfWeek + 2)) % 7) + 1;
    };
    return `(
        CASE
            WHEN ${fieldSql} = 'Sunday' THEN ${calculateDayIndex(1)}
            WHEN ${fieldSql} = 'Monday' THEN ${calculateDayIndex(2)}
            WHEN ${fieldSql} = 'Tuesday' THEN ${calculateDayIndex(3)}
            WHEN ${fieldSql} = 'Wednesday' THEN ${calculateDayIndex(4)}
            WHEN ${fieldSql} = 'Thursday' THEN ${calculateDayIndex(5)}
            WHEN ${fieldSql} = 'Friday' THEN ${calculateDayIndex(6)}
            WHEN ${fieldSql} = 'Saturday' THEN ${calculateDayIndex(7)}
            ELSE 0
        END
    )`;
};
export const getCustomDimensionSql = ({
=======

export const getCustomSqlDimensionSql = ({
    customDimensions,
}: {
    customDimensions: CustomSqlDimension[] | undefined;
}): { selects: string[] } | undefined => {
    if (customDimensions === undefined || customDimensions.length === 0) {
        return undefined;
    }

    const selects = customDimensions.map<string>(
        (customDimension) =>
            `  (${customDimension.sql}) AS ${customDimension.id}`,
    );

    return {
        selects,
    };
};

export const getCustomBinDimensionSql = ({
>>>>>>> e20c941f
    warehouseClient,
    explore,
    customDimensions,
    userAttributes = {},
    sorts = [],
}: {
    warehouseClient: WarehouseClient;
    explore: Explore;
    customDimensions: CustomBinDimension[] | undefined;
    userAttributes: UserAttributeValueMap | undefined;
    sorts: SortField[] | undefined;
}):
    | { ctes: string[]; joins: string[]; tables: string[]; selects: string[] }
    | undefined => {
    const startOfWeek = warehouseClient.getStartOfWeek();

    const fieldQuoteChar = getFieldQuoteChar(warehouseClient.credentials.type);
    if (customDimensions === undefined || customDimensions.length === 0)
        return undefined;

    const getCteReference = (customDimension: CustomDimension) =>
        `${getCustomDimensionId(customDimension)}_cte`;

    const adapterType: SupportedDbtAdapter = warehouseClient.getAdapterType();
    const ctes = customDimensions.reduce<string[]>((acc, customDimension) => {
        switch (customDimension.binType) {
            case BinType.FIXED_WIDTH:
            case BinType.CUSTOM_RANGE:
                // No need for cte
                return acc;
            case BinType.FIXED_NUMBER:
                const dimension = getDimensionFromId(
                    customDimension.dimensionId,
                    explore,
                    adapterType,
                    startOfWeek,
                );
                const baseTable =
                    explore.tables[customDimension.table].sqlTable;
                const cte = ` ${getCteReference(customDimension)} AS (
                    SELECT
                        FLOOR(MIN(${dimension.compiledSql})) AS min_id,
                        CEIL(MAX(${dimension.compiledSql})) AS max_id,
                        FLOOR((MAX(${dimension.compiledSql}) - MIN(${
                    dimension.compiledSql
                })) / ${customDimension.binNumber}) AS bin_width
                    FROM ${baseTable} AS ${fieldQuoteChar}${
                    customDimension.table
                }${fieldQuoteChar}
                )`;

                return [...acc, cte];
            default:
                assertUnreachable(
                    customDimension.binType,
                    `Unknown bin type on cte: ${customDimension.binType}`,
                );
        }
        return acc;
    }, []);

    const joins = customDimensions.reduce<string[]>((acc, customDimension) => {
        switch (customDimension.binType) {
            case BinType.CUSTOM_RANGE:
            case BinType.FIXED_WIDTH:
                // No need for cte
                return acc;
            case BinType.FIXED_NUMBER:
                return [...acc, getCteReference(customDimension)];
            default:
                assertUnreachable(
                    customDimension.binType,
                    `Unknown bin type on join: ${customDimension.binType}`,
                );
        }
        return acc;
    }, []);

    const tables = customDimensions.map(
        (customDimension) => customDimension.table,
    );

    const selects = customDimensions.reduce<string[]>(
        (acc, customDimension) => {
            const dimension = getDimensionFromId(
                customDimension.dimensionId,
                explore,
                adapterType,
                startOfWeek,
            );
            // Check required attribute permission for parent dimension
            assertValidDimensionRequiredAttribute(
                dimension,
                userAttributes,
                `custom dimension: "${customDimension.name}"`,
            );

            const customDimensionName = `${fieldQuoteChar}${getCustomDimensionId(
                customDimension,
            )}${fieldQuoteChar}`;
            const customDimensionOrder = `${fieldQuoteChar}${getCustomDimensionId(
                customDimension,
            )}_order${fieldQuoteChar}`;
            const cte = `${getCteReference(customDimension)}`;

            // If a custom dimension is sorted, we need to generate a special SQL select that returns a number
            // and not the range as a string
            const isSorted =
                sorts.length > 0 &&
                sorts.find(
                    (sortField) =>
                        getCustomDimensionId(customDimension) ===
                        sortField.fieldId,
                );
            const quoteChar = warehouseClient.getStringQuoteChar();
            const dash = `${quoteChar} - ${quoteChar}`;

            switch (customDimension.binType) {
                case BinType.FIXED_WIDTH:
                    if (!customDimension.binWidth) {
                        throw new Error(
                            `Undefined binWidth for custom dimension ${BinType.FIXED_WIDTH} `,
                        );
                    }

                    const width = customDimension.binWidth;
                    const widthSql = `${warehouseClient.concatString(
                        `FLOOR(${dimension.compiledSql} / ${width}) * ${width}`,
                        dash,
                        `(FLOOR(${dimension.compiledSql} / ${width}) + 1) * ${width} - 1`,
                    )} AS ${customDimensionName}`;

                    if (isSorted) {
                        return [
                            ...acc,
                            widthSql,
                            `FLOOR(${dimension.compiledSql} / ${width}) * ${width} AS ${customDimensionOrder}`,
                        ];
                    }
                    return [...acc, widthSql];
                case BinType.FIXED_NUMBER:
                    if (!customDimension.binNumber) {
                        throw new Error(
                            `Undefined binNumber for custom dimension ${BinType.FIXED_NUMBER} `,
                        );
                    }

                    if (customDimension.binNumber <= 1) {
                        // Edge case, bin number with only one bucket does not need a CASE statement
                        return [
                            ...acc,
                            `${warehouseClient.concatString(
                                `${cte}.min_id`,
                                dash,
                                `${cte}.max_id`,
                            )} AS ${customDimensionName}`,
                        ];
                    }

                    const binWidth = `${cte}.bin_width`;

                    const from = (i: number) =>
                        `${cte}.min_id + ${binWidth} * ${i}`;
                    const to = (i: number) =>
                        `${cte}.min_id + ${binWidth} * ${i + 1}`;

                    const binWhens = Array.from(
                        Array(customDimension.binNumber).keys(),
                    ).map((i) => {
                        if (i !== customDimension.binNumber! - 1) {
                            return `WHEN ${dimension.compiledSql} >= ${from(
                                i,
                            )} AND ${dimension.compiledSql} < ${to(
                                i,
                            )} THEN ${warehouseClient.concatString(
                                from(i),
                                dash,
                                to(i),
                            )}`;
                        }
                        return `ELSE ${warehouseClient.concatString(
                            from(i),
                            dash,
                            `${cte}.max_id`,
                        )}`;
                    });

                    // Add a NULL case for when the dimension is NULL, returning null as the value so it get's correctly formated with the symbol ∅
                    const whens = [
                        `WHEN ${dimension.compiledSql} IS NULL THEN NULL`,
                        ...binWhens,
                    ];

                    if (isSorted) {
                        const sortBinWhens = Array.from(
                            Array(customDimension.binNumber).keys(),
                        ).map((i) => {
                            if (i !== customDimension.binNumber! - 1) {
                                return `WHEN ${dimension.compiledSql} >= ${from(
                                    i,
                                )} AND ${dimension.compiledSql} < ${to(
                                    i,
                                )} THEN ${i}`;
                            }
                            return `ELSE ${i}`;
                        });

                        const sortWhens = [
                            `WHEN ${dimension.compiledSql} IS NULL THEN ${customDimension.binNumber}`,
                            ...sortBinWhens,
                        ];

                        return [
                            ...acc,
                            `CASE
                            ${whens.join('\n')}
                            END
                            AS ${customDimensionName}`,
                            `CASE
                            ${sortWhens.join('\n')}
                            END
                            AS ${customDimensionOrder}`,
                        ];
                    }

                    return [
                        ...acc,
                        `CASE
                        ${whens.join('\n')}
                        END
                        AS ${customDimensionName}
                    `,
                    ];
                case BinType.CUSTOM_RANGE:
                    if (!customDimension.customRange) {
                        throw new Error(
                            `Undefined customRange for custom dimension ${BinType.CUSTOM_RANGE} `,
                        );
                    }

                    const binRangeWhens = customDimension.customRange.map(
                        (range) => {
                            if (range.from === undefined) {
                                // First range
                                return `WHEN ${dimension.compiledSql} < ${
                                    range.to
                                } THEN ${warehouseClient.concatString(
                                    `${quoteChar}<${quoteChar}`,
                                    `${range.to}`,
                                )}`;
                            }
                            if (range.to === undefined) {
                                // Last range
                                return `ELSE ${warehouseClient.concatString(
                                    `${quoteChar}≥${quoteChar}`,
                                    `${range.from}`,
                                )}`;
                            }

                            return `WHEN ${dimension.compiledSql} >= ${
                                range.from
                            } AND ${dimension.compiledSql} < ${
                                range.to
                            } THEN ${warehouseClient.concatString(
                                `${range.from}`,
                                "'-'",
                                `${range.to}`,
                            )}`;
                        },
                    );

                    // Add a NULL case for when the dimension is NULL, returning null as the value so it get's correctly formated with the symbol ∅
                    const rangeWhens = [
                        `WHEN ${dimension.compiledSql} IS NULL THEN NULL`,
                        ...binRangeWhens,
                    ];

                    const customRangeSql = `CASE
                        ${rangeWhens.join('\n')}
                        END
                        AS ${customDimensionName}`;

                    if (isSorted) {
                        const sortedRangeWhens =
                            customDimension.customRange.map((range, i) => {
                                if (range.from === undefined) {
                                    return `WHEN ${dimension.compiledSql} < ${range.to} THEN ${i}`;
                                }
                                if (range.to === undefined) {
                                    return `ELSE ${i}`;
                                }

                                return `WHEN ${dimension.compiledSql} >= ${range.from} AND ${dimension.compiledSql} < ${range.to} THEN ${i}`;
                            });

                        const sortedWhens = [
                            `WHEN ${dimension.compiledSql} IS NULL THEN ${customDimension.customRange.length}`,
                            ...sortedRangeWhens,
                        ];

                        return [
                            ...acc,
                            customRangeSql,
                            `CASE
                        ${sortedWhens.join('\n')}
                        END
                        AS ${customDimensionOrder}`,
                        ];
                    }

                    return [...acc, customRangeSql];

                default:
                    assertUnreachable(
                        customDimension.binType,
                        `Unknown bin type on sql: ${customDimension.binType}`,
                    );
            }
            return acc;
        },
        [],
    );

    return { ctes, joins, tables: [...new Set(tables)], selects };
};

export type CompiledQuery = {
    query: string;
    hasExampleMetric: boolean;
    fields: ItemsMap;
};

export const buildQuery = ({
    explore,
    compiledMetricQuery,
    warehouseClient,
    intrinsicUserAttributes,
    userAttributes = {},
}: BuildQueryProps): CompiledQuery => {
    let hasExampleMetric: boolean = false;
    const fields = getFieldsFromMetricQuery(compiledMetricQuery, explore);
    const adapterType: SupportedDbtAdapter = warehouseClient.getAdapterType();
    const {
        dimensions,
        metrics,
        filters,
        sorts,
        limit,
        additionalMetrics,
        customDimensions,
        timezone,
    } = compiledMetricQuery;

    const baseTable = explore.tables[explore.baseTable].sqlTable;
    const fieldQuoteChar = getFieldQuoteChar(warehouseClient.credentials.type);
    const stringQuoteChar = warehouseClient.getStringQuoteChar();
    const escapeStringQuoteChar = warehouseClient.getEscapeStringQuoteChar();
    const startOfWeek = warehouseClient.getStartOfWeek();

    const dimensionSelects = dimensions.map((field) => {
        const alias = field;
        const dimension = getDimensionFromId(
            field,
            explore,
            adapterType,
            startOfWeek,
        );

        assertValidDimensionRequiredAttribute(
            dimension,
            userAttributes,
            `dimension: "${field}"`,
        );
        return `  ${dimension.compiledSql} AS ${fieldQuoteChar}${alias}${fieldQuoteChar}`;
    });

    const customBinDimensionSql = getCustomBinDimensionSql({
        warehouseClient,
        explore,
        customDimensions:
            compiledMetricQuery.customDimensions?.filter(isCustomBinDimension),
        userAttributes,
        sorts,
    });
    const customSqlDimensionSql = getCustomSqlDimensionSql({
        customDimensions:
            compiledMetricQuery.customDimensions?.filter(isCustomSqlDimension),
    });

    const sqlFrom = `FROM ${baseTable} AS ${fieldQuoteChar}${explore.baseTable}${fieldQuoteChar}`;

    const metricSelects = metrics.map((field) => {
        const alias = field;
        const metric = getMetricFromId(field, explore, compiledMetricQuery);
        if (metric.isAutoGenerated) {
            hasExampleMetric = true;
        }
        return `  ${metric.compiledSql} AS ${fieldQuoteChar}${alias}${fieldQuoteChar}`;
    });

    if (additionalMetrics)
        additionalMetrics.forEach((metric) => {
            if (
                metric.baseDimensionName === undefined ||
                !metrics.includes(`${metric.table}_${metric.name}`)
            )
                return;

            const dimensionId = getCustomMetricDimensionId(metric);
            const dimension = getDimensionFromId(
                dimensionId,
                explore,
                adapterType,
                startOfWeek,
            );

            assertValidDimensionRequiredAttribute(
                dimension,
                userAttributes,
                `custom metric: "${metric.name}"`,
            );
        });
    const selectedTables = new Set<string>([
        ...metrics.reduce<string[]>((acc, field) => {
            const metric = getMetricFromId(field, explore, compiledMetricQuery);
            return [...acc, ...(metric.tablesReferences || [metric.table])];
        }, []),
        ...dimensions.reduce<string[]>((acc, field) => {
            const dim = getDimensionFromId(
                field,
                explore,
                adapterType,
                startOfWeek,
            );
            return [...acc, ...(dim.tablesReferences || [dim.table])];
        }, []),
        ...(customBinDimensionSql?.tables || []),
        ...getFilterRulesFromGroup(filters.dimensions).reduce<string[]>(
            (acc, filterRule) => {
                const dim = getDimensionFromId(
                    filterRule.target.fieldId,
                    explore,
                    adapterType,
                    startOfWeek,
                );
                return [...acc, ...(dim.tablesReferences || [dim.table])];
            },
            [],
        ),
        ...getFilterRulesFromGroup(filters.metrics).reduce<string[]>(
            (acc, filterRule) => {
                const metric = getMetricFromId(
                    filterRule.target.fieldId,
                    explore,
                    compiledMetricQuery,
                );
                return [...acc, ...(metric.tablesReferences || [metric.table])];
            },
            [],
        ),
    ]);

    const getJoinedTables = (tableNames: string[]): string[] => {
        if (tableNames.length === 0) {
            return [];
        }
        const allNewReferences = explore.joinedTables.reduce<string[]>(
            (sum, joinedTable) => {
                if (tableNames.includes(joinedTable.table)) {
                    const newReferencesInJoin = parseAllReferences(
                        joinedTable.sqlOn,
                        joinedTable.table,
                    ).reduce<string[]>(
                        (acc, { refTable }) =>
                            !tableNames.includes(refTable)
                                ? [...acc, refTable]
                                : acc,
                        [],
                    );
                    return [...sum, ...newReferencesInJoin];
                }
                return sum;
            },
            [],
        );
        return [...allNewReferences, ...getJoinedTables(allNewReferences)];
    };
    const joinedTables = new Set([
        ...selectedTables,
        ...getJoinedTables([...selectedTables]),
    ]);

    const sqlJoins = explore.joinedTables
        .filter((join) => joinedTables.has(join.table) || join.always)
        .map((join) => {
            const joinTable = explore.tables[join.table].sqlTable;
            const joinType = getJoinType(join.type);

            const alias = join.table;
            const parsedSqlOn = replaceUserAttributes(
                join.compiledSqlOn,
                intrinsicUserAttributes,
                userAttributes,
                stringQuoteChar,
                'sql_on',
            );
            return `${joinType} ${joinTable} AS ${fieldQuoteChar}${alias}${fieldQuoteChar}\n  ON ${parsedSqlOn}`;
        })
        .join('\n');

    const filteredMetricSelects = getFilterRulesFromGroup(
        filters.metrics,
    ).reduce<string[]>((acc, filter) => {
        const metricInSelect = metrics.find(
            (metric) => metric === filter.target.fieldId,
        );
        if (metricInSelect !== undefined) {
            return acc;
        }
        const alias = filter.target.fieldId;
        const metric = getMetricFromId(
            filter.target.fieldId,
            explore,
            compiledMetricQuery,
        );
        const renderedSql = `  ${metric.compiledSql} AS ${fieldQuoteChar}${alias}${fieldQuoteChar}`;
        return acc.includes(renderedSql) ? acc : [...acc, renderedSql];
    }, []);

    const sqlSelect = `SELECT\n${[
        ...dimensionSelects,
        ...(customBinDimensionSql?.selects || []),
        ...(customSqlDimensionSql?.selects || []),
        ...metricSelects,
        ...filteredMetricSelects,
    ].join(',\n')}`;

    const groups = [
        ...(dimensionSelects.length > 0 ? dimensionSelects : []),
        ...(customBinDimensionSql?.selects || []),
        ...(customSqlDimensionSql?.selects || []),
    ];
    const sqlGroupBy =
        groups.length > 0
            ? `GROUP BY ${groups.map((val, i) => i + 1).join(',')}`
            : '';

    const compiledDimensions = getDimensions(explore);

    const fieldOrders = sorts.map((sort) => {
        if (
            customDimensions &&
            customDimensions.find(
                (customDimension) =>
                    getCustomDimensionId(customDimension) === sort.fieldId &&
                    isCustomBinDimension(customDimension),
            )
        ) {
            // Custom dimensions will have a separate `select` for ordering,
            // that returns the min value (int) of the bin, rather than a string,
            // so we can use it for sorting
            return `${fieldQuoteChar}${sort.fieldId}_order${fieldQuoteChar}${
                sort.descending ? ' DESC' : ''
            }`;
        }
        const sortedDimension = compiledDimensions.find(
            (d) => fieldId(d) === sort.fieldId,
        );

        if (
            sortedDimension &&
            sortedDimension.timeInterval === TimeFrames.MONTH_NAME
        ) {
            return sortMonthName(sortedDimension);
        }
        if (
            sortedDimension &&
            sortedDimension.timeInterval === TimeFrames.DAY_OF_WEEK_NAME
        ) {
            return sortDayOfWeekName(sortedDimension, startOfWeek);
        }
        return `${fieldQuoteChar}${sort.fieldId}${fieldQuoteChar}${
            sort.descending ? ' DESC' : ''
        }`;
    });

    const sqlOrderBy =
        fieldOrders.length > 0 ? `ORDER BY ${fieldOrders.join(', ')}` : '';
    const sqlFilterRule = (filter: FilterRule, fieldType: FieldType) => {
        if (fieldType === FieldType.TABLE_CALCULATION) {
            const field = compiledMetricQuery.compiledTableCalculations?.find(
                (tc) =>
                    `table_calculation_${tc.name}` === filter.target.fieldId,
            );
            return renderTableCalculationFilterRuleSql(
                filter,
                field,
                fieldQuoteChar,
                stringQuoteChar,
                escapeStringQuoteChar,
                adapterType,
                startOfWeek,
            );
        }

        const field =
            fieldType === FieldType.DIMENSION
                ? getDimensions(explore).find(
                      (d) => fieldId(d) === filter.target.fieldId,
                  )
                : getMetricFromId(
                      filter.target.fieldId,
                      explore,
                      compiledMetricQuery,
                  );
        if (!field) {
            throw new FieldReferenceError(
                `Filter has a reference to an unknown ${fieldType}: ${filter.target.fieldId}`,
            );
        }

        return renderFilterRuleSql(
            filter,
            field,
            fieldQuoteChar,
            stringQuoteChar,
            escapeStringQuoteChar,
            startOfWeek,
            adapterType,
            timezone,
        );
    };

    const getNestedFilterSQLFromGroup = (
        filterGroup: FilterGroup | undefined,
        fieldType: FieldType,
    ): string | undefined => {
        if (filterGroup) {
            const operator = isAndFilterGroup(filterGroup) ? 'AND' : 'OR';
            const items = isAndFilterGroup(filterGroup)
                ? filterGroup.and
                : filterGroup.or;
            if (items.length === 0) return undefined;
            const filterRules: string[] = items.reduce<string[]>(
                (sum, item) => {
                    const filterSql: string | undefined = isFilterGroup(item)
                        ? getNestedFilterSQLFromGroup(item, fieldType)
                        : `(\n  ${sqlFilterRule(item, fieldType)}\n)`;
                    return filterSql ? [...sum, filterSql] : sum;
                },
                [],
            );
            return filterRules.length > 0
                ? `(${filterRules.join(` ${operator} `)})`
                : undefined;
        }
        return undefined;
    };

    const baseTableSqlWhere = explore.tables[explore.baseTable].sqlWhere;

    const tableSqlWhere = baseTableSqlWhere
        ? [
              replaceUserAttributes(
                  baseTableSqlWhere,
                  intrinsicUserAttributes,
                  userAttributes,
                  stringQuoteChar,
              ),
          ]
        : [];

    const nestedFilterSql = getNestedFilterSQLFromGroup(
        filters.dimensions,
        FieldType.DIMENSION,
    );
    const nestedFilterWhere = nestedFilterSql ? [nestedFilterSql] : [];
    const allSqlFilters = [...tableSqlWhere, ...nestedFilterWhere];

    const sqlWhere =
        allSqlFilters.length > 0 ? `WHERE ${allSqlFilters.join(' AND ')}` : '';

    const whereMetricFilters = getNestedFilterSQLFromGroup(
        filters.metrics,
        FieldType.METRIC,
    );

    const tableCalculationFilters = getNestedFilterSQLFromGroup(
        filters.tableCalculations,
        FieldType.TABLE_CALCULATION,
    );

    const sqlLimit = `LIMIT ${limit}`;

    if (
        compiledMetricQuery.compiledTableCalculations.length > 0 ||
        whereMetricFilters
    ) {
        const cteSql = [
            sqlSelect,
            sqlFrom,
            sqlJoins,
            customBinDimensionSql && customBinDimensionSql.joins.length > 0
                ? `CROSS JOIN ${customBinDimensionSql.joins.join(',\n')}`
                : undefined,
            sqlWhere,
            sqlGroupBy,
        ]
            .filter((l) => l !== undefined)
            .join('\n');
        const cteName = 'metrics';
        const ctes = [
            ...(customBinDimensionSql?.ctes || []),
            `${cteName} AS (\n${cteSql}\n)`,
        ];
        const tableCalculationSelects =
            compiledMetricQuery.compiledTableCalculations.map(
                (tableCalculation) => {
                    const alias = tableCalculation.name;
                    return `  ${tableCalculation.compiledSql} AS ${fieldQuoteChar}${alias}${fieldQuoteChar}`;
                },
            );
        const finalSelect = `SELECT\n${['  *', ...tableCalculationSelects].join(
            ',\n',
        )}`;
        const finalFrom = `FROM ${cteName}`;
        const finalSqlWhere = whereMetricFilters
            ? `WHERE ${whereMetricFilters}`
            : '';
        const secondQuery = [finalSelect, finalFrom, finalSqlWhere].join('\n');

        let finalQuery = secondQuery;
        if (tableCalculationFilters) {
            const queryResultCteName = 'table_calculations';
            ctes.push(`${queryResultCteName} AS (\n${secondQuery}\n)`);

            finalQuery = `SELECT * FROM ${queryResultCteName}`;

            if (tableCalculationFilters)
                finalQuery += ` WHERE ${tableCalculationFilters}`;
        }
        const cte = `WITH ${ctes.join(',\n')}`;

        return {
            query: [cte, finalQuery, sqlOrderBy, sqlLimit].join('\n'),
            hasExampleMetric,
            fields,
        };
    }

    const metricQuerySql = [
        customBinDimensionSql && customBinDimensionSql.ctes.length > 0
            ? `WITH ${customBinDimensionSql.ctes.join(',\n')}`
            : undefined,
        sqlSelect,
        sqlFrom,
        sqlJoins,
        customBinDimensionSql && customBinDimensionSql.joins.length > 0
            ? `CROSS JOIN ${customBinDimensionSql.joins.join(',\n')}`
            : undefined,
        sqlWhere,
        sqlGroupBy,
        sqlOrderBy,
        sqlLimit,
    ]
        .filter((l) => l !== undefined)
        .join('\n');

    return {
        query: metricQuerySql,
        hasExampleMetric,
        fields,
    };
};<|MERGE_RESOLUTION|>--- conflicted
+++ resolved
@@ -7,7 +7,6 @@
     CustomDimension,
     CustomSqlDimension,
     DbtModelJoinType,
-    DimensionType,
     Explore,
     fieldId,
     FieldId,
@@ -27,12 +26,8 @@
     getSqlForTruncatedDate,
     IntrinsicUserAttributes,
     isAndFilterGroup,
-<<<<<<< HEAD
-    isDimension,
-=======
     isCustomBinDimension,
     isCustomSqlDimension,
->>>>>>> e20c941f
     isFilterGroup,
     ItemsMap,
     parseAllReferences,
@@ -237,7 +232,7 @@
             return assertUnreachable(type, `Unknown join type: ${type}`);
     }
 };
-<<<<<<< HEAD
+
 export const sortMonthName = (dimension: CompiledDimension) => {
     const fieldSql = `${dimension.compiledSql}`;
     return `(
@@ -280,8 +275,6 @@
         END
     )`;
 };
-export const getCustomDimensionSql = ({
-=======
 
 export const getCustomSqlDimensionSql = ({
     customDimensions,
@@ -303,7 +296,6 @@
 };
 
 export const getCustomBinDimensionSql = ({
->>>>>>> e20c941f
     warehouseClient,
     explore,
     customDimensions,
