--- conflicted
+++ resolved
@@ -4,15 +4,9 @@
     CreateSqlChart,
     FeatureFlags,
     ForbiddenError,
-<<<<<<< HEAD
-    isBarChartSQLConfig,
-    isLineChartSQLConfig,
-    isPieChartSQLConfig,
-=======
     isVizBarChartConfig,
     isVizLineChartConfig,
     isVizPieChartConfig,
->>>>>>> 976a7ae3
     Organization,
     Project,
     SessionUser,
@@ -29,10 +23,7 @@
     LightdashAnalytics,
     QueryExecutionContext,
 } from '../../analytics/LightdashAnalytics';
-<<<<<<< HEAD
-=======
 import { AnalyticsModel } from '../../models/AnalyticsModel';
->>>>>>> 976a7ae3
 import { ProjectModel } from '../../models/ProjectModel/ProjectModel';
 import { SavedSqlModel } from '../../models/SavedSqlModel';
 import { SpaceModel } from '../../models/SpaceModel';
@@ -47,10 +38,7 @@
     spaceModel: SpaceModel;
     savedSqlModel: SavedSqlModel;
     schedulerClient: SchedulerClient;
-<<<<<<< HEAD
-=======
     analyticsModel: AnalyticsModel;
->>>>>>> 976a7ae3
 };
 
 // TODO: Rename to SqlRunnerService
@@ -66,11 +54,8 @@
 
     private readonly schedulerClient: SchedulerClient;
 
-<<<<<<< HEAD
-=======
     private readonly analyticsModel: AnalyticsModel;
 
->>>>>>> 976a7ae3
     constructor(args: SavedSqlServiceArguments) {
         super();
         this.analytics = args.analytics;
@@ -78,10 +63,7 @@
         this.spaceModel = args.spaceModel;
         this.savedSqlModel = args.savedSqlModel;
         this.schedulerClient = args.schedulerClient;
-<<<<<<< HEAD
-=======
         this.analyticsModel = args.analyticsModel;
->>>>>>> 976a7ae3
     }
 
     static getCreateVersionEventProperties(
@@ -92,11 +74,7 @@
     > {
         return {
             chartKind: config.type,
-<<<<<<< HEAD
-            barChart: isBarChartSQLConfig(config)
-=======
             barChart: isVizBarChartConfig(config)
->>>>>>> 976a7ae3
                 ? {
                       groupByCount: (config.fieldConfig?.groupBy ?? []).length,
                       yAxisCount: (config.fieldConfig?.y ?? []).length,
@@ -107,11 +85,7 @@
                       ),
                   }
                 : undefined,
-<<<<<<< HEAD
-            lineChart: isLineChartSQLConfig(config)
-=======
             lineChart: isVizLineChartConfig(config)
->>>>>>> 976a7ae3
                 ? {
                       groupByCount: (config.fieldConfig?.groupBy ?? []).length,
                       yAxisCount: (config.fieldConfig?.y ?? []).length,
@@ -122,11 +96,7 @@
                       ),
                   }
                 : undefined,
-<<<<<<< HEAD
-            pieChart: isPieChartSQLConfig(config)
-=======
             pieChart: isVizPieChartConfig(config)
->>>>>>> 976a7ae3
                 ? {
                       groupByCount: config.fieldConfig?.x ? 1 : 0,
                   }
@@ -204,10 +174,7 @@
         }
         const { hasAccess: hasViewAccess, userAccess } =
             await this.hasSavedChartAccess(user, 'view', savedChart);
-<<<<<<< HEAD
-=======
-
->>>>>>> 976a7ae3
+
         if (!hasViewAccess) {
             throw new ForbiddenError("You don't have access to this chart");
         }
@@ -452,9 +419,6 @@
         const { organizationUuid } = await this.projectModel.getSummary(
             projectUuid,
         );
-<<<<<<< HEAD
-        if (
-=======
 
         // If it's a saved chart, check if the user has access to it
         if (body.slug || body.uuid) {
@@ -484,7 +448,6 @@
             }
         } else if (
             // If it's not a saved chart, check if the user has access to run a pivot query
->>>>>>> 976a7ae3
             user.ability.cannot('create', 'Job') ||
             user.ability.cannot(
                 'manage',
@@ -536,13 +499,10 @@
             context: QueryExecutionContext.SQL_CHART,
         });
 
-<<<<<<< HEAD
-=======
         await this.analyticsModel.addSqlChartViewEvent(
             savedChart.savedSqlUuid,
             user.userUuid,
         );
->>>>>>> 976a7ae3
         return {
             jobId,
         };
