--- conflicted
+++ resolved
@@ -1,14 +1,7 @@
-import {
-    AnyType,
-    AuthTokenPrefix,
-    ForbiddenError,
-    NotFoundError,
-    UserWithOrganizationUuid,
-} from '@lightdash/common';
+import { UserWithOrganizationUuid } from '@lightdash/common';
 import OAuth2Server from '@node-oauth/oauth2-server';
-import { NextFunction, Request, Response } from 'express';
 import { LightdashConfig } from '../../config/parseConfig';
-import { DEFAULT_OAUTH_CLIENT_ID, OAuth2Model } from '../../models/OAuth2Model';
+import { OAuth2Model } from '../../models/OAuth2Model';
 import { UserModel } from '../../models/UserModel';
 import { BaseService } from '../BaseService';
 
@@ -47,13 +40,10 @@
                 this.lightdashConfig.auth.oauthServer?.accessTokenLifetime,
             refreshTokenLifetime:
                 this.lightdashConfig.auth.oauthServer?.refreshTokenLifetime,
-<<<<<<< HEAD
-=======
             // Allow public clients (no client authentication required for refresh tokens)
             requireClientAuthentication: {
                 refresh_token: false, // Don't require for refresh token (public client)
             },
->>>>>>> 0da8aecc
         });
     }
 
