--- conflicted
+++ resolved
@@ -1,7 +1,4 @@
 import { subject } from '@casl/ability';
-<<<<<<< HEAD
-import { ForbiddenError, isUserWithOrg, SessionUser } from '@lightdash/common';
-=======
 import {
     ForbiddenError,
     isUserWithOrg,
@@ -9,7 +6,6 @@
     NotFoundError,
     SessionUser,
 } from '@lightdash/common';
->>>>>>> a2426d2d
 import { getOctokitRestForApp } from '../../clients/github/Github';
 import { GithubAppInstallationsModel } from '../../models/GithubAppInstallations/GithubAppInstallationsModel';
 import { UserModel } from '../../models/UserModel';
