--- conflicted
+++ resolved
@@ -1200,10 +1200,7 @@
         granularity,
         dashboardUuid,
         autoRefresh,
-<<<<<<< HEAD
         context = QueryExecutionContext.DASHBOARD,
-=======
->>>>>>> a48186ab
     }: {
         user: SessionUser;
         chartUuid: string;
@@ -1213,10 +1210,7 @@
         dashboardSorts: SortField[];
         granularity?: DateGranularity;
         autoRefresh?: boolean;
-<<<<<<< HEAD
         context?: QueryExecutionContext;
-=======
->>>>>>> a48186ab
     }): Promise<ApiChartAndResults> {
         if (!isUserWithOrg(user)) {
             throw new ForbiddenError('User is not part of an organization');
@@ -1312,11 +1306,7 @@
                 csvLimit: undefined,
                 context: autoRefresh
                     ? QueryExecutionContext.AUTOREFRESHED_DASHBOARD
-<<<<<<< HEAD
                     : context,
-=======
-                    : QueryExecutionContext.DASHBOARD,
->>>>>>> a48186ab
                 queryTags,
                 invalidateCache,
                 explore,
