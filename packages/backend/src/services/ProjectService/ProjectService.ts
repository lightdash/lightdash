import { subject } from '@casl/ability';
import {
    addDashboardFiltersToMetricQuery,
    AdditionalMetric,
    AlreadyProcessingError,
    AndFilterGroup,
    ApiChartAndResults,
    ApiQueryResults,
    ApiSqlQueryResults,
    CacheMetadata,
    CalculateTotalFromQuery,
    ChartSummary,
    CompiledDimension,
    convertCustomMetricToDbt,
    countCustomDimensionsInMetricQuery,
    countTotalFilterRules,
    CreateDbtCloudIntegration,
    createDimensionWithGranularity,
    CreateJob,
    CreateProject,
    CreateProjectMember,
    CreateSavedChart,
    CreateWarehouseCredentials,
    CustomFormatType,
    DashboardAvailableFilters,
    DashboardBasicDetails,
    DashboardFilters,
    DateGranularity,
    DbtExposure,
    DbtExposureType,
    DbtProjectType,
    deepEqual,
    DefaultSupportedDbtVersion,
    DimensionType,
    Explore,
    ExploreError,
    FilterableDimension,
    FilterGroupItem,
    FilterOperator,
    findFieldByIdInExplore,
    ForbiddenError,
    formatRows,
    getDashboardFilterRulesForTables,
    getDateDimension,
    getDimensions,
    getFields,
    getIntrinsicUserAttributes,
    getItemId,
    getMetrics,
    hasIntersection,
    IntrinsicUserAttributes,
    isCustomSqlDimension,
    isDateItem,
    isExploreError,
    isFilterableDimension,
    isUserWithOrg,
    ItemsMap,
    Job,
    JobStatusType,
    JobStepType,
    JobType,
    MetricQuery,
    MetricType,
    MissingWarehouseCredentialsError,
    MostPopularAndRecentlyUpdated,
    NotExistsError,
    NotFoundError,
    ParameterError,
    Project,
    ProjectCatalog,
    ProjectGroupAccess,
    ProjectMemberProfile,
    ProjectMemberRole,
    ProjectType,
    replaceDimensionInExplore,
    RequestMethod,
    ResultRow,
    SavedChartsInfoForDashboardAvailableFilters,
    SessionUser,
    snakeCaseName,
    SortField,
    SpaceQuery,
    SpaceSummary,
    SummaryExplore,
    TablesConfiguration,
    TableSelectionType,
    UnexpectedServerError,
    UpdateMetadata,
    UpdateProject,
    UpdateProjectMember,
    UserAttributeValueMap,
    UserWarehouseCredentials,
    WarehouseClient,
    WarehouseTypes,
    type ApiCreateProjectResults,
} from '@lightdash/common';
import { SshTunnel } from '@lightdash/warehouses';
import * as Sentry from '@sentry/node';
import * as crypto from 'crypto';
import * as yaml from 'js-yaml';
import { uniq } from 'lodash';
import { URL } from 'url';
import { v4 as uuidv4 } from 'uuid';
import { Worker } from 'worker_threads';
import {
    LightdashAnalytics,
    QueryExecutionContext,
} from '../../analytics/LightdashAnalytics';
import { S3CacheClient } from '../../clients/Aws/S3CacheClient';
import EmailClient from '../../clients/EmailClient/EmailClient';
import { LightdashConfig } from '../../config/parseConfig';
import { errorHandler } from '../../errors';
import Logger from '../../logging/logger';
import { AnalyticsModel } from '../../models/AnalyticsModel';
import { DashboardModel } from '../../models/DashboardModel/DashboardModel';
import { EmailModel } from '../../models/EmailModel';
import { JobModel } from '../../models/JobModel/JobModel';
import { OnboardingModel } from '../../models/OnboardingModel/OnboardingModel';
import { ProjectModel } from '../../models/ProjectModel/ProjectModel';
import { SavedChartModel } from '../../models/SavedChartModel';
import { SpaceModel } from '../../models/SpaceModel';
import { SshKeyPairModel } from '../../models/SshKeyPairModel';
import { UserAttributesModel } from '../../models/UserAttributesModel';
import { UserWarehouseCredentialsModel } from '../../models/UserWarehouseCredentials/UserWarehouseCredentialsModel';
import { projectAdapterFromConfig } from '../../projectAdapters/projectAdapter';
import { buildQuery, CompiledQuery } from '../../queryBuilder';
import { compileMetricQuery } from '../../queryCompiler';
import { SchedulerClient } from '../../scheduler/SchedulerClient';
import { ProjectAdapter } from '../../types';
import { runWorkerThread, wrapSentryTransaction } from '../../utils';
import { BaseService } from '../BaseService';
import {
    hasDirectAccessToSpace,
    hasViewAccessToSpace,
} from '../SpaceService/SpaceService';
import {
    doesExploreMatchRequiredAttributes,
    exploreHasFilteredAttribute,
    getFilteredExplore,
} from '../UserAttributesService/UserAttributeUtils';

type RunQueryTags = {
    project_uuid?: string;
    user_uuid?: string;
    organization_uuid?: string;
    chart_uuid?: string;
    dashboard_uuid?: string;
};

type ProjectServiceArguments = {
    lightdashConfig: LightdashConfig;
    analytics: LightdashAnalytics;
    projectModel: ProjectModel;
    onboardingModel: OnboardingModel;
    savedChartModel: SavedChartModel;
    jobModel: JobModel;
    emailClient: EmailClient;
    spaceModel: SpaceModel;
    sshKeyPairModel: SshKeyPairModel;
    userAttributesModel: UserAttributesModel;
    s3CacheClient: S3CacheClient;
    analyticsModel: AnalyticsModel;
    dashboardModel: DashboardModel;
    emailModel: EmailModel;
    userWarehouseCredentialsModel: UserWarehouseCredentialsModel;
    schedulerClient: SchedulerClient;
};

export class ProjectService extends BaseService {
    lightdashConfig: LightdashConfig;

    analytics: LightdashAnalytics;

    projectModel: ProjectModel;

    onboardingModel: OnboardingModel;

    warehouseClients: Record<string, WarehouseClient>;

    savedChartModel: SavedChartModel;

    jobModel: JobModel;

    emailClient: EmailClient;

    spaceModel: SpaceModel;

    sshKeyPairModel: SshKeyPairModel;

    userAttributesModel: UserAttributesModel;

    s3CacheClient: S3CacheClient;

    analyticsModel: AnalyticsModel;

    dashboardModel: DashboardModel;

    userWarehouseCredentialsModel: UserWarehouseCredentialsModel;

    emailModel: EmailModel;

    schedulerClient: SchedulerClient;

    constructor({
        lightdashConfig,
        analytics,
        projectModel,
        onboardingModel,
        savedChartModel,
        jobModel,
        emailClient,
        spaceModel,
        sshKeyPairModel,
        userAttributesModel,
        s3CacheClient,
        analyticsModel,
        dashboardModel,
        userWarehouseCredentialsModel,
        emailModel,
        schedulerClient,
    }: ProjectServiceArguments) {
        super();
        this.lightdashConfig = lightdashConfig;
        this.analytics = analytics;
        this.projectModel = projectModel;
        this.onboardingModel = onboardingModel;
        this.warehouseClients = {};
        this.savedChartModel = savedChartModel;
        this.jobModel = jobModel;
        this.emailClient = emailClient;
        this.spaceModel = spaceModel;
        this.sshKeyPairModel = sshKeyPairModel;
        this.userAttributesModel = userAttributesModel;
        this.s3CacheClient = s3CacheClient;
        this.analyticsModel = analyticsModel;
        this.dashboardModel = dashboardModel;
        this.userWarehouseCredentialsModel = userWarehouseCredentialsModel;
        this.emailModel = emailModel;
        this.schedulerClient = schedulerClient;
    }

    private async _resolveWarehouseClientSshKeys<
        T extends { warehouseConnection: CreateWarehouseCredentials },
    >(args: T): Promise<T> {
        if (
            (args.warehouseConnection.type === WarehouseTypes.REDSHIFT ||
                args.warehouseConnection.type === WarehouseTypes.POSTGRES) &&
            args.warehouseConnection.useSshTunnel
        ) {
            const publicKey = args.warehouseConnection.sshTunnelPublicKey || '';
            const { privateKey } = await this.sshKeyPairModel.get(publicKey);
            return {
                ...args,
                warehouseConnection: {
                    ...args.warehouseConnection,
                    sshTunnelPrivateKey: privateKey,
                },
            };
        }
        return args;
    }

    private async getWarehouseCredentials(
        projectUuid: string,
        userUuid: string,
    ) {
        let credentials =
            await this.projectModel.getWarehouseCredentialsForProject(
                projectUuid,
            );
        if (credentials.requireUserCredentials) {
            const userWarehouseCredentials =
                await this.userWarehouseCredentialsModel.findForProjectWithSecrets(
                    projectUuid,
                    userUuid,
                    credentials.type,
                );
            if (userWarehouseCredentials === undefined) {
                throw new NotFoundError('User warehouse credentials not found');
            }

            if (
                credentials.type === userWarehouseCredentials.credentials.type
            ) {
                credentials = {
                    ...credentials,
                    ...userWarehouseCredentials.credentials,
                } as CreateWarehouseCredentials; // force type as typescript doesn't know the types match
            } else {
                throw new UnexpectedServerError(
                    'User warehouse credentials are not compatible',
                );
            }
        }
        return credentials;
    }

    private async _getWarehouseClient(
        projectUuid: string,
        credentials: CreateWarehouseCredentials,
        snowflakeVirtualWarehouse?: string,
    ): Promise<{
        warehouseClient: WarehouseClient;
        sshTunnel: SshTunnel<CreateWarehouseCredentials>;
    }> {
        // Setup SSH tunnel for client (user needs to close this)
        const sshTunnel = new SshTunnel(credentials);
        const warehouseSshCredentials = await sshTunnel.connect();

        const cacheKey = `${projectUuid}${snowflakeVirtualWarehouse || ''}`;
        // Check cache for existing client (always false if ssh tunnel was connected)
        const existingClient = this.warehouseClients[cacheKey] as
            | typeof this.warehouseClients[string]
            | undefined;
        if (
            existingClient &&
            deepEqual(existingClient.credentials, warehouseSshCredentials)
        ) {
            // if existing client uses identical credentials, use it
            return { warehouseClient: existingClient, sshTunnel };
        }
        // otherwise create a new client and cache for future use
        const credentialsWithWarehouse =
            credentials.type === WarehouseTypes.SNOWFLAKE
                ? {
                      ...warehouseSshCredentials,
                      warehouse:
                          snowflakeVirtualWarehouse || credentials.warehouse,
                  }
                : warehouseSshCredentials;
        const client = this.projectModel.getWarehouseClientFromCredentials(
            credentialsWithWarehouse,
        );
        this.warehouseClients[cacheKey] = client;
        return { warehouseClient: client, sshTunnel };
    }

    async getProject(projectUuid: string, user: SessionUser): Promise<Project> {
        const project = await this.projectModel.get(projectUuid);
        if (
            user.ability.cannot(
                'view',
                subject('Project', {
                    organizationUuid: project.organizationUuid,
                    projectUuid,
                }),
            )
        ) {
            throw new ForbiddenError();
        }
        return project;
    }

    async createWithoutCompile(
        user: SessionUser,
        data: CreateProject,
        method: RequestMethod,
    ): Promise<ApiCreateProjectResults> {
        if (!isUserWithOrg(user)) {
            throw new ForbiddenError('User is not part of an organization');
        }
        if (
            user.ability.cannot('create', 'Job') ||
            user.ability.cannot('create', 'Project')
        ) {
            throw new ForbiddenError();
        }
        const createProject = await this._resolveWarehouseClientSshKeys(data);
        const projectUuid = await this.projectModel.create(
            user.organizationUuid,
            createProject,
        );

        // Give admin user permissions to user who created this project even if he is an admin
        // TODO do not do this if we are copying data from another project
        if (user.email) {
            await this.projectModel.createProjectAccess(
                projectUuid,
                user.email,
                ProjectMemberRole.ADMIN,
            );
        }

        this.analytics.track({
            event: 'project.created',
            userId: user.userUuid,
            properties: {
                projectName: createProject.name,
                projectId: projectUuid,
                projectType: createProject.dbtConnection.type,
                warehouseConnectionType: createProject.warehouseConnection.type,
                organizationId: user.organizationUuid,
                dbtConnectionType: createProject.dbtConnection.type,
                isPreview: createProject.type === ProjectType.PREVIEW,
                method,
                copiedFromProjectUuid: data.upstreamProjectUuid,
            },
        });

        let hasContentCopy = false;

        if (data.upstreamProjectUuid) {
            try {
                const { organizationUuid } = await this.projectModel.getSummary(
                    data.upstreamProjectUuid,
                );
                // We only allow copying from projects if the user is an admin until we remove the `createProjectAccess` call above
                if (
                    user.ability.cannot(
                        'create',
                        subject('Project', {
                            organizationUuid,
                            projectUuid: data.upstreamProjectUuid,
                        }),
                    )
                ) {
                    throw new ForbiddenError();
                }
                await this.copyContentOnPreview(
                    data.upstreamProjectUuid,
                    projectUuid,
                    user,
                );

                hasContentCopy = true;
            } catch (e) {
                Sentry.captureException(e);
                this.logger.error(`Unable to copy content on preview ${e}`);
            }
        }

        const project = await this.projectModel.get(projectUuid);

        return {
            hasContentCopy,
            project,
        };
    }

    async create(
        user: SessionUser,
        data: CreateProject,
        method: RequestMethod,
    ): Promise<{ jobUuid: string }> {
        if (!isUserWithOrg(user)) {
            throw new ForbiddenError('User is not part of an organization');
        }
        if (
            user.ability.cannot('create', 'Job') ||
            user.ability.cannot('create', 'Project')
        ) {
            throw new ForbiddenError();
        }

        const createProject = await this._resolveWarehouseClientSshKeys(data);

        const job: CreateJob = {
            jobUuid: uuidv4(),
            jobType: JobType.CREATE_PROJECT,
            jobStatus: JobStatusType.STARTED,
            projectUuid: undefined,
            userUuid: user.userUuid,
            steps: [
                { stepType: JobStepType.TESTING_ADAPTOR },
                { stepType: JobStepType.COMPILING },
                { stepType: JobStepType.CREATING_PROJECT },
            ],
        };

        const doAsyncWork = async () => {
            try {
                await this.jobModel.update(job.jobUuid, {
                    jobStatus: JobStatusType.RUNNING,
                });
                const { adapter, sshTunnel } = await this.jobModel.tryJobStep(
                    job.jobUuid,
                    JobStepType.TESTING_ADAPTOR,
                    async () =>
                        ProjectService.testProjectAdapter(createProject, user),
                );

                const explores = await this.jobModel.tryJobStep(
                    job.jobUuid,
                    JobStepType.COMPILING,
                    async () => {
                        try {
                            return await adapter.compileAllExplores();
                        } finally {
                            await adapter.destroy();
                            await sshTunnel.disconnect();
                        }
                    },
                );

                const projectUuid = await this.jobModel.tryJobStep(
                    job.jobUuid,
                    JobStepType.CREATING_PROJECT,
                    async () =>
                        this.projectModel.create(
                            user.organizationUuid,
                            createProject,
                        ),
                );

                // Give admin user permissions to user who created this project even if he is an admin
                if (user.email) {
                    await this.projectModel.createProjectAccess(
                        projectUuid,
                        user.email,
                        ProjectMemberRole.ADMIN,
                    );
                }

                await this.projectModel.saveExploresToCache(
                    projectUuid,
                    explores,
                );

                await this.jobModel.update(job.jobUuid, {
                    jobStatus: JobStatusType.DONE,
                    jobResults: {
                        projectUuid,
                    },
                });
                this.analytics.track({
                    event: 'project.created',
                    userId: user.userUuid,
                    properties: {
                        projectName: createProject.name,
                        projectId: projectUuid,
                        projectType: createProject.dbtConnection.type,
                        warehouseConnectionType:
                            createProject.warehouseConnection.type,
                        organizationId: user.organizationUuid,
                        dbtConnectionType: createProject.dbtConnection.type,
                        isPreview: createProject.type === ProjectType.PREVIEW,
                        method,
                    },
                });
            } catch (error) {
                await this.jobModel.setPendingJobsToSkipped(job.jobUuid);
                await this.jobModel.update(job.jobUuid, {
                    jobStatus: JobStatusType.ERROR,
                });
                throw error;
            }
        };

        await this.jobModel.create(job);
        doAsyncWork().catch((e) =>
            this.logger.error(`Error running background job: ${e}`),
        );
        return {
            jobUuid: job.jobUuid,
        };
    }

    async setExplores(
        user: SessionUser,
        projectUuid: string,
        explores: (Explore | ExploreError)[],
    ): Promise<void> {
        const { organizationUuid } = await this.projectModel.getSummary(
            projectUuid,
        );
        if (
            user.ability.cannot(
                'update',
                subject('Project', { organizationUuid, projectUuid }),
            )
        ) {
            throw new ForbiddenError();
        }
        await this.projectModel.saveExploresToCache(projectUuid, explores);

        await this.schedulerClient.generateValidation({
            userUuid: user.userUuid,
            projectUuid,
            context: 'cli',
            organizationUuid: user.organizationUuid,
        });
    }

    async updateAndScheduleAsyncWork(
        projectUuid: string,
        user: SessionUser,
        data: UpdateProject,
        method: RequestMethod,
    ): Promise<{ jobUuid: string }> {
        if (!isUserWithOrg(user)) {
            throw new ForbiddenError('User is not part of an organization');
        }
        const savedProject = await this.projectModel.getWithSensitiveFields(
            projectUuid,
        );
        if (
            user.ability.cannot(
                'update',
                subject('Project', {
                    organizationUuid: savedProject.organizationUuid,
                    projectUuid,
                }),
            )
        ) {
            throw new ForbiddenError();
        }

        const job: CreateJob = {
            jobUuid: uuidv4(),
            jobType: JobType.COMPILE_PROJECT,
            jobStatus: JobStatusType.STARTED,
            projectUuid: undefined,
            userUuid: user.userUuid,
            steps: [
                { stepType: JobStepType.TESTING_ADAPTOR },
                ...(savedProject.dbtConnection.type === DbtProjectType.NONE
                    ? []
                    : [{ stepType: JobStepType.COMPILING }]),
            ],
        };
        const createProject = await this._resolveWarehouseClientSshKeys(data);
        const updatedProject = ProjectModel.mergeMissingProjectConfigSecrets(
            createProject,
            savedProject,
        );

        await this.projectModel.update(projectUuid, updatedProject);
        await this.jobModel.create(job);

        if (updatedProject.dbtConnection.type !== DbtProjectType.NONE) {
            await this.schedulerClient.testAndCompileProject({
                organizationUuid: user.organizationUuid,
                createdByUserUuid: user.userUuid,
                projectUuid,
                requestMethod: method,
                jobUuid: job.jobUuid,
                isPreview: savedProject.type === ProjectType.PREVIEW,
            });
        } else {
            // Nothing to test and compile, just update the job status
            await this.jobModel.update(job.jobUuid, {
                jobStatus: JobStatusType.DONE,
                jobResults: {
                    projectUuid,
                },
            });
        }
        return {
            jobUuid: job.jobUuid,
        };
    }

    async testAndCompileProject(
        user: SessionUser,
        projectUuid: string,
        method: RequestMethod,
        jobUuid: string,
    ) {
        if (!isUserWithOrg(user)) {
            throw new ForbiddenError('User is not part of an organization');
        }

        const updatedProject = await this.projectModel.getWithSensitiveFields(
            projectUuid,
        );

        if (user.ability.cannot('update', subject('Project', updatedProject))) {
            throw new ForbiddenError();
        }

        if (updatedProject.warehouseConnection === undefined) {
            throw new Error(
                `Missing warehouseConnection details on project ${projectUuid}'}`,
            );
        }

        // This job is the job model we use to compile projects
        // This is not the graphile Job id we use on scheduler
        // TODO: remove this old job method and replace with scheduler log details
        const job: CreateJob = {
            jobUuid,
            jobType: JobType.COMPILE_PROJECT,
            jobStatus: JobStatusType.STARTED,
            projectUuid: undefined,
            userUuid: user.userUuid,
            steps: [
                { stepType: JobStepType.TESTING_ADAPTOR },
                ...(updatedProject.dbtConnection.type === DbtProjectType.NONE
                    ? []
                    : [{ stepType: JobStepType.COMPILING }]),
            ],
        };

        try {
            await this.jobModel.update(job.jobUuid, {
                jobStatus: JobStatusType.RUNNING,
            });
            const { adapter, sshTunnel } = await this.jobModel.tryJobStep(
                job.jobUuid,
                JobStepType.TESTING_ADAPTOR,
                async () =>
                    ProjectService.testProjectAdapter(
                        updatedProject as UpdateProject,
                        user,
                    ),
            );
            if (updatedProject.dbtConnection.type !== DbtProjectType.NONE) {
                const explores = await this.jobModel.tryJobStep(
                    job.jobUuid,
                    JobStepType.COMPILING,
                    async () => {
                        try {
                            return await adapter.compileAllExplores();
                        } finally {
                            await adapter.destroy();
                            await sshTunnel.disconnect();
                        }
                    },
                );
                await this.projectModel.saveExploresToCache(
                    projectUuid,
                    explores,
                );
            }

            await this.jobModel.update(job.jobUuid, {
                jobStatus: JobStatusType.DONE,
                jobResults: {
                    projectUuid,
                },
            });
            this.analytics.track({
                event: 'project.updated',
                userId: user.userUuid,
                properties: {
                    projectName: updatedProject.name,
                    projectId: projectUuid,
                    projectType: updatedProject.dbtConnection.type,
                    warehouseConnectionType:
                        updatedProject.warehouseConnection!.type,
                    organizationId: user.organizationUuid,
                    dbtConnectionType: updatedProject.dbtConnection.type,
                    isPreview: updatedProject.type === ProjectType.PREVIEW,
                    method,
                },
            });
        } catch (error) {
            await this.jobModel.setPendingJobsToSkipped(job.jobUuid);
            await this.jobModel.update(job.jobUuid, {
                jobStatus: JobStatusType.ERROR,
            });
            throw error;
        }
    }

    private static async testProjectAdapter(
        data: UpdateProject,
        _user: Pick<SessionUser, 'userUuid' | 'organizationUuid'>,
    ): Promise<{
        adapter: ProjectAdapter;
        sshTunnel: SshTunnel<CreateWarehouseCredentials>;
    }> {
        const sshTunnel = new SshTunnel(data.warehouseConnection);
        await sshTunnel.connect();
        const adapter = await projectAdapterFromConfig(
            data.dbtConnection,
            sshTunnel.overrideCredentials,
            {
                warehouseCatalog: undefined,
                onWarehouseCatalogChange: () => {},
            },
            data.dbtVersion || DefaultSupportedDbtVersion,
        );
        try {
            await adapter.test();
        } catch (e) {
            Logger.error(`Error testing project adapter: ${e}`);
            await adapter.destroy();
            await sshTunnel.disconnect();
            throw e;
        }
        return { adapter, sshTunnel };
    }

    async delete(projectUuid: string, user: SessionUser): Promise<void> {
        const { organizationUuid, type } =
            await this.projectModel.getWithSensitiveFields(projectUuid);

        if (
            user.ability.cannot(
                'delete',
                subject('Project', { organizationUuid, projectUuid }),
            )
        ) {
            throw new ForbiddenError();
        }

        await this.projectModel.delete(projectUuid);

        this.analytics.track({
            event: 'project.deleted',
            userId: user.userUuid,
            properties: {
                projectId: projectUuid,
                isPreview: type === ProjectType.PREVIEW,
            },
        });
    }

    private async buildAdapter(
        projectUuid: string,
        user: Pick<SessionUser, 'userUuid' | 'organizationUuid'>,
    ): Promise<{
        sshTunnel: SshTunnel<CreateWarehouseCredentials>;
        adapter: ProjectAdapter;
    }> {
        const project = await this.projectModel.getWithSensitiveFields(
            projectUuid,
        );
        if (!project.warehouseConnection) {
            throw new MissingWarehouseCredentialsError(
                'Warehouse credentials must be provided to connect to your dbt project',
            );
        }
        const cachedWarehouseCatalog =
            await this.projectModel.getWarehouseFromCache(projectUuid);
        const sshTunnel = new SshTunnel(project.warehouseConnection);
        await sshTunnel.connect();

        const adapter = await projectAdapterFromConfig(
            project.dbtConnection,
            sshTunnel.overrideCredentials,
            {
                warehouseCatalog: cachedWarehouseCatalog,
                onWarehouseCatalogChange: async (warehouseCatalog) => {
                    await this.projectModel.saveWarehouseToCache(
                        projectUuid,
                        warehouseCatalog,
                    );
                },
            },
            project.dbtVersion || DefaultSupportedDbtVersion,
        );
        return { adapter, sshTunnel };
    }

    static updateExploreWithGranularity(
        explore: Explore,
        metricQuery: MetricQuery,
        warehouseClient: WarehouseClient,
        granularity?: DateGranularity,
    ): Explore {
        if (granularity) {
            const timeDimensionsMap: Record<string, CompiledDimension> =
                Object.values(explore.tables).reduce<
                    Record<string, CompiledDimension>
                >((acc, t) => {
                    Object.values(t.dimensions).forEach((dim) => {
                        if (
                            dim.type === DimensionType.TIMESTAMP ||
                            dim.type === DimensionType.DATE
                        ) {
                            acc[getItemId(dim)] = dim;
                        }
                    });
                    return acc;
                }, {});

            const firstTimeDimensionIdInMetricQuery =
                metricQuery.dimensions.find(
                    (dimension) => !!timeDimensionsMap[dimension],
                );
            if (firstTimeDimensionIdInMetricQuery) {
                const dimToOverride =
                    timeDimensionsMap[firstTimeDimensionIdInMetricQuery];
                const { baseDimensionId } = getDateDimension(
                    firstTimeDimensionIdInMetricQuery,
                );
                const baseTimeDimension =
                    dimToOverride.timeInterval && baseDimensionId
                        ? timeDimensionsMap[baseDimensionId]
                        : dimToOverride;
                const dimWithGranularityOverride =
                    createDimensionWithGranularity(
                        dimToOverride.name,
                        baseTimeDimension,
                        explore,
                        warehouseClient,
                        granularity,
                    );
                return replaceDimensionInExplore(
                    explore,
                    dimWithGranularityOverride,
                );
            }
        }
        return explore;
    }

    static async _compileQuery(
        metricQuery: MetricQuery,
        explore: Explore,
        warehouseClient: WarehouseClient,
        intrinsicUserAttributes: IntrinsicUserAttributes,
        userAttributes: UserAttributeValueMap,
        timezone: string,
        granularity?: DateGranularity,
    ): Promise<CompiledQuery> {
        const exploreWithOverride = ProjectService.updateExploreWithGranularity(
            explore,
            metricQuery,
            warehouseClient,
            granularity,
        );

        const compiledMetricQuery = compileMetricQuery({
            explore: exploreWithOverride,
            metricQuery,
            warehouseClient,
        });

        const buildQueryResult = buildQuery({
            explore: exploreWithOverride,
            compiledMetricQuery,
            warehouseClient,
            intrinsicUserAttributes,
            userAttributes,
            timezone,
        });

        return buildQueryResult;
    }

    async compileQuery(
        user: SessionUser,
        metricQuery: MetricQuery,
        projectUuid: string,
        exploreName: string,
    ) {
        const { organizationUuid } =
            await this.projectModel.getWithSensitiveFields(projectUuid);

        if (
            user.ability.cannot(
                'view',
                subject('Project', { organizationUuid, projectUuid }),
            )
        ) {
            throw new ForbiddenError();
        }
        if (
            metricQuery.customDimensions?.some(isCustomSqlDimension) &&
            user.ability.cannot(
                'manage',
                subject('CustomSql', { organizationUuid, projectUuid }),
            )
        ) {
            throw new ForbiddenError(
                'User cannot run queries with custom SQL dimensions',
            );
        }

        const explore = await this.getExplore(user, projectUuid, exploreName);

        const { warehouseClient, sshTunnel } = await this._getWarehouseClient(
            projectUuid,
            await this.getWarehouseCredentials(projectUuid, user.userUuid),
            explore.warehouse,
        );
        const userAttributes =
            await this.userAttributesModel.getAttributeValuesForOrgMember({
                organizationUuid,
                userUuid: user.userUuid,
            });

        const emailStatus = await this.emailModel.getPrimaryEmailStatus(
            user.userUuid,
        );
        const intrinsicUserAttributes = emailStatus.isVerified
            ? getIntrinsicUserAttributes(user)
            : {};

        const compiledQuery = await ProjectService._compileQuery(
            metricQuery,
            explore,
            warehouseClient,
            intrinsicUserAttributes,
            userAttributes,
            this.lightdashConfig.query.timezone || 'UTC',
        );
        await sshTunnel.disconnect();
        return compiledQuery;
    }

    private metricQueryWithLimit(
        metricQuery: MetricQuery,
        csvLimit: number | null | undefined,
    ): MetricQuery {
        if (csvLimit === undefined) {
            if (metricQuery.limit > this.lightdashConfig.query?.maxLimit) {
                throw new ParameterError(
                    `Query limit can not exceed ${this.lightdashConfig.query.maxLimit}`,
                );
            }
            return metricQuery;
        }

        const numberColumns =
            metricQuery.dimensions.length +
            metricQuery.metrics.length +
            metricQuery.tableCalculations.length;
        if (numberColumns === 0)
            throw new ParameterError(
                'Query must have at least one dimension or metric',
            );

        const cellsLimit = this.lightdashConfig.query?.csvCellsLimit || 100000;
        const maxRows = Math.floor(cellsLimit / numberColumns);
        const csvRowLimit =
            csvLimit === null ? maxRows : Math.min(csvLimit, maxRows);

        return {
            ...metricQuery,
            limit: csvRowLimit,
        };
    }

    async runUnderlyingDataQuery(
        user: SessionUser,
        metricQuery: MetricQuery,
        projectUuid: string,
        exploreName: string,
        csvLimit: number | null | undefined,
    ): Promise<ApiQueryResults> {
        if (!isUserWithOrg(user)) {
            throw new ForbiddenError('User is not part of an organization');
        }
        const { organizationUuid } =
            await this.projectModel.getWithSensitiveFields(projectUuid);

        if (
            user.ability.cannot(
                'view',
                subject('UnderlyingData', { organizationUuid, projectUuid }),
            )
        ) {
            throw new ForbiddenError();
        }

        if (
            metricQuery.customDimensions?.some(isCustomSqlDimension) &&
            user.ability.cannot(
                'manage',
                subject('CustomSql', { organizationUuid, projectUuid }),
            )
        ) {
            throw new ForbiddenError(
                'User cannot run queries with custom SQL dimensions',
            );
        }

        const queryTags: RunQueryTags = {
            organization_uuid: organizationUuid,
            project_uuid: projectUuid,
            user_uuid: user.userUuid,
        };

        return this.runQueryAndFormatRows({
            user,
            metricQuery,
            projectUuid,
            exploreName,
            csvLimit,
            context: QueryExecutionContext.VIEW_UNDERLYING_DATA,
            queryTags,
        });
    }

    async runViewChartQuery({
        user,
        chartUuid,
        versionUuid,
        invalidateCache,
    }: {
        user: SessionUser;
        chartUuid: string;
        versionUuid?: string;
        invalidateCache?: boolean;
    }): Promise<ApiQueryResults> {
        if (!isUserWithOrg(user)) {
            throw new ForbiddenError('User is not part of an organization');
        }

        const savedChart = await this.savedChartModel.get(
            chartUuid,
            versionUuid,
        );
        const { organizationUuid, projectUuid } = savedChart;

        const [space, explore] = await Promise.all([
            this.spaceModel.getSpaceSummary(savedChart.spaceUuid),
            this.getExplore(
                user,
                projectUuid,
                savedChart.tableName,
                organizationUuid,
            ),
        ]);

        const access = await this.spaceModel.getUserSpaceAccess(
            user.userUuid,
            space.uuid,
        );

        if (
            user.ability.cannot(
                'view',
                subject('SavedChart', {
                    organizationUuid,
                    projectUuid,
                    isPrivate: space.isPrivate,
                    access,
                }),
            ) ||
            user.ability.cannot(
                'view',
                subject('Project', {
                    organizationUuid,
                    projectUuid,
                }),
            )
        ) {
            throw new ForbiddenError();
        }

        const { metricQuery } = savedChart;

        const queryTags: RunQueryTags = {
            organization_uuid: organizationUuid,
            project_uuid: projectUuid,
            user_uuid: user.userUuid,
            chart_uuid: chartUuid,
        };

        const { cacheMetadata, rows, fields } =
            await this.runQueryAndFormatRows({
                user,
                metricQuery,
                projectUuid,
                exploreName: savedChart.tableName,
                csvLimit: undefined,
                context: QueryExecutionContext.CHART,
                queryTags,
                invalidateCache,
                explore,
            });

        return {
            metricQuery,
            cacheMetadata,
            rows,
            fields,
        };
    }

    async getChartAndResults({
        user,
        chartUuid,
        dashboardFilters,
        invalidateCache,
        dashboardSorts,
        granularity,
        dashboardUuid,
    }: {
        user: SessionUser;
        chartUuid: string;
        dashboardUuid: string;
        dashboardFilters: DashboardFilters;
        invalidateCache?: boolean;
        dashboardSorts: SortField[];
        granularity?: DateGranularity;
    }): Promise<ApiChartAndResults> {
        if (!isUserWithOrg(user)) {
            throw new ForbiddenError('User is not part of an organization');
        }

        const savedChart = await this.savedChartModel.get(chartUuid);
        const { organizationUuid, projectUuid } = savedChart;

        const [space, explore] = await Promise.all([
            this.spaceModel.getSpaceSummary(savedChart.spaceUuid),
            this.getExplore(
                user,
                projectUuid,
                savedChart.tableName,
                organizationUuid,
            ),
        ]);

        const access = await this.spaceModel.getUserSpaceAccess(
            user.userUuid,
            space.uuid,
        );

        if (
            user.ability.cannot(
                'view',
                subject('SavedChart', {
                    organizationUuid,
                    projectUuid,
                    isPrivate: space.isPrivate,
                    access,
                }),
            ) ||
            user.ability.cannot(
                'view',
                subject('Project', {
                    organizationUuid,
                    projectUuid,
                }),
            )
        ) {
            throw new ForbiddenError();
        }

        await this.analyticsModel.addChartViewEvent(
            savedChart.uuid,
            user.userUuid,
        );

        const tables = Object.keys(explore.tables);
        const appliedDashboardFilters = {
            dimensions: getDashboardFilterRulesForTables(
                tables,
                dashboardFilters.dimensions,
            ),
            metrics: getDashboardFilterRulesForTables(
                tables,
                dashboardFilters.metrics,
            ),
            tableCalculations: getDashboardFilterRulesForTables(
                tables,
                dashboardFilters.tableCalculations,
            ),
        };

        const metricQueryWithDashboardOverrides: MetricQuery = {
            ...addDashboardFiltersToMetricQuery(
                savedChart.metricQuery,
                appliedDashboardFilters,
            ),
            sorts:
                dashboardSorts && dashboardSorts.length > 0
                    ? dashboardSorts
                    : savedChart.metricQuery.sorts,
        };

        const queryTags: RunQueryTags = {
            organization_uuid: organizationUuid,
            project_uuid: projectUuid,
            user_uuid: user.userUuid,
            chart_uuid: chartUuid,
            dashboard_uuid: dashboardUuid,
        };

        const exploreDimensions = getDimensions(explore);

        const { cacheMetadata, rows, fields } =
            await this.runQueryAndFormatRows({
                user,
                metricQuery: metricQueryWithDashboardOverrides,
                projectUuid,
                exploreName: savedChart.tableName,
                csvLimit: undefined,
                context: QueryExecutionContext.DASHBOARD,
                queryTags,
                invalidateCache,
                explore,
                granularity,
            });

        const metricQueryDimensions = [
            ...metricQueryWithDashboardOverrides.dimensions,
            ...(metricQueryWithDashboardOverrides.customDimensions ?? []),
        ];
        const hasADateDimension = exploreDimensions.find(
            (c) =>
                metricQueryDimensions.includes(getItemId(c)) && isDateItem(c),
        );

        if (hasADateDimension) {
            metricQueryWithDashboardOverrides.metadata = {
                hasADateDimension: {
                    name: hasADateDimension.name,
                    label: hasADateDimension.label,
                },
            };
        }

        return {
            chart: { ...savedChart, isPrivate: space.isPrivate, access },
            explore,
            metricQuery: metricQueryWithDashboardOverrides,
            cacheMetadata,
            rows,
            appliedDashboardFilters,
            fields,
        };
    }

    async runExploreQuery(
        user: SessionUser,
        metricQuery: MetricQuery,
        projectUuid: string,
        exploreName: string,
        csvLimit: number | null | undefined,
        dateZoomGranularity?: DateGranularity,
    ): Promise<ApiQueryResults> {
        if (!isUserWithOrg(user)) {
            throw new ForbiddenError('User is not part of an organization');
        }
        const { organizationUuid } =
            await this.projectModel.getWithSensitiveFields(projectUuid);

        if (
            user.ability.cannot(
                'manage',
                subject('Explore', { organizationUuid, projectUuid }),
            )
        ) {
            throw new ForbiddenError();
        }

        if (
            metricQuery.customDimensions?.some(isCustomSqlDimension) &&
            user.ability.cannot(
                'manage',
                subject('CustomSql', { organizationUuid, projectUuid }),
            )
        ) {
            throw new ForbiddenError(
                'User cannot run queries with custom SQL dimensions',
            );
        }

        const queryTags: RunQueryTags = {
            organization_uuid: organizationUuid,
            project_uuid: projectUuid,
            user_uuid: user.userUuid,
        };

        const explore = await this.getExplore(
            user,
            projectUuid,
            exploreName,
            organizationUuid,
        );

        return this.runQueryAndFormatRows({
            user,
            metricQuery,
            projectUuid,
            exploreName,
            explore,
            csvLimit,
            context: QueryExecutionContext.EXPLORE,
            queryTags,
            granularity: dateZoomGranularity,
        });
    }

    private async runQueryAndFormatRows({
        user,
        metricQuery,
        projectUuid,
        exploreName,
        csvLimit,
        context,
        queryTags,
        invalidateCache,
        explore: validExplore,
        granularity,
    }: {
        user: SessionUser;
        metricQuery: MetricQuery;
        projectUuid: string;
        exploreName: string;
        csvLimit: number | null | undefined;
        context: QueryExecutionContext;
        queryTags?: RunQueryTags;
        invalidateCache?: boolean;
        explore?: Explore;
        granularity?: DateGranularity;
    }): Promise<ApiQueryResults> {
        return wrapSentryTransaction(
            'ProjectService.runQueryAndFormatRows',
            {},
            async (span) => {
                const explore =
                    validExplore ??
                    (await this.getExplore(user, projectUuid, exploreName));

                const { rows, cacheMetadata, fields } =
                    await this.runMetricQuery({
                        user,
                        metricQuery,
                        projectUuid,
                        exploreName,
                        csvLimit,
                        context,
                        queryTags,
                        invalidateCache,
                        explore,
                        granularity,
                    });
                span.setAttribute('rows', rows.length);

                const { warehouseConnection } =
                    await this.projectModel.getWithSensitiveFields(projectUuid);
                if (warehouseConnection) {
                    span.setAttribute('warehouse', warehouseConnection?.type);
                }

                // If there are more than 500 rows, we need to format them in a background job
                const formattedRows = await wrapSentryTransaction<ResultRow[]>(
                    'ProjectService.runQueryAndFormatRows.formatRows',
                    {
                        rows: rows.length,
                        warehouse: warehouseConnection?.type,
                    },
                    async (formatRowsSpan) => {
                        const useWorker = rows.length > 500;
                        formatRowsSpan.setAttribute('useWorker', useWorker);

                        return useWorker
                            ? runWorkerThread<ResultRow[]>(
                                  new Worker(
                                      './dist/services/ProjectService/formatRows.js',
                                      {
                                          workerData: {
                                              rows,
                                              itemMap: fields,
                                          },
                                      },
                                  ),
                              )
                            : formatRows(rows, fields);
                    },
                );

                return {
                    rows: formattedRows,
                    metricQuery,
                    cacheMetadata,
                    fields,
                };
            },
        );
    }

    async getResultsForChart(
        user: SessionUser,
        chartUuid: string,
    ): Promise<{ rows: Record<string, any>[]; cacheMetadata: CacheMetadata }> {
        return wrapSentryTransaction(
            'getResultsForChartWithWarehouseQuery',
            {
                userUuid: user.userUuid,
                chartUuid,
            },
            async () => {
                const chart = await this.savedChartModel.get(chartUuid);
                const { metricQuery } = chart;
                const exploreId = chart.tableName;

                return this.runMetricQuery({
                    user,
                    metricQuery,
                    projectUuid: chart.projectUuid,
                    exploreName: exploreId,
                    csvLimit: undefined,
                    context: QueryExecutionContext.GSHEETS,
                });
            },
        );
    }

    private async getResultsFromCacheOrWarehouse({
        projectUuid,
        context,
        warehouseClient,
        query,
        metricQuery,
        queryTags,
        invalidateCache,
    }: {
        projectUuid: string;
        context: QueryExecutionContext;
        warehouseClient: WarehouseClient;
        query: any;
        metricQuery: MetricQuery;
        queryTags?: RunQueryTags;
        invalidateCache?: boolean;
    }): Promise<{
        rows: Record<string, any>[];
        cacheMetadata: CacheMetadata;
    }> {
        return wrapSentryTransaction(
            'ProjectService.getResultsFromCacheOrWarehouse',
            {},
            async (span) => {
                // TODO: put this hash function in a util somewhere
                const queryHashKey = metricQuery.timezone
                    ? `${projectUuid}.${query}.${metricQuery.timezone}`
                    : `${projectUuid}.${query}`;
                const queryHash = crypto
                    .createHash('sha256')
                    .update(queryHashKey)
                    .digest('hex');

                span.setAttribute('queryHash', queryHash);
                span.setAttribute('cacheHit', false);

                if (
                    this.lightdashConfig.resultsCache?.enabled &&
                    !invalidateCache
                ) {
                    const cacheEntryMetadata = await this.s3CacheClient
                        .getResultsMetadata(queryHash)
                        .catch((e) => undefined); // ignore since error is tracked in s3Client

                    if (
                        cacheEntryMetadata?.LastModified &&
                        new Date().getTime() -
                            cacheEntryMetadata.LastModified.getTime() <
                            this.lightdashConfig.resultsCache
                                .cacheStateTimeSeconds *
                                1000
                    ) {
                        this.logger.debug(
                            `Getting data from cache, key: ${queryHash}`,
                        );
                        const cacheEntry = await this.s3CacheClient.getResults(
                            queryHash,
                        );
                        const stringResults =
                            await cacheEntry.Body?.transformToString();
                        if (stringResults) {
                            try {
                                span.setAttribute('cacheHit', true);
                                return {
                                    rows: JSON.parse(stringResults).rows,
                                    cacheMetadata: {
                                        cacheHit: true,
                                        cacheUpdatedTime:
                                            cacheEntryMetadata?.LastModified,
                                    },
                                };
                            } catch (e) {
                                this.logger.error(
                                    'Error parsing cache results:',
                                    e,
                                );
                            }
                        }
                    }
                }

                this.logger.debug(
                    `Run query against warehouse warehouse with timezone ${metricQuery.timezone}`,
                );
                const warehouseResults = await wrapSentryTransaction(
                    'runWarehouseQuery',
                    {
                        query,
                        queryTags: JSON.stringify(queryTags),
                        context,
                        metricQuery: JSON.stringify(metricQuery),
                        type: warehouseClient.credentials.type,
                    },
                    async () =>
                        warehouseClient.runQuery(
                            query,
                            queryTags,
                            // metricQuery.timezone,
                        ),
                );

                if (this.lightdashConfig.resultsCache?.enabled) {
                    this.logger.debug(
                        `Writing data to cache with key ${queryHash}`,
                    );
                    const buffer = Buffer.from(
                        JSON.stringify(warehouseResults),
                    );
                    // fire and forget
                    this.s3CacheClient
                        .uploadResults(queryHash, buffer, queryTags)
                        .catch((e) => undefined); // ignore since error is tracked in s3Client
                }

                return {
                    rows: warehouseResults.rows,
                    cacheMetadata: { cacheHit: false },
                };
            },
        );
    }

    async runMetricQuery({
        user,
        metricQuery,
        projectUuid,
        exploreName,
        csvLimit,
        context,
        queryTags,
        invalidateCache,
        explore: loadedExplore,
        granularity,
    }: {
        user: SessionUser;
        metricQuery: MetricQuery;
        projectUuid: string;
        exploreName: string;
        csvLimit: number | null | undefined;
        context: QueryExecutionContext;
        queryTags?: RunQueryTags;
        invalidateCache?: boolean;
        explore?: Explore;
        granularity?: DateGranularity;
    }): Promise<{
        rows: Record<string, any>[];
        cacheMetadata: CacheMetadata;
        fields: ItemsMap;
    }> {
        return wrapSentryTransaction(
            'ProjectService.runMetricQuery',
            {},
            async (span) => {
                try {
                    if (!isUserWithOrg(user)) {
                        throw new ForbiddenError(
                            'User is not part of an organization',
                        );
                    }

                    const { organizationUuid } =
                        await this.projectModel.getSummary(projectUuid);

                    if (
                        user.ability.cannot(
                            'view',
                            subject('Project', {
                                organizationUuid,
                                projectUuid,
                            }),
                        )
                    ) {
                        throw new ForbiddenError();
                    }

                    const metricQueryWithLimit = this.metricQueryWithLimit(
                        metricQuery,
                        csvLimit,
                    );

                    const explore =
                        loadedExplore ??
                        (await this.getExplore(user, projectUuid, exploreName));

                    const { warehouseClient, sshTunnel } =
                        await this._getWarehouseClient(
                            projectUuid,
                            await this.getWarehouseCredentials(
                                projectUuid,
                                user.userUuid,
                            ),
                            explore.warehouse,
                        );

                    const userAttributes =
                        await this.userAttributesModel.getAttributeValuesForOrgMember(
                            {
                                organizationUuid,
                                userUuid: user.userUuid,
                            },
                        );

                    const emailStatus =
                        await this.emailModel.getPrimaryEmailStatus(
                            user.userUuid,
                        );
                    const intrinsicUserAttributes = emailStatus.isVerified
                        ? getIntrinsicUserAttributes(user)
                        : {};

                    const fullQuery = await ProjectService._compileQuery(
                        metricQueryWithLimit,
                        explore,
                        warehouseClient,
                        intrinsicUserAttributes,
                        userAttributes,
                        this.lightdashConfig.query.timezone || 'UTC',
                        granularity,
                    );

                    const { fields, query, hasExampleMetric } = fullQuery;

                    const onboardingRecord =
                        await this.onboardingModel.getByOrganizationUuid(
                            user.organizationUuid,
                        );
                    if (!onboardingRecord.ranQueryAt) {
                        await this.onboardingModel.update(
                            user.organizationUuid,
                            {
                                ranQueryAt: new Date(),
                            },
                        );
                    }

                    await this.analytics.track({
                        userId: user.userUuid,
                        event: 'query.executed',
                        properties: {
                            projectId: projectUuid,
                            hasExampleMetric,
                            dimensionsCount: metricQuery.dimensions.length,
                            metricsCount: metricQuery.metrics.length,
                            filtersCount: countTotalFilterRules(
                                metricQuery.filters,
                            ),
                            sortsCount: metricQuery.sorts.length,
                            tableCalculationsCount:
                                metricQuery.tableCalculations.length,
                            tableCalculationsPercentFormatCount:
                                metricQuery.tableCalculations.filter(
                                    (tableCalculation) =>
                                        tableCalculation.format?.type ===
                                        CustomFormatType.PERCENT,
                                ).length,
                            tableCalculationsCurrencyFormatCount:
                                metricQuery.tableCalculations.filter(
                                    (tableCalculation) =>
                                        tableCalculation.format?.type ===
                                        CustomFormatType.CURRENCY,
                                ).length,
                            tableCalculationsNumberFormatCount:
                                metricQuery.tableCalculations.filter(
                                    (tableCalculation) =>
                                        tableCalculation.format?.type ===
                                        CustomFormatType.NUMBER,
                                ).length,
                            additionalMetricsCount: (
                                metricQuery.additionalMetrics || []
                            ).filter((metric) =>
                                metricQuery.metrics.includes(getItemId(metric)),
                            ).length,
                            additionalMetricsFilterCount: (
                                metricQuery.additionalMetrics || []
                            ).filter(
                                (metric) =>
                                    metricQuery.metrics.includes(
                                        getItemId(metric),
                                    ) &&
                                    metric.filters &&
                                    metric.filters.length > 0,
                            ).length,
                            additionalMetricsPercentFormatCount: (
                                metricQuery.additionalMetrics || []
                            ).filter(
                                (metric) =>
                                    metricQuery.metrics.includes(
                                        getItemId(metric),
                                    ) &&
                                    metric.formatOptions &&
                                    metric.formatOptions.type ===
                                        CustomFormatType.PERCENT,
                            ).length,
                            additionalMetricsCurrencyFormatCount: (
                                metricQuery.additionalMetrics || []
                            ).filter(
                                (metric) =>
                                    metricQuery.metrics.includes(
                                        getItemId(metric),
                                    ) &&
                                    metric.formatOptions &&
                                    metric.formatOptions.type ===
                                        CustomFormatType.CURRENCY,
                            ).length,
                            additionalMetricsNumberFormatCount: (
                                metricQuery.additionalMetrics || []
                            ).filter(
                                (metric) =>
                                    metricQuery.metrics.includes(
                                        getItemId(metric),
                                    ) &&
                                    metric.formatOptions &&
                                    metric.formatOptions.type ===
                                        CustomFormatType.NUMBER,
                            ).length,
                            context,
                            ...countCustomDimensionsInMetricQuery(metricQuery),
                            dateZoomGranularity: granularity || null,
                            timezone: metricQuery.timezone,
                        },
                    });

                    this.logger.debug(
                        `Fetch query results from cache or warehouse`,
                    );
                    span.setAttribute('generatedSql', query);

                    span.setAttribute('lightdash.projectUuid', projectUuid);
                    span.setAttribute(
                        'warehouse.type',
                        warehouseClient.credentials.type,
                    );

                    const { rows, cacheMetadata } =
                        await this.getResultsFromCacheOrWarehouse({
                            projectUuid,
                            context,
                            warehouseClient,
                            metricQuery: metricQueryWithLimit,
                            query,
                            queryTags,
                            invalidateCache,
                        });
                    await sshTunnel.disconnect();
                    return { rows, cacheMetadata, fields };
                } catch (e) {
                    span.setStatus({
                        code: 2, // ERROR
                        message: e.message,
                    });
                    throw e;
                } finally {
                    span.end();
                }
            },
        );
    }

    async runSqlQuery(
        user: SessionUser,
        projectUuid: string,
        sql: string,
    ): Promise<ApiSqlQueryResults> {
        const { organizationUuid } = await this.projectModel.getSummary(
            projectUuid,
        );

        if (
            user.ability.cannot(
                'manage',
                subject('SqlRunner', { organizationUuid, projectUuid }),
            )
        ) {
            throw new ForbiddenError();
        }

        await this.analytics.track({
            userId: user.userUuid,
            event: 'sql.executed',
            properties: {
                projectId: projectUuid,
            },
        });
        const { warehouseClient, sshTunnel } = await this._getWarehouseClient(
            projectUuid,
            await this.getWarehouseCredentials(projectUuid, user.userUuid),
        );
        this.logger.debug(`Run query against warehouse`);
        const queryTags: RunQueryTags = {
            organization_uuid: organizationUuid,
            user_uuid: user.userUuid,
        };
        const results = await warehouseClient.runQuery(sql, queryTags);
        await sshTunnel.disconnect();
        return results;
    }

    async searchFieldUniqueValues(
        user: SessionUser,
        projectUuid: string,
        table: string,
        fieldId: string,
        search: string,
        limit: number,
        filters: AndFilterGroup | undefined,
    ): Promise<Array<unknown>> {
        const { organizationUuid } = await this.projectModel.getSummary(
            projectUuid,
        );

        if (
            user.ability.cannot(
                'view',
                subject('Project', { organizationUuid, projectUuid }),
            )
        ) {
            throw new ForbiddenError();
        }

        if (limit > this.lightdashConfig.query.maxLimit) {
            throw new ParameterError(
                `Query limit can not exceed ${this.lightdashConfig.query.maxLimit}`,
            );
        }

        const explore = await this.projectModel.findExploreByTableName(
            projectUuid,
            table,
        );

        if (!explore || isExploreError(explore)) {
            throw new NotExistsError(`Explore does not exist or has errors`);
        }

        const field = findFieldByIdInExplore(explore, fieldId);

        if (!field) {
            throw new NotExistsError(`Can't dimension with id: ${fieldId}`);
        }

        const distinctMetric: AdditionalMetric = {
            name: `${field.name}_distinct`,
            label: `Distinct of ${field.label}`,
            table: field.table,
            sql: `DISTINCT ${field.sql}`,
            type: MetricType.STRING,
        };

        const autocompleteDimensionFilters: FilterGroupItem[] = [
            {
                id: uuidv4(),
                target: {
                    fieldId,
                },
                operator: FilterOperator.INCLUDE,
                values: [search],
            },
        ];
        if (filters) {
            autocompleteDimensionFilters.push(filters);
        }
        const metricQuery: MetricQuery = {
            exploreName: explore.name,
            dimensions: [],
            metrics: [getItemId(distinctMetric)],
            filters: {
                dimensions: {
                    id: uuidv4(),
                    and: autocompleteDimensionFilters,
                },
            },
            additionalMetrics: [distinctMetric],
            tableCalculations: [],
            sorts: [
                {
                    fieldId: getItemId(distinctMetric),
                    descending: false,
                },
            ],
            limit,
        };

        const { warehouseClient, sshTunnel } = await this._getWarehouseClient(
            projectUuid,
            await this.getWarehouseCredentials(projectUuid, user.userUuid),
            explore.warehouse,
        );
        const userAttributes =
            await this.userAttributesModel.getAttributeValuesForOrgMember({
                organizationUuid,
                userUuid: user.userUuid,
            });

        const emailStatus = await this.emailModel.getPrimaryEmailStatus(
            user.userUuid,
        );
        const intrinsicUserAttributes = emailStatus.isVerified
            ? getIntrinsicUserAttributes(user)
            : {};

        const { query } = await ProjectService._compileQuery(
            metricQuery,
            explore,
            warehouseClient,
            intrinsicUserAttributes,
            userAttributes,
            this.lightdashConfig.query.timezone || 'UTC',
        );

        this.logger.debug(`Run query against warehouse`);
        const queryTags: RunQueryTags = {
            organization_uuid: organizationUuid,
            user_uuid: user.userUuid,
            project_uuid: projectUuid,
        };
        const { rows } = await warehouseClient.runQuery(query, queryTags);
        await sshTunnel.disconnect();

        this.analytics.track({
            event: 'field_value.search',
            userId: user.userUuid,
            properties: {
                projectId: projectUuid,
                fieldId,
                searchCharCount: search.length,
                resultsCount: rows.length,
                searchLimit: limit,
            },
        });

        return rows.map((row) => row[getItemId(distinctMetric)]);
    }

    async refreshAllTables(
        user: Pick<SessionUser, 'userUuid'>,
        projectUuid: string,
        requestMethod: RequestMethod,
    ): Promise<(Explore | ExploreError)[]> {
        // Checks that project exists
        const project = await this.projectModel.get(projectUuid);

        // Force refresh adapter (refetch git repos, check for changed credentials, etc.)
        // Might want to cache parts of this in future if slow
        const { adapter, sshTunnel } = await this.buildAdapter(
            projectUuid,
            user,
        );
        const packages = await adapter.getDbtPackages();
        try {
            const explores = await adapter.compileAllExplores();
            this.analytics.track({
                event: 'project.compiled',
                userId: user.userUuid,
                properties: {
                    requestMethod,
                    projectId: projectUuid,
                    projectName: project.name,
                    projectType: project.dbtConnection.type,
                    warehouseType: project.warehouseConnection?.type,
                    modelsCount: explores.length,
                    modelsWithErrorsCount:
                        explores.filter(isExploreError).length,
                    modelsWithGroupLabelCount: explores.filter(
                        ({ groupLabel }) => !!groupLabel,
                    ).length,
                    metricsCount: explores.reduce<number>((acc, explore) => {
                        if (!isExploreError(explore)) {
                            return (
                                acc +
                                getMetrics(explore).filter(
                                    ({ isAutoGenerated }) => !isAutoGenerated,
                                ).length
                            );
                        }
                        return acc;
                    }, 0),
                    packagesCount: packages
                        ? Object.keys(packages).length
                        : undefined,
                    roundCount: explores.reduce<number>((acc, explore) => {
                        if (!isExploreError(explore)) {
                            return (
                                acc +
                                getMetrics(explore).filter(
                                    ({ round }) => round !== undefined,
                                ).length +
                                getDimensions(explore).filter(
                                    ({ round }) => round !== undefined,
                                ).length
                            );
                        }
                        return acc;
                    }, 0),
                    urlsCount: explores.reduce<number>((acc, explore) => {
                        if (!isExploreError(explore)) {
                            return (
                                acc +
                                getFields(explore)
                                    .map((field) => (field.urls || []).length)
                                    .reduce((a, b) => a + b, 0)
                            );
                        }
                        return acc;
                    }, 0),
                    formattedFieldsCount: explores.reduce<number>(
                        (acc, explore) => {
                            try {
                                if (!isExploreError(explore)) {
                                    const filteredExplore = {
                                        ...explore,
                                        tables: {
                                            [explore.baseTable]:
                                                explore.tables[
                                                    explore.baseTable
                                                ],
                                        },
                                    };

                                    return (
                                        acc +
                                        getFields(filteredExplore).filter(
                                            ({ format }) =>
                                                format !== undefined,
                                        ).length
                                    );
                                }
                            } catch (e) {
                                this.logger.error(
                                    `Unable to reduce formattedFieldsCount. ${e}`,
                                );
                            }
                            return acc;
                        },
                        0,
                    ),
                    modelsWithSqlFiltersCount: explores.reduce<number>(
                        (acc, explore) => {
                            if (
                                explore.tables &&
                                explore.baseTable &&
                                explore.tables[explore.baseTable].sqlWhere !==
                                    undefined
                            )
                                return acc + 1;
                            return acc;
                        },
                        0,
                    ),
                    columnAccessFiltersCount: explores.reduce<number>(
                        (acc, explore) => {
                            if (!isExploreError(explore)) {
                                return (
                                    acc +
                                    getDimensions(explore).filter(
                                        ({ requiredAttributes }) =>
                                            requiredAttributes !== undefined,
                                    ).length
                                );
                            }
                            return acc;
                        },
                        0,
                    ),
                    additionalDimensionsCount: explores.reduce<number>(
                        (acc, explore) => {
                            if (!isExploreError(explore)) {
                                return (
                                    acc +
                                    Object.values(
                                        explore.tables[explore.baseTable]
                                            .dimensions,
                                    ).filter(
                                        (field) => field.isAdditionalDimension,
                                    ).length
                                );
                            }
                            return acc;
                        },
                        0,
                    ),
                },
            });
            return explores;
        } catch (e) {
            const errorResponse = errorHandler(e);
            this.analytics.track({
                event: 'project.error',
                userId: user.userUuid,
                properties: {
                    requestMethod,
                    projectId: projectUuid,
                    name: errorResponse.name,
                    statusCode: errorResponse.statusCode,
                    projectType: project.dbtConnection.type,
                    warehouseType: project.warehouseConnection?.type,
                },
            });
            throw errorResponse;
        } finally {
            await adapter.destroy();
            await sshTunnel.disconnect();
        }
    }

    async getJobStatus(jobUuid: string, user: SessionUser): Promise<Job> {
        const job = await this.jobModel.get(jobUuid);

        if (job.projectUuid) {
            const { organizationUuid } = await this.projectModel.getSummary(
                job.projectUuid,
            );
            if (
                user.ability.cannot(
                    'view',
                    subject('Project', {
                        organizationUuid,
                        projectUuid: job.projectUuid,
                    }),
                )
            ) {
                throw new NotFoundError(`Cannot find job`);
            }
        } else if (user.ability.cannot('view', subject('Job', job))) {
            throw new NotFoundError(`Cannot find job`);
        }

        return job;
    }

    async scheduleCompileProject(
        user: SessionUser,
        projectUuid: string,
        requestMethod: RequestMethod,
    ): Promise<{ jobUuid: string }> {
        const { organizationUuid, type } = await this.projectModel.getSummary(
            projectUuid,
        );
        if (
            user.ability.cannot('create', 'Job') ||
            user.ability.cannot(
                'manage',
                subject('Project', {
                    organizationUuid,
                    projectUuid,
                }),
            )
        ) {
            throw new ForbiddenError();
        }

        // This job is the job model we use to compile projects
        // This is not the graphile Job id we use on scheduler
        // TODO: remove this old job method and replace with scheduler log details
        const job: CreateJob = {
            jobUuid: uuidv4(),
            jobType: JobType.COMPILE_PROJECT,
            jobStatus: JobStatusType.STARTED,
            userUuid: user.userUuid,
            projectUuid,
            steps: [{ stepType: JobStepType.COMPILING }],
        };

        await this.jobModel.create(job);

        await this.schedulerClient.compileProject({
            createdByUserUuid: user.userUuid,
            organizationUuid,
            projectUuid,
            requestMethod,
            jobUuid: job.jobUuid,
            isPreview: type === ProjectType.PREVIEW,
        });

        return { jobUuid: job.jobUuid };
    }

    async compileProject(
        user: SessionUser,
        projectUuid: string,
        requestMethod: RequestMethod,
        jobUuid: string,
    ) {
        const { organizationUuid } = await this.projectModel.getSummary(
            projectUuid,
        );
        if (
            user.ability.cannot('create', 'Job') ||
            user.ability.cannot(
                'manage',
                subject('Project', {
                    organizationUuid,
                    projectUuid,
                }),
            )
        ) {
            throw new ForbiddenError();
        }

        const job: CreateJob = {
            jobUuid,
            jobType: JobType.COMPILE_PROJECT,
            jobStatus: JobStatusType.STARTED,
            userUuid: user.userUuid,
            projectUuid,
            steps: [{ stepType: JobStepType.COMPILING }],
        };

        const onLockFailed = async () => {
            throw new AlreadyProcessingError('Project is already compiling');
        };
        const onLockAcquired = async () => {
            try {
                await this.jobModel.update(job.jobUuid, {
                    jobStatus: JobStatusType.RUNNING,
                });
                const explores = await this.jobModel.tryJobStep(
                    job.jobUuid,
                    JobStepType.COMPILING,
                    async () =>
                        this.refreshAllTables(user, projectUuid, requestMethod),
                );
                await this.projectModel.saveExploresToCache(
                    projectUuid,
                    explores,
                );
                await this.jobModel.update(job.jobUuid, {
                    jobStatus: JobStatusType.DONE,
                });
            } catch (e) {
                await this.jobModel.update(job.jobUuid, {
                    jobStatus: JobStatusType.ERROR,
                });
            }
        };
        await this.projectModel
            .tryAcquireProjectLock(projectUuid, onLockAcquired, onLockFailed)
            .catch((e) => this.logger.error(`Background job failed: ${e}`));
    }

    async getAllExploresSummary(
        user: SessionUser,
        projectUuid: string,
        filtered: boolean,
        includeErrors: boolean = true,
    ): Promise<SummaryExplore[]> {
        const { organizationUuid } = await this.projectModel.getSummary(
            projectUuid,
        );
        if (
            user.ability.cannot(
                'view',
                subject('Project', { organizationUuid, projectUuid }),
            )
        ) {
            throw new ForbiddenError();
        }

        const explores = await this.projectModel.getExploresFromCache(
            projectUuid,
        );
        if (!explores) {
            return [];
        }
        const userAttributes =
            await this.userAttributesModel.getAttributeValuesForOrgMember({
                organizationUuid,
                userUuid: user.userUuid,
            });

        const allExploreSummaries = explores.reduce<SummaryExplore[]>(
            (acc, explore) => {
                if (isExploreError(explore)) {
                    return includeErrors
                        ? [
                              ...acc,
                              {
                                  name: explore.name,
                                  label: explore.label,
                                  tags: explore.tags,
                                  groupLabel: explore.groupLabel,
                                  errors: explore.errors,
                                  databaseName:
                                      explore.baseTable &&
                                      explore.tables?.[explore.baseTable]
                                          ?.database,
                                  schemaName:
                                      explore.baseTable &&
                                      explore.tables?.[explore.baseTable]
                                          ?.schema,
                                  description:
                                      explore.baseTable &&
                                      explore.tables?.[explore.baseTable]
                                          ?.description,
                              },
                          ]
                        : acc;
                }
                if (
                    doesExploreMatchRequiredAttributes(explore, userAttributes)
                ) {
                    return [
                        ...acc,
                        {
                            name: explore.name,
                            label: explore.label,
                            tags: explore.tags,
                            groupLabel: explore.groupLabel,
                            databaseName:
                                explore.tables[explore.baseTable].database,
                            schemaName:
                                explore.tables[explore.baseTable].schema,
                            description:
                                explore.tables[explore.baseTable].description,
                        },
                    ];
                }
                return acc;
            },
            [],
        );

        if (filtered) {
            const {
                tableSelection: { type, value },
            } = await this.getTablesConfiguration(user, projectUuid);
            if (type === TableSelectionType.WITH_TAGS) {
                return allExploreSummaries.filter((explore) =>
                    hasIntersection(explore.tags || [], value || []),
                );
            }
            if (type === TableSelectionType.WITH_NAMES) {
                return allExploreSummaries.filter((explore) =>
                    (value || []).includes(explore.name),
                );
            }
        }

        return allExploreSummaries;
    }

    async getExplore(
        user: SessionUser,
        projectUuid: string,
        exploreName: string,
        organizationUuid?: string,
    ): Promise<Explore> {
        return Sentry.startSpan(
            {
                op: 'ProjectService.getExplore',
                name: 'ProjectService.getExplore',
            },
            async () =>
<<<<<<< HEAD
                wrapSentryTransaction(
                    'ProjectService.getExplore',
                    {},
                    async () => {
                        const exploresMap = await this.findExplores({
                            user,
                            projectUuid,
                            exploreNames: [exploreName],
                            organizationUuid,
                        });
                        const explore = exploresMap[exploreName];

                        if (!explore) {
                            throw new NotExistsError(
                                `Explore "${exploreName}" does not exist.`,
                            );
                        }
                        if (isExploreError(explore)) {
                            throw new NotExistsError(
                                `Explore "${exploreName}" has an error.`,
                            );
                        }
                        return explore;
                    },
                ),
=======
                wrapOtelSpan('ProjectService.getExplore', {}, async () => {
                    const exploresMap = await this.findExplores({
                        user,
                        projectUuid,
                        exploreNames: [exploreName],
                        organizationUuid,
                    });
                    const explore = exploresMap[exploreName];

                    if (!explore) {
                        throw new NotExistsError(
                            `Explore "${exploreName}" does not exist.`,
                        );
                    }
                    if (isExploreError(explore)) {
                        throw new NotExistsError(
                            `Explore "${exploreName}" has an error.`,
                        );
                    }
                    return explore;
                }),
>>>>>>> e04704de
        );
    }

    private async findExplores({
        user,
        projectUuid,
        exploreNames,
        organizationUuid,
    }: {
        user: SessionUser;
        projectUuid: string;
        exploreNames: string[];
        organizationUuid?: string;
    }): Promise<Record<string, Explore | ExploreError>> {
        return Sentry.startSpan(
            {
                op: 'ProjectService.findExplores',
                name: 'ProjectService.findExplores',
            },
            async () =>
<<<<<<< HEAD
                wrapSentryTransaction(
=======
                wrapOtelSpan(
>>>>>>> e04704de
                    'ProjectService.findExplores',
                    {
                        projectUuid,
                        exploreNames,
                        organizationUuid,
                    },
                    async () => {
                        const project = organizationUuid
                            ? { organizationUuid }
                            : await this.projectModel.getSummary(projectUuid);
                        if (
                            user.ability.cannot(
                                'view',
                                subject('Project', {
                                    organizationUuid: project.organizationUuid,
                                    projectUuid,
                                }),
                            )
                        ) {
                            throw new ForbiddenError();
                        }
                        const explores =
                            await this.projectModel.findExploresFromCache(
                                projectUuid,
                                exploreNames,
                            );

                        const userAttributes =
                            await this.userAttributesModel.getAttributeValuesForOrgMember(
                                {
                                    organizationUuid: project.organizationUuid,
                                    userUuid: user.userUuid,
                                },
                            );

                        return Object.values(explores).reduce<
                            Record<string, Explore | ExploreError>
                        >((acc, explore) => {
                            if (isExploreError(explore)) {
                                acc[explore.name] = explore;
                            } else {
                                const shouldFilterExplore =
                                    exploreHasFilteredAttribute(explore);
                                if (!shouldFilterExplore) {
                                    acc[explore.name] = explore;
                                } else {
                                    acc[explore.name] = getFilteredExplore(
                                        explore,
                                        userAttributes,
                                    );
                                }
                            }
                            return acc;
                        }, {});
                    },
                ),
        );
    }

    async getCatalog(
        user: SessionUser,
        projectUuid: string,
    ): Promise<ProjectCatalog> {
        const { organizationUuid } = await this.projectModel.getSummary(
            projectUuid,
        );
        if (
            user.ability.cannot(
                'view',
                subject('Project', { organizationUuid, projectUuid }),
            )
        ) {
            throw new ForbiddenError();
        }
        const explores = await this.projectModel.getExploresFromCache(
            projectUuid,
        );

        return (explores || []).reduce<ProjectCatalog>((acc, explore) => {
            if (!isExploreError(explore)) {
                Object.values(explore.tables).forEach(
                    ({ database, schema, name, description, sqlTable }) => {
                        acc[database] = acc[database] || {};
                        acc[database][schema] = acc[database][schema] || {};
                        acc[database][schema][name] = {
                            description,
                            sqlTable,
                        };
                    },
                );
            }
            return acc;
        }, {});
    }

    async getTablesConfiguration(
        user: SessionUser,
        projectUuid: string,
    ): Promise<TablesConfiguration> {
        const { organizationUuid } = await this.projectModel.getSummary(
            projectUuid,
        );
        if (
            user.ability.cannot(
                'view',
                subject('Project', { organizationUuid, projectUuid }),
            )
        ) {
            throw new ForbiddenError();
        }

        return this.projectModel.getTablesConfiguration(projectUuid);
    }

    async updateTablesConfiguration(
        user: SessionUser,
        projectUuid: string,
        data: TablesConfiguration,
    ): Promise<TablesConfiguration> {
        const { organizationUuid } = await this.projectModel.getSummary(
            projectUuid,
        );
        if (
            user.ability.cannot(
                'update',
                subject('Project', {
                    organizationUuid,
                    projectUuid,
                }),
            )
        ) {
            throw new ForbiddenError();
        }
        await this.projectModel.updateTablesConfiguration(projectUuid, data);
        this.analytics.track({
            event: 'project_tables_configuration.updated',
            userId: user.userUuid,
            properties: {
                projectId: projectUuid,
                project_table_selection_type: data.tableSelection.type,
            },
        });
        return this.projectModel.getTablesConfiguration(projectUuid);
    }

    async getAvailableFiltersForSavedQuery(
        user: SessionUser,
        savedChartUuid: string,
    ): Promise<FilterableDimension[]> {
        return Sentry.startSpan(
            {
                op: 'projectService.getAvailableFiltersForSavedQuery',
                name: 'ProjectService.getAvailableFiltersForSavedQuery',
            },
            async () => {
                const [savedChart] =
                    await this.savedChartModel.getInfoForAvailableFilters([
                        savedChartUuid,
                    ]);

                const space = await this.spaceModel.getSpaceSummary(
                    savedChart.spaceUuid,
                );

                const access = await this.spaceModel.getUserSpaceAccess(
                    user.userUuid,
                    space.uuid,
                );

                if (
                    user.ability.cannot(
                        'view',
                        subject('SavedChart', {
                            ...savedChart,
                            isPrivate: space.isPrivate,
                            access,
                        }),
                    )
                ) {
                    throw new ForbiddenError();
                }

                const explore = await this.getExplore(
                    user,
                    savedChart.projectUuid,
                    savedChart.tableName,
                );

                return getDimensions(explore).filter(
                    (field) => isFilterableDimension(field) && !field.hidden,
                );
            },
        );
    }

    async getAvailableFiltersForSavedQueries(
        user: SessionUser,
        savedChartUuidsAndTileUuids: SavedChartsInfoForDashboardAvailableFilters,
    ): Promise<DashboardAvailableFilters> {
        let allFilters: {
            uuid: string;
            filters: CompiledDimension[];
        }[] = [];

        allFilters = await Sentry.startSpan(
            {
                op: 'projectService.getAvailableFiltersForSavedQueries',
                name: 'ProjectService.getAvailableFiltersForSavedQueries',
            },
            async () => {
                const savedQueryUuids = savedChartUuidsAndTileUuids.map(
                    ({ savedChartUuid }) => savedChartUuid,
                );

                const savedCharts =
                    await this.savedChartModel.getInfoForAvailableFilters(
                        savedQueryUuids,
                    );
                const uniqueSpaceUuids = [
                    ...new Set(savedCharts.map((chart) => chart.spaceUuid)),
                ];

                if (savedCharts.length === 0) {
                    return [];
                }
<<<<<<< HEAD

                const [spaceAccessMap, exploresMap, userSpacesAccess] =
                    await Promise.all([
                        this.spaceModel.getSpacesForAccessCheck(
                            uniqueSpaceUuids,
                        ),
                        this.findExplores({
                            user,
                            projectUuid: savedCharts[0].projectUuid, // TODO: route should be updated to be project/dashboard specific. For now we pick it from first chart as they all should be from the same project
                            exploreNames: savedCharts.map(
                                (chart) => chart.tableName,
                            ),
                            organizationUuid: user.organizationUuid,
                        }),
                        this.spaceModel.getUserSpacesAccess(
                            user.userUuid,
                            uniqueSpaceUuids,
                        ),
                    ]);

=======

                const [spaceAccessMap, exploresMap, userSpacesAccess] =
                    await Promise.all([
                        this.spaceModel.getSpacesForAccessCheck(
                            uniqueSpaceUuids,
                        ),
                        this.findExplores({
                            user,
                            projectUuid: savedCharts[0].projectUuid, // TODO: route should be updated to be project/dashboard specific. For now we pick it from first chart as they all should be from the same project
                            exploreNames: savedCharts.map(
                                (chart) => chart.tableName,
                            ),
                            organizationUuid: user.organizationUuid,
                        }),
                        this.spaceModel.getUserSpacesAccess(
                            user.userUuid,
                            uniqueSpaceUuids,
                        ),
                    ]);

>>>>>>> e04704de
                return savedCharts.map((savedChart) => {
                    const spaceAccess = spaceAccessMap.get(
                        savedChart.spaceUuid,
                    );

                    if (
                        user.ability.cannot(
                            'view',
                            subject('SavedChart', {
                                ...savedChart,
                                isPrivate: spaceAccess?.isPrivate,
                                access:
                                    userSpacesAccess[savedChart.spaceUuid] ??
                                    [],
                            }),
                        )
                    ) {
                        return { uuid: savedChart.uuid, filters: [] };
                    }

                    const explore = exploresMap[savedChart.tableName];

                    let filters: CompiledDimension[] = [];
                    if (explore && !isExploreError(explore)) {
                        filters = getDimensions(explore).filter(
                            (field) =>
                                isFilterableDimension(field) && !field.hidden,
                        );
                    }

                    return { uuid: savedChart.uuid, filters };
                });
            },
        );

        const allFilterableFields: FilterableDimension[] = [];
        const filterIndexMap: Record<string, number> = {};

        allFilters.forEach((filterSet) => {
            filterSet.filters.forEach((filter) => {
                const fieldId = getItemId(filter);
                if (!(fieldId in filterIndexMap)) {
                    filterIndexMap[fieldId] = allFilterableFields.length;
                    allFilterableFields.push(filter);
                }
            });
        });

        const savedQueryFilters = savedChartUuidsAndTileUuids.reduce<
            DashboardAvailableFilters['savedQueryFilters']
        >((acc, savedChartUuidAndTileUuid) => {
            const filterResult = allFilters.find(
                (result) =>
                    result.uuid === savedChartUuidAndTileUuid.savedChartUuid,
            );
            if (!filterResult || !filterResult.filters.length) return acc;

            const filterIndexes = filterResult.filters.map(
                (filter) => filterIndexMap[getItemId(filter)],
            );
            return {
                ...acc,
                [savedChartUuidAndTileUuid.tileUuid]: filterIndexes,
            };
        }, {});

        return {
            savedQueryFilters,
            allFilterableFields,
        };
    }

    async hasSavedCharts(
        user: SessionUser,
        projectUuid: string,
    ): Promise<boolean> {
        const { organizationUuid } = await this.projectModel.getSummary(
            projectUuid,
        );
        if (
            user.ability.cannot(
                'view',
                subject('Project', { organizationUuid, projectUuid }),
            )
        ) {
            throw new ForbiddenError();
        }
        try {
            const charts = await this.savedChartModel.find({ projectUuid });
            return charts.length > 0;
        } catch (e: any) {
            return false;
        }
    }

    async getProjectMemberAccess(
        user: SessionUser,
        projectUuid: string,
        userUuid: string,
    ): Promise<ProjectMemberProfile> {
        const { organizationUuid } = await this.projectModel.getSummary(
            projectUuid,
        );
        if (
            user.ability.cannot(
                'view',
                subject('Project', {
                    organizationUuid,
                    projectUuid,
                }),
            )
        ) {
            throw new ForbiddenError();
        }

        const projectMemberProfile =
            await this.projectModel.getProjectMemberAccess(
                projectUuid,
                userUuid,
            );
        if (projectMemberProfile !== undefined) {
            return projectMemberProfile;
        }
        throw new NotFoundError(
            `User UUID ${userUuid} is not found in project ${projectUuid}`,
        );
    }

    async getProjectAccess(
        user: SessionUser,
        projectUuid: string,
    ): Promise<ProjectMemberProfile[]> {
        const { organizationUuid } = await this.projectModel.getSummary(
            projectUuid,
        );
        if (
            user.ability.cannot(
                'view',
                subject('Project', {
                    organizationUuid,
                    projectUuid,
                }),
            )
        ) {
            throw new ForbiddenError();
        }
        return this.projectModel.getProjectAccess(projectUuid);
    }

    async createProjectAccess(
        user: SessionUser,
        projectUuid: string,
        data: CreateProjectMember,
    ): Promise<void> {
        const { organizationUuid } = await this.projectModel.getSummary(
            projectUuid,
        );
        if (
            user.ability.cannot(
                'manage',
                subject('Project', {
                    organizationUuid,
                    projectUuid,
                }),
            )
        ) {
            throw new ForbiddenError();
        }

        await this.projectModel.createProjectAccess(
            projectUuid,
            data.email,
            data.role,
        );
        const project = await this.projectModel.getSummary(projectUuid);
        const projectUrl = new URL(
            `/projects/${projectUuid}/home`,
            this.lightdashConfig.siteUrl,
        ).href;

        if (data.sendEmail)
            await this.emailClient.sendProjectAccessEmail(
                user,
                data,
                project.name,
                projectUrl,
            );
    }

    async updateProjectAccess(
        user: SessionUser,
        projectUuid: string,
        userUuid: string,
        data: UpdateProjectMember,
    ): Promise<void> {
        const { organizationUuid } = await this.projectModel.getSummary(
            projectUuid,
        );
        if (
            user.ability.cannot(
                'manage',
                subject('Project', {
                    organizationUuid,
                    projectUuid,
                }),
            )
        ) {
            throw new ForbiddenError();
        }

        await this.projectModel.updateProjectAccess(
            projectUuid,
            userUuid,
            data.role,
        );
    }

    async updateMetadata(
        user: SessionUser,
        projectUuid: string,
        data: UpdateMetadata,
    ): Promise<void> {
        const { organizationUuid } = await this.projectModel.getSummary(
            projectUuid,
        );
        if (
            user.ability.cannot(
                'manage',
                subject('Project', {
                    organizationUuid,
                    projectUuid,
                }),
            )
        ) {
            throw new ForbiddenError();
        }

        await this.projectModel.updateMetadata(projectUuid, data);
    }

    async deleteProjectAccess(
        user: SessionUser,
        projectUuid: string,
        userUuid: string,
    ): Promise<void> {
        const { organizationUuid } = await this.projectModel.getSummary(
            projectUuid,
        );
        if (
            user.ability.cannot(
                'manage',
                subject('Project', {
                    organizationUuid,
                    projectUuid,
                }),
            )
        ) {
            throw new ForbiddenError();
        }

        await this.projectModel.deleteProjectAccess(projectUuid, userUuid);
    }

    async getProjectGroupAccesses(
        actor: SessionUser,
        projectUuid: string,
    ): Promise<ProjectGroupAccess[]> {
        const { organizationUuid } = await this.projectModel.getSummary(
            projectUuid,
        );

        if (
            actor.ability.cannot(
                'manage',
                subject('Project', {
                    organizationUuid,
                    projectUuid,
                }),
            )
        ) {
            throw new ForbiddenError();
        }
        return this.projectModel.getProjectGroupAccesses(projectUuid);
    }

    async upsertDbtCloudIntegration(
        user: SessionUser,
        projectUuid: string,
        integration: CreateDbtCloudIntegration,
    ) {
        const { organizationUuid } = await this.projectModel.getSummary(
            projectUuid,
        );
        if (
            user.ability.cannot(
                'manage',
                subject('Project', { organizationUuid, projectUuid }),
            )
        ) {
            throw new ForbiddenError();
        }
        await this.projectModel.upsertDbtCloudIntegration(
            projectUuid,
            integration,
        );
        this.analytics.track({
            event: 'dbt_cloud_integration.updated',
            userId: user.userUuid,
            properties: {
                projectId: projectUuid,
            },
        });
        return this.findDbtCloudIntegration(user, projectUuid);
    }

    async deleteDbtCloudIntegration(user: SessionUser, projectUuid: string) {
        const { organizationUuid } = await this.projectModel.getSummary(
            projectUuid,
        );
        if (
            user.ability.cannot(
                'manage',
                subject('Project', { organizationUuid, projectUuid }),
            )
        ) {
            throw new ForbiddenError();
        }
        await this.projectModel.deleteDbtCloudIntegration(projectUuid);
        this.analytics.track({
            event: 'dbt_cloud_integration.deleted',
            userId: user.userUuid,
            properties: {
                projectId: projectUuid,
            },
        });
    }

    async findDbtCloudIntegration(user: SessionUser, projectUuid: string) {
        const { organizationUuid } = await this.projectModel.getSummary(
            projectUuid,
        );
        if (
            user.ability.cannot(
                'manage',
                subject('Project', { organizationUuid, projectUuid }),
            )
        ) {
            throw new ForbiddenError();
        }
        return this.projectModel.findDbtCloudIntegration(projectUuid);
    }

    async getCharts(
        user: SessionUser,
        projectUuid: string,
    ): Promise<SpaceQuery[]> {
        const { organizationUuid } = await this.projectModel.getSummary(
            projectUuid,
        );
        if (
            user.ability.cannot(
                'view',
                subject('Project', { organizationUuid, projectUuid }),
            )
        ) {
            throw new ForbiddenError();
        }

        const spaces = await this.spaceModel.find({ projectUuid });
        const spacesAccess = await this.spaceModel.getUserSpacesAccess(
            user.userUuid,
            spaces.map((s) => s.uuid),
        );

        const allowedSpaceUuids = spaces
            .filter(
                (space) =>
                    space.projectUuid === projectUuid &&
                    hasViewAccessToSpace(
                        user,
                        space,
                        spacesAccess[space.uuid] ?? [],
                    ),
            )
            .map(({ uuid }) => uuid);

        return this.spaceModel.getSpaceQueries(allowedSpaceUuids);
    }

    async getChartSummaries(
        user: SessionUser,
        projectUuid: string,
    ): Promise<ChartSummary[]> {
        const { organizationUuid } = await this.projectModel.getSummary(
            projectUuid,
        );
        if (
            user.ability.cannot(
                'view',
                subject('Project', { organizationUuid, projectUuid }),
            )
        ) {
            throw new ForbiddenError();
        }

        const spaces = await this.spaceModel.find({ projectUuid });
        const spacesAccess = await this.spaceModel.getUserSpacesAccess(
            user.userUuid,
            spaces.map((s) => s.uuid),
        );

        const allowedSpaceUuids = spaces
            .filter(
                (space) =>
                    space.projectUuid === projectUuid &&
                    hasViewAccessToSpace(
                        user,
                        space,
                        spacesAccess[space.uuid] ?? [],
                    ),
            )
            .map((space) => space.uuid);

        return this.savedChartModel.find({
            projectUuid,
            spaceUuids: allowedSpaceUuids,
        });
    }

    async getMostPopularAndRecentlyUpdated(
        user: SessionUser,
        projectUuid: string,
    ): Promise<MostPopularAndRecentlyUpdated> {
        if (
            user.ability.cannot(
                'view',
                subject('Project', {
                    organizationUuid: user.organizationUuid,
                    projectUuid,
                }),
            )
        ) {
            throw new ForbiddenError();
        }

        const spaces = await this.spaceModel.find({ projectUuid });
        const allowedSpaces = spaces.filter(
            (space) =>
                space.projectUuid === projectUuid &&
                hasDirectAccessToSpace(user, space), // NOTE: We don't check for admin access to the space - exclude private spaces from this panel if admin
        );

        const mostPopular = await this.getMostPopular(allowedSpaces);
        const recentlyUpdated = await this.getRecentlyUpdated(allowedSpaces);

        return {
            mostPopular: mostPopular
                .sort((a, b) => b.views - a.views)
                .slice(
                    0,
                    this.spaceModel.MOST_POPULAR_OR_RECENTLY_UPDATED_LIMIT,
                ),
            recentlyUpdated: recentlyUpdated
                .sort((a, b) => +new Date(b.updatedAt) - +new Date(a.updatedAt))
                .slice(
                    0,
                    this.spaceModel.MOST_POPULAR_OR_RECENTLY_UPDATED_LIMIT,
                ),
        };
    }

    async getMostPopular(
        allowedSpaces: Pick<SpaceSummary, 'uuid'>[],
    ): Promise<(SpaceQuery | DashboardBasicDetails)[]> {
        const mostPopularCharts = await this.spaceModel.getSpaceQueries(
            allowedSpaces.map(({ uuid }) => uuid),
            {
                mostPopular: true,
            },
        );

        const mostPopularDashboards = await this.spaceModel.getSpaceDashboards(
            allowedSpaces.map(({ uuid }) => uuid),
            {
                mostPopular: true,
            },
        );

        return [...mostPopularCharts, ...mostPopularDashboards];
    }

    async getRecentlyUpdated(
        allowedSpaces: Pick<SpaceSummary, 'uuid'>[],
    ): Promise<(SpaceQuery | DashboardBasicDetails)[]> {
        const recentlyUpdatedCharts = await this.spaceModel.getSpaceQueries(
            allowedSpaces.map(({ uuid }) => uuid),
            {
                recentlyUpdated: true,
            },
        );

        const recentlyUpdatedDashboards =
            await this.spaceModel.getSpaceDashboards(
                allowedSpaces.map(({ uuid }) => uuid),
                {
                    recentlyUpdated: true,
                },
            );

        return [...recentlyUpdatedCharts, ...recentlyUpdatedDashboards];
    }

    async getSpaces(
        user: SessionUser,
        projectUuid: string,
    ): Promise<SpaceSummary[]> {
        const { organizationUuid } = await this.projectModel.getSummary(
            projectUuid,
        );
        if (
            user.ability.cannot(
                'view',
                subject('Project', { organizationUuid, projectUuid }),
            )
        ) {
            throw new ForbiddenError();
        }

        const spaces = await this.spaceModel.find({ projectUuid });
        const spacesAccess = await this.spaceModel.getUserSpacesAccess(
            user.userUuid,
            spaces.map((s) => s.uuid),
        );

        const spacesWithUserAccess = spaces
            .filter((space) =>
                hasViewAccessToSpace(user, space, spacesAccess[space.uuid]),
            )
            .map((spaceSummary) => ({
                ...spaceSummary,
                userAccess: spacesAccess[spaceSummary.uuid]?.[0] ?? [],
            }));

        return spacesWithUserAccess;
    }

    async copyContentOnPreview(
        projectUuid: string,
        previewProjectUuid: string,
        user: SessionUser,
    ): Promise<void> {
        this.logger.info(
            `Copying content from project ${projectUuid} to preview project ${previewProjectUuid}`,
        );
        await wrapSentryTransaction<void>(
            'duplicateContent',
            {
                projectUuid,
            },
            async () => {
                const spaces = await this.spaceModel.find({ projectUuid }); // Get all spaces in the project
                const spacesAccess = await this.spaceModel.getUserSpacesAccess(
                    user.userUuid,
                    spaces.map((s) => s.uuid),
                );
                const allowedSpaces = spaces.filter((space) =>
                    hasViewAccessToSpace(
                        user,
                        space,
                        spacesAccess[space.uuid] ?? [],
                    ),
                );

                await this.projectModel.duplicateContent(
                    projectUuid,
                    previewProjectUuid,
                    allowedSpaces,
                );
            },
        );
    }

    async _getCalculateTotalQuery(
        user: SessionUser,
        explore: Explore,
        metricQuery: MetricQuery,
        organizationUuid: string,
        warehouseClient: WarehouseClient,
    ) {
        const userAttributes =
            await this.userAttributesModel.getAttributeValuesForOrgMember({
                organizationUuid,
                userUuid: user.userUuid,
            });

        const emailStatus = await this.emailModel.getPrimaryEmailStatus(
            user.userUuid,
        );
        const intrinsicUserAttributes = emailStatus.isVerified
            ? getIntrinsicUserAttributes(user)
            : {};

        const totalQuery: MetricQuery = {
            ...metricQuery,
            limit: 1,
            tableCalculations: [],
            sorts: [],
            dimensions: [],
            customDimensions: metricQuery.customDimensions,
            metrics: metricQuery.metrics,
            additionalMetrics: metricQuery.additionalMetrics,
        };

        const { query } = await ProjectService._compileQuery(
            totalQuery,
            explore,
            warehouseClient,
            intrinsicUserAttributes,
            userAttributes,
            this.lightdashConfig.query.timezone || 'UTC',
        );

        return { query, totalQuery };
    }

    async _calculateTotal(
        user: SessionUser,
        projectUuid: string,
        exploreName: string,
        metricQuery: MetricQuery,
        organizationUuid: string,
    ) {
        const explore = await this.getExplore(
            user,
            projectUuid,
            exploreName,
            organizationUuid,
        );

        const { warehouseClient, sshTunnel } = await this._getWarehouseClient(
            projectUuid,
            await this.getWarehouseCredentials(projectUuid, user.userUuid),
            explore.warehouse,
        );

        const { query } = await this._getCalculateTotalQuery(
            user,
            explore,
            metricQuery,
            organizationUuid,
            warehouseClient,
        );

        const queryTags: RunQueryTags = {
            organization_uuid: user.organizationUuid,
            project_uuid: projectUuid,
            user_uuid: user.userUuid,
        };

        const { rows } = await warehouseClient.runQuery(query, queryTags);
        await sshTunnel.disconnect();
        return { row: rows[0] };
    }

    async _calculateTotalFromCacheOrWarehouse(
        user: SessionUser,
        projectUuid: string,
        explore: Explore,
        metricQuery: MetricQuery,
        invalidateCache: boolean,
        organizationUuid: string,
    ) {
        const { warehouseClient, sshTunnel } = await this._getWarehouseClient(
            projectUuid,
            await this.getWarehouseCredentials(projectUuid, user.userUuid),
            explore.warehouse,
        );

        const { query, totalQuery } = await this._getCalculateTotalQuery(
            user,
            explore,
            metricQuery,
            organizationUuid,
            warehouseClient,
        );

        const queryTags: RunQueryTags = {
            organization_uuid: user.organizationUuid,
            project_uuid: projectUuid,
            user_uuid: user.userUuid,
        };

        const { rows, cacheMetadata } =
            await this.getResultsFromCacheOrWarehouse({
                projectUuid,
                context: QueryExecutionContext.CALCULATE_TOTAL,
                warehouseClient,
                metricQuery: totalQuery,
                query,
                queryTags,
                invalidateCache,
            });
        await sshTunnel.disconnect();
        return { row: rows[0], cacheMetadata };
    }

    async calculateTotalFromSavedChart(
        user: SessionUser,
        chartUuid: string,
        dashboardFilters: DashboardFilters,
        invalidateCache: boolean = false,
    ) {
        if (!isUserWithOrg(user)) {
            throw new ForbiddenError('User is not part of an organization');
        }

        const savedChart = await this.savedChartModel.get(
            chartUuid,
            undefined, // VersionUuid
        );
        const { organizationUuid, projectUuid } = savedChart;

        const explore = await this.getExplore(
            user,
            projectUuid,
            savedChart.tableName,
            organizationUuid,
        );
        const tables = Object.keys(explore.tables);

        const appliedDashboardFilters = dashboardFilters
            ? {
                  dimensions: getDashboardFilterRulesForTables(
                      tables,
                      dashboardFilters.dimensions,
                  ),
                  metrics: getDashboardFilterRulesForTables(
                      tables,
                      dashboardFilters.metrics,
                  ),
                  tableCalculations: getDashboardFilterRulesForTables(
                      tables,
                      dashboardFilters.tableCalculations,
                  ),
              }
            : undefined;

        const metricQuery: MetricQuery = appliedDashboardFilters
            ? addDashboardFiltersToMetricQuery(
                  savedChart.metricQuery,
                  appliedDashboardFilters,
              )
            : savedChart.metricQuery;

        const space = await this.spaceModel.getSpaceSummary(
            savedChart.spaceUuid,
        );
        const access = await this.spaceModel.getUserSpaceAccess(
            user.userUuid,
            savedChart.spaceUuid,
        );

        if (
            user.ability.cannot(
                'view',
                subject('SavedChart', {
                    organizationUuid,
                    projectUuid,
                    isPrivate: space.isPrivate,
                    access,
                }),
            ) ||
            user.ability.cannot(
                'view',
                subject('Project', {
                    organizationUuid,
                    projectUuid,
                }),
            )
        ) {
            throw new ForbiddenError();
        }

        const results = await this._calculateTotalFromCacheOrWarehouse(
            user,
            projectUuid,
            explore,
            metricQuery,
            invalidateCache,
            savedChart.organizationUuid,
        );
        return results.row;
    }

    async calculateTotalFromQuery(
        user: SessionUser,
        projectUuid: string,
        data: CalculateTotalFromQuery,
    ) {
        if (!isUserWithOrg(user)) {
            throw new ForbiddenError('User is not part of an organization');
        }
        const { organizationUuid } =
            await this.projectModel.getWithSensitiveFields(projectUuid);

        if (
            user.ability.cannot(
                'manage',
                subject('Explore', { organizationUuid, projectUuid }),
            )
        ) {
            throw new ForbiddenError();
        }

        if (
            data.metricQuery.customDimensions?.some(isCustomSqlDimension) &&
            user.ability.cannot(
                'manage',
                subject('CustomSql', { organizationUuid, projectUuid }),
            )
        ) {
            throw new ForbiddenError(
                'User cannot run queries with custom SQL dimensions',
            );
        }

        const results = await this._calculateTotal(
            user,
            projectUuid,
            data.explore,
            data.metricQuery,
            organizationUuid,
        );
        return results.row;
    }

    async getDbtExposures(
        user: SessionUser,
        projectUuid: string,
    ): Promise<Record<string, DbtExposure>> {
        const projectSummary = await this.projectModel.getSummary(projectUuid);
        if (user.ability.cannot('manage', subject('Project', projectSummary))) {
            throw new ForbiddenError();
        }

        const explores = await this.projectModel.getExploresFromCache(
            projectUuid,
        );
        if (!explores) {
            throw new NotFoundError('No explores found');
        }

        const charts = await this.savedChartModel.findInfoForDbtExposures(
            projectUuid,
        );

        const chartExposures = charts.reduce<DbtExposure[]>((acc, chart) => {
            acc.push({
                name: `ld_chart_${snakeCaseName(chart.uuid)}`,
                type: DbtExposureType.ANALYSIS,
                owner: {
                    name: `${chart.firstName} ${chart.lastName}`,
                    email: '', // omit for now to avoid heavier query
                },
                label: chart.name,
                description: chart.description ?? '',
                url: `${this.lightdashConfig.siteUrl}/projects/${projectUuid}/saved/${chart.uuid}/view`,
                dependsOn: Object.values(
                    explores.find(({ name }) => name === chart.tableName)
                        ?.tables || {},
                ).map((table) => `ref('${table.originalName || table.name}')`),
                tags: ['lightdash', 'chart'],
            });
            return acc;
        }, []);
        const dashboards = await this.dashboardModel.findInfoForDbtExposures(
            projectUuid,
        );

        const dashboardExposures = dashboards.reduce<DbtExposure[]>(
            (acc, dashboard) => {
                acc.push({
                    name: `ld_dashboard_${snakeCaseName(dashboard.uuid)}`,
                    type: DbtExposureType.DASHBOARD,
                    owner: {
                        name: `${dashboard.firstName} ${dashboard.lastName}`,
                        email: '', // omit for now to avoid heavier query
                    },
                    label: dashboard.name,
                    description: dashboard.description ?? '',
                    url: `${this.lightdashConfig.siteUrl}/projects/${projectUuid}/dashboards/${dashboard.uuid}/view`,
                    dependsOn: dashboard.chartUuids
                        ? uniq(
                              dashboard.chartUuids
                                  .map((chartUuid) => {
                                      const chartExposureId = `ld_chart_${snakeCaseName(
                                          chartUuid,
                                      )}`;
                                      const chartExposure = chartExposures.find(
                                          ({ name }) =>
                                              name === chartExposureId,
                                      );
                                      return chartExposure
                                          ? chartExposure.dependsOn
                                          : [];
                                  })
                                  .flat(),
                          )
                        : [],
                    tags: ['lightdash', 'dashboard'],
                });
                return acc;
            },
            [],
        );

        const projectExposure: DbtExposure = {
            name: `ld_project_${snakeCaseName(projectSummary.projectUuid)}`,
            type: DbtExposureType.APPLICATION,
            owner: {
                name: `${user.firstName} ${user.lastName}`,
                email: user.email || '',
            },
            label: `Lightdash - ${projectSummary.name}`,
            description: 'Lightdash project',
            url: `${this.lightdashConfig.siteUrl}/projects/${projectUuid}/home`,
            dependsOn: uniq(
                chartExposures.map(({ dependsOn }) => dependsOn).flat(),
            ),
            tags: ['lightdash', 'project'],
        };

        return [
            projectExposure,
            ...chartExposures,
            ...dashboardExposures,
        ].reduce<Record<string, DbtExposure>>((acc, exposure) => {
            acc[exposure.name] = exposure;
            return acc;
        }, {});
    }

    async getProjectCredentialsPreference(
        user: SessionUser,
        projectUuid: string,
    ): Promise<UserWarehouseCredentials | undefined> {
        const project = await this.projectModel.getSummary(projectUuid);
        if (user.ability.cannot('view', subject('Project', project))) {
            throw new ForbiddenError();
        }
        const credentials =
            await this.projectModel.getWarehouseCredentialsForProject(
                projectUuid,
            );
        return this.userWarehouseCredentialsModel.findForProject(
            project.projectUuid,
            user.userUuid,
            credentials.type,
        );
    }

    async upsertProjectCredentialsPreference(
        user: SessionUser,
        projectUuid: string,
        userWarehouseCredentialsUuid: string,
    ) {
        const userWarehouseCredentials =
            await this.userWarehouseCredentialsModel.getByUuid(
                userWarehouseCredentialsUuid,
            );
        if (userWarehouseCredentials.userUuid !== user.userUuid) {
            throw new ForbiddenError();
        }
        const project = await this.projectModel.getSummary(projectUuid);
        if (user.ability.cannot('view', subject('Project', project))) {
            throw new ForbiddenError();
        }
        await this.userWarehouseCredentialsModel.upsertUserCredentialsPreference(
            user.userUuid,
            projectUuid,
            userWarehouseCredentialsUuid,
        );
    }

    async getCustomMetrics(
        user: SessionUser,
        projectUuid: string,
    ): Promise<
        {
            name: string;
            label: string;
            modelName: string;
            yml: string;
            chartLabel: string;
            chartUrl: string;
        }[]
    > {
        // TODO implement permissions
        const chartSummaries = await this.savedChartModel.find({
            projectUuid,
        });
        const chartPromises = chartSummaries.map((summary) =>
            this.savedChartModel.get(summary.uuid, undefined),
        );

        const charts = await Promise.all(chartPromises);

        return charts.reduce<any[]>((acc, chart) => {
            const customMetrics = chart.metricQuery.additionalMetrics;

            if (customMetrics === undefined || customMetrics.length === 0)
                return acc;
            const metrics = [
                ...acc,
                ...customMetrics.map((metric) => ({
                    name: metric.uuid,
                    label: metric.label,
                    modelName: metric.table,
                    yml: yaml.dump(convertCustomMetricToDbt(metric), {
                        quotingType: "'",
                    }),
                    chartLabel: chart.name,
                    chartUrl: `${this.lightdashConfig.siteUrl}/projects/${projectUuid}/saved/${chart.uuid}/view`,
                })),
            ];

            return metrics;
        }, []);
    }
}<|MERGE_RESOLUTION|>--- conflicted
+++ resolved
@@ -19,7 +19,6 @@
     CreateJob,
     CreateProject,
     CreateProjectMember,
-    CreateSavedChart,
     CreateWarehouseCredentials,
     CustomFormatType,
     DashboardAvailableFilters,
@@ -2436,56 +2435,27 @@
                 op: 'ProjectService.getExplore',
                 name: 'ProjectService.getExplore',
             },
-            async () =>
-<<<<<<< HEAD
-                wrapSentryTransaction(
-                    'ProjectService.getExplore',
-                    {},
-                    async () => {
-                        const exploresMap = await this.findExplores({
-                            user,
-                            projectUuid,
-                            exploreNames: [exploreName],
-                            organizationUuid,
-                        });
-                        const explore = exploresMap[exploreName];
-
-                        if (!explore) {
-                            throw new NotExistsError(
-                                `Explore "${exploreName}" does not exist.`,
-                            );
-                        }
-                        if (isExploreError(explore)) {
-                            throw new NotExistsError(
-                                `Explore "${exploreName}" has an error.`,
-                            );
-                        }
-                        return explore;
-                    },
-                ),
-=======
-                wrapOtelSpan('ProjectService.getExplore', {}, async () => {
-                    const exploresMap = await this.findExplores({
-                        user,
-                        projectUuid,
-                        exploreNames: [exploreName],
-                        organizationUuid,
-                    });
-                    const explore = exploresMap[exploreName];
-
-                    if (!explore) {
-                        throw new NotExistsError(
-                            `Explore "${exploreName}" does not exist.`,
-                        );
-                    }
-                    if (isExploreError(explore)) {
-                        throw new NotExistsError(
-                            `Explore "${exploreName}" has an error.`,
-                        );
-                    }
-                    return explore;
-                }),
->>>>>>> e04704de
+            async () => {
+                const exploresMap = await this.findExplores({
+                    user,
+                    projectUuid,
+                    exploreNames: [exploreName],
+                    organizationUuid,
+                });
+                const explore = exploresMap[exploreName];
+
+                if (!explore) {
+                    throw new NotExistsError(
+                        `Explore "${exploreName}" does not exist.`,
+                    );
+                }
+                if (isExploreError(explore)) {
+                    throw new NotExistsError(
+                        `Explore "${exploreName}" has an error.`,
+                    );
+                }
+                return explore;
+            },
         );
     }
 
@@ -2504,69 +2474,61 @@
             {
                 op: 'ProjectService.findExplores',
                 name: 'ProjectService.findExplores',
+                attributes: {
+                    projectUuid,
+                    exploreNames,
+                    organizationUuid,
+                },
             },
-            async () =>
-<<<<<<< HEAD
-                wrapSentryTransaction(
-=======
-                wrapOtelSpan(
->>>>>>> e04704de
-                    'ProjectService.findExplores',
-                    {
-                        projectUuid,
-                        exploreNames,
-                        organizationUuid,
-                    },
-                    async () => {
-                        const project = organizationUuid
-                            ? { organizationUuid }
-                            : await this.projectModel.getSummary(projectUuid);
-                        if (
-                            user.ability.cannot(
-                                'view',
-                                subject('Project', {
-                                    organizationUuid: project.organizationUuid,
-                                    projectUuid,
-                                }),
-                            )
-                        ) {
-                            throw new ForbiddenError();
+
+            async () => {
+                const project = organizationUuid
+                    ? { organizationUuid }
+                    : await this.projectModel.getSummary(projectUuid);
+                if (
+                    user.ability.cannot(
+                        'view',
+                        subject('Project', {
+                            organizationUuid: project.organizationUuid,
+                            projectUuid,
+                        }),
+                    )
+                ) {
+                    throw new ForbiddenError();
+                }
+                const explores = await this.projectModel.findExploresFromCache(
+                    projectUuid,
+                    exploreNames,
+                );
+
+                const userAttributes =
+                    await this.userAttributesModel.getAttributeValuesForOrgMember(
+                        {
+                            organizationUuid: project.organizationUuid,
+                            userUuid: user.userUuid,
+                        },
+                    );
+
+                return Object.values(explores).reduce<
+                    Record<string, Explore | ExploreError>
+                >((acc, explore) => {
+                    if (isExploreError(explore)) {
+                        acc[explore.name] = explore;
+                    } else {
+                        const shouldFilterExplore =
+                            exploreHasFilteredAttribute(explore);
+                        if (!shouldFilterExplore) {
+                            acc[explore.name] = explore;
+                        } else {
+                            acc[explore.name] = getFilteredExplore(
+                                explore,
+                                userAttributes,
+                            );
                         }
-                        const explores =
-                            await this.projectModel.findExploresFromCache(
-                                projectUuid,
-                                exploreNames,
-                            );
-
-                        const userAttributes =
-                            await this.userAttributesModel.getAttributeValuesForOrgMember(
-                                {
-                                    organizationUuid: project.organizationUuid,
-                                    userUuid: user.userUuid,
-                                },
-                            );
-
-                        return Object.values(explores).reduce<
-                            Record<string, Explore | ExploreError>
-                        >((acc, explore) => {
-                            if (isExploreError(explore)) {
-                                acc[explore.name] = explore;
-                            } else {
-                                const shouldFilterExplore =
-                                    exploreHasFilteredAttribute(explore);
-                                if (!shouldFilterExplore) {
-                                    acc[explore.name] = explore;
-                                } else {
-                                    acc[explore.name] = getFilteredExplore(
-                                        explore,
-                                        userAttributes,
-                                    );
-                                }
-                            }
-                            return acc;
-                        }, {});
-                    },
-                ),
+                    }
+                    return acc;
+                }, {});
+            },
         );
     }
 
@@ -2736,7 +2698,6 @@
                 if (savedCharts.length === 0) {
                     return [];
                 }
-<<<<<<< HEAD
 
                 const [spaceAccessMap, exploresMap, userSpacesAccess] =
                     await Promise.all([
@@ -2757,28 +2718,6 @@
                         ),
                     ]);
 
-=======
-
-                const [spaceAccessMap, exploresMap, userSpacesAccess] =
-                    await Promise.all([
-                        this.spaceModel.getSpacesForAccessCheck(
-                            uniqueSpaceUuids,
-                        ),
-                        this.findExplores({
-                            user,
-                            projectUuid: savedCharts[0].projectUuid, // TODO: route should be updated to be project/dashboard specific. For now we pick it from first chart as they all should be from the same project
-                            exploreNames: savedCharts.map(
-                                (chart) => chart.tableName,
-                            ),
-                            organizationUuid: user.organizationUuid,
-                        }),
-                        this.spaceModel.getUserSpacesAccess(
-                            user.userUuid,
-                            uniqueSpaceUuids,
-                        ),
-                    ]);
-
->>>>>>> e04704de
                 return savedCharts.map((savedChart) => {
                     const spaceAccess = spaceAccessMap.get(
                         savedChart.spaceUuid,
