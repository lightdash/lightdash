import { subject } from '@casl/ability';
import {
    addDashboardFiltersToMetricQuery,
    AdditionalMetric,
    AlreadyProcessingError,
    AndFilterGroup,
    ApiChartAndResults,
    ApiQueryResults,
    ApiSqlQueryResults,
    CacheMetadata,
    CalculateTotalFromQuery,
    ChartSummary,
    CompiledDimension,
    CompiledMetricQuery,
    CompiledTableCalculation,
    convertCustomMetricToDbt,
    countCustomDimensionsInMetricQuery,
    countTotalFilterRules,
    CreateDbtCloudIntegration,
    createDimensionWithGranularity,
    CreateJob,
    CreateProject,
    CreateProjectMember,
    CreateWarehouseCredentials,
    CustomFormatType,
    DashboardAvailableFilters,
    DashboardBasicDetails,
    DashboardFilters,
    DateGranularity,
    DbtExposure,
    DbtExposureType,
    DbtProjectType,
    deepEqual,
    DefaultSupportedDbtVersion,
    DimensionType,
    Explore,
    ExploreError,
    FeatureFlags,
    fieldId as getFieldId,
    FilterableField,
    FilterGroup,
    FilterGroupItem,
    FilterOperator,
    findFieldByIdInExplore,
    ForbiddenError,
    formatRows,
    getDashboardFilterRulesForTables,
    getDateDimension,
    getDimensions,
    getFields,
    getFilterRulesFromGroup,
    getIntrinsicUserAttributes,
    getItemId,
    getMetrics,
    hasIntersection,
    IntrinsicUserAttributes,
    isDateItem,
    isExploreError,
    isFilterableDimension,
    isUserWithOrg,
    ItemsMap,
    Job,
    JobStatusType,
    JobStepType,
    JobType,
    MetricQuery,
    MetricType,
    MissingWarehouseCredentialsError,
    MostPopularAndRecentlyUpdated,
    NotExistsError,
    NotFoundError,
    ParameterError,
    Project,
    ProjectCatalog,
    ProjectGroupAccess,
    ProjectMemberProfile,
    ProjectMemberRole,
    ProjectType,
    renderTableCalculationFilterRuleSql,
    replaceDimensionInExplore,
    RequestMethod,
    ResultRow,
    SavedChartsInfoForDashboardAvailableFilters,
    SessionUser,
    snakeCaseName,
    SortField,
    SpaceQuery,
    SpaceSummary,
    SummaryExplore,
    TableCalculation,
    TablesConfiguration,
    TableSelectionType,
    UnexpectedServerError,
    UpdateProject,
    UpdateProjectMember,
    UserAttributeValueMap,
    UserWarehouseCredentials,
    WarehouseClient,
    WarehouseTypes,
    type ApiCreateProjectResults,
} from '@lightdash/common';
import { SshTunnel } from '@lightdash/warehouses';
import opentelemetry, { SpanStatusCode } from '@opentelemetry/api';
import * as Sentry from '@sentry/node';
import * as crypto from 'crypto';
import * as yaml from 'js-yaml';
import { uniq } from 'lodash';
import { URL } from 'url';
import { v4 as uuidv4 } from 'uuid';
import { Worker } from 'worker_threads';
import {
    LightdashAnalytics,
    QueryExecutionContext,
} from '../../analytics/LightdashAnalytics';
import { S3CacheClient } from '../../clients/Aws/S3CacheClient';
import EmailClient from '../../clients/EmailClient/EmailClient';
import { LightdashConfig } from '../../config/parseConfig';
import { errorHandler } from '../../errors';
import { runQueryInMemoryDatabaseContext } from '../../inMemoryTableCalculations';
import Logger from '../../logging/logger';
import { AnalyticsModel } from '../../models/AnalyticsModel';
import { DashboardModel } from '../../models/DashboardModel/DashboardModel';
import { JobModel } from '../../models/JobModel/JobModel';
import { OnboardingModel } from '../../models/OnboardingModel/OnboardingModel';
import { ProjectModel } from '../../models/ProjectModel/ProjectModel';
import { SavedChartModel } from '../../models/SavedChartModel';
import { SpaceModel } from '../../models/SpaceModel';
import { SshKeyPairModel } from '../../models/SshKeyPairModel';
import { UserAttributesModel } from '../../models/UserAttributesModel';
import { UserWarehouseCredentialsModel } from '../../models/UserWarehouseCredentials/UserWarehouseCredentialsModel';
import { isFeatureFlagEnabled } from '../../postHog';
import { projectAdapterFromConfig } from '../../projectAdapters/projectAdapter';
import { buildQuery, CompiledQuery } from '../../queryBuilder';
import { compileMetricQuery } from '../../queryCompiler';
import { SchedulerClient } from '../../scheduler/SchedulerClient';
import { ProjectAdapter } from '../../types';
import {
    runWorkerThread,
    wrapOtelSpan,
    wrapSentryTransaction,
} from '../../utils';
import { BaseService } from '../BaseService';
import {
    hasDirectAccessToSpace,
    hasViewAccessToSpace,
} from '../SpaceService/SpaceService';
import {
    doesExploreMatchRequiredAttributes,
    exploreHasFilteredAttribute,
    getFilteredExplore,
} from '../UserAttributesService/UserAttributeUtils';

type RunQueryTags = {
    project_uuid?: string;
    user_uuid?: string;
    organization_uuid?: string;
    chart_uuid?: string;
    dashboard_uuid?: string;
};

type ProjectServiceArguments = {
    lightdashConfig: LightdashConfig;
    analytics: LightdashAnalytics;
    projectModel: ProjectModel;
    onboardingModel: OnboardingModel;
    savedChartModel: SavedChartModel;
    jobModel: JobModel;
    emailClient: EmailClient;
    spaceModel: SpaceModel;
    sshKeyPairModel: SshKeyPairModel;
    userAttributesModel: UserAttributesModel;
    s3CacheClient: S3CacheClient;
    analyticsModel: AnalyticsModel;
    dashboardModel: DashboardModel;
    userWarehouseCredentialsModel: UserWarehouseCredentialsModel;
    schedulerClient: SchedulerClient;
};

export class ProjectService extends BaseService {
    lightdashConfig: LightdashConfig;

    analytics: LightdashAnalytics;

    projectModel: ProjectModel;

    onboardingModel: OnboardingModel;

    warehouseClients: Record<string, WarehouseClient>;

    savedChartModel: SavedChartModel;

    jobModel: JobModel;

    emailClient: EmailClient;

    spaceModel: SpaceModel;

    sshKeyPairModel: SshKeyPairModel;

    userAttributesModel: UserAttributesModel;

    s3CacheClient: S3CacheClient;

    analyticsModel: AnalyticsModel;

    dashboardModel: DashboardModel;

    userWarehouseCredentialsModel: UserWarehouseCredentialsModel;

    schedulerClient: SchedulerClient;

    constructor({
        lightdashConfig,
        analytics,
        projectModel,
        onboardingModel,
        savedChartModel,
        jobModel,
        emailClient,
        spaceModel,
        sshKeyPairModel,
        userAttributesModel,
        s3CacheClient,
        analyticsModel,
        dashboardModel,
        userWarehouseCredentialsModel,
        schedulerClient,
    }: ProjectServiceArguments) {
        super();
        this.lightdashConfig = lightdashConfig;
        this.analytics = analytics;
        this.projectModel = projectModel;
        this.onboardingModel = onboardingModel;
        this.warehouseClients = {};
        this.savedChartModel = savedChartModel;
        this.jobModel = jobModel;
        this.emailClient = emailClient;
        this.spaceModel = spaceModel;
        this.sshKeyPairModel = sshKeyPairModel;
        this.userAttributesModel = userAttributesModel;
        this.s3CacheClient = s3CacheClient;
        this.analyticsModel = analyticsModel;
        this.dashboardModel = dashboardModel;
        this.userWarehouseCredentialsModel = userWarehouseCredentialsModel;
        this.schedulerClient = schedulerClient;
    }

    private async _resolveWarehouseClientSshKeys<
        T extends { warehouseConnection: CreateWarehouseCredentials },
    >(args: T): Promise<T> {
        if (
            (args.warehouseConnection.type === WarehouseTypes.REDSHIFT ||
                args.warehouseConnection.type === WarehouseTypes.POSTGRES) &&
            args.warehouseConnection.useSshTunnel
        ) {
            const publicKey = args.warehouseConnection.sshTunnelPublicKey || '';
            const { privateKey } = await this.sshKeyPairModel.get(publicKey);
            return {
                ...args,
                warehouseConnection: {
                    ...args.warehouseConnection,
                    sshTunnelPrivateKey: privateKey,
                },
            };
        }
        return args;
    }

    private async getWarehouseCredentials(
        projectUuid: string,
        userUuid: string,
    ) {
        let credentials =
            await this.projectModel.getWarehouseCredentialsForProject(
                projectUuid,
            );
        if (credentials.requireUserCredentials) {
            const userWarehouseCredentials =
                await this.userWarehouseCredentialsModel.findForProjectWithSecrets(
                    projectUuid,
                    userUuid,
                    credentials.type,
                );
            if (userWarehouseCredentials === undefined) {
                throw new NotFoundError('User warehouse credentials not found');
            }

            if (
                credentials.type === userWarehouseCredentials.credentials.type
            ) {
                credentials = {
                    ...credentials,
                    ...userWarehouseCredentials.credentials,
                } as CreateWarehouseCredentials; // force type as typescript doesn't know the types match
            } else {
                throw new UnexpectedServerError(
                    'User warehouse credentials are not compatible',
                );
            }

            /**
             * Disable QUOTED_IDENTIFIERS_IGNORE_CASE for Snowflake based on a feature flag, unless
             * this option is explicitly set via the credentials.
             *
             * This is temporary until the feature flag is rolled over globally.
             */
            if (
                credentials.type === WarehouseTypes.SNOWFLAKE &&
                typeof credentials.quotedIdentifiersIgnoreCase ===
                    'undefined' &&
                (await isFeatureFlagEnabled(
                    FeatureFlags.DisableSnowflakeQuotedIdentifiersIgnoreCase,
                    { userUuid },
                ))
            ) {
                credentials.quotedIdentifiersIgnoreCase = false;
            }
        }
        return credentials;
    }

    private async _getWarehouseClient(
        projectUuid: string,
        credentials: CreateWarehouseCredentials,
        snowflakeVirtualWarehouse?: string,
    ): Promise<{
        warehouseClient: WarehouseClient;
        sshTunnel: SshTunnel<CreateWarehouseCredentials>;
    }> {
        // Setup SSH tunnel for client (user needs to close this)
        const sshTunnel = new SshTunnel(credentials);
        const warehouseSshCredentials = await sshTunnel.connect();

        const cacheKey = `${projectUuid}${snowflakeVirtualWarehouse || ''}`;
        // Check cache for existing client (always false if ssh tunnel was connected)
        const existingClient = this.warehouseClients[cacheKey] as
            | typeof this.warehouseClients[string]
            | undefined;
        if (
            existingClient &&
            deepEqual(existingClient.credentials, warehouseSshCredentials)
        ) {
            // if existing client uses identical credentials, use it
            return { warehouseClient: existingClient, sshTunnel };
        }
        // otherwise create a new client and cache for future use
        const credentialsWithWarehouse =
            credentials.type === WarehouseTypes.SNOWFLAKE
                ? {
                      ...warehouseSshCredentials,
                      warehouse:
                          snowflakeVirtualWarehouse || credentials.warehouse,
                  }
                : warehouseSshCredentials;
        const client = this.projectModel.getWarehouseClientFromCredentials(
            credentialsWithWarehouse,
        );
        this.warehouseClients[cacheKey] = client;
        return { warehouseClient: client, sshTunnel };
    }

    async getProject(projectUuid: string, user: SessionUser): Promise<Project> {
        const project = await this.projectModel.get(projectUuid);
        if (
            user.ability.cannot(
                'view',
                subject('Project', {
                    organizationUuid: project.organizationUuid,
                    projectUuid,
                }),
            )
        ) {
            throw new ForbiddenError();
        }

        return project;
    }

    async createWithoutCompile(
        user: SessionUser,
        data: CreateProject,
        method: RequestMethod,
    ): Promise<ApiCreateProjectResults> {
        if (!isUserWithOrg(user)) {
            throw new ForbiddenError('User is not part of an organization');
        }
        if (
            user.ability.cannot('create', 'Job') ||
            user.ability.cannot('create', 'Project')
        ) {
            throw new ForbiddenError();
        }
        const createProject = await this._resolveWarehouseClientSshKeys(data);
        const projectUuid = await this.projectModel.create(
            user.organizationUuid,
            createProject,
        );

        // Give admin user permissions to user who created this project even if he is an admin
        // TODO do not do this if we are copying data from another project
        if (user.email) {
            await this.projectModel.createProjectAccess(
                projectUuid,
                user.email,
                ProjectMemberRole.ADMIN,
            );
        }

        this.analytics.track({
            event: 'project.created',
            userId: user.userUuid,
            properties: {
                projectName: createProject.name,
                projectId: projectUuid,
                projectType: createProject.dbtConnection.type,
                warehouseConnectionType: createProject.warehouseConnection.type,
                organizationId: user.organizationUuid,
                dbtConnectionType: createProject.dbtConnection.type,
                isPreview: createProject.type === ProjectType.PREVIEW,
                method,
                copiedFromProjectUuid: data.copiedFromProjectUuid,
            },
        });

        let hasContentCopy = false;

        if (data.copiedFromProjectUuid) {
            try {
                const { organizationUuid } = await this.projectModel.getSummary(
                    data.copiedFromProjectUuid,
                );
                // We only allow copying from projects if the user is an admin until we remove the `createProjectAccess` call above
                if (
                    user.ability.cannot(
                        'create',
                        subject('Project', {
                            organizationUuid,
                            projectUuid: data.copiedFromProjectUuid,
                        }),
                    )
                ) {
                    throw new ForbiddenError();
                }
                await this.copyContentOnPreview(
                    data.copiedFromProjectUuid,
                    projectUuid,
                    user,
                );

                hasContentCopy = true;
            } catch (e) {
                Sentry.captureException(e);
                this.logger.error(`Unable to copy content on preview ${e}`);
            }
        }

        const project = await this.projectModel.get(projectUuid);

        return {
            hasContentCopy,
            project,
        };
    }

    async create(
        user: SessionUser,
        data: CreateProject,
        method: RequestMethod,
    ): Promise<{ jobUuid: string }> {
        if (!isUserWithOrg(user)) {
            throw new ForbiddenError('User is not part of an organization');
        }
        if (
            user.ability.cannot('create', 'Job') ||
            user.ability.cannot('create', 'Project')
        ) {
            throw new ForbiddenError();
        }

        const createProject = await this._resolveWarehouseClientSshKeys(data);

        const job: CreateJob = {
            jobUuid: uuidv4(),
            jobType: JobType.CREATE_PROJECT,
            jobStatus: JobStatusType.STARTED,
            projectUuid: undefined,
            userUuid: user.userUuid,
            steps: [
                { stepType: JobStepType.TESTING_ADAPTOR },
                { stepType: JobStepType.COMPILING },
                { stepType: JobStepType.CREATING_PROJECT },
            ],
        };

        const doAsyncWork = async () => {
            try {
                await this.jobModel.update(job.jobUuid, {
                    jobStatus: JobStatusType.RUNNING,
                });
                const { adapter, sshTunnel } = await this.jobModel.tryJobStep(
                    job.jobUuid,
                    JobStepType.TESTING_ADAPTOR,
                    async () =>
                        ProjectService.testProjectAdapter(createProject, user),
                );

                const explores = await this.jobModel.tryJobStep(
                    job.jobUuid,
                    JobStepType.COMPILING,
                    async () => {
                        try {
                            return await adapter.compileAllExplores();
                        } finally {
                            await adapter.destroy();
                            await sshTunnel.disconnect();
                        }
                    },
                );

                const projectUuid = await this.jobModel.tryJobStep(
                    job.jobUuid,
                    JobStepType.CREATING_PROJECT,
                    async () =>
                        this.projectModel.create(
                            user.organizationUuid,
                            createProject,
                        ),
                );

                // Give admin user permissions to user who created this project even if he is an admin
                if (user.email) {
                    await this.projectModel.createProjectAccess(
                        projectUuid,
                        user.email,
                        ProjectMemberRole.ADMIN,
                    );
                }

                await this.projectModel.saveExploresToCache(
                    projectUuid,
                    explores,
                );

                await this.jobModel.update(job.jobUuid, {
                    jobStatus: JobStatusType.DONE,
                    jobResults: {
                        projectUuid,
                    },
                });
                this.analytics.track({
                    event: 'project.created',
                    userId: user.userUuid,
                    properties: {
                        projectName: createProject.name,
                        projectId: projectUuid,
                        projectType: createProject.dbtConnection.type,
                        warehouseConnectionType:
                            createProject.warehouseConnection.type,
                        organizationId: user.organizationUuid,
                        dbtConnectionType: createProject.dbtConnection.type,
                        isPreview: createProject.type === ProjectType.PREVIEW,
                        method,
                    },
                });
            } catch (error) {
                await this.jobModel.setPendingJobsToSkipped(job.jobUuid);
                await this.jobModel.update(job.jobUuid, {
                    jobStatus: JobStatusType.ERROR,
                });
                throw error;
            }
        };

        await this.jobModel.create(job);
        doAsyncWork().catch((e) =>
            this.logger.error(`Error running background job: ${e}`),
        );
        return {
            jobUuid: job.jobUuid,
        };
    }

    async setExplores(
        user: SessionUser,
        projectUuid: string,
        explores: (Explore | ExploreError)[],
    ): Promise<void> {
        const { organizationUuid } = await this.projectModel.getSummary(
            projectUuid,
        );
        if (
            user.ability.cannot(
                'update',
                subject('Project', { organizationUuid, projectUuid }),
            )
        ) {
            throw new ForbiddenError();
        }
        await this.projectModel.saveExploresToCache(projectUuid, explores);

        await this.schedulerClient.generateValidation({
            userUuid: user.userUuid,
            projectUuid,
            context: 'cli',
            organizationUuid: user.organizationUuid,
        });
    }

    async updateAndScheduleAsyncWork(
        projectUuid: string,
        user: SessionUser,
        data: UpdateProject,
        method: RequestMethod,
    ): Promise<{ jobUuid: string }> {
        if (!isUserWithOrg(user)) {
            throw new ForbiddenError('User is not part of an organization');
        }
        const savedProject = await this.projectModel.getWithSensitiveFields(
            projectUuid,
        );
        if (
            user.ability.cannot(
                'update',
                subject('Project', {
                    organizationUuid: savedProject.organizationUuid,
                    projectUuid,
                }),
            )
        ) {
            throw new ForbiddenError();
        }

        const job: CreateJob = {
            jobUuid: uuidv4(),
            jobType: JobType.COMPILE_PROJECT,
            jobStatus: JobStatusType.STARTED,
            projectUuid: undefined,
            userUuid: user.userUuid,
            steps: [
                { stepType: JobStepType.TESTING_ADAPTOR },
                ...(savedProject.dbtConnection.type === DbtProjectType.NONE
                    ? []
                    : [{ stepType: JobStepType.COMPILING }]),
            ],
        };
        const createProject = await this._resolveWarehouseClientSshKeys(data);
        const updatedProject = ProjectModel.mergeMissingProjectConfigSecrets(
            createProject,
            savedProject,
        );

        await this.projectModel.update(projectUuid, updatedProject);
        await this.jobModel.create(job);

        if (updatedProject.dbtConnection.type !== DbtProjectType.NONE) {
            await this.schedulerClient.testAndCompileProject({
                organizationUuid: user.organizationUuid,
                createdByUserUuid: user.userUuid,
                projectUuid,
                requestMethod: method,
                jobUuid: job.jobUuid,
                isPreview: savedProject.type === ProjectType.PREVIEW,
            });
        } else {
            // Nothing to test and compile, just update the job status
            await this.jobModel.update(job.jobUuid, {
                jobStatus: JobStatusType.DONE,
                jobResults: {
                    projectUuid,
                },
            });
        }
        return {
            jobUuid: job.jobUuid,
        };
    }

    async testAndCompileProject(
        user: SessionUser,
        projectUuid: string,
        method: RequestMethod,
        jobUuid: string,
    ) {
        if (!isUserWithOrg(user)) {
            throw new ForbiddenError('User is not part of an organization');
        }

        const updatedProject = await this.projectModel.getWithSensitiveFields(
            projectUuid,
        );

        if (user.ability.cannot('update', subject('Project', updatedProject))) {
            throw new ForbiddenError();
        }

        if (updatedProject.warehouseConnection === undefined) {
            throw new Error(
                `Missing warehouseConnection details on project ${projectUuid}'}`,
            );
        }

        // This job is the job model we use to compile projects
        // This is not the graphile Job id we use on scheduler
        // TODO: remove this old job method and replace with scheduler log details
        const job: CreateJob = {
            jobUuid,
            jobType: JobType.COMPILE_PROJECT,
            jobStatus: JobStatusType.STARTED,
            projectUuid: undefined,
            userUuid: user.userUuid,
            steps: [
                { stepType: JobStepType.TESTING_ADAPTOR },
                ...(updatedProject.dbtConnection.type === DbtProjectType.NONE
                    ? []
                    : [{ stepType: JobStepType.COMPILING }]),
            ],
        };

        try {
            await this.jobModel.update(job.jobUuid, {
                jobStatus: JobStatusType.RUNNING,
            });
            const { adapter, sshTunnel } = await this.jobModel.tryJobStep(
                job.jobUuid,
                JobStepType.TESTING_ADAPTOR,
                async () =>
                    ProjectService.testProjectAdapter(
                        updatedProject as UpdateProject,
                        user,
                    ),
            );
            if (updatedProject.dbtConnection.type !== DbtProjectType.NONE) {
                const explores = await this.jobModel.tryJobStep(
                    job.jobUuid,
                    JobStepType.COMPILING,
                    async () => {
                        try {
                            return await adapter.compileAllExplores();
                        } finally {
                            await adapter.destroy();
                            await sshTunnel.disconnect();
                        }
                    },
                );
                await this.projectModel.saveExploresToCache(
                    projectUuid,
                    explores,
                );
            }

            await this.jobModel.update(job.jobUuid, {
                jobStatus: JobStatusType.DONE,
                jobResults: {
                    projectUuid,
                },
            });
            this.analytics.track({
                event: 'project.updated',
                userId: user.userUuid,
                properties: {
                    projectName: updatedProject.name,
                    projectId: projectUuid,
                    projectType: updatedProject.dbtConnection.type,
                    warehouseConnectionType:
                        updatedProject.warehouseConnection!.type,
                    organizationId: user.organizationUuid,
                    dbtConnectionType: updatedProject.dbtConnection.type,
                    isPreview: updatedProject.type === ProjectType.PREVIEW,
                    method,
                },
            });
        } catch (error) {
            await this.jobModel.setPendingJobsToSkipped(job.jobUuid);
            await this.jobModel.update(job.jobUuid, {
                jobStatus: JobStatusType.ERROR,
            });
            throw error;
        }
    }

    private static async testProjectAdapter(
        data: UpdateProject,
        _user: Pick<SessionUser, 'userUuid' | 'organizationUuid'>,
    ): Promise<{
        adapter: ProjectAdapter;
        sshTunnel: SshTunnel<CreateWarehouseCredentials>;
    }> {
        const sshTunnel = new SshTunnel(data.warehouseConnection);
        await sshTunnel.connect();
        const adapter = await projectAdapterFromConfig(
            data.dbtConnection,
            sshTunnel.overrideCredentials,
            {
                warehouseCatalog: undefined,
                onWarehouseCatalogChange: () => {},
            },
            data.dbtVersion || DefaultSupportedDbtVersion,
        );
        try {
            await adapter.test();
        } catch (e) {
            Logger.error(`Error testing project adapter: ${e}`);
            await adapter.destroy();
            await sshTunnel.disconnect();
            throw e;
        }
        return { adapter, sshTunnel };
    }

    async delete(projectUuid: string, user: SessionUser): Promise<void> {
        const { organizationUuid, type } =
            await this.projectModel.getWithSensitiveFields(projectUuid);

        if (
            user.ability.cannot(
                'delete',
                subject('Project', { organizationUuid, projectUuid }),
            )
        ) {
            throw new ForbiddenError();
        }

        await this.projectModel.delete(projectUuid);

        this.analytics.track({
            event: 'project.deleted',
            userId: user.userUuid,
            properties: {
                projectId: projectUuid,
                isPreview: type === ProjectType.PREVIEW,
            },
        });
    }

    private async buildAdapter(
        projectUuid: string,
        user: Pick<SessionUser, 'userUuid' | 'organizationUuid'>,
    ): Promise<{
        sshTunnel: SshTunnel<CreateWarehouseCredentials>;
        adapter: ProjectAdapter;
    }> {
        const project = await this.projectModel.getWithSensitiveFields(
            projectUuid,
        );
        if (!project.warehouseConnection) {
            throw new MissingWarehouseCredentialsError(
                'Warehouse credentials must be provided to connect to your dbt project',
            );
        }
        const cachedWarehouseCatalog =
            await this.projectModel.getWarehouseFromCache(projectUuid);
        const sshTunnel = new SshTunnel(project.warehouseConnection);
        await sshTunnel.connect();

        const adapter = await projectAdapterFromConfig(
            project.dbtConnection,
            sshTunnel.overrideCredentials,
            {
                warehouseCatalog: cachedWarehouseCatalog,
                onWarehouseCatalogChange: async (warehouseCatalog) => {
                    await this.projectModel.saveWarehouseToCache(
                        projectUuid,
                        warehouseCatalog,
                    );
                },
            },
            project.dbtVersion || DefaultSupportedDbtVersion,
        );
        return { adapter, sshTunnel };
    }

    static updateExploreWithGranularity(
        explore: Explore,
        metricQuery: MetricQuery,
        warehouseClient: WarehouseClient,
        granularity?: DateGranularity,
    ): Explore {
        if (granularity) {
            const timeDimensionsMap: Record<string, CompiledDimension> =
                Object.values(explore.tables).reduce<
                    Record<string, CompiledDimension>
                >((acc, t) => {
                    Object.values(t.dimensions).forEach((dim) => {
                        if (
                            dim.type === DimensionType.TIMESTAMP ||
                            dim.type === DimensionType.DATE
                        ) {
                            acc[getItemId(dim)] = dim;
                        }
                    });
                    return acc;
                }, {});

            const firstTimeDimensionIdInMetricQuery =
                metricQuery.dimensions.find(
                    (dimension) => !!timeDimensionsMap[dimension],
                );
            if (firstTimeDimensionIdInMetricQuery) {
                const dimToOverride =
                    timeDimensionsMap[firstTimeDimensionIdInMetricQuery];
                const { baseDimensionId } = getDateDimension(
                    firstTimeDimensionIdInMetricQuery,
                );
                const baseTimeDimension =
                    dimToOverride.timeInterval && baseDimensionId
                        ? timeDimensionsMap[baseDimensionId]
                        : dimToOverride;
                const dimWithGranularityOverride =
                    createDimensionWithGranularity(
                        dimToOverride.name,
                        baseTimeDimension,
                        explore,
                        warehouseClient,
                        granularity,
                    );
                return replaceDimensionInExplore(
                    explore,
                    dimWithGranularityOverride,
                );
            }
        }
        return explore;
    }

    /**
     * Based on _compileQuery, this -temporary- method handles isolating and generating
     * a separate query for table calculations on DuckDB.
     *
     * Once the feature is proven and ready to be rolled out, _compileQuery and the query builder
     * will be expanded to support this behavior natively.
     */
    private static async _compileMetricQueryWithNewTableCalculationsEngine(
        metricQuery: MetricQuery,
        explore: Explore,
        warehouseClient: WarehouseClient,
        intrinsicUserAttributes: IntrinsicUserAttributes,
        userAttributes: UserAttributeValueMap,
        granularity?: DateGranularity,
    ): Promise<[CompiledQuery, CompiledQuery]> {
        const exploreWithOverride = ProjectService.updateExploreWithGranularity(
            explore,
            metricQuery,
            warehouseClient,
            granularity,
        );

        const {
            compiledMetricQuery: originalCompiledMetricQuery,
            compiledMetricQueryWithoutTableCalculations,
            compiledTableCalculations,
            tableCalculationFilters,
            tableCalculations,
        } = ProjectService.isolateTableCalculationsFromCompiledMetricsQuery(
            compileMetricQuery({
                explore: exploreWithOverride,
                metricQuery,
                warehouseClient,
            }),
        );

        /**
         * Generate a new SELECT statement with all of our original columns, as well as
         * table calculation columns/aggregates:
         */
        const selectFrom = [
            '*',
            ...compiledTableCalculations.map(
                ({ name, compiledSql }) => `${compiledSql} AS ${name}`,
            ),
        ];

        /**
         * Render table calculation filter rules for compatibility with DuckDB.
         */
        const filterRules = getFilterRulesFromGroup(
            tableCalculationFilters as FilterGroup,
        );

        const renderedFilters = filterRules.map((filterRule) => {
            const field = compiledTableCalculations.find(
                ({ name }) =>
                    `table_calculation_${name}` === filterRule.target.fieldId,
            );

            /**
             * If a matching field cannot be found, we insert a placeholder expression.
             */
            if (!field) {
                return '1=1';
            }

            return renderTableCalculationFilterRuleSql(
                filterRule,
                field,
                '"',
                "'",
                '\\',
            );
        });

        const whereClause =
            renderedFilters.length > 0
                ? `WHERE ${renderedFilters.join('\nAND ')}`
                : '';

        /**
         * We apply sorting at this stage, so we need to access sort data from the
         * original compiled query.
         */
        const sorts = originalCompiledMetricQuery.sorts.map(
            ({ descending, fieldId }) =>
                `${fieldId} ${descending ? 'DESC' : 'ASC'}`,
        );

        const orderByClause =
            sorts.length > 0 ? `ORDER BY ${sorts.join(', ')}` : '';

        const primaryQuery = buildQuery({
            explore: exploreWithOverride,
            compiledMetricQuery: compiledMetricQueryWithoutTableCalculations,
            warehouseClient,
            intrinsicUserAttributes,
            userAttributes,
        });

        const tableCalculationsSubQuery: CompiledQuery = {
            fields: tableCalculations.reduce((acc, tableCalculation) => {
                acc[tableCalculation.name] = tableCalculation;

                return acc;
            }, {} as ItemsMap),
            query: `
                WITH results AS (
                    SELECT ${selectFrom.join(',\n')}
                    FROM _
                )

                SELECT * FROM results
                ${whereClause}
                ${orderByClause}
            ;`,
            hasExampleMetric: false,
        };

        return [primaryQuery, tableCalculationsSubQuery];
    }

    private static async _compileQuery(
        metricQuery: MetricQuery,
        explore: Explore,
        warehouseClient: WarehouseClient,
        intrinsicUserAttributes: IntrinsicUserAttributes,
        userAttributes: UserAttributeValueMap,
        granularity?: DateGranularity,
    ): Promise<CompiledQuery> {
        const exploreWithOverride = ProjectService.updateExploreWithGranularity(
            explore,
            metricQuery,
            warehouseClient,
            granularity,
        );

        const compiledMetricQuery = compileMetricQuery({
            explore: exploreWithOverride,
            metricQuery,
            warehouseClient,
        });

        const buildQueryResult = buildQuery({
            explore: exploreWithOverride,
            compiledMetricQuery,
            warehouseClient,
            intrinsicUserAttributes,
            userAttributes,
        });

        return buildQueryResult;
    }

    /**
     * Modifies a compiled metric query to remove any references to table calculations, and
     * returns the isolated portions separately.
     *
     * This is a temporary approach to avoid poluting the query compiler while rolling-out
     * improvements to table calculations handling.
     */
    private static isolateTableCalculationsFromCompiledMetricsQuery(
        compiledMetricQuery: CompiledMetricQuery,
    ): {
        compiledMetricQuery: CompiledMetricQuery;
        compiledMetricQueryWithoutTableCalculations: CompiledMetricQuery;
        tableCalculationFilters?: FilterGroupItem;
        tableCalculations: TableCalculation[];
        compiledTableCalculations: CompiledTableCalculation[];
    } {
        const {
            filters,
            tableCalculations,
            compiledTableCalculations,
            sorts,
            ...otherProps
        } = compiledMetricQuery;

        return {
            compiledMetricQuery,
            compiledMetricQueryWithoutTableCalculations: {
                ...otherProps,
                tableCalculations: [],
                compiledTableCalculations: [],
                filters: {
                    ...filters,
                    tableCalculations: undefined,
                },
                sorts: [],
            },

            tableCalculationFilters: filters.tableCalculations,
            tableCalculations,
            compiledTableCalculations,
        };
    }

    async compileQuery(
        user: SessionUser,
        metricQuery: MetricQuery,
        projectUuid: string,
        exploreName: string,
    ) {
        const { organizationUuid } =
            await this.projectModel.getWithSensitiveFields(projectUuid);

        if (
            user.ability.cannot(
                'view',
                subject('Project', { organizationUuid, projectUuid }),
            )
        ) {
            throw new ForbiddenError();
        }
        const explore = await this.getExplore(user, projectUuid, exploreName);

        const { warehouseClient, sshTunnel } = await this._getWarehouseClient(
            projectUuid,
            await this.getWarehouseCredentials(projectUuid, user.userUuid),
            explore.warehouse,
        );
        const userAttributes =
            await this.userAttributesModel.getAttributeValuesForOrgMember({
                organizationUuid,
                userUuid: user.userUuid,
            });

<<<<<<< HEAD
        const isTimezoneEnabled = await isFeatureFlagEnabled(
            FeatureFlags.EnableUserTimezones,
            {
                userUuid: user.userUuid,
                organizationUuid,
            },
        );
        const timezoneMetricQuery = {
            ...metricQuery,
            timezone: isTimezoneEnabled ? metricQuery.timezone : undefined,
        };
=======
        const intrinsicUserAttributes = getIntrinsicUserAttributes(user);

>>>>>>> 21e3cef6
        const compiledQuery = await ProjectService._compileQuery(
            timezoneMetricQuery,
            explore,
            warehouseClient,
            intrinsicUserAttributes,
            userAttributes,
        );
        await sshTunnel.disconnect();
        return compiledQuery;
    }

    private metricQueryWithLimit(
        metricQuery: MetricQuery,
        csvLimit: number | null | undefined,
    ): MetricQuery {
        if (csvLimit === undefined) {
            if (metricQuery.limit > this.lightdashConfig.query?.maxLimit) {
                throw new ParameterError(
                    `Query limit can not exceed ${this.lightdashConfig.query.maxLimit}`,
                );
            }
            return metricQuery;
        }

        const numberColumns =
            metricQuery.dimensions.length +
            metricQuery.metrics.length +
            metricQuery.tableCalculations.length;
        if (numberColumns === 0)
            throw new ParameterError(
                'Query must have at least one dimension or metric',
            );

        const cellsLimit = this.lightdashConfig.query?.csvCellsLimit || 100000;
        const maxRows = Math.floor(cellsLimit / numberColumns);
        const csvRowLimit =
            csvLimit === null ? maxRows : Math.min(csvLimit, maxRows);

        return {
            ...metricQuery,
            limit: csvRowLimit,
        };
    }

    async runUnderlyingDataQuery(
        user: SessionUser,
        metricQuery: MetricQuery,
        projectUuid: string,
        exploreName: string,
        csvLimit: number | null | undefined,
    ): Promise<ApiQueryResults> {
        if (!isUserWithOrg(user)) {
            throw new ForbiddenError('User is not part of an organization');
        }
        const { organizationUuid } =
            await this.projectModel.getWithSensitiveFields(projectUuid);

        if (
            user.ability.cannot(
                'view',
                subject('UnderlyingData', { organizationUuid, projectUuid }),
            )
        ) {
            throw new ForbiddenError();
        }

        const queryTags: RunQueryTags = {
            organization_uuid: projectUuid,
            project_uuid: projectUuid,
            user_uuid: user.userUuid,
        };

        return this.runQueryAndFormatRows({
            user,
            metricQuery,
            projectUuid,
            exploreName,
            csvLimit,
            context: QueryExecutionContext.VIEW_UNDERLYING_DATA,
            queryTags,
        });
    }

    async runViewChartQuery({
        user,
        chartUuid,
        versionUuid,
        invalidateCache,
    }: {
        user: SessionUser;
        chartUuid: string;
        versionUuid?: string;
        invalidateCache?: boolean;
    }): Promise<ApiQueryResults> {
        if (!isUserWithOrg(user)) {
            throw new ForbiddenError('User is not part of an organization');
        }

        const savedChart = await this.savedChartModel.get(
            chartUuid,
            versionUuid,
        );
        const { organizationUuid, projectUuid } = savedChart;

        const [space, explore] = await Promise.all([
            this.spaceModel.getSpaceSummary(savedChart.spaceUuid),
            this.getExplore(
                user,
                projectUuid,
                savedChart.tableName,
                organizationUuid,
            ),
        ]);

        const access = await this.spaceModel.getUserSpaceAccess(
            user.userUuid,
            space.uuid,
        );

        if (
            user.ability.cannot(
                'view',
                subject('SavedChart', {
                    organizationUuid,
                    projectUuid,
                    isPrivate: space.isPrivate,
                    access,
                }),
            ) ||
            user.ability.cannot(
                'view',
                subject('Project', {
                    organizationUuid,
                    projectUuid,
                }),
            )
        ) {
            throw new ForbiddenError();
        }

        const { metricQuery } = savedChart;

        const queryTags: RunQueryTags = {
            organization_uuid: organizationUuid,
            project_uuid: projectUuid,
            user_uuid: user.userUuid,
            chart_uuid: chartUuid,
        };

        const { cacheMetadata, rows, fields } =
            await this.runQueryAndFormatRows({
                user,
                metricQuery,
                projectUuid,
                exploreName: savedChart.tableName,
                csvLimit: undefined,
                context: QueryExecutionContext.CHART,
                queryTags,
                invalidateCache,
                explore,
            });

        return {
            metricQuery,
            cacheMetadata,
            rows,
            fields,
        };
    }

    async getChartAndResults({
        user,
        chartUuid,
        dashboardFilters,
        invalidateCache,
        dashboardSorts,
        granularity,
        dashboardUuid,
    }: {
        user: SessionUser;
        chartUuid: string;
        dashboardUuid: string;
        dashboardFilters: DashboardFilters;
        invalidateCache?: boolean;
        dashboardSorts: SortField[];
        granularity?: DateGranularity;
    }): Promise<ApiChartAndResults> {
        if (!isUserWithOrg(user)) {
            throw new ForbiddenError('User is not part of an organization');
        }

        const savedChart = await this.savedChartModel.get(chartUuid);
        const { organizationUuid, projectUuid } = savedChart;

        const [space, explore] = await Promise.all([
            this.spaceModel.getSpaceSummary(savedChart.spaceUuid),
            this.getExplore(
                user,
                projectUuid,
                savedChart.tableName,
                organizationUuid,
            ),
        ]);

        const access = await this.spaceModel.getUserSpaceAccess(
            user.userUuid,
            space.uuid,
        );

        if (
            user.ability.cannot(
                'view',
                subject('SavedChart', {
                    organizationUuid,
                    projectUuid,
                    isPrivate: space.isPrivate,
                    access,
                }),
            ) ||
            user.ability.cannot(
                'view',
                subject('Project', {
                    organizationUuid,
                    projectUuid,
                }),
            )
        ) {
            throw new ForbiddenError();
        }

        await this.analyticsModel.addChartViewEvent(
            savedChart.uuid,
            user.userUuid,
        );

        const tables = Object.keys(explore.tables);
        const appliedDashboardFilters = {
            dimensions: getDashboardFilterRulesForTables(
                tables,
                dashboardFilters.dimensions,
            ),
            metrics: getDashboardFilterRulesForTables(
                tables,
                dashboardFilters.metrics,
            ),
            tableCalculations: getDashboardFilterRulesForTables(
                tables,
                dashboardFilters.tableCalculations,
            ),
        };
        const isDashboardFilterOverrideEnabled: boolean =
            await isFeatureFlagEnabled(
                FeatureFlags.DashboardFilterOverridesChartFilters,
                {
                    userUuid: user.userUuid,
                    organizationUuid,
                },
            );
        const metricQueryWithDashboardOverrides: MetricQuery = {
            ...addDashboardFiltersToMetricQuery(
                savedChart.metricQuery,
                appliedDashboardFilters,
                isDashboardFilterOverrideEnabled,
            ),
            sorts:
                dashboardSorts && dashboardSorts.length > 0
                    ? dashboardSorts
                    : savedChart.metricQuery.sorts,
        };

        const queryTags: RunQueryTags = {
            organization_uuid: organizationUuid,
            project_uuid: projectUuid,
            user_uuid: user.userUuid,
            chart_uuid: chartUuid,
            dashboard_uuid: dashboardUuid,
        };

        const exploreDimensions = getDimensions(explore);

        const { cacheMetadata, rows, fields } =
            await this.runQueryAndFormatRows({
                user,
                metricQuery: metricQueryWithDashboardOverrides,
                projectUuid,
                exploreName: savedChart.tableName,
                csvLimit: undefined,
                context: QueryExecutionContext.DASHBOARD,
                queryTags,
                invalidateCache,
                explore,
                granularity,
            });

        const metricQueryDimensions = [
            ...metricQueryWithDashboardOverrides.dimensions,
            ...(metricQueryWithDashboardOverrides.customDimensions ?? []),
        ];
        const hasADateDimension = exploreDimensions.find(
            (c) =>
                metricQueryDimensions.includes(getFieldId(c)) && isDateItem(c),
        );

        if (hasADateDimension) {
            metricQueryWithDashboardOverrides.metadata = {
                hasADateDimension: {
                    name: hasADateDimension.name,
                    label: hasADateDimension.label,
                },
            };
        }

        return {
            chart: { ...savedChart, isPrivate: space.isPrivate, access },
            explore,
            metricQuery: metricQueryWithDashboardOverrides,
            cacheMetadata,
            rows,
            appliedDashboardFilters,
            fields,
        };
    }

    async runExploreQuery(
        user: SessionUser,
        metricQuery: MetricQuery,
        projectUuid: string,
        exploreName: string,
        csvLimit: number | null | undefined,
        dateZoomGranularity?: DateGranularity,
    ): Promise<ApiQueryResults> {
        if (!isUserWithOrg(user)) {
            throw new ForbiddenError('User is not part of an organization');
        }
        const { organizationUuid } =
            await this.projectModel.getWithSensitiveFields(projectUuid);

        if (
            user.ability.cannot(
                'manage',
                subject('Explore', { organizationUuid, projectUuid }),
            )
        ) {
            throw new ForbiddenError();
        }

        const queryTags: RunQueryTags = {
            organization_uuid: organizationUuid,
            project_uuid: projectUuid,
            user_uuid: user.userUuid,
        };

        const explore = await this.getExplore(
            user,
            projectUuid,
            exploreName,
            organizationUuid,
        );

        return this.runQueryAndFormatRows({
            user,
            metricQuery,
            projectUuid,
            exploreName,
            explore,
            csvLimit,
            context: QueryExecutionContext.EXPLORE,
            queryTags,
            granularity: dateZoomGranularity,
        });
    }

    private async runQueryAndFormatRows({
        user,
        metricQuery,
        projectUuid,
        exploreName,
        csvLimit,
        context,
        queryTags,
        invalidateCache,
        explore: validExplore,
        granularity,
    }: {
        user: SessionUser;
        metricQuery: MetricQuery;
        projectUuid: string;
        exploreName: string;
        csvLimit: number | null | undefined;
        context: QueryExecutionContext;
        queryTags?: RunQueryTags;
        invalidateCache?: boolean;
        explore?: Explore;
        granularity?: DateGranularity;
    }): Promise<ApiQueryResults> {
        return wrapOtelSpan(
            'ProjectService.runQueryAndFormatRows',
            {},
            async (span) => {
                const explore =
                    validExplore ??
                    (await this.getExplore(user, projectUuid, exploreName));

                const { rows, cacheMetadata, fields } =
                    await this.runMetricQuery({
                        user,
                        metricQuery,
                        projectUuid,
                        exploreName,
                        csvLimit,
                        context,
                        queryTags,
                        invalidateCache,
                        explore,
                        granularity,
                    });
                span.setAttribute('rows', rows.length);

                const { warehouseConnection } =
                    await this.projectModel.getWithSensitiveFields(projectUuid);
                if (warehouseConnection) {
                    span.setAttribute('warehouse', warehouseConnection?.type);
                }

                // If there are more than 500 rows, we need to format them in a background job
                const formattedRows = await wrapOtelSpan(
                    'ProjectService.runQueryAndFormatRows.formatRows',
                    {
                        rows: rows.length,
                        warehouse: warehouseConnection?.type,
                    },
                    async (formatRowsSpan) =>
                        wrapSentryTransaction<ResultRow[]>(
                            'ProjectService.runQueryAndFormatRows.formatRows',
                            {
                                rows: rows.length,
                                warehouse: warehouseConnection?.type,
                            },
                            async () => {
                                const useWorker = rows.length > 500;
                                formatRowsSpan.setAttribute(
                                    'useWorker',
                                    useWorker,
                                );

                                return useWorker
                                    ? runWorkerThread<ResultRow[]>(
                                          new Worker(
                                              './dist/services/ProjectService/formatRows.js',
                                              {
                                                  workerData: {
                                                      rows,
                                                      itemMap: fields,
                                                  },
                                              },
                                          ),
                                      )
                                    : formatRows(rows, fields);
                            },
                        ),
                );

                return {
                    rows: formattedRows,
                    metricQuery,
                    cacheMetadata,
                    fields,
                };
            },
        );
    }

    async getResultsForChart(
        user: SessionUser,
        chartUuid: string,
    ): Promise<{ rows: Record<string, any>[]; cacheMetadata: CacheMetadata }> {
        return wrapSentryTransaction(
            'getResultsForChartWithWarehouseQuery',
            {
                userUuid: user.userUuid,
                chartUuid,
            },
            async () => {
                const chart = await this.savedChartModel.get(chartUuid);
                const { metricQuery } = chart;
                const exploreId = chart.tableName;

                return this.runMetricQuery({
                    user,
                    metricQuery,
                    projectUuid: chart.projectUuid,
                    exploreName: exploreId,
                    csvLimit: undefined,
                    context: QueryExecutionContext.GSHEETS,
                });
            },
        );
    }

    private async getResultsFromCacheOrWarehouse({
        projectUuid,
        context,
        warehouseClient,
        query,
        metricQuery,
        queryTags,
        invalidateCache,
        tableCalculationsSubQuery,
    }: {
        projectUuid: string;
        context: QueryExecutionContext;
        warehouseClient: WarehouseClient;
        query: any;
        metricQuery: MetricQuery;
        queryTags?: RunQueryTags;
        invalidateCache?: boolean;
        tableCalculationsSubQuery?: CompiledQuery;
    }): Promise<{
        rows: Record<string, any>[];
        cacheMetadata: CacheMetadata;
    }> {
        return wrapOtelSpan(
            'ProjectService.getResultsFromCacheOrWarehouse',
            {},
            async (span) => {
                // TODO: put this hash function in a util somewhere
                const queryHashKey = metricQuery.timezone
                    ? `${projectUuid}.${query}.${metricQuery.timezone}`
                    : `${projectUuid}.${query}`;
                const queryHash = crypto
                    .createHash('sha256')
                    .update(queryHashKey)
                    .digest('hex');

                span.setAttribute('queryHash', queryHash);
                span.setAttribute('cacheHit', false);

                if (
                    this.lightdashConfig.resultsCache?.enabled &&
                    !invalidateCache
                ) {
                    const cacheEntryMetadata = await this.s3CacheClient
                        .getResultsMetadata(queryHash)
                        .catch((e) => undefined); // ignore since error is tracked in s3Client

                    if (
                        cacheEntryMetadata?.LastModified &&
                        new Date().getTime() -
                            cacheEntryMetadata.LastModified.getTime() <
                            this.lightdashConfig.resultsCache
                                .cacheStateTimeSeconds *
                                1000
                    ) {
                        this.logger.debug(
                            `Getting data from cache, key: ${queryHash}`,
                        );
                        const cacheEntry = await this.s3CacheClient.getResults(
                            queryHash,
                        );
                        const stringResults =
                            await cacheEntry.Body?.transformToString();
                        if (stringResults) {
                            try {
                                span.setAttribute('cacheHit', true);
                                return {
                                    rows: JSON.parse(stringResults).rows,
                                    cacheMetadata: {
                                        cacheHit: true,
                                        cacheUpdatedTime:
                                            cacheEntryMetadata?.LastModified,
                                    },
                                };
                            } catch (e) {
                                this.logger.error(
                                    'Error parsing cache results:',
                                    e,
                                );
                            }
                        }
                    }
                }

                this.logger.debug(
                    `Run query against warehouse warehouse with timezone ${metricQuery.timezone}`,
                );
                const warehouseResults = await wrapOtelSpan(
                    'runWarehouseQuery',
                    {
                        query,
                        queryTags: JSON.stringify(queryTags),
                        context,
                        metricQuery: JSON.stringify(metricQuery),
                        type: warehouseClient.credentials.type,
                    },
                    async () =>
                        warehouseClient.runQuery(
                            query,
                            queryTags,
                            metricQuery.timezone,
                        ),
                );

                /**
                 * If we have a table calculations sub-query, we run it against the in-memory
                 * database, essentially generating a new result set based on the upstream
                 * warehouse results.
                 *
                 * At this point, we also merge the two sets of fields - the field set used for
                 * the warehouse query, and the follow-up table calculation fields.
                 */
                const warehouseResultsWithTableCalculations =
                    tableCalculationsSubQuery
                        ? {
                              rows: await runQueryInMemoryDatabaseContext({
                                  query: tableCalculationsSubQuery.query,
                                  tables: {
                                      _: warehouseResults,
                                  },
                              }),

                              /**
                               *
                               */
                              fields: {
                                  ...warehouseResults.fields,
                                  ...tableCalculationsSubQuery.fields,
                              },
                          }
                        : warehouseResults;

                if (this.lightdashConfig.resultsCache?.enabled) {
                    this.logger.debug(
                        `Writing data to cache with key ${queryHash}`,
                    );
                    const buffer = Buffer.from(
                        JSON.stringify(warehouseResultsWithTableCalculations),
                    );
                    // fire and forget
                    this.s3CacheClient
                        .uploadResults(queryHash, buffer, queryTags)
                        .catch((e) => undefined); // ignore since error is tracked in s3Client
                }

                return {
                    rows: warehouseResultsWithTableCalculations.rows,
                    cacheMetadata: { cacheHit: false },
                };
            },
        );
    }

    async runMetricQuery({
        user,
        metricQuery,
        projectUuid,
        exploreName,
        csvLimit,
        context,
        queryTags,
        invalidateCache,
        explore: loadedExplore,
        granularity,
    }: {
        user: SessionUser;
        metricQuery: MetricQuery;
        projectUuid: string;
        exploreName: string;
        csvLimit: number | null | undefined;
        context: QueryExecutionContext;
        queryTags?: RunQueryTags;
        invalidateCache?: boolean;
        explore?: Explore;
        granularity?: DateGranularity;
    }): Promise<{
        rows: Record<string, any>[];
        cacheMetadata: CacheMetadata;
        fields: ItemsMap;
    }> {
        const tracer = opentelemetry.trace.getTracer('default');
        return tracer.startActiveSpan(
            'ProjectService.runMetricQuery',
            async (span) => {
                try {
                    if (!isUserWithOrg(user)) {
                        throw new ForbiddenError(
                            'User is not part of an organization',
                        );
                    }

                    /**
                     * If the feature flag is enabled, and we actually have any table calculations
                     * to process, we use the new in-memory table calculations engine. This avoid us
                     * spinning-up a new DuckDB database pointlessly.
                     *
                     * In a follow-up after initial testing, this check should be done somewhere further
                     * down the stack.
                     */
                    const newTableCalculationsFeatureFlagEnabled =
                        await isFeatureFlagEnabled(
                            FeatureFlags.UseInMemoryTableCalculations,
                            user,
                        );

                    const useNewTableCalculationsEngine =
                        newTableCalculationsFeatureFlagEnabled &&
                        metricQuery.tableCalculations.length > 0;

                    const { organizationUuid } =
                        await this.projectModel.getSummary(projectUuid);

                    if (
                        user.ability.cannot(
                            'view',
                            subject('Project', {
                                organizationUuid,
                                projectUuid,
                            }),
                        )
                    ) {
                        throw new ForbiddenError();
                    }

                    const metricQueryWithLimit = this.metricQueryWithLimit(
                        metricQuery,
                        csvLimit,
                    );

                    const explore =
                        loadedExplore ??
                        (await this.getExplore(user, projectUuid, exploreName));

                    const { warehouseClient, sshTunnel } =
                        await this._getWarehouseClient(
                            projectUuid,
                            await this.getWarehouseCredentials(
                                projectUuid,
                                user.userUuid,
                            ),
                            explore.warehouse,
                        );

                    const userAttributes =
                        await this.userAttributesModel.getAttributeValuesForOrgMember(
                            {
                                organizationUuid,
                                userUuid: user.userUuid,
                            },
                        );

                    const intrinsicUserAttributes =
                        getIntrinsicUserAttributes(user);

                    /**
                     * Note: most of this is temporary while testing out in-memory table calculations,
                     * so that we can more cleanly handle the feature-flagged behavior fork below.
                     */
                    let fields: ItemsMap;
                    let query: string;
                    let hasExampleMetric: boolean;
                    let tableCalculationsCompiledQuery:
                        | undefined
                        | CompiledQuery;
                    const isTimezoneEnabled = await isFeatureFlagEnabled(
                        FeatureFlags.EnableUserTimezones,
                        {
                            userUuid: user.userUuid,
                            organizationUuid,
                        },
                    );
                    const timezoneMetricQuery = {
                        ...metricQueryWithLimit,
                        timezone: isTimezoneEnabled
                            ? metricQueryWithLimit.timezone
                            : undefined,
                    };
                    const compileQueryArgs = [
                        timezoneMetricQuery,
                        explore,
                        warehouseClient,
                        intrinsicUserAttributes,
                        userAttributes,
                        granularity,
                    ] as const;

                    /**
                     * If we're using the new table calculations engine, we're actually going to be
                     * doing two separate queries - the parent query which excludes table calculations,
                     * and a separate query that runs against the result of the parent query, exclusively
                     * to generate table calculation values, and apply table calculation filters.
                     */
                    if (useNewTableCalculationsEngine) {
                        const [parentQuery, tableCalculationsSubQuery] =
                            await ProjectService._compileMetricQueryWithNewTableCalculationsEngine(
                                ...compileQueryArgs,
                            );

                        /**
                         * Merge field sets coming from the parent warehouse query, as well as the
                         * table calculations sub-query:
                         */
                        fields = {
                            ...parentQuery.fields,
                            ...tableCalculationsSubQuery.fields,
                        };

                        query = parentQuery.query;
                        hasExampleMetric = parentQuery.hasExampleMetric;

                        tableCalculationsCompiledQuery =
                            tableCalculationsSubQuery;
                    } else {
                        const fullQuery = await ProjectService._compileQuery(
                            ...compileQueryArgs,
                        );

                        fields = fullQuery.fields;
                        query = fullQuery.query;
                        hasExampleMetric = fullQuery.hasExampleMetric;
                    }

                    const onboardingRecord =
                        await this.onboardingModel.getByOrganizationUuid(
                            user.organizationUuid,
                        );
                    if (!onboardingRecord.ranQueryAt) {
                        await this.onboardingModel.update(
                            user.organizationUuid,
                            {
                                ranQueryAt: new Date(),
                            },
                        );
                    }

                    await this.analytics.track({
                        userId: user.userUuid,
                        event: 'query.executed',
                        properties: {
                            projectId: projectUuid,
                            hasExampleMetric,
                            dimensionsCount: metricQuery.dimensions.length,
                            metricsCount: metricQuery.metrics.length,
                            filtersCount: countTotalFilterRules(
                                metricQuery.filters,
                            ),
                            sortsCount: metricQuery.sorts.length,
                            tableCalculationsCount:
                                metricQuery.tableCalculations.length,
                            tableCalculationsPercentFormatCount:
                                metricQuery.tableCalculations.filter(
                                    (tableCalculation) =>
                                        tableCalculation.format?.type ===
                                        CustomFormatType.PERCENT,
                                ).length,
                            tableCalculationsCurrencyFormatCount:
                                metricQuery.tableCalculations.filter(
                                    (tableCalculation) =>
                                        tableCalculation.format?.type ===
                                        CustomFormatType.CURRENCY,
                                ).length,
                            tableCalculationsNumberFormatCount:
                                metricQuery.tableCalculations.filter(
                                    (tableCalculation) =>
                                        tableCalculation.format?.type ===
                                        CustomFormatType.NUMBER,
                                ).length,
                            additionalMetricsCount: (
                                metricQuery.additionalMetrics || []
                            ).filter((metric) =>
                                metricQuery.metrics.includes(
                                    getFieldId(metric),
                                ),
                            ).length,
                            additionalMetricsFilterCount: (
                                metricQuery.additionalMetrics || []
                            ).filter(
                                (metric) =>
                                    metricQuery.metrics.includes(
                                        getFieldId(metric),
                                    ) &&
                                    metric.filters &&
                                    metric.filters.length > 0,
                            ).length,
                            additionalMetricsPercentFormatCount: (
                                metricQuery.additionalMetrics || []
                            ).filter(
                                (metric) =>
                                    metricQuery.metrics.includes(
                                        getFieldId(metric),
                                    ) &&
                                    metric.formatOptions &&
                                    metric.formatOptions.type ===
                                        CustomFormatType.PERCENT,
                            ).length,
                            additionalMetricsCurrencyFormatCount: (
                                metricQuery.additionalMetrics || []
                            ).filter(
                                (metric) =>
                                    metricQuery.metrics.includes(
                                        getFieldId(metric),
                                    ) &&
                                    metric.formatOptions &&
                                    metric.formatOptions.type ===
                                        CustomFormatType.CURRENCY,
                            ).length,
                            additionalMetricsNumberFormatCount: (
                                metricQuery.additionalMetrics || []
                            ).filter(
                                (metric) =>
                                    metricQuery.metrics.includes(
                                        getFieldId(metric),
                                    ) &&
                                    metric.formatOptions &&
                                    metric.formatOptions.type ===
                                        CustomFormatType.NUMBER,
                            ).length,
                            context,
                            ...countCustomDimensionsInMetricQuery(metricQuery),
                            dateZoomGranularity: granularity || null,
                        },
                    });

                    this.logger.debug(
                        `Fetch query results from cache or warehouse`,
                    );
                    span.setAttribute('generatedSql', query);

                    /**
                     * If enabled, we include additional attributes for this span allowing us to measure
                     * the impact of upcoming table calculation handling changes.
                     */
                    if (useNewTableCalculationsEngine) {
                        span.setAttributes({
                            tableCalculationsNum:
                                metricQuery.tableCalculations.length,
                            newTableCalculations: useNewTableCalculationsEngine,
                        });
                    }
                    span.setAttribute('lightdash.projectUuid', projectUuid);
                    span.setAttribute(
                        'warehouse.type',
                        warehouseClient.credentials.type,
                    );

                    const metricQueryWithTimezone = {
                        ...metricQuery,
                        timezone: isTimezoneEnabled
                            ? metricQuery.timezone
                            : undefined,
                    };

                    const { rows, cacheMetadata } =
                        await this.getResultsFromCacheOrWarehouse({
                            projectUuid,
                            context,
                            warehouseClient,
                            metricQuery: metricQueryWithTimezone,
                            query,
                            queryTags,
                            invalidateCache,
                            tableCalculationsSubQuery:
                                tableCalculationsCompiledQuery,
                        });
                    await sshTunnel.disconnect();
                    return { rows, cacheMetadata, fields };
                } catch (e) {
                    span.setStatus({
                        code: SpanStatusCode.ERROR,
                        message: e.message,
                    });
                    throw e;
                } finally {
                    span.end();
                }
            },
        );
    }

    async runSqlQuery(
        user: SessionUser,
        projectUuid: string,
        sql: string,
    ): Promise<ApiSqlQueryResults> {
        const { organizationUuid } = await this.projectModel.getSummary(
            projectUuid,
        );

        if (
            user.ability.cannot(
                'manage',
                subject('SqlRunner', { organizationUuid, projectUuid }),
            )
        ) {
            throw new ForbiddenError();
        }

        await this.analytics.track({
            userId: user.userUuid,
            event: 'sql.executed',
            properties: {
                projectId: projectUuid,
            },
        });
        const { warehouseClient, sshTunnel } = await this._getWarehouseClient(
            projectUuid,
            await this.getWarehouseCredentials(projectUuid, user.userUuid),
        );
        this.logger.debug(`Run query against warehouse`);
        const queryTags: RunQueryTags = {
            organization_uuid: organizationUuid,
            user_uuid: user.userUuid,
        };
        const results = await warehouseClient.runQuery(sql, queryTags);
        await sshTunnel.disconnect();
        return results;
    }

    async searchFieldUniqueValues(
        user: SessionUser,
        projectUuid: string,
        table: string,
        fieldId: string,
        search: string,
        limit: number,
        filters: AndFilterGroup | undefined,
    ): Promise<Array<unknown>> {
        const { organizationUuid } = await this.projectModel.getSummary(
            projectUuid,
        );

        if (
            user.ability.cannot(
                'view',
                subject('Project', { organizationUuid, projectUuid }),
            )
        ) {
            throw new ForbiddenError();
        }

        if (limit > this.lightdashConfig.query.maxLimit) {
            throw new ParameterError(
                `Query limit can not exceed ${this.lightdashConfig.query.maxLimit}`,
            );
        }

        const explore = await this.projectModel.findExploreByTableName(
            projectUuid,
            table,
        );

        if (!explore || isExploreError(explore)) {
            throw new NotExistsError(`Explore does not exist or has errors`);
        }

        const field = findFieldByIdInExplore(explore, fieldId);

        if (!field) {
            throw new NotExistsError(`Can't dimension with id: ${fieldId}`);
        }

        const distinctMetric: AdditionalMetric = {
            name: `${field.name}_distinct`,
            label: `Distinct of ${field.label}`,
            table: field.table,
            sql: `DISTINCT ${field.sql}`,
            type: MetricType.STRING,
        };

        const autocompleteDimensionFilters: FilterGroupItem[] = [
            {
                id: uuidv4(),
                target: {
                    fieldId,
                },
                operator: FilterOperator.INCLUDE,
                values: [search],
            },
        ];
        if (filters) {
            autocompleteDimensionFilters.push(filters);
        }
        const metricQuery: MetricQuery = {
            exploreName: explore.name,
            dimensions: [],
            metrics: [getItemId(distinctMetric)],
            filters: {
                dimensions: {
                    id: uuidv4(),
                    and: autocompleteDimensionFilters,
                },
            },
            additionalMetrics: [distinctMetric],
            tableCalculations: [],
            sorts: [
                {
                    fieldId: getItemId(distinctMetric),
                    descending: false,
                },
            ],
            limit,
        };

        const { warehouseClient, sshTunnel } = await this._getWarehouseClient(
            projectUuid,
            await this.getWarehouseCredentials(projectUuid, user.userUuid),
            explore.warehouse,
        );
        const userAttributes =
            await this.userAttributesModel.getAttributeValuesForOrgMember({
                organizationUuid,
                userUuid: user.userUuid,
            });

        const intrinsicUserAttributes = getIntrinsicUserAttributes(user);

        const { query } = await ProjectService._compileQuery(
            metricQuery,
            explore,
            warehouseClient,
            intrinsicUserAttributes,
            userAttributes,
        );

        this.logger.debug(`Run query against warehouse`);
        const queryTags: RunQueryTags = {
            organization_uuid: organizationUuid,
            user_uuid: user.userUuid,
            project_uuid: projectUuid,
        };
        const { rows } = await warehouseClient.runQuery(query, queryTags);
        await sshTunnel.disconnect();

        this.analytics.track({
            event: 'field_value.search',
            userId: user.userUuid,
            properties: {
                projectId: projectUuid,
                fieldId,
                searchCharCount: search.length,
                resultsCount: rows.length,
                searchLimit: limit,
            },
        });

        return rows.map((row) => row[getItemId(distinctMetric)]);
    }

    async refreshAllTables(
        user: Pick<SessionUser, 'userUuid'>,
        projectUuid: string,
        requestMethod: RequestMethod,
    ): Promise<(Explore | ExploreError)[]> {
        // Checks that project exists
        const project = await this.projectModel.get(projectUuid);

        // Force refresh adapter (refetch git repos, check for changed credentials, etc.)
        // Might want to cache parts of this in future if slow
        const { adapter, sshTunnel } = await this.buildAdapter(
            projectUuid,
            user,
        );
        const packages = await adapter.getDbtPackages();
        try {
            const explores = await adapter.compileAllExplores();
            this.analytics.track({
                event: 'project.compiled',
                userId: user.userUuid,
                properties: {
                    requestMethod,
                    projectId: projectUuid,
                    projectName: project.name,
                    projectType: project.dbtConnection.type,
                    warehouseType: project.warehouseConnection?.type,
                    modelsCount: explores.length,
                    modelsWithErrorsCount:
                        explores.filter(isExploreError).length,
                    modelsWithGroupLabelCount: explores.filter(
                        ({ groupLabel }) => !!groupLabel,
                    ).length,
                    metricsCount: explores.reduce<number>((acc, explore) => {
                        if (!isExploreError(explore)) {
                            return (
                                acc +
                                getMetrics(explore).filter(
                                    ({ isAutoGenerated }) => !isAutoGenerated,
                                ).length
                            );
                        }
                        return acc;
                    }, 0),
                    packagesCount: packages
                        ? Object.keys(packages).length
                        : undefined,
                    roundCount: explores.reduce<number>((acc, explore) => {
                        if (!isExploreError(explore)) {
                            return (
                                acc +
                                getMetrics(explore).filter(
                                    ({ round }) => round !== undefined,
                                ).length +
                                getDimensions(explore).filter(
                                    ({ round }) => round !== undefined,
                                ).length
                            );
                        }
                        return acc;
                    }, 0),
                    urlsCount: explores.reduce<number>((acc, explore) => {
                        if (!isExploreError(explore)) {
                            return (
                                acc +
                                getFields(explore)
                                    .map((field) => (field.urls || []).length)
                                    .reduce((a, b) => a + b, 0)
                            );
                        }
                        return acc;
                    }, 0),
                    formattedFieldsCount: explores.reduce<number>(
                        (acc, explore) => {
                            try {
                                if (!isExploreError(explore)) {
                                    const filteredExplore = {
                                        ...explore,
                                        tables: {
                                            [explore.baseTable]:
                                                explore.tables[
                                                    explore.baseTable
                                                ],
                                        },
                                    };

                                    return (
                                        acc +
                                        getFields(filteredExplore).filter(
                                            ({ format }) =>
                                                format !== undefined,
                                        ).length
                                    );
                                }
                            } catch (e) {
                                this.logger.error(
                                    `Unable to reduce formattedFieldsCount. ${e}`,
                                );
                            }
                            return acc;
                        },
                        0,
                    ),
                    modelsWithSqlFiltersCount: explores.reduce<number>(
                        (acc, explore) => {
                            if (
                                explore.tables &&
                                explore.baseTable &&
                                explore.tables[explore.baseTable].sqlWhere !==
                                    undefined
                            )
                                return acc + 1;
                            return acc;
                        },
                        0,
                    ),
                    columnAccessFiltersCount: explores.reduce<number>(
                        (acc, explore) => {
                            if (!isExploreError(explore)) {
                                return (
                                    acc +
                                    getDimensions(explore).filter(
                                        ({ requiredAttributes }) =>
                                            requiredAttributes !== undefined,
                                    ).length
                                );
                            }
                            return acc;
                        },
                        0,
                    ),
                    additionalDimensionsCount: explores.reduce<number>(
                        (acc, explore) => {
                            if (!isExploreError(explore)) {
                                return (
                                    acc +
                                    Object.values(
                                        explore.tables[explore.baseTable]
                                            .dimensions,
                                    ).filter(
                                        (field) => field.isAdditionalDimension,
                                    ).length
                                );
                            }
                            return acc;
                        },
                        0,
                    ),
                },
            });
            return explores;
        } catch (e) {
            const errorResponse = errorHandler(e);
            this.analytics.track({
                event: 'project.error',
                userId: user.userUuid,
                properties: {
                    requestMethod,
                    projectId: projectUuid,
                    name: errorResponse.name,
                    statusCode: errorResponse.statusCode,
                    projectType: project.dbtConnection.type,
                    warehouseType: project.warehouseConnection?.type,
                },
            });
            throw errorResponse;
        } finally {
            await adapter.destroy();
            await sshTunnel.disconnect();
        }
    }

    async getJobStatus(jobUuid: string, user: SessionUser): Promise<Job> {
        const job = await this.jobModel.get(jobUuid);

        if (job.projectUuid) {
            const { organizationUuid } = await this.projectModel.getSummary(
                job.projectUuid,
            );
            if (
                user.ability.cannot(
                    'view',
                    subject('Project', {
                        organizationUuid,
                        projectUuid: job.projectUuid,
                    }),
                )
            ) {
                throw new NotFoundError(`Cannot find job`);
            }
        } else if (user.ability.cannot('view', subject('Job', job))) {
            throw new NotFoundError(`Cannot find job`);
        }

        return job;
    }

    async scheduleCompileProject(
        user: SessionUser,
        projectUuid: string,
        requestMethod: RequestMethod,
    ): Promise<{ jobUuid: string }> {
        const { organizationUuid, type } = await this.projectModel.getSummary(
            projectUuid,
        );
        if (
            user.ability.cannot('create', 'Job') ||
            user.ability.cannot(
                'manage',
                subject('Project', {
                    organizationUuid,
                    projectUuid,
                }),
            )
        ) {
            throw new ForbiddenError();
        }

        // This job is the job model we use to compile projects
        // This is not the graphile Job id we use on scheduler
        // TODO: remove this old job method and replace with scheduler log details
        const job: CreateJob = {
            jobUuid: uuidv4(),
            jobType: JobType.COMPILE_PROJECT,
            jobStatus: JobStatusType.STARTED,
            userUuid: user.userUuid,
            projectUuid,
            steps: [{ stepType: JobStepType.COMPILING }],
        };

        await this.jobModel.create(job);

        await this.schedulerClient.compileProject({
            createdByUserUuid: user.userUuid,
            organizationUuid,
            projectUuid,
            requestMethod,
            jobUuid: job.jobUuid,
            isPreview: type === ProjectType.PREVIEW,
        });

        return { jobUuid: job.jobUuid };
    }

    async compileProject(
        user: SessionUser,
        projectUuid: string,
        requestMethod: RequestMethod,
        jobUuid: string,
    ) {
        const { organizationUuid } = await this.projectModel.getSummary(
            projectUuid,
        );
        if (
            user.ability.cannot('create', 'Job') ||
            user.ability.cannot(
                'manage',
                subject('Project', {
                    organizationUuid,
                    projectUuid,
                }),
            )
        ) {
            throw new ForbiddenError();
        }

        const job: CreateJob = {
            jobUuid,
            jobType: JobType.COMPILE_PROJECT,
            jobStatus: JobStatusType.STARTED,
            userUuid: user.userUuid,
            projectUuid,
            steps: [{ stepType: JobStepType.COMPILING }],
        };

        const onLockFailed = async () => {
            throw new AlreadyProcessingError('Project is already compiling');
        };
        const onLockAcquired = async () => {
            try {
                await this.jobModel.update(job.jobUuid, {
                    jobStatus: JobStatusType.RUNNING,
                });
                const explores = await this.jobModel.tryJobStep(
                    job.jobUuid,
                    JobStepType.COMPILING,
                    async () =>
                        this.refreshAllTables(user, projectUuid, requestMethod),
                );
                await this.projectModel.saveExploresToCache(
                    projectUuid,
                    explores,
                );
                await this.jobModel.update(job.jobUuid, {
                    jobStatus: JobStatusType.DONE,
                });
            } catch (e) {
                await this.jobModel.update(job.jobUuid, {
                    jobStatus: JobStatusType.ERROR,
                });
            }
        };
        await this.projectModel
            .tryAcquireProjectLock(projectUuid, onLockAcquired, onLockFailed)
            .catch((e) => this.logger.error(`Background job failed: ${e}`));
    }

    async getAllExploresSummary(
        user: SessionUser,
        projectUuid: string,
        filtered: boolean,
    ): Promise<SummaryExplore[]> {
        const { organizationUuid } = await this.projectModel.getSummary(
            projectUuid,
        );
        if (
            user.ability.cannot(
                'view',
                subject('Project', { organizationUuid, projectUuid }),
            )
        ) {
            throw new ForbiddenError();
        }

        const explores = await this.projectModel.getExploresFromCache(
            projectUuid,
        );
        if (!explores) {
            return [];
        }
        const userAttributes =
            await this.userAttributesModel.getAttributeValuesForOrgMember({
                organizationUuid,
                userUuid: user.userUuid,
            });

        const allExploreSummaries = explores.reduce<SummaryExplore[]>(
            (acc, explore) => {
                if (isExploreError(explore)) {
                    return [
                        ...acc,
                        {
                            name: explore.name,
                            label: explore.label,
                            tags: explore.tags,
                            groupLabel: explore.groupLabel,
                            errors: explore.errors,
                            databaseName:
                                explore.baseTable &&
                                explore.tables?.[explore.baseTable]?.database,
                            schemaName:
                                explore.baseTable &&
                                explore.tables?.[explore.baseTable]?.schema,
                            description:
                                explore.baseTable &&
                                explore.tables?.[explore.baseTable]
                                    ?.description,
                        },
                    ];
                }
                if (
                    doesExploreMatchRequiredAttributes(explore, userAttributes)
                ) {
                    return [
                        ...acc,
                        {
                            name: explore.name,
                            label: explore.label,
                            tags: explore.tags,
                            groupLabel: explore.groupLabel,
                            databaseName:
                                explore.tables[explore.baseTable].database,
                            schemaName:
                                explore.tables[explore.baseTable].schema,
                            description:
                                explore.tables[explore.baseTable].description,
                        },
                    ];
                }
                return acc;
            },
            [],
        );

        if (filtered) {
            const {
                tableSelection: { type, value },
            } = await this.getTablesConfiguration(user, projectUuid);
            if (type === TableSelectionType.WITH_TAGS) {
                return allExploreSummaries.filter((explore) =>
                    hasIntersection(explore.tags || [], value || []),
                );
            }
            if (type === TableSelectionType.WITH_NAMES) {
                return allExploreSummaries.filter((explore) =>
                    (value || []).includes(explore.name),
                );
            }
        }

        return allExploreSummaries;
    }

    async getExplore(
        user: SessionUser,
        projectUuid: string,
        exploreName: string,
        organizationUuid?: string,
    ): Promise<Explore> {
        const transaction = Sentry.getCurrentHub()
            ?.getScope()
            ?.getTransaction();
        const span = transaction?.startChild({
            op: 'ProjectService.getExplore',
            description: 'Gets a single explore from the cache',
        });
        try {
            return await wrapOtelSpan(
                'ProjectService.getExplore',
                {},
                async () => {
                    const project = organizationUuid
                        ? { organizationUuid }
                        : await this.projectModel.getSummary(projectUuid);
                    if (
                        user.ability.cannot(
                            'view',
                            subject('Project', {
                                organizationUuid: project.organizationUuid,
                                projectUuid,
                            }),
                        )
                    ) {
                        throw new ForbiddenError();
                    }
                    const explore = await this.projectModel.getExploreFromCache(
                        projectUuid,
                        exploreName,
                    );

                    if (isExploreError(explore)) {
                        throw new NotExistsError(
                            `Explore "${exploreName}" does not exist.`,
                        );
                    }

                    const shouldFilterExplore = await wrapOtelSpan(
                        'ProjectService.getExplore.shouldFilterExplore',
                        {},
                        async () => exploreHasFilteredAttribute(explore),
                    );

                    if (!shouldFilterExplore) {
                        return explore;
                    }
                    const userAttributes =
                        await this.userAttributesModel.getAttributeValuesForOrgMember(
                            {
                                organizationUuid: project.organizationUuid,
                                userUuid: user.userUuid,
                            },
                        );

                    return wrapOtelSpan(
                        'ProjectService.getExplore.getFilteredExplore',
                        {},
                        async () => getFilteredExplore(explore, userAttributes),
                    );
                },
            );
        } finally {
            span?.finish();
        }
    }

    async getCatalog(
        user: SessionUser,
        projectUuid: string,
    ): Promise<ProjectCatalog> {
        const { organizationUuid } = await this.projectModel.getSummary(
            projectUuid,
        );
        if (
            user.ability.cannot(
                'view',
                subject('Project', { organizationUuid, projectUuid }),
            )
        ) {
            throw new ForbiddenError();
        }
        const explores = await this.projectModel.getExploresFromCache(
            projectUuid,
        );

        return (explores || []).reduce<ProjectCatalog>((acc, explore) => {
            if (!isExploreError(explore)) {
                Object.values(explore.tables).forEach(
                    ({ database, schema, name, description, sqlTable }) => {
                        acc[database] = acc[database] || {};
                        acc[database][schema] = acc[database][schema] || {};
                        acc[database][schema][name] = {
                            description,
                            sqlTable,
                        };
                    },
                );
            }
            return acc;
        }, {});
    }

    async getTablesConfiguration(
        user: SessionUser,
        projectUuid: string,
    ): Promise<TablesConfiguration> {
        const { organizationUuid } = await this.projectModel.getSummary(
            projectUuid,
        );
        if (
            user.ability.cannot(
                'view',
                subject('Project', { organizationUuid, projectUuid }),
            )
        ) {
            throw new ForbiddenError();
        }

        return this.projectModel.getTablesConfiguration(projectUuid);
    }

    async updateTablesConfiguration(
        user: SessionUser,
        projectUuid: string,
        data: TablesConfiguration,
    ): Promise<TablesConfiguration> {
        const { organizationUuid } = await this.projectModel.getSummary(
            projectUuid,
        );
        if (
            user.ability.cannot(
                'update',
                subject('Project', {
                    organizationUuid,
                    projectUuid,
                }),
            )
        ) {
            throw new ForbiddenError();
        }
        await this.projectModel.updateTablesConfiguration(projectUuid, data);
        this.analytics.track({
            event: 'project_tables_configuration.updated',
            userId: user.userUuid,
            properties: {
                projectId: projectUuid,
                project_table_selection_type: data.tableSelection.type,
            },
        });
        return this.projectModel.getTablesConfiguration(projectUuid);
    }

    async getAvailableFiltersForSavedQuery(
        user: SessionUser,
        savedChartUuid: string,
    ): Promise<FilterableField[]> {
        const transaction = Sentry.getCurrentHub()
            ?.getScope()
            ?.getTransaction();
        const span = transaction?.startChild({
            op: 'projectService.getAvailableFiltersForSavedQuery',
            description: 'Gets all filters available for a single query',
        });
        try {
            const [savedChart] =
                await this.savedChartModel.getInfoForAvailableFilters([
                    savedChartUuid,
                ]);

            const space = await this.spaceModel.getSpaceSummary(
                savedChart.spaceUuid,
            );

            const access = await this.spaceModel.getUserSpaceAccess(
                user.userUuid,
                space.uuid,
            );

            if (
                user.ability.cannot(
                    'view',
                    subject('SavedChart', {
                        ...savedChart,
                        isPrivate: space.isPrivate,
                        access,
                    }),
                )
            ) {
                throw new ForbiddenError();
            }

            const explore = await this.getExplore(
                user,
                savedChart.projectUuid,
                savedChart.tableName,
            );

            return getDimensions(explore).filter(
                (field) => isFilterableDimension(field) && !field.hidden,
            );
        } finally {
            span?.finish();
        }
    }

    async getAvailableFiltersForSavedQueries(
        user: SessionUser,
        savedChartUuidsAndTileUuids: SavedChartsInfoForDashboardAvailableFilters,
    ): Promise<DashboardAvailableFilters> {
        const transaction = Sentry.getCurrentHub()
            ?.getScope()
            ?.getTransaction();
        const span = transaction?.startChild({
            op: 'projectService.getAvailableFiltersForSavedQueries',
            description: 'Gets all filters available for several queries',
        });

        let allFilters: {
            uuid: string;
            filters: CompiledDimension[];
        }[] = [];

        const savedQueryUuids = savedChartUuidsAndTileUuids.map(
            ({ savedChartUuid }) => savedChartUuid,
        );

        try {
            const savedCharts =
                await this.savedChartModel.getInfoForAvailableFilters(
                    savedQueryUuids,
                );
            const uniqueSpaceUuids = [
                ...new Set(savedCharts.map((chart) => chart.spaceUuid)),
            ];
            const exploreCacheKeys: Record<string, boolean> = {};
            const exploreCache: Record<string, Explore> = {};

            const explorePromises = savedCharts.reduce<
                Promise<{ key: string; explore: Explore }>[]
            >((acc, chart) => {
                const key = chart.tableName;
                if (!exploreCacheKeys[key]) {
                    acc.push(
                        this.getExplore(user, chart.projectUuid, key).then(
                            (explore) => ({ key, explore }),
                        ),
                    );
                    exploreCacheKeys[key] = true;
                }
                return acc;
            }, []);

            const [spaceAccessMap, resolvedExplores] = await Promise.all([
                this.spaceModel.getSpacesForAccessCheck(uniqueSpaceUuids),
                Promise.all(explorePromises),
            ]);

            resolvedExplores.forEach(({ key, explore }) => {
                exploreCache[key] = explore;
            });

            const filterPromises = savedCharts.map(async (savedChart) => {
                const spaceAccess = spaceAccessMap.get(savedChart.spaceUuid);
                const access = await this.spaceModel.getUserSpaceAccess(
                    user.userUuid,
                    savedChart.spaceUuid,
                );

                if (
                    user.ability.cannot(
                        'view',
                        subject('SavedChart', {
                            ...savedChart,
                            isPrivate: spaceAccess?.isPrivate,
                            access,
                        }),
                    )
                ) {
                    return { uuid: savedChart.uuid, filters: [] };
                }

                const explore = exploreCache[savedChart.tableName];

                const filters = getDimensions(explore).filter(
                    (field) => isFilterableDimension(field) && !field.hidden,
                );

                return { uuid: savedChart.uuid, filters };
            });

            allFilters = await Promise.all(filterPromises);
        } finally {
            span?.finish();
        }

        const allFilterableFields: FilterableField[] = [];
        const filterIndexMap: Record<string, number> = {};

        allFilters.forEach((filterSet) => {
            filterSet.filters.forEach((filter) => {
                const fieldId = getFieldId(filter);
                if (!(fieldId in filterIndexMap)) {
                    filterIndexMap[fieldId] = allFilterableFields.length;
                    allFilterableFields.push(filter);
                }
            });
        });

        const savedQueryFilters = savedChartUuidsAndTileUuids.reduce<
            DashboardAvailableFilters['savedQueryFilters']
        >((acc, savedChartUuidAndTileUuid) => {
            const filterResult = allFilters.find(
                (result) =>
                    result.uuid === savedChartUuidAndTileUuid.savedChartUuid,
            );
            if (!filterResult || !filterResult.filters.length) return acc;

            const filterIndexes = filterResult.filters.map(
                (filter) => filterIndexMap[getFieldId(filter)],
            );
            return {
                ...acc,
                [savedChartUuidAndTileUuid.tileUuid]: filterIndexes,
            };
        }, {});

        return {
            savedQueryFilters,
            allFilterableFields,
        };
    }

    async hasSavedCharts(
        user: SessionUser,
        projectUuid: string,
    ): Promise<boolean> {
        const { organizationUuid } = await this.projectModel.getSummary(
            projectUuid,
        );
        if (
            user.ability.cannot(
                'view',
                subject('Project', { organizationUuid, projectUuid }),
            )
        ) {
            throw new ForbiddenError();
        }
        try {
            const charts = await this.savedChartModel.find({ projectUuid });
            return charts.length > 0;
        } catch (e: any) {
            return false;
        }
    }

    async getProjectMemberAccess(
        user: SessionUser,
        projectUuid: string,
        userUuid: string,
    ): Promise<ProjectMemberProfile> {
        const { organizationUuid } = await this.projectModel.getSummary(
            projectUuid,
        );
        if (
            user.ability.cannot(
                'view',
                subject('Project', {
                    organizationUuid,
                    projectUuid,
                }),
            )
        ) {
            throw new ForbiddenError();
        }

        const projectMemberProfile =
            await this.projectModel.getProjectMemberAccess(
                projectUuid,
                userUuid,
            );
        if (projectMemberProfile !== undefined) {
            return projectMemberProfile;
        }
        throw new NotFoundError(
            `User UUID ${userUuid} is not found in project ${projectUuid}`,
        );
    }

    async getProjectAccess(
        user: SessionUser,
        projectUuid: string,
    ): Promise<ProjectMemberProfile[]> {
        const { organizationUuid } = await this.projectModel.getSummary(
            projectUuid,
        );
        if (
            user.ability.cannot(
                'view',
                subject('Project', {
                    organizationUuid,
                    projectUuid,
                }),
            )
        ) {
            throw new ForbiddenError();
        }
        return this.projectModel.getProjectAccess(projectUuid);
    }

    async createProjectAccess(
        user: SessionUser,
        projectUuid: string,
        data: CreateProjectMember,
    ): Promise<void> {
        const { organizationUuid } = await this.projectModel.getSummary(
            projectUuid,
        );
        if (
            user.ability.cannot(
                'manage',
                subject('Project', {
                    organizationUuid,
                    projectUuid,
                }),
            )
        ) {
            throw new ForbiddenError();
        }

        await this.projectModel.createProjectAccess(
            projectUuid,
            data.email,
            data.role,
        );
        const project = await this.projectModel.getSummary(projectUuid);
        const projectUrl = new URL(
            `/projects/${projectUuid}/home`,
            this.lightdashConfig.siteUrl,
        ).href;

        if (data.sendEmail)
            await this.emailClient.sendProjectAccessEmail(
                user,
                data,
                project.name,
                projectUrl,
            );
    }

    async updateProjectAccess(
        user: SessionUser,
        projectUuid: string,
        userUuid: string,
        data: UpdateProjectMember,
    ): Promise<void> {
        const { organizationUuid } = await this.projectModel.getSummary(
            projectUuid,
        );
        if (
            user.ability.cannot(
                'manage',
                subject('Project', {
                    organizationUuid,
                    projectUuid,
                }),
            )
        ) {
            throw new ForbiddenError();
        }

        await this.projectModel.updateProjectAccess(
            projectUuid,
            userUuid,
            data.role,
        );
    }

    async deleteProjectAccess(
        user: SessionUser,
        projectUuid: string,
        userUuid: string,
    ): Promise<void> {
        const { organizationUuid } = await this.projectModel.getSummary(
            projectUuid,
        );
        if (
            user.ability.cannot(
                'manage',
                subject('Project', {
                    organizationUuid,
                    projectUuid,
                }),
            )
        ) {
            throw new ForbiddenError();
        }

        await this.projectModel.deleteProjectAccess(projectUuid, userUuid);
    }

    async getProjectGroupAccesses(
        actor: SessionUser,
        projectUuid: string,
    ): Promise<ProjectGroupAccess[]> {
        const { organizationUuid } = await this.projectModel.getSummary(
            projectUuid,
        );

        if (
            actor.ability.cannot(
                'manage',
                subject('Project', {
                    organizationUuid,
                    projectUuid,
                }),
            )
        ) {
            throw new ForbiddenError();
        }
        return this.projectModel.getProjectGroupAccesses(projectUuid);
    }

    async upsertDbtCloudIntegration(
        user: SessionUser,
        projectUuid: string,
        integration: CreateDbtCloudIntegration,
    ) {
        const { organizationUuid } = await this.projectModel.getSummary(
            projectUuid,
        );
        if (
            user.ability.cannot(
                'manage',
                subject('Project', { organizationUuid, projectUuid }),
            )
        ) {
            throw new ForbiddenError();
        }
        await this.projectModel.upsertDbtCloudIntegration(
            projectUuid,
            integration,
        );
        this.analytics.track({
            event: 'dbt_cloud_integration.updated',
            userId: user.userUuid,
            properties: {
                projectId: projectUuid,
            },
        });
        return this.findDbtCloudIntegration(user, projectUuid);
    }

    async deleteDbtCloudIntegration(user: SessionUser, projectUuid: string) {
        const { organizationUuid } = await this.projectModel.getSummary(
            projectUuid,
        );
        if (
            user.ability.cannot(
                'manage',
                subject('Project', { organizationUuid, projectUuid }),
            )
        ) {
            throw new ForbiddenError();
        }
        await this.projectModel.deleteDbtCloudIntegration(projectUuid);
        this.analytics.track({
            event: 'dbt_cloud_integration.deleted',
            userId: user.userUuid,
            properties: {
                projectId: projectUuid,
            },
        });
    }

    async findDbtCloudIntegration(user: SessionUser, projectUuid: string) {
        const { organizationUuid } = await this.projectModel.getSummary(
            projectUuid,
        );
        if (
            user.ability.cannot(
                'manage',
                subject('Project', { organizationUuid, projectUuid }),
            )
        ) {
            throw new ForbiddenError();
        }
        return this.projectModel.findDbtCloudIntegration(projectUuid);
    }

    async getCharts(
        user: SessionUser,
        projectUuid: string,
    ): Promise<SpaceQuery[]> {
        const { organizationUuid } = await this.projectModel.getSummary(
            projectUuid,
        );
        if (
            user.ability.cannot(
                'view',
                subject('Project', { organizationUuid, projectUuid }),
            )
        ) {
            throw new ForbiddenError();
        }

        const spaces = await this.spaceModel.find({ projectUuid });

        const allowedSpacesBooleans = await Promise.all(
            spaces.map(
                async (space) =>
                    space.projectUuid === projectUuid &&
                    hasViewAccessToSpace(
                        user,
                        space,
                        await this.spaceModel.getUserSpaceAccess(
                            user.userUuid,
                            space.uuid,
                        ),
                    ),
            ),
        );

        const allowedSpaces = spaces.filter(
            (_, index) => allowedSpacesBooleans[index],
        );

        return this.spaceModel.getSpaceQueries(
            allowedSpaces.map((s) => s.uuid),
        );
    }

    async getChartSummaries(
        user: SessionUser,
        projectUuid: string,
    ): Promise<ChartSummary[]> {
        const { organizationUuid } = await this.projectModel.getSummary(
            projectUuid,
        );
        if (
            user.ability.cannot(
                'view',
                subject('Project', { organizationUuid, projectUuid }),
            )
        ) {
            throw new ForbiddenError();
        }

        const spaces = await this.spaceModel.find({ projectUuid });

        const allowedSpacesBooleans = await Promise.all(
            spaces.map(
                async (space) =>
                    space.projectUuid === projectUuid &&
                    hasViewAccessToSpace(
                        user,
                        space,
                        await this.spaceModel.getUserSpaceAccess(
                            user.userUuid,
                            space.uuid,
                        ),
                    ),
            ),
        );

        const allowedSpaces = spaces.filter(
            (_, index) => allowedSpacesBooleans[index],
        );

        return this.savedChartModel.find({
            projectUuid,
            spaceUuids: allowedSpaces.map((s) => s.uuid),
        });
    }

    async getMostPopularAndRecentlyUpdated(
        user: SessionUser,
        projectUuid: string,
    ): Promise<MostPopularAndRecentlyUpdated> {
        if (
            user.ability.cannot(
                'view',
                subject('Project', {
                    organizationUuid: user.organizationUuid,
                    projectUuid,
                }),
            )
        ) {
            throw new ForbiddenError();
        }

        const spaces = await this.spaceModel.find({ projectUuid });
        const allowedSpaces = spaces.filter(
            (space) =>
                space.projectUuid === projectUuid &&
                hasDirectAccessToSpace(user, space), // NOTE: We don't check for admin access to the space - exclude private spaces from this panel if admin
        );

        const mostPopular = await this.getMostPopular(allowedSpaces);
        const recentlyUpdated = await this.getRecentlyUpdated(allowedSpaces);

        return {
            mostPopular: mostPopular
                .sort((a, b) => b.views - a.views)
                .slice(
                    0,
                    this.spaceModel.MOST_POPULAR_OR_RECENTLY_UPDATED_LIMIT,
                ),
            recentlyUpdated: recentlyUpdated
                .sort((a, b) => +new Date(b.updatedAt) - +new Date(a.updatedAt))
                .slice(
                    0,
                    this.spaceModel.MOST_POPULAR_OR_RECENTLY_UPDATED_LIMIT,
                ),
        };
    }

    async getMostPopular(
        allowedSpaces: Pick<SpaceSummary, 'uuid'>[],
    ): Promise<(SpaceQuery | DashboardBasicDetails)[]> {
        const mostPopularCharts = await this.spaceModel.getSpaceQueries(
            allowedSpaces.map(({ uuid }) => uuid),
            {
                mostPopular: true,
            },
        );

        const mostPopularDashboards = await this.spaceModel.getSpaceDashboards(
            allowedSpaces.map(({ uuid }) => uuid),
            {
                mostPopular: true,
            },
        );

        return [...mostPopularCharts, ...mostPopularDashboards];
    }

    async getRecentlyUpdated(
        allowedSpaces: Pick<SpaceSummary, 'uuid'>[],
    ): Promise<(SpaceQuery | DashboardBasicDetails)[]> {
        const recentlyUpdatedCharts = await this.spaceModel.getSpaceQueries(
            allowedSpaces.map(({ uuid }) => uuid),
            {
                recentlyUpdated: true,
            },
        );

        const recentlyUpdatedDashboards =
            await this.spaceModel.getSpaceDashboards(
                allowedSpaces.map(({ uuid }) => uuid),
                {
                    recentlyUpdated: true,
                },
            );

        return [...recentlyUpdatedCharts, ...recentlyUpdatedDashboards];
    }

    async getSpaces(
        user: SessionUser,
        projectUuid: string,
    ): Promise<SpaceSummary[]> {
        const { organizationUuid } = await this.projectModel.getSummary(
            projectUuid,
        );
        if (
            user.ability.cannot(
                'view',
                subject('Project', { organizationUuid, projectUuid }),
            )
        ) {
            throw new ForbiddenError();
        }

        const spaces = await this.spaceModel.find({ projectUuid });

        const spacesWithUserAccess = await Promise.all(
            spaces.map(async (spaceSummary) => {
                const [userAccess] = await this.spaceModel.getUserSpaceAccess(
                    user.userUuid,
                    spaceSummary.uuid,
                );
                return {
                    ...spaceSummary,
                    userAccess,
                };
            }),
        );

        const allowedSpaces = spacesWithUserAccess.filter((space) =>
            hasViewAccessToSpace(
                user,
                space,
                space.userAccess ? [space.userAccess] : [],
            ),
        );

        return allowedSpaces;
    }

    async copyContentOnPreview(
        projectUuid: string,
        previewProjectUuid: string,
        user: SessionUser,
    ): Promise<void> {
        this.logger.info(
            `Copying content from project ${projectUuid} to preview project ${previewProjectUuid}`,
        );
        await wrapSentryTransaction<void>(
            'duplicateContent',
            {
                projectUuid,
            },
            async () => {
                const spaces = await this.spaceModel.find({ projectUuid }); // Get all spaces in the project
                const allowedSpacesBooleans = await Promise.all(
                    spaces.map(async (space) =>
                        hasViewAccessToSpace(
                            user,
                            space,
                            await this.spaceModel.getUserSpaceAccess(
                                user.userUuid,
                                space.uuid,
                            ),
                        ),
                    ),
                );

                const allowedSpaces = spaces.filter(
                    (_, index) => allowedSpacesBooleans[index],
                );

                await this.projectModel.duplicateContent(
                    projectUuid,
                    previewProjectUuid,
                    allowedSpaces,
                );
            },
        );
    }

    async _getCalculateTotalQuery(
        user: SessionUser,
        explore: Explore,
        metricQuery: MetricQuery,
        organizationUuid: string,
        warehouseClient: WarehouseClient,
    ) {
        const userAttributes =
            await this.userAttributesModel.getAttributeValuesForOrgMember({
                organizationUuid,
                userUuid: user.userUuid,
            });

        const intrinsicUserAttributes = getIntrinsicUserAttributes(user);

        const totalQuery: MetricQuery = {
            ...metricQuery,
            limit: 1,
            tableCalculations: [],
            sorts: [],
            dimensions: [],
            metrics: metricQuery.metrics,
            additionalMetrics: metricQuery.additionalMetrics,
        };

        const { query } = await ProjectService._compileQuery(
            totalQuery,
            explore,
            warehouseClient,
            intrinsicUserAttributes,
            userAttributes,
        );

        return { query, totalQuery };
    }

    async _calculateTotal(
        user: SessionUser,
        projectUuid: string,
        exploreName: string,
        metricQuery: MetricQuery,
        organizationUuid: string,
    ) {
        const explore = await this.getExplore(
            user,
            projectUuid,
            exploreName,
            organizationUuid,
        );

        const { warehouseClient, sshTunnel } = await this._getWarehouseClient(
            projectUuid,
            await this.getWarehouseCredentials(projectUuid, user.userUuid),
            explore.warehouse,
        );

        const { query } = await this._getCalculateTotalQuery(
            user,
            explore,
            metricQuery,
            organizationUuid,
            warehouseClient,
        );

        const queryTags: RunQueryTags = {
            organization_uuid: user.organizationUuid,
            project_uuid: projectUuid,
            user_uuid: user.userUuid,
        };

        const { rows } = await warehouseClient.runQuery(query, queryTags);
        await sshTunnel.disconnect();
        return { row: rows[0] };
    }

    async _calculateTotalFromCacheOrWarehouse(
        user: SessionUser,
        projectUuid: string,
        explore: Explore,
        metricQuery: MetricQuery,
        invalidateCache: boolean,
        organizationUuid: string,
    ) {
        const { warehouseClient, sshTunnel } = await this._getWarehouseClient(
            projectUuid,
            await this.getWarehouseCredentials(projectUuid, user.userUuid),
            explore.warehouse,
        );

        const isTimezoneEnabled = await isFeatureFlagEnabled(
            FeatureFlags.EnableUserTimezones,
            {
                userUuid: user.userUuid,
                organizationUuid,
            },
        );
        const metricQueryWithTimezone = {
            ...metricQuery,
            timezone: isTimezoneEnabled ? metricQuery.timezone : undefined,
        };

        const { query, totalQuery } = await this._getCalculateTotalQuery(
            user,
            explore,
            metricQueryWithTimezone,
            organizationUuid,
            warehouseClient,
        );

        const queryTags: RunQueryTags = {
            organization_uuid: user.organizationUuid,
            project_uuid: projectUuid,
            user_uuid: user.userUuid,
        };

        const { rows, cacheMetadata } =
            await this.getResultsFromCacheOrWarehouse({
                projectUuid,
                context: QueryExecutionContext.CALCULATE_TOTAL,
                warehouseClient,
                metricQuery: totalQuery,
                query,
                queryTags,
                invalidateCache,
            });
        await sshTunnel.disconnect();
        return { row: rows[0], cacheMetadata };
    }

    async calculateTotalFromSavedChart(
        user: SessionUser,
        chartUuid: string,
        dashboardFilters: DashboardFilters,
        invalidateCache: boolean = false,
    ) {
        if (!isUserWithOrg(user)) {
            throw new ForbiddenError('User is not part of an organization');
        }

        const savedChart = await this.savedChartModel.get(
            chartUuid,
            undefined, // VersionUuid
        );
        const { organizationUuid, projectUuid } = savedChart;

        const explore = await this.getExplore(
            user,
            projectUuid,
            savedChart.tableName,
            organizationUuid,
        );
        const tables = Object.keys(explore.tables);

        const appliedDashboardFilters = dashboardFilters
            ? {
                  dimensions: getDashboardFilterRulesForTables(
                      tables,
                      dashboardFilters.dimensions,
                  ),
                  metrics: getDashboardFilterRulesForTables(
                      tables,
                      dashboardFilters.metrics,
                  ),
                  tableCalculations: getDashboardFilterRulesForTables(
                      tables,
                      dashboardFilters.tableCalculations,
                  ),
              }
            : undefined;

        const isDashboardFilterOverrideEnabled: boolean =
            await isFeatureFlagEnabled(
                FeatureFlags.DashboardFilterOverridesChartFilters,
                {
                    userUuid: user.userUuid,
                    organizationUuid,
                },
            );

        const metricQuery: MetricQuery = appliedDashboardFilters
            ? addDashboardFiltersToMetricQuery(
                  savedChart.metricQuery,
                  appliedDashboardFilters,
                  isDashboardFilterOverrideEnabled,
              )
            : savedChart.metricQuery;

        const space = await this.spaceModel.getSpaceSummary(
            savedChart.spaceUuid,
        );
        const access = await this.spaceModel.getUserSpaceAccess(
            user.userUuid,
            savedChart.spaceUuid,
        );

        if (
            user.ability.cannot(
                'view',
                subject('SavedChart', {
                    organizationUuid,
                    projectUuid,
                    isPrivate: space.isPrivate,
                    access,
                }),
            ) ||
            user.ability.cannot(
                'view',
                subject('Project', {
                    organizationUuid,
                    projectUuid,
                }),
            )
        ) {
            throw new ForbiddenError();
        }

        const results = await this._calculateTotalFromCacheOrWarehouse(
            user,
            projectUuid,
            explore,
            metricQuery,
            invalidateCache,
            savedChart.organizationUuid,
        );
        return results.row;
    }

    async calculateTotalFromQuery(
        user: SessionUser,
        projectUuid: string,
        data: CalculateTotalFromQuery,
    ) {
        if (!isUserWithOrg(user)) {
            throw new ForbiddenError('User is not part of an organization');
        }
        const { organizationUuid } =
            await this.projectModel.getWithSensitiveFields(projectUuid);

        if (
            user.ability.cannot(
                'manage',
                subject('Explore', { organizationUuid, projectUuid }),
            )
        ) {
            throw new ForbiddenError();
        }

        const results = await this._calculateTotal(
            user,
            projectUuid,
            data.explore,
            data.metricQuery,
            organizationUuid,
        );
        return results.row;
    }

    async getDbtExposures(
        user: SessionUser,
        projectUuid: string,
    ): Promise<Record<string, DbtExposure>> {
        const projectSummary = await this.projectModel.getSummary(projectUuid);
        if (user.ability.cannot('manage', subject('Project', projectSummary))) {
            throw new ForbiddenError();
        }

        const explores = await this.projectModel.getExploresFromCache(
            projectUuid,
        );
        if (!explores) {
            throw new NotFoundError('No explores found');
        }

        const charts = await this.savedChartModel.findInfoForDbtExposures(
            projectUuid,
        );

        const chartExposures = charts.reduce<DbtExposure[]>((acc, chart) => {
            acc.push({
                name: `ld_chart_${snakeCaseName(chart.uuid)}`,
                type: DbtExposureType.ANALYSIS,
                owner: {
                    name: `${chart.firstName} ${chart.lastName}`,
                    email: '', // omit for now to avoid heavier query
                },
                label: chart.name,
                description: chart.description ?? '',
                url: `${this.lightdashConfig.siteUrl}/projects/${projectUuid}/saved/${chart.uuid}/view`,
                dependsOn: Object.values(
                    explores.find(({ name }) => name === chart.tableName)
                        ?.tables || {},
                ).map((table) => `ref('${table.originalName || table.name}')`),
                tags: ['lightdash', 'chart'],
            });
            return acc;
        }, []);
        const dashboards = await this.dashboardModel.findInfoForDbtExposures(
            projectUuid,
        );

        const dashboardExposures = dashboards.reduce<DbtExposure[]>(
            (acc, dashboard) => {
                acc.push({
                    name: `ld_dashboard_${snakeCaseName(dashboard.uuid)}`,
                    type: DbtExposureType.DASHBOARD,
                    owner: {
                        name: `${dashboard.firstName} ${dashboard.lastName}`,
                        email: '', // omit for now to avoid heavier query
                    },
                    label: dashboard.name,
                    description: dashboard.description ?? '',
                    url: `${this.lightdashConfig.siteUrl}/projects/${projectUuid}/dashboards/${dashboard.uuid}/view`,
                    dependsOn: dashboard.chartUuids
                        ? uniq(
                              dashboard.chartUuids
                                  .map((chartUuid) => {
                                      const chartExposureId = `ld_chart_${snakeCaseName(
                                          chartUuid,
                                      )}`;
                                      const chartExposure = chartExposures.find(
                                          ({ name }) =>
                                              name === chartExposureId,
                                      );
                                      return chartExposure
                                          ? chartExposure.dependsOn
                                          : [];
                                  })
                                  .flat(),
                          )
                        : [],
                    tags: ['lightdash', 'dashboard'],
                });
                return acc;
            },
            [],
        );

        const projectExposure: DbtExposure = {
            name: `ld_project_${snakeCaseName(projectSummary.projectUuid)}`,
            type: DbtExposureType.APPLICATION,
            owner: {
                name: `${user.firstName} ${user.lastName}`,
                email: user.email || '',
            },
            label: `Lightdash - ${projectSummary.name}`,
            description: 'Lightdash project',
            url: `${this.lightdashConfig.siteUrl}/projects/${projectUuid}/home`,
            dependsOn: uniq(
                chartExposures.map(({ dependsOn }) => dependsOn).flat(),
            ),
            tags: ['lightdash', 'project'],
        };

        return [
            projectExposure,
            ...chartExposures,
            ...dashboardExposures,
        ].reduce<Record<string, DbtExposure>>((acc, exposure) => {
            acc[exposure.name] = exposure;
            return acc;
        }, {});
    }

    async getProjectCredentialsPreference(
        user: SessionUser,
        projectUuid: string,
    ): Promise<UserWarehouseCredentials | undefined> {
        const project = await this.projectModel.getSummary(projectUuid);
        if (user.ability.cannot('view', subject('Project', project))) {
            throw new ForbiddenError();
        }
        const credentials =
            await this.projectModel.getWarehouseCredentialsForProject(
                projectUuid,
            );
        return this.userWarehouseCredentialsModel.findForProject(
            project.projectUuid,
            user.userUuid,
            credentials.type,
        );
    }

    async upsertProjectCredentialsPreference(
        user: SessionUser,
        projectUuid: string,
        userWarehouseCredentialsUuid: string,
    ) {
        const userWarehouseCredentials =
            await this.userWarehouseCredentialsModel.getByUuid(
                userWarehouseCredentialsUuid,
            );
        if (userWarehouseCredentials.userUuid !== user.userUuid) {
            throw new ForbiddenError();
        }
        const project = await this.projectModel.getSummary(projectUuid);
        if (user.ability.cannot('view', subject('Project', project))) {
            throw new ForbiddenError();
        }
        await this.userWarehouseCredentialsModel.upsertUserCredentialsPreference(
            user.userUuid,
            projectUuid,
            userWarehouseCredentialsUuid,
        );
    }

    async getCustomMetrics(
        user: SessionUser,
        projectUuid: string,
    ): Promise<
        {
            name: string;
            label: string;
            modelName: string;
            yml: string;
            chartLabel: string;
            chartUrl: string;
        }[]
    > {
        // TODO implement permissions
        const chartSummaries = await this.savedChartModel.find({
            projectUuid,
        });
        const chartPromises = chartSummaries.map((summary) =>
            this.savedChartModel.get(summary.uuid, undefined),
        );

        const charts = await Promise.all(chartPromises);

        return charts.reduce<any[]>((acc, chart) => {
            const customMetrics = chart.metricQuery.additionalMetrics;

            if (customMetrics === undefined || customMetrics.length === 0)
                return acc;
            const metrics = [
                ...acc,
                ...customMetrics.map((metric) => ({
                    name: metric.uuid,
                    label: metric.label,
                    modelName: metric.table,
                    yml: yaml.dump(convertCustomMetricToDbt(metric), {
                        quotingType: "'",
                    }),
                    chartLabel: chart.name,
                    chartUrl: `${this.lightdashConfig.siteUrl}/projects/${projectUuid}/saved/${chart.uuid}/view`,
                })),
            ];

            return metrics;
        }, []);
    }
}<|MERGE_RESOLUTION|>--- conflicted
+++ resolved
@@ -1150,7 +1150,6 @@
                 userUuid: user.userUuid,
             });
 
-<<<<<<< HEAD
         const isTimezoneEnabled = await isFeatureFlagEnabled(
             FeatureFlags.EnableUserTimezones,
             {
@@ -1162,10 +1161,8 @@
             ...metricQuery,
             timezone: isTimezoneEnabled ? metricQuery.timezone : undefined,
         };
-=======
         const intrinsicUserAttributes = getIntrinsicUserAttributes(user);
 
->>>>>>> 21e3cef6
         const compiledQuery = await ProjectService._compileQuery(
             timezoneMetricQuery,
             explore,
