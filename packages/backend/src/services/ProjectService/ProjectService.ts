--- conflicted
+++ resolved
@@ -1965,87 +1965,6 @@
         return results;
     }
 
-<<<<<<< HEAD
-    async streamResultsToCloudStorage(
-        projectUuid: string,
-        callback: (writer: (data: ResultRow) => void) => Promise<void>,
-    ): Promise<string> {
-        const downloadFileId = nanoid();
-        const passThrough = new PassThrough();
-        const s3FileId = `${downloadFileId}.jsonl`;
-        const endUpload = await this.s3Client.streamResults(
-            passThrough,
-            s3FileId,
-        );
-        try {
-            const writer = (data: ResultRow) => {
-                passThrough.write(`${JSON.stringify(data)}\n`);
-            };
-
-            await callback(writer);
-        } catch (err) {
-            this.logger.error('Error during streaming', err);
-            throw err;
-        } finally {
-            passThrough.end();
-        }
-
-        await endUpload();
-        // Instead of returning the s3 signed URL to download,
-        // we will store the fileId inside our downloadFile table
-        // and serve the s3 stream from the backend on the sqlRunner/results endpoint
-        await this.downloadFileModel.createDownloadFile(
-            downloadFileId,
-            s3FileId,
-            DownloadFileType.S3_JSONL,
-        );
-        this.logger.debug('File has been uploaded to S3.');
-
-        const serverUrl = `${this.lightdashConfig.siteUrl}/api/v1/projects/${projectUuid}/sqlRunner/results/${downloadFileId}`;
-        return serverUrl;
-    }
-
-    async streamResultsToLocalFile(
-        projectUuid: string,
-        callback: (writer: (data: ResultRow) => void) => Promise<void>,
-    ): Promise<string> {
-        const downloadFileId = nanoid(); // Creates a new nanoid for the download file because the jobId is already exposed
-        const filePath = `/tmp/${downloadFileId}.jsonl`;
-        await this.downloadFileModel.createDownloadFile(
-            downloadFileId,
-            filePath,
-            DownloadFileType.JSONL,
-        );
-        const writeStream = fs.createWriteStream(filePath, {
-            encoding: 'utf8',
-        });
-
-        writeStream.on('error', (err) => {
-            this.logger.error('Error writing to file', err);
-            throw new UnexpectedServerError('Error writing to file');
-        });
-
-        const writer = (data: ResultRow) => {
-            writeStream.write(`${JSON.stringify(data)}\n`);
-        };
-
-        try {
-            await callback(writer);
-        } catch (err) {
-            this.logger.error('Error during streaming', err);
-            throw err;
-        } finally {
-            writeStream.end(() => {
-                this.logger.debug('File has been saved.');
-            });
-        }
-
-        const serverUrl = `${this.lightdashConfig.siteUrl}/api/v1/projects/${projectUuid}/sqlRunner/results/${downloadFileId}`;
-        return serverUrl;
-    }
-
-=======
->>>>>>> 6dc3178c
     async streamSqlQueryIntoFile({
         userUuid,
         projectUuid,
