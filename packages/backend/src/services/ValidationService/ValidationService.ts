import { subject } from '@casl/ability';
import {
    CompiledField,
    CreateValidation,
    Explore,
    ExploreError,
    fieldId as getFieldId,
    ForbiddenError,
    getFilterRules,
<<<<<<< HEAD
=======
    getSpaceAccessFromSummary,
    InlineErrorType,
>>>>>>> f52b8427
    isDashboardChartTileType,
    isDimension,
    isExploreError,
    isMetric,
    OrganizationMemberRole,
    SessionUser,
    TableCalculation,
    ValidationResponse,
} from '@lightdash/common';
import { schedulerClient } from '../../clients/clients';
import { LightdashConfig } from '../../config/parseConfig';
import Logger from '../../logger';
import { DashboardModel } from '../../models/DashboardModel/DashboardModel';
import { ProjectModel } from '../../models/ProjectModel/ProjectModel';
import { SavedChartModel } from '../../models/SavedChartModel';
import { SpaceModel } from '../../models/SpaceModel';
import { ValidationModel } from '../../models/ValidationModel/ValidationModel';
import { hasSpaceAccess } from '../SpaceService/SpaceService';

type ServiceDependencies = {
    lightdashConfig: LightdashConfig;
    validationModel: ValidationModel;
    projectModel: ProjectModel;
    savedChartModel: SavedChartModel;
    dashboardModel: DashboardModel;
    spaceModel: SpaceModel;
};

export class ValidationService {
    lightdashConfig: LightdashConfig;

    validationModel: ValidationModel;

    projectModel: ProjectModel;

    savedChartModel: SavedChartModel;

    dashboardModel: DashboardModel;

    spaceModel: SpaceModel;

    constructor({
        lightdashConfig,
        validationModel,
        projectModel,
        savedChartModel,
        dashboardModel,
        spaceModel,
    }: ServiceDependencies) {
        this.lightdashConfig = lightdashConfig;
        this.projectModel = projectModel;
        this.savedChartModel = savedChartModel;
        this.validationModel = validationModel;
        this.dashboardModel = dashboardModel;
        this.spaceModel = spaceModel;
    }

    private static getTableCalculationFieldIds(
        tableCalculations: TableCalculation[],
    ): string[] {
        const parseTableField = (field: string) =>
            // Transform ${table.field} references on table calculation to table_field
            field.replace('${', '').replace('}', '').replace('.', '_');

        const tableCalculationFieldsInSql: string[] = tableCalculations.reduce<
            string[]
        >((acc, tc) => {
            const regex = /\$\{([^}]+)\}/g;

            const fieldsInSql = tc.sql.match(regex);
            if (fieldsInSql != null) {
                return [...acc, ...fieldsInSql.map(parseTableField)];
            }
            return acc;
        }, []);
        return tableCalculationFieldsInSql;
    }

    private static async validateTables(
        projectUuid: string,
        explores: (Explore | ExploreError)[] | undefined,
    ): Promise<CreateValidation[]> {
        // Get existing errors from ExploreError and convert to ValidationInsert
        if (explores === undefined) {
            return [];
        }
        const errors = explores.reduce<CreateValidation[]>((acc, explore) => {
            if (isExploreError(explore)) {
                const exploreErrors = explore.errors
                    .filter(
                        (error) =>
                            error.type !== InlineErrorType.NO_DIMENSIONS_FOUND,
                    )
                    .map((ee) => ({
                        name: explore.name,
                        error: ee.message,
                        projectUuid,
                    }));
                return [...acc, ...exploreErrors];
            }
            return acc;
        }, []);
        return errors;
    }

    private async validateCharts(
        projectUuid: string,
        existingFields: CompiledField[],
    ): Promise<CreateValidation[]> {
        const existingFieldIds = existingFields.map(getFieldId);

        const existingDimensionIds = existingFields
            .filter(isDimension)
            .map(getFieldId);
        const existingMetricIds = existingFields
            .filter(isMetric)
            .map(getFieldId);
        const chartSummaries = await this.savedChartModel.find({ projectUuid });
        const charts = await Promise.all(
            chartSummaries.map((chartSummary) =>
                this.savedChartModel.get(chartSummary.uuid),
            ),
        );

        const results = charts.flatMap((chart) => {
            const filterAdditionalMetrics = (metric: string) =>
                !chart.metricQuery.additionalMetrics
                    ?.map((additionalMetric) => getFieldId(additionalMetric))
                    ?.includes(metric);

            const commonValidation = {
                chartUuid: chart.uuid,
                name: chart.name,
                projectUuid: chart.projectUuid,
            };
            const containsFieldId = (
                acc: CreateValidation[],
                fieldIds: string[],
                fieldId: string,
                error: string,
            ) => {
                if (!fieldIds?.includes(fieldId)) {
                    return [
                        ...acc,
                        {
                            ...commonValidation,
                            error,
                        },
                    ];
                }
                return acc;
            };
            const dimensionErrors = chart.metricQuery.dimensions.reduce<
                CreateValidation[]
            >(
                (acc, field) =>
                    containsFieldId(
                        acc,
                        existingDimensionIds,
                        field,
                        `Dimension error: the field '${field}' no longer exists`,
                    ),
                [],
            );
            const metricErrors = chart.metricQuery.metrics
                .filter(filterAdditionalMetrics)
                .reduce<CreateValidation[]>(
                    (acc, field) =>
                        containsFieldId(
                            acc,
                            existingMetricIds,
                            field,
                            `Metric error: the field '${field}' no longer exists`,
                        ),
                    [],
                );

            const filterErrors = getFilterRules(
                chart.metricQuery.filters,
            ).reduce<CreateValidation[]>(
                (acc, field) =>
                    containsFieldId(
                        acc,
                        existingFieldIds,
                        field.target.fieldId,
                        `Filter error: the field '${field.target.fieldId}' no longer exists`,
                    ),
                [],
            );

            const sortErrors = chart.metricQuery.sorts.reduce<
                CreateValidation[]
            >(
                (acc, field) =>
                    containsFieldId(
                        acc,
                        existingFieldIds,
                        field.fieldId,
                        `Sorting error: the field '${field.fieldId}' no longer exists`,
                    ),
                [],
            );

            /*
            // I think these are redundant, as we already check dimension/metrics
            const filterTableCalculations = (metric: string) =>
                !chart.metricQuery.tableCalculations
                    ?.map((tableCalculation) => tableCalculation.name)
                    ?.includes(metric);

            const errorColumnOrder = chart.tableConfig.columnOrder
                .filter(filterTableCalculations)
                .filter(filterAdditionalMetrics)
                .reduce<ValidationResponse[]>((acc, field) => {
                    return containsFieldId(acc, existingFieldIds, field,
                        `Table error: the field '${field}' no longer exists`,
                        `The field '${field}' no longer exists and is being used to order table columns.`)
                }, []);


            const tableCalculationErrors =
                ValidationService.getTableCalculationFieldIds(
                    chart.metricQuery.tableCalculations,
                ).reduce<ValidationResponse[]>(
                    (acc, field) =>
                        containsFieldId(
                            acc,
                            existingFieldIds,
                            field,
                            `Table calculation error: the field '${field}' no longer exists`,
                            `The field '${field}' no longer exists and is being used as a table calculation.`,
                        ),
                    [],
                ); */

            return [
                ...dimensionErrors,
                ...metricErrors,
                ...filterErrors,
                ...sortErrors,
            ];
        });

        return results;
    }

    private async validateDashboards(
        projectUuid: string,
        existingFields: CompiledField[],
        brokenCharts: Pick<CreateValidation, 'chartUuid' | 'name'>[],
    ): Promise<CreateValidation[]> {
        const existingFieldIds = existingFields.map(getFieldId);

        const dashboardSummaries = await this.dashboardModel.getAllByProject(
            projectUuid,
        );
        const dashboards = await Promise.all(
            dashboardSummaries.map((dashboardSummary) =>
                this.dashboardModel.getById(dashboardSummary.uuid),
            ),
        );
        const results: CreateValidation[] = dashboards.flatMap((dashboard) => {
            const commonValidation = {
                name: dashboard.name,
                dashboardUuid: dashboard.uuid,
                projectUuid: dashboard.projectUuid,
            };
            const containsFieldId = (
                acc: CreateValidation[],
                fieldIds: string[],
                fieldId: string,
                error: string,
            ) => {
                if (!fieldIds?.includes(fieldId)) {
                    return [
                        ...acc,
                        {
                            ...commonValidation,
                            error,
                        },
                    ];
                }
                return acc;
            };
            const dashboardFilterRules = [
                ...dashboard.filters.dimensions,
                ...dashboard.filters.metrics,
            ];
            const filterErrors = dashboardFilterRules.reduce<
                CreateValidation[]
            >(
                (acc, filter) =>
                    containsFieldId(
                        acc,
                        existingFieldIds,
                        filter.target.fieldId,
                        `Filter error: the field '${filter}' no longer exists`,
                    ),
                [],
            );

            const chartTiles = dashboard.tiles.filter(isDashboardChartTileType);
            const chartErrors = chartTiles.reduce<CreateValidation[]>(
                (acc, chart) => {
                    const brokenChart = brokenCharts.find(
                        (c) => c.chartUuid === chart.properties.savedChartUuid,
                    );
                    if (brokenChart !== undefined) {
                        return [
                            ...acc,
                            {
                                ...commonValidation,
                                error: `The chart '${brokenChart.name}' is broken on this dashboard.`,
                            },
                        ];
                    }
                    return acc;
                },
                [],
            );
            return [...filterErrors, ...chartErrors];
        });

        return results;
    }

    async generateValidation(projectUuid: string): Promise<CreateValidation[]> {
        const explores = await this.projectModel.getExploresFromCache(
            projectUuid,
        );

        const existingFields = explores?.reduce<CompiledField[]>(
            (acc, explore) => {
                if (!explore.tables) return acc;

                const fields = Object.values(explore.tables).flatMap(
                    (table) => [
                        ...Object.values(table.dimensions),
                        ...Object.values(table.metrics),
                    ],
                );

                return [...acc, ...fields];
            },
            [],
        );

        if (!existingFields) {
            Logger.warn(
                `No fields found for project validation ${projectUuid}`,
            );
            return [];
        }

        const tableErrors = await ValidationService.validateTables(
            projectUuid,
            explores,
        );
        const chartErrors = await this.validateCharts(
            projectUuid,
            existingFields,
        );
        const dashboardErrors = await this.validateDashboards(
            projectUuid,
            existingFields,
            chartErrors,
        );
        const validationErrors = [
            ...tableErrors,
            ...chartErrors,
            ...dashboardErrors,
        ];
        return validationErrors;
    }

    async validate(user: SessionUser, projectUuid: string): Promise<string> {
        const { organizationUuid } = await this.projectModel.get(projectUuid);

        if (
            user.ability.cannot(
                'manage',
                subject('Validation', {
                    organizationUuid,
                    projectUuid,
                }),
            )
        ) {
            throw new ForbiddenError();
        }

        const jobId = await schedulerClient.generateValidation({ projectUuid });
        return jobId;
    }

    async storeValidation(
        projectUuid: string,
        validationErrors: CreateValidation[],
    ) {
        await this.validationModel.delete(projectUuid);

        if (validationErrors.length > 0)
            await this.validationModel.create(validationErrors);
    }

    async hidePrivateContent(
        user: SessionUser,
        projectUuid: string,
        validations: ValidationResponse[],
    ): Promise<ValidationResponse[]> {
        if (user.role === OrganizationMemberRole.ADMIN) return validations;

        const spaces = await this.spaceModel.find({ projectUuid });
        // Filter private content to developers
        return validations.map((validation) => {
            const space = spaces.find((s) => s.uuid === validation.spaceUuid);
            const hasAccess = space && hasSpaceAccess(user, space);
            if (hasAccess) return validation;

            return {
                ...validation,
                chartUuid: undefined,
                dashboardUuid: undefined,
                name: 'Private content',
            };
        });
    }

    async get(
        user: SessionUser,
        projectUuid: string,
    ): Promise<ValidationResponse[]> {
        const { organizationUuid } = await this.projectModel.get(projectUuid);

        if (
            user.ability.cannot(
                'manage',
                subject('Validation', {
                    organizationUuid,
                    projectUuid,
                }),
            )
        ) {
            throw new ForbiddenError();
        }
        const validations = await this.validationModel.get(projectUuid);
        return this.hidePrivateContent(user, projectUuid, validations);
    }

    async getJob(
        user: SessionUser,
        projectUuid: string,
    ): Promise<ValidationResponse[]> {
        const validations = await this.validationModel.get(projectUuid);
        return this.hidePrivateContent(user, projectUuid, validations);
    }
}<|MERGE_RESOLUTION|>--- conflicted
+++ resolved
@@ -7,11 +7,8 @@
     fieldId as getFieldId,
     ForbiddenError,
     getFilterRules,
-<<<<<<< HEAD
-=======
     getSpaceAccessFromSummary,
     InlineErrorType,
->>>>>>> f52b8427
     isDashboardChartTileType,
     isDimension,
     isExploreError,
