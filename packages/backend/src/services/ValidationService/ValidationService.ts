--- conflicted
+++ resolved
@@ -570,8 +570,6 @@
 
         return this.hidePrivateContent(user, projectUuid, validations);
     }
-<<<<<<< HEAD
-=======
 
     async getJob(
         user: SessionUser,
@@ -608,5 +606,4 @@
 
         await this.validationModel.deleteValidation(validationId);
     }
->>>>>>> 0859e76a
 }