import {
    CreateInitialUserArgs,
    CreateInviteLink,
    CreateOrganizationUser,
    InviteLink,
    LightdashMode,
    LightdashUser,
    SessionUser,
    UpdateUserArgs,
} from 'common';
import { nanoid } from 'nanoid';
import { analytics, identifyUser } from '../analytics/client';
import { lightdashConfig } from '../config/lightdashConfig';
import { updatePassword } from '../database/entities/passwordLogins';
import {
    AuthorizationError,
    ForbiddenError,
    NotExistsError,
    NotFoundError,
} from '../errors';
import { InviteLinkModel } from '../models/InviteLinkModel';
import { SessionModel } from '../models/SessionModel';
import { UserModel } from '../models/UserModel';

type UserServiceDependencies = {
    inviteLinkModel: InviteLinkModel;
    userModel: UserModel;
    sessionModel: SessionModel;
};

export class UserService {
    private readonly inviteLinkModel: InviteLinkModel;

    private readonly userModel: UserModel;

    private readonly sessionModel: SessionModel;

    constructor({
        inviteLinkModel,
        userModel,
        sessionModel,
    }: UserServiceDependencies) {
        this.inviteLinkModel = inviteLinkModel;
        this.userModel = userModel;
        this.sessionModel = sessionModel;
    }

    async create(
        createOrganizationUser: CreateOrganizationUser,
    ): Promise<LightdashUser> {
        const user = await this.userModel.createUser(createOrganizationUser);
        identifyUser(user);
        analytics.track({
            organizationId: user.organizationUuid,
            event: 'user.created',
<<<<<<< HEAD
            userId: lightdashUser.userUuid,
            properties: {
                jobTitle: createOrganizationUser.jobTitle,
            },
=======
            userId: user.userUuid,
>>>>>>> daef98b8
        });
        return user;
    }

    async delete(user: SessionUser, userUuid: string): Promise<void> {
        if (user.organizationUuid === undefined) {
            throw new NotExistsError('Organization not found');
        }

        const users = await this.userModel.getAllByOrganization(
            user.organizationUuid,
        );
        if (users.length <= 1) {
            throw new ForbiddenError(
                'Organization needs to have at least one user',
            );
        }

        await this.sessionModel.deleteAllByUserUuid(userUuid);

        await this.userModel.delete(userUuid);
        analytics.track({
            organizationId: user.organizationUuid,
            event: 'user.deleted',
            userId: user.userUuid,
            properties: {
                deletedUserUuid: userUuid,
            },
        });
    }

    async createOrganizationInviteLink(
        user: SessionUser,
        createInviteLink: CreateInviteLink,
    ): Promise<InviteLink> {
        const { organizationUuid } = user;
        const { expiresAt } = createInviteLink;
        const inviteCode = nanoid(30);
        if (organizationUuid === undefined) {
            throw new NotExistsError('Organization not found');
        }
        const inviteLink = await this.inviteLinkModel.create(
            inviteCode,
            expiresAt,
            organizationUuid,
        );
        analytics.track({
            organizationId: organizationUuid,
            userId: user.userUuid,
            event: 'invite_link.created',
        });
        return inviteLink;
    }

    async revokeAllInviteLinks(user: SessionUser) {
        const { organizationUuid } = user;
        if (organizationUuid === undefined) {
            throw new NotExistsError('Organization not found');
        }
        await this.inviteLinkModel.deleteByOrganization(organizationUuid);
        analytics.track({
            organizationId: organizationUuid,
            userId: user.userUuid,
            event: 'invite_link.all_revoked',
        });
    }

    async getInviteLink(inviteCode: string): Promise<InviteLink> {
        const inviteLink = await this.inviteLinkModel.findByCode(inviteCode);
        const now = new Date();
        if (inviteLink.expiresAt <= now) {
            try {
                await this.inviteLinkModel.deleteByCode(inviteLink.inviteCode);
            } catch (e) {
                throw new NotExistsError('Invite link not found');
            }
            throw new NotExistsError('Invite link expired');
        }
        return inviteLink;
    }

    async loginWithPassword(
        email: string,
        password: string,
    ): Promise<LightdashUser> {
        try {
            // TODO: move to authorization service layer
            const user = await this.userModel.getUserByPrimaryEmailAndPassword(
                email,
                password,
            );
            identifyUser(user);
            analytics.track({
                organizationId: user.organizationUuid,
                userId: user.userUuid,
                event: 'user.logged_in',
            });
            return user;
        } catch (e) {
            if (e instanceof NotFoundError) {
                throw new AuthorizationError(
                    'Email and password not recognized',
                );
            }
            throw e;
        }
    }

    async updatePassword(
        userId: number,
        userUuid: string,
        data: { password: string; newPassword: string },
    ): Promise<void> {
        // Todo: Move to authorization service layer
        let user: LightdashUser;
        try {
            user = await this.userModel.getUserByUuidAndPassword(
                userUuid,
                data.password,
            );
        } catch (e) {
            if (e instanceof NotFoundError) {
                throw new AuthorizationError('Password not recognized.');
            }
            throw e;
        }
        await updatePassword(userId, data.newPassword);
        analytics.track({
            userId: user.userUuid,
            organizationId: user.organizationUuid,
            event: 'password.updated',
        });
    }

    async updateUser(
        userId: number,
        currentEmail: string | undefined,
        data: UpdateUserArgs,
    ): Promise<LightdashUser> {
        const user = await this.userModel.updateUser(
            userId,
            currentEmail,
            data,
        );
        identifyUser(user);
        analytics.track({
            userId: user.userUuid,
            organizationId: user.organizationUuid,
            event: 'user.updated',
        });
        return user;
    }

    async registerInitialUser(createUser: CreateInitialUserArgs) {
        if (await this.userModel.hasUsers()) {
            throw new ForbiddenError('User already registered');
        }
        const user = await this.userModel.createInitialUser(createUser);
        identifyUser({
            ...user,
            isMarketingOptedIn: createUser.isMarketingOptedIn,
        });
        analytics.track({
            event: 'user.created',
            organizationId: user.organizationUuid,
            userId: user.userUuid,
        });
        analytics.track({
            event: 'organization.created',
            userId: user.userUuid,
            organizationId: user.organizationUuid,
            properties: {
                type:
                    lightdashConfig.mode === LightdashMode.CLOUD_BETA
                        ? 'cloud'
                        : 'self-hosted',
                organizationId: user.organizationUuid,
                organizationName: user.organizationName,
            },
        });
        return user;
    }
}<|MERGE_RESOLUTION|>--- conflicted
+++ resolved
@@ -53,14 +53,10 @@
         analytics.track({
             organizationId: user.organizationUuid,
             event: 'user.created',
-<<<<<<< HEAD
-            userId: lightdashUser.userUuid,
+            userId: user.userUuid,
             properties: {
                 jobTitle: createOrganizationUser.jobTitle,
             },
-=======
-            userId: user.userUuid,
->>>>>>> daef98b8
         });
         return user;
     }
@@ -227,6 +223,9 @@
             event: 'user.created',
             organizationId: user.organizationUuid,
             userId: user.userUuid,
+            properties: {
+                jobTitle: createUser.jobTitle,
+            },
         });
         analytics.track({
             event: 'organization.created',
