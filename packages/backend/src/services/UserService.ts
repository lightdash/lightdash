--- conflicted
+++ resolved
@@ -1,9 +1,5 @@
 import {
     CompleteUserArgs,
-<<<<<<< HEAD
-=======
-    CreateInitialUserArgs,
->>>>>>> a07985b8
     CreateInviteLink,
     CreatePasswordResetLink,
     CreateUserArgs,
@@ -95,12 +91,7 @@
             event: 'user.created',
             userId: user.userUuid,
             properties: {
-<<<<<<< HEAD
-                jobTitle: undefined,
-=======
-                jobTitle: createOrganizationUser.jobTitle,
                 userConnectionType: 'password',
->>>>>>> a07985b8
             },
         });
         return user;
@@ -172,10 +163,7 @@
     async loginWithOpenId(
         openIdUser: OpenIdUser,
         sessionUser: SessionUser | undefined,
-<<<<<<< HEAD
         inviteCode: string | undefined,
-=======
->>>>>>> a07985b8
     ): Promise<SessionUser> {
         const loginUser = await this.userModel.findSessionUserByOpenId(
             openIdUser.openId.issuer,
@@ -219,7 +207,6 @@
         }
 
         // Create user
-<<<<<<< HEAD
         return this.createUserWithOpenId(openIdUser, inviteCode);
     }
 
@@ -227,23 +214,14 @@
         openIdUser: OpenIdUser,
         inviteCode: string | undefined,
     ): Promise<SessionUser> {
-=======
-        return this.createUserWithOpenId(openIdUser);
-    }
-
-    async createUserWithOpenId(openIdUser: OpenIdUser): Promise<SessionUser> {
->>>>>>> a07985b8
         if (!(await this.organizationModel.hasOrgs())) {
             const user = await this.registerInitialUser(openIdUser);
             return this.userModel.findSessionUserByUUID(user.userUuid);
         }
-<<<<<<< HEAD
         if (inviteCode) {
             const user = await this.create(inviteCode, openIdUser);
             return this.userModel.findSessionUserByUUID(user.userUuid);
         }
-=======
->>>>>>> a07985b8
         throw new AuthorizationError(
             'Can not create user in existing organization',
         );
@@ -276,13 +254,6 @@
                 },
             });
         }
-
-<<<<<<< HEAD
-        const completeUser = await this.userModel.completeUser(user.userUuid, {
-            isTrackingAnonymized,
-            isMarketingOptedIn,
-        });
-=======
         const completeUser = await this.userModel.updateUser(
             user.userUuid,
             undefined,
@@ -292,21 +263,14 @@
                 isMarketingOptedIn,
             },
         );
->>>>>>> a07985b8
 
         identifyUser(completeUser);
         analytics.track({
             organizationId: completeUser.organizationUuid,
-<<<<<<< HEAD
-            event: 'user.completed',
-            userId: completeUser.userUuid,
-            properties: {
-=======
             event: 'user.updated',
             userId: completeUser.userUuid,
             properties: {
                 ...completeUser,
->>>>>>> a07985b8
                 jobTitle,
             },
         });
@@ -408,11 +372,7 @@
         return updatedUser;
     }
 
-<<<<<<< HEAD
     async registerInitialUser(createUser: CreateUserArgs | OpenIdUser) {
-=======
-    async registerInitialUser(createUser: CreateInitialUserArgs | OpenIdUser) {
->>>>>>> a07985b8
         if (await this.userModel.hasUsers()) {
             throw new ForbiddenError('User already registered');
         }
@@ -426,13 +386,9 @@
             organizationId: user.organizationUuid,
             userId: user.userUuid,
             properties: {
-                jobTitle: undefined,
-<<<<<<< HEAD
-=======
                 userConnectionType: isOpenIdUser(createUser)
                     ? 'google'
                     : 'password',
->>>>>>> a07985b8
             },
         });
         analytics.track({
