--- conflicted
+++ resolved
@@ -261,16 +261,10 @@
         identifyUser(completeUser);
         analytics.track({
             organizationId: completeUser.organizationUuid,
-<<<<<<< HEAD
-            event: 'user.completed',
-            userId: completeUser.userUuid,
-            properties: {
-=======
             event: 'user.updated',
             userId: completeUser.userUuid,
             properties: {
                 ...completeUser,
->>>>>>> 6c6542d1
                 jobTitle,
             },
         });
@@ -387,12 +381,9 @@
             userId: user.userUuid,
             properties: {
                 jobTitle: undefined,
-<<<<<<< HEAD
-=======
                 userConnectionType: isOpenIdUser(createUser)
                     ? 'google'
                     : 'password',
->>>>>>> 6c6542d1
             },
         });
         analytics.track({
