--- conflicted
+++ resolved
@@ -36,22 +36,6 @@
     STRUCT = 'STRUCT',
 }
 
-<<<<<<< HEAD
-const parseDateCell = (
-    cell?: BigQueryDate | BigQueryTimestamp | BigQueryDatetime | BigQueryTime,
-) => (cell ? new Date(cell.value) : cell);
-const parseDefault = (cell?: any) => (cell ? `${cell}` : cell);
-
-const getParser = (type: string) => {
-    switch (type) {
-        case BigqueryFieldType.DATE:
-        case BigqueryFieldType.DATETIME:
-        case BigqueryFieldType.TIMESTAMP:
-        case BigqueryFieldType.TIME:
-            return parseDateCell;
-        default:
-            return parseDefault;
-=======
 const parseCell = (cell: any) => {
     if (
         cell === undefined ||
@@ -69,7 +53,6 @@
         cell instanceof BigQueryTime
     ) {
         return new Date(cell.value);
->>>>>>> 6dd4eb92
     }
 
     return `${cell}`;
@@ -110,26 +93,11 @@
 ): rawSchemaFields is SchemaFields[] =>
     rawSchemaFields.every((field) => field.type && field.name);
 
-<<<<<<< HEAD
 const isTableSchema = (schema: bigquery.ITableSchema): schema is TableSchema =>
     !!schema && !!schema.fields && isSchemaFields(schema.fields);
 
-const parseRows = (
-    rows: Record<string, any>[],
-    schemaFields: bigquery.ITableFieldSchema[],
-) => {
-    // TODO: assumes columns cannot have the same name
-    if (!isSchemaFields(schemaFields)) {
-        throw new Error('Could not parse response from bigquery');
-    }
-    const parsers: Record<string, (cell: any) => any> = Object.fromEntries(
-        schemaFields.map((field) => [field.name, getParser(field.type)]),
-    );
-    return rows.map((row) =>
-=======
 const parseRows = (rows: Record<string, any>[]) =>
     rows.map((row) =>
->>>>>>> 6dd4eb92
         Object.fromEntries(
             Object.entries(row).map(([name, value]) => [
                 name,
