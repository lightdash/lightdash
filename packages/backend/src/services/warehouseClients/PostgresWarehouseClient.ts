--- conflicted
+++ resolved
@@ -7,10 +7,6 @@
 import { WarehouseConnectionError, WarehouseQueryError } from '../../errors';
 import { WarehouseClient } from '../../types';
 
-<<<<<<< HEAD
-export default class PostgresWarehouseClient implements WarehouseClient {
-    client: pg.Client;
-=======
 export enum PostgresTypes {
     INTEGER = 'integer',
     INT = 'int',
@@ -94,9 +90,8 @@
     }
 };
 
-export default class PostgresWarehouseClient implements QueryRunner {
+export default class PostgresWarehouseClient implements WarehouseClient {
     pool: pg.Pool;
->>>>>>> 7e679699
 
     constructor(
         credentials: CreatePostgresCredentials | CreateRedshiftCredentials,
