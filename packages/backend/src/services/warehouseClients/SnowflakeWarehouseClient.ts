--- conflicted
+++ resolved
@@ -1,10 +1,7 @@
 import { CreateSnowflakeCredentials, DimensionType } from 'common';
 import { Connection, ConnectionOptions, createConnection } from 'snowflake-sdk';
 import { WarehouseConnectionError, WarehouseQueryError } from '../../errors';
-<<<<<<< HEAD
-import { WarehouseClient } from '../../types';
-=======
-import { QueryRunner, WarehouseCatalog } from '../../types';
+import { WarehouseClient, WarehouseCatalog } from '../../types';
 
 export enum SnowflakeTypes {
     NUMBER = 'NUMBER',
@@ -69,7 +66,6 @@
             return DimensionType.STRING;
     }
 };
->>>>>>> 7e679699
 
 export default class SnowflakeWarehouseClient implements WarehouseClient {
     connectionOptions: ConnectionOptions;
