import { CreateSnowflakeCredentials, DimensionType } from 'common';
import { Connection, ConnectionOptions, createConnection } from 'snowflake-sdk';
import { WarehouseConnectionError, WarehouseQueryError } from '../../errors';
import { QueryRunner, WarehouseCatalog } from '../../types';
<<<<<<< HEAD
import { BigqueryFieldType } from './BigqueryWarehouseClient';
=======
>>>>>>> 091de9e5

export enum SnowflakeTypes {
    NUMBER = 'NUMBER',
    DECIMAL = 'DECIMAL',
    NUMERIC = 'NUMERIC',
    INTEGER = 'INTEGER',
    INT = 'INT',
    BIGINT = 'BIGINT',
    SMALLINT = 'SMALLINT',
    FLOAT = 'FLOAT',
    FLOAT4 = 'FLOAT4',
    FLOAT8 = 'FLOAT8',
    DOUBLE = 'DOUBLE',
    DOUBLE_PRECISION = 'DOUBLE PRECISION',
    REAL = 'REAL',
    FIXED = 'FIXED',
    STRING = 'STRING',
    TEXT = 'TEXT',
    BOOLEAN = 'BOOLEAN',
    DATE = 'DATE',
    DATETIME = 'DATETIME',
    TIME = 'TIME',
    TIMESTAMP = 'TIMESTAMP',
    TIMESTAMP_LTZ = 'TIMESTAMP_LTZ',
    TIMESTAMP_NTZ = 'TIMESTAMP_NTZ',
    TIMESTAMP_TZ = 'TIMESTAMP_TZ',
    VARIANT = 'VARIANT',
    OBJECT = 'OBJECT',
    ARRAY = 'ARRAY',
    GEOGRAPHY = 'GEOGRAPHY',
}

const mapFieldType = (type: string): DimensionType => {
    switch (type) {
        case SnowflakeTypes.NUMBER:
        case SnowflakeTypes.DECIMAL:
        case SnowflakeTypes.NUMERIC:
        case SnowflakeTypes.INTEGER:
        case SnowflakeTypes.INT:
        case SnowflakeTypes.BIGINT:
        case SnowflakeTypes.SMALLINT:
        case SnowflakeTypes.FLOAT:
        case SnowflakeTypes.FLOAT4:
        case SnowflakeTypes.FLOAT8:
        case SnowflakeTypes.DOUBLE:
        case SnowflakeTypes.DOUBLE_PRECISION:
        case SnowflakeTypes.REAL:
        case SnowflakeTypes.FIXED:
            return DimensionType.NUMBER;
        case SnowflakeTypes.DATE:
            return DimensionType.DATE;
        case SnowflakeTypes.DATETIME:
        case SnowflakeTypes.TIME:
        case SnowflakeTypes.TIMESTAMP:
        case SnowflakeTypes.TIMESTAMP_LTZ:
        case SnowflakeTypes.TIMESTAMP_NTZ:
        case SnowflakeTypes.TIMESTAMP_TZ:
            return DimensionType.TIMESTAMP;
<<<<<<< HEAD
        case BigqueryFieldType.BOOLEAN:
=======
        case SnowflakeTypes.BOOLEAN:
>>>>>>> 091de9e5
            return DimensionType.BOOLEAN;
        default:
            return DimensionType.STRING;
    }
};

export default class SnowflakeWarehouseClient implements QueryRunner {
    connectionOptions: ConnectionOptions;

    constructor(credentials: CreateSnowflakeCredentials) {
        this.connectionOptions = {
            account: credentials.account,
            username: credentials.user,
            password: credentials.password,
            database: credentials.database,
            schema: credentials.schema,
            warehouse: credentials.warehouse,
            role: credentials.role,
            clientSessionKeepAlive: credentials.clientSessionKeepAlive,
        };
    }

    async runQuery(sqlText: string): Promise<Record<string, any>[]> {
        let connection: Connection;
        try {
            connection = createConnection(this.connectionOptions);
            connection.connect((err) => {
                if (err) {
                    throw err;
                }
            });
        } catch (e) {
            throw new WarehouseConnectionError(e.message);
        }

        try {
            return await new Promise((resolve, reject) => {
                connection.execute({
                    sqlText,
                    complete: (err, stmt, data) => {
                        if (err) {
                            reject(err);
                        }
                        if (data) {
                            resolve(data);
                        } else {
                            reject(
                                new WarehouseQueryError(
                                    'Query result is undefined',
                                ),
                            );
                        }
                    },
                });
            });
        } catch (e) {
            throw new WarehouseQueryError(e.message);
        } finally {
            connection.destroy((err) => {
                if (err) {
                    throw new WarehouseConnectionError(err.message);
                }
            });
        }
    }

    async test(): Promise<void> {
        await this.runQuery('SELECT 1');
    }

    async getSchema(
        config: {
            database: string;
            schema: string;
            table: string;
            columns: string[];
        }[],
    ) {
        const sqlText = 'SHOW COLUMNS';
        const rows = await this.runQuery(sqlText);
        return rows.reduce<WarehouseCatalog>((acc, row) => {
            const match = config.find(
                ({ database, schema, table }) =>
                    database.toLowerCase() ===
                        row.database_name.toLowerCase() &&
                    schema.toLowerCase() === row.schema_name.toLowerCase() &&
                    table.toLowerCase() === row.table_name.toLowerCase(),
            );
            const columnMatch = match?.columns.find(
                (name) => name.toLowerCase() === row.column_name.toLowerCase(),
            );
            if (row.kind === 'COLUMN' && !!match && !!columnMatch) {
                acc[match.database] = acc[match.database] || {};
                acc[match.database][match.schema] =
                    acc[match.database][match.schema] || {};
                acc[match.database][match.schema][match.table] =
                    acc[match.database][match.schema][match.table] || {};
                acc[match.database][match.schema][match.table][columnMatch] =
                    mapFieldType(JSON.parse(row.data_type).type);
            }
            return acc;
        }, {});
    }
}<|MERGE_RESOLUTION|>--- conflicted
+++ resolved
@@ -2,10 +2,6 @@
 import { Connection, ConnectionOptions, createConnection } from 'snowflake-sdk';
 import { WarehouseConnectionError, WarehouseQueryError } from '../../errors';
 import { QueryRunner, WarehouseCatalog } from '../../types';
-<<<<<<< HEAD
-import { BigqueryFieldType } from './BigqueryWarehouseClient';
-=======
->>>>>>> 091de9e5
 
 export enum SnowflakeTypes {
     NUMBER = 'NUMBER',
@@ -64,11 +60,7 @@
         case SnowflakeTypes.TIMESTAMP_NTZ:
         case SnowflakeTypes.TIMESTAMP_TZ:
             return DimensionType.TIMESTAMP;
-<<<<<<< HEAD
-        case BigqueryFieldType.BOOLEAN:
-=======
         case SnowflakeTypes.BOOLEAN:
->>>>>>> 091de9e5
             return DimensionType.BOOLEAN;
         default:
             return DimensionType.STRING;
