--- conflicted
+++ resolved
@@ -2,42 +2,25 @@
     HealthState,
     LightdashInstallType,
     LightdashMode,
-    SessionUser,
     UnexpectedDatabaseError,
 } from 'common';
 import { getDockerHubVersion } from '../../clients/DockerHub/DockerHub';
 import { LightdashConfig } from '../../config/parseConfig';
 import { getMigrationStatus } from '../../database/database';
-import { ProjectModel } from '../../models/ProjectModel/ProjectModel';
-import { UserModel } from '../../models/UserModel';
 import { VERSION } from '../../version';
 
 type HealthServiceDependencies = {
-    userModel: UserModel;
-    projectModel: ProjectModel;
     lightdashConfig: LightdashConfig;
 };
 
 export class HealthService {
-    private readonly userModel: UserModel;
-
-    private readonly projectModel: ProjectModel;
-
     private readonly lightdashConfig: LightdashConfig;
 
-    constructor({
-        userModel,
-        projectModel,
-        lightdashConfig,
-    }: HealthServiceDependencies) {
-        this.userModel = userModel;
-        this.projectModel = projectModel;
+    constructor({ lightdashConfig }: HealthServiceDependencies) {
         this.lightdashConfig = lightdashConfig;
     }
 
-    async getHealthState(
-        sessionUser: SessionUser | undefined,
-    ): Promise<HealthState> {
+    async getHealthState(isAuthenticated: boolean): Promise<HealthState> {
         const { isComplete, currentVersion } = await getMigrationStatus();
 
         if (!isComplete) {
@@ -47,15 +30,6 @@
             );
         }
 
-<<<<<<< HEAD
-        const needsProject = sessionUser
-            ? !(await this.projectModel.hasProjects(
-                  sessionUser.organizationUuid,
-              ))
-            : true;
-
-=======
->>>>>>> 16c36dc1
         const localDbtEnabled =
             process.env.LIGHTDASH_INSTALL_TYPE !==
                 LightdashInstallType.HEROKU &&
@@ -64,14 +38,9 @@
             healthy: true,
             mode: this.lightdashConfig.mode,
             version: VERSION,
-<<<<<<< HEAD
-            needsProject,
-=======
-            needsSetup: !(await this.userModel.hasUsers()),
->>>>>>> 16c36dc1
             localDbtEnabled,
             defaultProject: undefined,
-            isAuthenticated: !!sessionUser,
+            isAuthenticated,
             latest: { version: getDockerHubVersion() },
             rudder: this.lightdashConfig.rudder,
             sentry: this.lightdashConfig.sentry,
