import { MissingConfigError } from '@lightdash/common';
import { LightdashAnalytics } from '../analytics/LightdashAnalytics';
import { ClientRepository } from '../clients/ClientRepository';
import { LightdashConfig } from '../config/parseConfig';
import { ModelRepository } from '../models/ModelRepository';
import PrometheusMetrics from '../prometheus';
import type { UtilRepository } from '../utils/UtilRepository';
import { AnalyticsService } from './AnalyticsService/AnalyticsService';
import { AsyncQueryService } from './AsyncQueryService/AsyncQueryService';
import { BaseService } from './BaseService';
import { CatalogService } from './CatalogService/CatalogService';
import { CoderService } from './CoderService/CoderService';
import { CommentService } from './CommentService/CommentService';
import { ContentService } from './ContentService/ContentService';
import { CsvService } from './CsvService/CsvService';
import { DashboardService } from './DashboardService/DashboardService';
import { DownloadFileService } from './DownloadFileService/DownloadFileService';
import { FeatureFlagService } from './FeatureFlag/FeatureFlagService';
import { GdriveService } from './GdriveService/GdriveService';
import { GithubAppService } from './GithubAppService/GithubAppService';
import { GitIntegrationService } from './GitIntegrationService/GitIntegrationService';
import { GroupsService } from './GroupService';
import { HealthService } from './HealthService/HealthService';
import { LightdashAnalyticsService } from './LightdashAnalyticsService/LightdashAnalyticsService';
import { MetricsExplorerService } from './MetricsExplorerService/MetricsExplorerService';
import { NotificationsService } from './NotificationsService/NotificationsService';
import { OrganizationService } from './OrganizationService/OrganizationService';
import { PersonalAccessTokenService } from './PersonalAccessTokenService';
import { PinningService } from './PinningService/PinningService';
import { PivotTableService } from './PivotTableService/PivotTableService';
import { ProjectParametersService } from './ProjectParametersService';
import { ProjectService } from './ProjectService/ProjectService';
import { PromoteService } from './PromoteService/PromoteService';
import { RenameService } from './RenameService/RenameService';
import { SavedChartService } from './SavedChartsService/SavedChartService';
import { SavedSqlService } from './SavedSqlService/SavedSqlService';
import { SchedulerService } from './SchedulerService/SchedulerService';
import { SearchService } from './SearchService/SearchService';
import { ShareService } from './ShareService/ShareService';
import { SlackIntegrationService } from './SlackIntegrationService/SlackIntegrationService';
import { SpaceService } from './SpaceService/SpaceService';
import { SpotlightService } from './SpotlightService/SpotlightService';
import { SshKeyPairService } from './SshKeyPairService';
import { UnfurlService } from './UnfurlService/UnfurlService';
import { UserAttributesService } from './UserAttributesService/UserAttributesService';
import { UserService } from './UserService';
import { ValidationService } from './ValidationService/ValidationService';
/**
 * Interface outlining all services available under the `ServiceRepository`. Add new services to
 * this list (in alphabetical order, please!) to have typescript help ensure you've updated the
 * service repository correctly.
 */
interface ServiceManifest {
    analyticsService: AnalyticsService;
    commentService: CommentService;
    csvService: CsvService;
    dashboardService: DashboardService;
    downloadFileService: DownloadFileService;
    gitIntegrationService: GitIntegrationService;
    githubAppService: GithubAppService;
    gdriveService: GdriveService;
    groupService: GroupsService;
    healthService: HealthService;
    notificationService: NotificationsService;
    organizationService: OrganizationService;
    personalAccessTokenService: PersonalAccessTokenService;
    pinningService: PinningService;
    pivotTableService: PivotTableService;
    projectService: ProjectService;
    savedChartService: SavedChartService;
    schedulerService: SchedulerService;
    searchService: SearchService;
    shareService: ShareService;
    slackIntegrationService: SlackIntegrationService;
    sshKeyPairService: SshKeyPairService;
    spaceService: SpaceService;
    unfurlService: UnfurlService;
    userAttributesService: UserAttributesService;
    userService: UserService;
    validationService: ValidationService;
    catalogService: CatalogService;
    metricsExplorerService: MetricsExplorerService;
    promoteService: PromoteService;
    savedSqlService: SavedSqlService;
    contentService: ContentService;
    coderService: CoderService;
    featureFlagService: FeatureFlagService;
    spotlightService: SpotlightService;
    lightdashAnalyticsService: LightdashAnalyticsService;
    asyncQueryService: AsyncQueryService;
    renameService: RenameService;
    projectParametersService: ProjectParametersService;
    /** An implementation signature for these services are not available at this stage */
    embedService: unknown;
    aiService: unknown;
    aiAgentService: unknown;
    scimService: unknown;
    supportService: unknown;
    cacheService: unknown;
    serviceAccountService: unknown;
    instanceConfigurationService: unknown;
}

/**
 * Enforces the presence of getter methods for all services declared in the manifest.
 */
type ServiceFactoryMethod<T extends ServiceManifest> = {
    [K in keyof T as `get${Capitalize<string & K>}`]: () => T[K];
};

type ServiceProvider<T extends ServiceManifest> = (providerArgs: {
    repository: ServiceRepository;
    context: OperationContext;
    models: ModelRepository;
    utils: UtilRepository;
    clients: ClientRepository;
    prometheusMetrics?: PrometheusMetrics;
}) => T[keyof T];

/**
 * Structure for describing service providers:
 *
 *   <serviceName> -> providerMethod
 */
export type ServiceProviderMap<T extends ServiceManifest = ServiceManifest> =
    Partial<{
        [K in keyof T]: ServiceProvider<T>;
    }>;

/**
 * Placeholder ServiceRepository context.
 *
 * The OperationContext object is created alongside the ServiceRepository, and shares
 * its lifetime with a unit of work/single operation - for example, a single
 * request thread.
 *
 * OperationContext can be subclassed to provide additional functionality for specific
 * types of operations, if necessary.
 */
export class OperationContext extends BaseService {
    public readonly operationId: string;

    public readonly lightdashAnalytics: LightdashAnalytics;

    public readonly lightdashConfig: LightdashConfig;

    constructor({
        operationId,
        lightdashAnalytics,
        lightdashConfig,
    }: {
        operationId: string;
        lightdashAnalytics: LightdashAnalytics;
        lightdashConfig: LightdashConfig;
    }) {
        super();
        this.operationId = operationId;
        this.lightdashAnalytics = lightdashAnalytics;
        this.lightdashConfig = lightdashConfig;
    }
}

/**
 * Intermediate abstract class used to enforce service factory methods via the `ServiceFactoryMethod`
 * type. We need this extra thin layer to ensure we are statically aware of all members.
 */
abstract class ServiceRepositoryBase {
    /**
     * Container for service provider overrides. Providers can be defined when instancing
     * the service repository, and take precedence when instancing the given service.
     *
     * Providers receive an instance of the current OperationContext, and the parent
     * ServiceRepository instance.
     *
     * new ServiceRepository({
     *    serviceProviders: {
     *      projectService: ({ repository, context }) => {
     *          return new ProjectServiceOverride(...);
     *      }
     *    }
     * })
     *
     * NOTE: This exact implementation is temporary, and is likely to be adjusted soon
     * as part of the dependency injection rollout.
     */
    protected providers: ServiceProviderMap;

    /**
     * See @type OperationContext
     */
    protected readonly context: OperationContext;

    protected clients: ClientRepository;

    protected models: ModelRepository;

    protected readonly utils: UtilRepository;

    protected readonly prometheusMetrics?: PrometheusMetrics;

    constructor({
        serviceProviders,
        context,
        clients,
        models,
        utils,
        prometheusMetrics,
    }: {
        serviceProviders?: ServiceProviderMap<ServiceManifest>;
        context: OperationContext;
        clients: ClientRepository;
        models: ModelRepository;
        utils: UtilRepository;
        prometheusMetrics?: PrometheusMetrics;
    }) {
        this.providers = serviceProviders ?? {};
        this.context = context;
        this.clients = clients;
        this.models = models;
        this.utils = utils;
        this.prometheusMetrics = prometheusMetrics;
    }
}

/**
 * Bare service repository class, which acts as a container for all existing
 * services, and as a point to share instantiation and common logic.
 *
 * If you need to access a service, you should do it through an instance of this
 * repository - ideally one that you accessed through a controller, or otherwise
 * via dependency injection.
 *
 */
export class ServiceRepository
    extends ServiceRepositoryBase
    implements ServiceFactoryMethod<ServiceManifest>
{
    /**
     * Holds memoized instances of services after their initial instantiation:
     */
    protected serviceInstances: Partial<ServiceManifest> = {};

    public getAnalyticsService(): AnalyticsService {
        return this.getService(
            'analyticsService',
            () =>
                new AnalyticsService({
                    analytics: this.context.lightdashAnalytics,
                    analyticsModel: this.models.getAnalyticsModel(),
                    projectModel: this.models.getProjectModel(),
                    csvService: this.getCsvService(),
                }),
        );
    }

    public getCommentService(): CommentService {
        return this.getService(
            'commentService',
            () =>
                new CommentService({
                    analytics: this.context.lightdashAnalytics,
                    dashboardModel: this.models.getDashboardModel(),
                    spaceModel: this.models.getSpaceModel(),
                    commentModel: this.models.getCommentModel(),
                    notificationsModel: this.models.getNotificationsModel(),
                    userModel: this.models.getUserModel(),
                }),
        );
    }

    public getCsvService(): CsvService {
        return this.getService(
            'csvService',
            () =>
                new CsvService({
                    lightdashConfig: this.context.lightdashConfig,
                    analytics: this.context.lightdashAnalytics,
                    projectService: this.getProjectService(),
                    userModel: this.models.getUserModel(),
                    s3Client: this.clients.getS3Client(),
                    dashboardModel: this.models.getDashboardModel(),
                    savedChartModel: this.models.getSavedChartModel(),
                    savedSqlModel: this.models.getSavedSqlModel(),
                    downloadFileModel: this.models.getDownloadFileModel(),
                    schedulerClient: this.clients.getSchedulerClient(),
                    projectModel: this.models.getProjectModel(),
                    pivotTableService: this.getPivotTableService(),
                }),
        );
    }

    public getDashboardService(): DashboardService {
        return this.getService(
            'dashboardService',
            () =>
                new DashboardService({
                    analytics: this.context.lightdashAnalytics,
                    dashboardModel: this.models.getDashboardModel(),
                    spaceModel: this.models.getSpaceModel(),
                    analyticsModel: this.models.getAnalyticsModel(),
                    pinnedListModel: this.models.getPinnedListModel(),
                    schedulerModel: this.models.getSchedulerModel(),
                    savedChartModel: this.models.getSavedChartModel(),
                    projectModel: this.models.getProjectModel(),
                    schedulerClient: this.clients.getSchedulerClient(),
                    slackClient: this.clients.getSlackClient(),
                    catalogModel: this.models.getCatalogModel(),
                }),
        );
    }

    public getDownloadFileService(): DownloadFileService {
        return this.getService(
            'downloadFileService',
            () =>
                new DownloadFileService({
                    lightdashConfig: this.context.lightdashConfig,
                    downloadFileModel: this.models.getDownloadFileModel(),
                }),
        );
    }

    public getGitIntegrationService(): GitIntegrationService {
        return this.getService(
            'gitIntegrationService',
            () =>
                new GitIntegrationService({
                    lightdashConfig: this.context.lightdashConfig,
                    savedChartModel: this.models.getSavedChartModel(),
                    projectModel: this.models.getProjectModel(),
                    spaceModel: this.models.getSpaceModel(),
                    githubAppInstallationsModel:
                        this.models.getGithubAppInstallationsModel(),
                    analytics: this.context.lightdashAnalytics,
                }),
        );
    }

    public getGithubAppService(): GithubAppService {
        return this.getService(
            'githubAppService',
            () =>
                new GithubAppService({
                    githubAppInstallationsModel:
                        this.models.getGithubAppInstallationsModel(),
                    userModel: this.models.getUserModel(),
                    lightdashConfig: this.context.lightdashConfig,
                    analytics: this.context.lightdashAnalytics,
                }),
        );
    }

    public getGdriveService(): GdriveService {
        return this.getService(
            'gdriveService',
            () =>
                new GdriveService({
                    lightdashConfig: this.context.lightdashConfig,
                    projectService: this.getProjectService(),
                    userModel: this.models.getUserModel(),
                    dashboardModel: this.models.getDashboardModel(),
                    savedChartModel: this.models.getSavedChartModel(),
                    schedulerClient: this.clients.getSchedulerClient(),
                    projectModel: this.models.getProjectModel(),
                }),
        );
    }

    public getGroupService(): GroupsService {
        return this.getService(
            'groupService',
            () =>
                new GroupsService({
                    analytics: this.context.lightdashAnalytics,
                    groupsModel: this.models.getGroupsModel(),
                    projectModel: this.models.getProjectModel(),
                    featureFlagService: this.getFeatureFlagService(),
                }),
        );
    }

    public getHealthService(): HealthService {
        return this.getService(
            'healthService',
            () =>
                new HealthService({
                    lightdashConfig: this.context.lightdashConfig,
                    organizationModel: this.models.getOrganizationModel(),
                    migrationModel: this.models.getMigrationModel(),
                }),
        );
    }

    public getNotificationService(): NotificationsService {
        return this.getService(
            'notificationService',
            () =>
                new NotificationsService({
                    notificationsModel: this.models.getNotificationsModel(),
                }),
        );
    }

    public getOrganizationService(): OrganizationService {
        return this.getService(
            'organizationService',
            () =>
                new OrganizationService({
                    lightdashConfig: this.context.lightdashConfig,
                    analytics: this.context.lightdashAnalytics,
                    organizationModel: this.models.getOrganizationModel(),
                    projectModel: this.models.getProjectModel(),
                    onboardingModel: this.models.getOnboardingModel(),
                    organizationMemberProfileModel:
                        this.models.getOrganizationMemberProfileModel(),
                    userModel: this.models.getUserModel(),
                    organizationAllowedEmailDomainsModel:
                        this.models.getOrganizationAllowedEmailDomainsModel(),
                    groupsModel: this.models.getGroupsModel(),
                }),
        );
    }

    public getPersonalAccessTokenService(): PersonalAccessTokenService {
        return this.getService(
            'personalAccessTokenService',
            () =>
                new PersonalAccessTokenService({
                    lightdashConfig: this.context.lightdashConfig,
                    analytics: this.context.lightdashAnalytics,
                    personalAccessTokenModel:
                        this.models.getPersonalAccessTokenModel(),
                }),
        );
    }

    public getPinningService(): PinningService {
        return this.getService(
            'pinningService',
            () =>
                new PinningService({
                    dashboardModel: this.models.getDashboardModel(),
                    savedChartModel: this.models.getSavedChartModel(),
                    spaceModel: this.models.getSpaceModel(),
                    pinnedListModel: this.models.getPinnedListModel(),
                    resourceViewItemModel:
                        this.models.getResourceViewItemModel(),
                    projectModel: this.models.getProjectModel(),
                }),
        );
    }

    public getPivotTableService(): PivotTableService {
        return this.getService(
            'pivotTableService',
            () =>
                new PivotTableService({
                    lightdashConfig: this.context.lightdashConfig,
                    s3Client: this.clients.getS3Client(),
                    downloadFileModel: this.models.getDownloadFileModel(),
                }),
        );
    }

    public getProjectService(): ProjectService {
        return this.getService(
            'projectService',
            () =>
                new ProjectService({
                    lightdashConfig: this.context.lightdashConfig,
                    analytics: this.context.lightdashAnalytics,
                    projectModel: this.models.getProjectModel(),
                    onboardingModel: this.models.getOnboardingModel(),
                    savedChartModel: this.models.getSavedChartModel(),
                    jobModel: this.models.getJobModel(),
                    emailClient: this.clients.getEmailClient(),
                    spaceModel: this.models.getSpaceModel(),
                    sshKeyPairModel: this.models.getSshKeyPairModel(),
                    userAttributesModel: this.models.getUserAttributesModel(),
                    s3CacheClient: this.clients.getS3CacheClient(),
                    analyticsModel: this.models.getAnalyticsModel(),
                    dashboardModel: this.models.getDashboardModel(),
                    userWarehouseCredentialsModel:
                        this.models.getUserWarehouseCredentialsModel(),
                    warehouseAvailableTablesModel:
                        this.models.getWarehouseAvailableTablesModel(),
                    emailModel: this.models.getEmailModel(),
                    schedulerClient: this.clients.getSchedulerClient(),
                    downloadFileModel: this.models.getDownloadFileModel(),
                    s3Client: this.clients.getS3Client(),
                    groupsModel: this.models.getGroupsModel(),
                    tagsModel: this.models.getTagsModel(),
                    catalogModel: this.models.getCatalogModel(),
                    contentModel: this.models.getContentModel(),
                    encryptionUtil: this.utils.getEncryptionUtil(),
                    userModel: this.models.getUserModel(),
                    featureFlagModel: this.models.getFeatureFlagModel(),
                    projectParametersModel:
                        this.models.getProjectParametersModel(),
                }),
        );
    }

    public getAsyncQueryService(): AsyncQueryService {
        return this.getService(
            'asyncQueryService',
            () =>
                new AsyncQueryService({
                    lightdashConfig: this.context.lightdashConfig,
                    analytics: this.context.lightdashAnalytics,
                    projectModel: this.models.getProjectModel(),
                    onboardingModel: this.models.getOnboardingModel(),
                    savedChartModel: this.models.getSavedChartModel(),
                    jobModel: this.models.getJobModel(),
                    emailClient: this.clients.getEmailClient(),
                    spaceModel: this.models.getSpaceModel(),
                    sshKeyPairModel: this.models.getSshKeyPairModel(),
                    userAttributesModel: this.models.getUserAttributesModel(),
                    s3CacheClient: this.clients.getS3CacheClient(),
                    analyticsModel: this.models.getAnalyticsModel(),
                    dashboardModel: this.models.getDashboardModel(),
                    userWarehouseCredentialsModel:
                        this.models.getUserWarehouseCredentialsModel(),
                    warehouseAvailableTablesModel:
                        this.models.getWarehouseAvailableTablesModel(),
                    emailModel: this.models.getEmailModel(),
                    schedulerClient: this.clients.getSchedulerClient(),
                    downloadFileModel: this.models.getDownloadFileModel(),
                    s3Client: this.clients.getS3Client(),
                    groupsModel: this.models.getGroupsModel(),
                    tagsModel: this.models.getTagsModel(),
                    catalogModel: this.models.getCatalogModel(),
                    contentModel: this.models.getContentModel(),
                    encryptionUtil: this.utils.getEncryptionUtil(),
                    userModel: this.models.getUserModel(),
                    queryHistoryModel: this.models.getQueryHistoryModel(),
                    savedSqlModel: this.models.getSavedSqlModel(),
                    storageClient: this.clients.getResultsFileStorageClient(),
                    featureFlagModel: this.models.getFeatureFlagModel(),
                    projectParametersModel:
                        this.models.getProjectParametersModel(),
<<<<<<< HEAD
                    prometheusMetrics: this.prometheusMetrics,
=======
                    pivotTableService: this.getPivotTableService(),
>>>>>>> faaca62b
                }),
        );
    }

    public getSavedChartService(): SavedChartService {
        return this.getService(
            'savedChartService',
            () =>
                new SavedChartService({
                    analytics: this.context.lightdashAnalytics,
                    projectModel: this.models.getProjectModel(),
                    savedChartModel: this.models.getSavedChartModel(),
                    spaceModel: this.models.getSpaceModel(),
                    analyticsModel: this.models.getAnalyticsModel(),
                    pinnedListModel: this.models.getPinnedListModel(),
                    schedulerModel: this.models.getSchedulerModel(),
                    schedulerClient: this.clients.getSchedulerClient(),
                    slackClient: this.clients.getSlackClient(),
                    dashboardModel: this.models.getDashboardModel(),
                    catalogModel: this.models.getCatalogModel(),
                }),
        );
    }

    public getSchedulerService(): SchedulerService {
        return this.getService(
            'schedulerService',
            () =>
                new SchedulerService({
                    lightdashConfig: this.context.lightdashConfig,
                    analytics: this.context.lightdashAnalytics,
                    schedulerModel: this.models.getSchedulerModel(),
                    savedChartModel: this.models.getSavedChartModel(),
                    dashboardModel: this.models.getDashboardModel(),
                    spaceModel: this.models.getSpaceModel(),
                    projectModel: this.models.getProjectModel(),
                    schedulerClient: this.clients.getSchedulerClient(),
                    slackClient: this.clients.getSlackClient(),
                }),
        );
    }

    public getSearchService(): SearchService {
        return this.getService(
            'searchService',
            () =>
                new SearchService({
                    analytics: this.context.lightdashAnalytics,
                    projectModel: this.models.getProjectModel(),
                    searchModel: this.models.getSearchModel(),
                    spaceModel: this.models.getSpaceModel(),
                    userAttributesModel: this.models.getUserAttributesModel(),
                }),
        );
    }

    public getShareService(): ShareService {
        return this.getService(
            'shareService',
            () =>
                new ShareService({
                    lightdashConfig: this.context.lightdashConfig,
                    analytics: this.context.lightdashAnalytics,
                    shareModel: this.models.getShareModel(),
                }),
        );
    }

    public getSshKeyPairService(): SshKeyPairService {
        return this.getService(
            'sshKeyPairService',
            () =>
                new SshKeyPairService({
                    sshKeyPairModel: this.models.getSshKeyPairModel(),
                }),
        );
    }

    public getSlackIntegrationService(): SlackIntegrationService {
        return this.getService(
            'slackIntegrationService',
            () =>
                new SlackIntegrationService({
                    analytics: this.context.lightdashAnalytics,
                    slackAuthenticationModel:
                        this.models.getSlackAuthenticationModel(),
                    slackClient: this.clients.getSlackClient(),
                }),
        );
    }

    public getSpaceService(): SpaceService {
        return this.getService(
            'spaceService',
            () =>
                new SpaceService({
                    analytics: this.context.lightdashAnalytics,
                    projectModel: this.models.getProjectModel(),
                    spaceModel: this.models.getSpaceModel(),
                    pinnedListModel: this.models.getPinnedListModel(),
                }),
        );
    }

    public getUnfurlService(): UnfurlService {
        return this.getService(
            'unfurlService',
            () =>
                new UnfurlService({
                    lightdashConfig: this.context.lightdashConfig,
                    dashboardModel: this.models.getDashboardModel(),
                    savedChartModel: this.models.getSavedChartModel(),
                    spaceModel: this.models.getSpaceModel(),
                    shareModel: this.models.getShareModel(),
                    s3Client: this.clients.getS3Client(),
                    projectModel: this.models.getProjectModel(),
                    downloadFileModel: this.models.getDownloadFileModel(),
                }),
        );
    }

    public getUserAttributesService(): UserAttributesService {
        return this.getService(
            'userAttributesService',
            () =>
                new UserAttributesService({
                    analytics: this.context.lightdashAnalytics,
                    userAttributesModel: this.models.getUserAttributesModel(),
                }),
        );
    }

    public getUserService(): UserService {
        return this.getService(
            'userService',
            () =>
                new UserService({
                    lightdashConfig: this.context.lightdashConfig,
                    analytics: this.context.lightdashAnalytics,
                    inviteLinkModel: this.models.getInviteLinkModel(),
                    userModel: this.models.getUserModel(),
                    groupsModel: this.models.getGroupsModel(),
                    sessionModel: this.models.getSessionModel(),
                    emailModel: this.models.getEmailModel(),
                    openIdIdentityModel: this.models.getOpenIdIdentityModel(),
                    passwordResetLinkModel:
                        this.models.getPasswordResetLinkModel(),
                    emailClient: this.clients.getEmailClient(),
                    organizationMemberProfileModel:
                        this.models.getOrganizationMemberProfileModel(),
                    organizationModel: this.models.getOrganizationModel(),
                    personalAccessTokenModel:
                        this.models.getPersonalAccessTokenModel(),
                    organizationAllowedEmailDomainsModel:
                        this.models.getOrganizationAllowedEmailDomainsModel(),
                    userWarehouseCredentialsModel:
                        this.models.getUserWarehouseCredentialsModel(),
                    warehouseAvailableTablesModel:
                        this.models.getWarehouseAvailableTablesModel(),
                }),
        );
    }

    public getValidationService(): ValidationService {
        return this.getService(
            'validationService',
            () =>
                new ValidationService({
                    lightdashConfig: this.context.lightdashConfig,
                    analytics: this.context.lightdashAnalytics,
                    projectModel: this.models.getProjectModel(),
                    savedChartModel: this.models.getSavedChartModel(),
                    validationModel: this.models.getValidationModel(),
                    dashboardModel: this.models.getDashboardModel(),
                    spaceModel: this.models.getSpaceModel(),
                    schedulerClient: this.clients.getSchedulerClient(),
                }),
        );
    }

    public getCoderService(): CoderService {
        return this.getService(
            'coderService',
            () =>
                new CoderService({
                    lightdashConfig: this.context.lightdashConfig,
                    analytics: this.context.lightdashAnalytics,
                    projectModel: this.models.getProjectModel(),
                    savedChartModel: this.models.getSavedChartModel(),
                    dashboardModel: this.models.getDashboardModel(),
                    spaceModel: this.models.getSpaceModel(),
                    schedulerClient: this.clients.getSchedulerClient(),
                    promoteService: this.getPromoteService(),
                }),
        );
    }

    public getCatalogService(): CatalogService {
        return this.getService(
            'catalogService',
            () =>
                new CatalogService({
                    lightdashConfig: this.context.lightdashConfig,
                    analytics: this.context.lightdashAnalytics,
                    projectModel: this.models.getProjectModel(),
                    userAttributesModel: this.models.getUserAttributesModel(),
                    catalogModel: this.models.getCatalogModel(),
                    savedChartModel: this.models.getSavedChartModel(),
                    spaceModel: this.models.getSpaceModel(),
                    tagsModel: this.models.getTagsModel(),
                }),
        );
    }

    public getMetricsExplorerService(): MetricsExplorerService {
        return this.getService(
            'metricsExplorerService',
            () =>
                new MetricsExplorerService({
                    lightdashConfig: this.context.lightdashConfig,
                    catalogModel: this.models.getCatalogModel(),
                    projectService: this.getProjectService(),
                    catalogService: this.getCatalogService(),
                    projectModel: this.models.getProjectModel(),
                }),
        );
    }

    public getPromoteService(): PromoteService {
        return this.getService(
            'promoteService',
            () =>
                new PromoteService({
                    lightdashConfig: this.context.lightdashConfig,
                    analytics: this.context.lightdashAnalytics,
                    projectModel: this.models.getProjectModel(),
                    savedChartModel: this.models.getSavedChartModel(),
                    spaceModel: this.models.getSpaceModel(),
                    dashboardModel: this.models.getDashboardModel(),
                }),
        );
    }

    public getRenameService(): RenameService {
        return this.getService(
            'renameService',
            () =>
                new RenameService({
                    lightdashConfig: this.context.lightdashConfig,
                    analytics: this.context.lightdashAnalytics,
                    projectModel: this.models.getProjectModel(),
                    savedChartModel: this.models.getSavedChartModel(),
                    dashboardModel: this.models.getDashboardModel(),
                    schedulerClient: this.clients.getSchedulerClient(),
                    schedulerModel: this.models.getSchedulerModel(),
                }),
        );
    }

    public getSavedSqlService(): SavedSqlService {
        return this.getService(
            'savedSqlService',
            () =>
                new SavedSqlService({
                    analytics: this.context.lightdashAnalytics,
                    projectModel: this.models.getProjectModel(),
                    spaceModel: this.models.getSpaceModel(),
                    savedSqlModel: this.models.getSavedSqlModel(),
                    schedulerClient: this.clients.getSchedulerClient(),
                    analyticsModel: this.models.getAnalyticsModel(),
                }),
        );
    }

    public getContentService(): ContentService {
        return this.getService(
            'contentService',
            () =>
                new ContentService({
                    analytics: this.context.lightdashAnalytics,
                    projectModel: this.models.getProjectModel(),
                    contentModel: this.models.getContentModel(),
                    spaceModel: this.models.getSpaceModel(),
                    spaceService: this.getSpaceService(),
                    dashboardService: this.getDashboardService(),
                    savedChartService: this.getSavedChartService(),
                    savedSqlService: this.getSavedSqlService(),
                }),
        );
    }

    public getFeatureFlagService(): FeatureFlagService {
        return this.getService(
            'featureFlagService',
            () =>
                new FeatureFlagService({
                    lightdashConfig: this.context.lightdashConfig,
                    featureFlagModel: this.models.getFeatureFlagModel(),
                }),
        );
    }

    public getEmbedService<EmbedServiceImplT>(): EmbedServiceImplT {
        return this.getService('embedService');
    }

    public getAiService<AiServiceImplT>(): AiServiceImplT {
        return this.getService('aiService');
    }

    public getAiAgentService<AiAgentServiceImplT>(): AiAgentServiceImplT {
        return this.getService('aiAgentService');
    }

    public getScimService<ScimServiceImplT>(): ScimServiceImplT {
        return this.getService('scimService');
    }

    public getSupportService<SupportServiceImptT>(): SupportServiceImptT {
        return this.getService('supportService');
    }

    public getSpotlightService(): SpotlightService {
        return this.getService(
            'spotlightService',
            () =>
                new SpotlightService({
                    lightdashConfig: this.context.lightdashConfig,
                    spotlightTableConfigModel:
                        this.models.getSpotlightTableConfigModel(),
                    projectModel: this.models.getProjectModel(),
                }),
        );
    }

    public getLightdashAnalyticsService(): LightdashAnalyticsService {
        return this.getService(
            'lightdashAnalyticsService',
            () =>
                new LightdashAnalyticsService({
                    analytics: this.context.lightdashAnalytics,
                    projectModel: this.models.getProjectModel(),
                    savedChartModel: this.models.getSavedChartModel(),
                }),
        );
    }

    public getCacheService<CacheServiceImplT>(): CacheServiceImplT {
        return this.getService('cacheService');
    }

    public getServiceAccountService<
        ServiceAccountServiceImplT,
    >(): ServiceAccountServiceImplT {
        return this.getService('serviceAccountService');
    }

    public getInstanceConfigurationService<
        InstanceConfigurationServiceImplT,
    >(): InstanceConfigurationServiceImplT {
        return this.getService('instanceConfigurationService');
    }

    public getProjectParametersService(): ProjectParametersService {
        return this.getService(
            'projectParametersService',
            () =>
                new ProjectParametersService({
                    lightdashConfig: this.context.lightdashConfig,
                    analytics: this.context.lightdashAnalytics,
                    projectParametersModel:
                        this.models.getProjectParametersModel(),
                }),
        );
    }

    /**
     * Handles initializing a service, and taking into account service
     * providers + memoization.
     *
     * If a factory is not provided, and a service provider is not defined,
     * this method throws an error. This should not happen in normal operation.
     */
    private getService<
        K extends keyof ServiceManifest,
        T extends ServiceManifest[K],
    >(serviceName: K, factory?: () => T): T {
        if (this.serviceInstances[serviceName] == null) {
            let serviceInstance: T;

            if (this.providers[serviceName] != null) {
                serviceInstance = this.providers[serviceName]!({
                    repository: this,
                    context: this.context,
                    models: this.models,
                    clients: this.clients,
                    utils: this.utils,
                    prometheusMetrics: this.prometheusMetrics,
                }) as T;
            } else if (factory != null) {
                serviceInstance = factory();
            } else {
                throw new MissingConfigError(
                    `Unable to initialize service '${serviceName}' - no factory or provider.`,
                );
            }

            this.serviceInstances[serviceName] = serviceInstance;
        }

        return this.serviceInstances[serviceName] as T;
    }
}<|MERGE_RESOLUTION|>--- conflicted
+++ resolved
@@ -539,11 +539,8 @@
                     featureFlagModel: this.models.getFeatureFlagModel(),
                     projectParametersModel:
                         this.models.getProjectParametersModel(),
-<<<<<<< HEAD
+                    pivotTableService: this.getPivotTableService(),
                     prometheusMetrics: this.prometheusMetrics,
-=======
-                    pivotTableService: this.getPivotTableService(),
->>>>>>> faaca62b
                 }),
         );
     }
