import { subject } from '@casl/ability';
import {
    assertUnreachable,
    ForbiddenError,
    MissingConfigError,
    ParameterError,
    SemanticLayerClientInfo,
    SemanticLayerField,
    SemanticLayerQuery,
    SemanticLayerQueryPayload,
    SemanticLayerResultRow,
    SemanticLayerType,
    SemanticLayerView,
    SessionUser,
    type AbilityAction,
} from '@lightdash/common';
import { LightdashAnalytics } from '../../analytics/LightdashAnalytics';
import { S3Client } from '../../clients/Aws/s3';
import CubeClient from '../../clients/cube/CubeClient';
import DbtCloudGraphqlClient from '../../clients/dbtCloud/DbtCloudGraphqlClient';
import { LightdashConfig } from '../../config/parseConfig';
import Logger from '../../logging/logger';
import { DownloadFileModel } from '../../models/DownloadFileModel';
import { ProjectModel } from '../../models/ProjectModel/ProjectModel';
import { SchedulerClient } from '../../scheduler/SchedulerClient';
import { BaseService } from '../BaseService';
import { SavedSemanticViewerChartService } from '../SavedSemanticViewerChartService/SavedSemanticViewerChartService';
import { pivotResults } from './Pivoting';

type SearchServiceArguments = {
    lightdashConfig: LightdashConfig;
    analytics: LightdashAnalytics;
    projectModel: ProjectModel;
    downloadFileModel: DownloadFileModel;
    // Clients
    schedulerClient: SchedulerClient;
    s3Client: S3Client;
    // Services
    savedSemanticViewerChartService: SavedSemanticViewerChartService;
};

export class SemanticLayerService extends BaseService {
    private readonly analytics: LightdashAnalytics;

    private readonly lightdashConfig: LightdashConfig;

    private readonly projectModel: ProjectModel;

    private readonly downloadFileModel: DownloadFileModel;

    // Clients

    private readonly schedulerClient: SchedulerClient;

    private readonly s3Client: S3Client;

    // Services

    private readonly savedSemanticViewerChartService: SavedSemanticViewerChartService;

    constructor(args: SearchServiceArguments) {
        super();
        this.analytics = args.analytics;
        this.lightdashConfig = args.lightdashConfig;
        this.projectModel = args.projectModel;
        this.downloadFileModel = args.downloadFileModel;
        this.schedulerClient = args.schedulerClient;
        // Clients
        this.s3Client = args.s3Client;
        // Services
        this.savedSemanticViewerChartService =
            args.savedSemanticViewerChartService;
    }

    private validateQueryLimit(query: SemanticLayerQuery) {
        if (query.limit && query.limit > this.lightdashConfig.query.maxLimit) {
            throw new ParameterError(
                `Limit cannot be greater than ${this.lightdashConfig.query.maxLimit}`,
            );
        }
    }

    private async checkCanViewProject(user: SessionUser, projectUuid: string) {
        const project = await this.projectModel.get(projectUuid);
        if (
            user.ability.cannot(
                'view',
                subject('Project', {
                    organizationUuid: project.organizationUuid,
                    projectUuid,
                }),
            )
        ) {
            throw new ForbiddenError();
        }
        return project;
    }

    private static async checkSemanticViewerAccess(
        action: AbilityAction,
        {
            user,
            projectUuid,
            organizationUuid,
        }: { user: SessionUser; projectUuid: string; organizationUuid: string },
    ) {
        if (
            user.ability.cannot(
                action,
                subject('SemanticViewer', { organizationUuid, projectUuid }),
            )
        ) {
            throw new ForbiddenError();
        }
    }

    async getSemanticLayerClient(
        projectUuid: string,
    ): Promise<CubeClient | DbtCloudGraphqlClient> {
        const project = await this.projectModel.getWithSensitiveFields(
            projectUuid,
        );

        if (!project.semanticLayerConnection) {
            throw new MissingConfigError('No semantic layer available');
        }

        const semanticLayerConnectionType =
            project.semanticLayerConnection.type;

        switch (semanticLayerConnectionType) {
            case SemanticLayerType.CUBE:
                return new CubeClient({
                    lightdashConfig: this.lightdashConfig,
                    connectionCredentials: project.semanticLayerConnection,
                });
            case SemanticLayerType.DBT:
                return new DbtCloudGraphqlClient({
                    lightdashConfig: this.lightdashConfig,
                    connectionCredentials: project.semanticLayerConnection,
                });
            default:
                return assertUnreachable(
                    semanticLayerConnectionType,
                    `Unknown semantic layer connection type: ${semanticLayerConnectionType}`,
                );
        }
    }

    async getViews(
        user: SessionUser,
        projectUuid: string,
    ): Promise<SemanticLayerView[]> {
        const { organizationUuid } = await this.checkCanViewProject(
            user,
            projectUuid,
        );

        await SemanticLayerService.checkSemanticViewerAccess('view', {
            user,
            projectUuid,
            organizationUuid,
        });

        return this.analytics.wrapEvent<any[]>(
            {
                event: 'semantic_layer.get_views', // started, completed, error suffix when using wrapEvent
                userId: user.userUuid,
                properties: {
                    organizationId: organizationUuid,
                    projectId: projectUuid,
                },
            },
            async () => {
                const client = await this.getSemanticLayerClient(projectUuid);
                return client.getViews();
            },
            // Extra properties for analytic event after the function is executed
            (result) => ({
                viewCount: result.length,
            }),
        );
    }

    async getFields(
        user: SessionUser,
        projectUuid: string,
        view: string,
        selectedFields: Pick<
            SemanticLayerQuery,
            'dimensions' | 'timeDimensions' | 'metrics'
        >,
    ): Promise<SemanticLayerField[]> {
        const { organizationUuid } = await this.checkCanViewProject(
            user,
            projectUuid,
        );

        await SemanticLayerService.checkSemanticViewerAccess('view', {
            user,
            projectUuid,
            organizationUuid,
        });

        const client = await this.getSemanticLayerClient(projectUuid);

        return client.getFields(view, selectedFields);
    }

    async getStreamingResults(
        user: SessionUser,
        projectUuid: string,
        query: SemanticLayerQuery,
    ) {
        this.validateQueryLimit(query);

        const { organizationUuid } = await this.checkCanViewProject(
            user,
            projectUuid,
        );

        await SemanticLayerService.checkSemanticViewerAccess('view', {
            user,
            projectUuid,
            organizationUuid,
        });

        await this.getSemanticLayerClient(projectUuid); // Check if client is available

        const jobId = await this.schedulerClient.semanticLayerStreamingResults({
            projectUuid,
            userUuid: user.userUuid,
            query,
            context: 'semanticViewer',
        });

        return { jobId };
    }

    async streamQueryIntoFile({
        userUuid,
        projectUuid,
        query,
        context,
    }: SemanticLayerQueryPayload): Promise<{
        fileUrl: string;
        columns: string[];
    }> {
        // TODO add analytics
        Logger.debug(`Streaming query into file for project ${projectUuid}`);
        const client = await this.getSemanticLayerClient(projectUuid);

        this.validateQueryLimit(query);

        let columns: string[] = [];

        // Default stream function, just streams results into a file
        let streamFunctionCallback: (
            writer: (data: SemanticLayerResultRow) => void,
        ) => Promise<void> = async (writer) => {
            await client.streamResults(projectUuid, query, async (rows) => {
                if (!columns.length) {
                    columns = Object.keys(rows[0]).map((col) => col);
                }

                rows.forEach(writer);
            });
        };

        // When pivot is present, we need to pivot the results
        // To do this we first need to fetch all the results and then pivot them
        if (query.pivot) {
            const results = [] as SemanticLayerResultRow[];

            const { pivot } = query;

            // Wait for all results to be fetched, edit the query so that it only fetches the columns we need
            await client.streamResults(
                projectUuid,
                {
                    ...query,
                    dimensions: query.dimensions.filter(
                        (dimension) =>
                            pivot.index.includes(dimension.name) ||
                            pivot.on.includes(dimension.name),
                    ),
                    timeDimensions: query.timeDimensions.filter(
                        (timeDimension) =>
                            pivot.index.includes(timeDimension.name) ||
                            pivot.on.includes(timeDimension.name),
                    ),
                    metrics: query.metrics.filter((metric) =>
                        pivot.values.includes(metric.name),
                    ),
                    sortBy: query.sortBy.filter(
                        (sortBy) =>
                            pivot.index.includes(sortBy.name) ||
                            pivot.values.includes(sortBy.name) ||
                            pivot.on.includes(sortBy.name),
                    ),
                },
                async (rows) => {
                    results.push(...rows);
                },
            );

            // Pivot results
            const pivotedResults =
                query.pivot.index.length === 0
                    ? results
                    : pivotResults(results, query.pivot);

            streamFunctionCallback = async (writer) => {
                pivotedResults.forEach(writer);
            };

            columns = Object.keys(pivotedResults[0] ?? {});
        }

        const fileUrl = await this.downloadFileModel.streamFunction(
            this.s3Client,
        )(
            `${this.lightdashConfig.siteUrl}/api/v2/projects/${projectUuid}/semantic-layer/results`,
            streamFunctionCallback,
            this.s3Client,
        );

        return {
            fileUrl,
            columns,
        };
    }

    async getSql(
        user: SessionUser,
        projectUuid: string,
        query: SemanticLayerQuery,
    ): Promise<string> {
        const { organizationUuid } = await this.checkCanViewProject(
            user,
            projectUuid,
        );

        await SemanticLayerService.checkSemanticViewerAccess('view', {
            user,
            projectUuid,
            organizationUuid,
        });

        const client = await this.getSemanticLayerClient(projectUuid);
        this.validateQueryLimit(query);

        return client.getSql(query);
    }

    async getSemanticLayerClientInfo(
        user: SessionUser,
        projectUuid: string,
    ): Promise<SemanticLayerClientInfo> {
        const { organizationUuid } = await this.checkCanViewProject(
            user,
            projectUuid,
        );

        await SemanticLayerService.checkSemanticViewerAccess('view', {
            user,
            projectUuid,
            organizationUuid,
        });

        const client = await this.getSemanticLayerClient(projectUuid);
        return client.getClientInfo();
    }

    async getSemanticViewerChartResultJob(
        user: SessionUser,
        projectUuid: string,
<<<<<<< HEAD
        savedSemanticViewerChartUuid: string,
=======
        findBy: { slug?: string; uuid?: string },
>>>>>>> 8b37e767
    ): Promise<{ jobId: string }> {
        if (!findBy.uuid && !findBy.slug) {
            throw new ParameterError('uuid or slug is required');
        }

        const savedChart =
            await this.savedSemanticViewerChartService.getSemanticViewerChart(
                user,
                projectUuid,
<<<<<<< HEAD
                savedSemanticViewerChartUuid,
=======
                findBy,
>>>>>>> 8b37e767
            );

        await SemanticLayerService.checkSemanticViewerAccess('view', {
            user,
            projectUuid,
            organizationUuid: savedChart.organization.organizationUuid,
        });

        const { hasAccess: hasViewAccess } =
            await this.savedSemanticViewerChartService.hasSavedChartAccess(
                user,
                'view',
                savedChart,
            );

        if (!hasViewAccess) {
            throw new ForbiddenError("You don't have access to this chart");
        }

        const jobId = await this.schedulerClient.semanticLayerStreamingResults({
            context: 'semanticViewer',
            projectUuid,
            query: savedChart.semanticLayerQuery,
            userUuid: user.userUuid,
        });

        return {
            jobId,
        };
    }
}<|MERGE_RESOLUTION|>--- conflicted
+++ resolved
@@ -375,11 +375,7 @@
     async getSemanticViewerChartResultJob(
         user: SessionUser,
         projectUuid: string,
-<<<<<<< HEAD
-        savedSemanticViewerChartUuid: string,
-=======
         findBy: { slug?: string; uuid?: string },
->>>>>>> 8b37e767
     ): Promise<{ jobId: string }> {
         if (!findBy.uuid && !findBy.slug) {
             throw new ParameterError('uuid or slug is required');
@@ -389,12 +385,14 @@
             await this.savedSemanticViewerChartService.getSemanticViewerChart(
                 user,
                 projectUuid,
-<<<<<<< HEAD
-                savedSemanticViewerChartUuid,
-=======
                 findBy,
->>>>>>> 8b37e767
             );
+
+        await SemanticLayerService.checkSemanticViewerAccess('view', {
+            user,
+            projectUuid,
+            organizationUuid: savedChart.organization.organizationUuid,
+        });
 
         await SemanticLayerService.checkSemanticViewerAccess('view', {
             user,
