import {
    CreateWarehouseCredentials,
    DbtModelNode,
    DbtProjectType,
    DimensionType,
    findAndUpdateModelNodes,
    GitIntegrationConfiguration,
    isUserWithOrg,
    lightdashDbtYamlSchema,
    ParseError,
    PullRequestCreated,
    SessionUser,
<<<<<<< HEAD
    UpdateProject,
=======
    UnexpectedServerError,
>>>>>>> 5d55ea43
} from '@lightdash/common';
import Ajv from 'ajv';
import * as yaml from 'js-yaml';
import {
    createBranch,
    getFileContent,
    getLastCommit,
    updateFile,
} from '../../clients/github/Github';
import { LightdashConfig } from '../../config/parseConfig';
import { GithubAppInstallationsModel } from '../../models/GithubAppInstallations/GithubAppInstallationsModel';
import { ProjectModel } from '../../models/ProjectModel/ProjectModel';
import { SavedChartModel } from '../../models/SavedChartModel';
import { ProjectService } from '../ProjectService/ProjectService';

type Dependencies = {
    lightdashConfig: LightdashConfig;
    savedChartModel: SavedChartModel;
    projectModel: ProjectModel;
    githubAppInstallationsModel: GithubAppInstallationsModel;
};

// TODO move this to common and refactor cli
type YamlColumnMeta = {
    dimension?: {
        type?: DimensionType;
    };
};

type YamlColumn = {
    name: string;
    description?: string;
    meta?: YamlColumnMeta;
};

export type YamlModel = {
    name: string;
    description?: string;
    columns?: YamlColumn[];
    meta?: any;
};

export type YamlSchema = {
    version?: number;
    models?: DbtModelNode[];
};

export class GitIntegrationService {
    private readonly lightdashConfig: LightdashConfig;

    private readonly savedChartModel: SavedChartModel;

    private readonly projectModel: ProjectModel;

    private readonly githubAppInstallationsModel: GithubAppInstallationsModel;

    constructor(deps: Dependencies) {
        this.lightdashConfig = deps.lightdashConfig;
        this.savedChartModel = deps.savedChartModel;
        this.projectModel = deps.projectModel;
        this.githubAppInstallationsModel = deps.githubAppInstallationsModel;
    }

    async getConfiguration(
        user: SessionUser,
        projectUuid: string,
    ): Promise<GitIntegrationConfiguration> {
        if (!isUserWithOrg(user)) {
            throw new UnexpectedServerError(
                'User is not part of an organization.',
            );
        }
        const installationId =
            await this.githubAppInstallationsModel.getInstallationId(
                user.organizationUuid,
            );
        // todo: check if installation has access to the project repository
        return {
            enabled: !!installationId,
        };
    }

    private static async loadYamlSchema(content: any): Promise<YamlSchema> {
        const schemaFile = yaml.load(content);

        const ajvCompiler = new Ajv({ coerceTypes: true });

        const validate = ajvCompiler.compile<YamlSchema>(
            lightdashDbtYamlSchema,
        );
        if (schemaFile === undefined) {
            return {
                version: 2,
            };
        }
        console.log('schema file', schemaFile);
        if (!validate(schemaFile)) {
            throw new ParseError(`Not valid schema ${validate}`);
        }
        return schemaFile;
    }

    async createPullRequestForChartFields(
        user: SessionUser,
        projectUuid: string,
        chartUuid: string,
    ): Promise<PullRequestCreated> {
        // TODO: check user permissions, only editors and above?
        // get chart -> get custom metrics
        const project = await this.projectModel.get(projectUuid);

        if (project.dbtConnection.type !== DbtProjectType.GITHUB)
            throw new Error(
                `invalid dbt connection type ${project.dbtConnection.type} for project ${project.name}`,
            );

        const [owner, repo] = project.dbtConnection.repository.split('/');
        const { branch } = project.dbtConnection;
        const chart = await this.savedChartModel.get(chartUuid);
        const customMetrics = chart.metricQuery.additionalMetrics;
        /*
        let credentials =
            await this.projectModel.getWarehouseCredentialsForProject(
                projectUuid,
            );
        const {adapter } = await ProjectService.testProjectAdapter(
            {warehouseConnection: credentials } as UpdateProject,
            user,
        )

        const { manifest } = await adapter.dbtClient.getDbtManifest();
        */

        const { sha: commitSha } = await getLastCommit({
            owner,
            repo,
            branch,
        });

        // throw new Error('test');
        const explore = await this.projectModel.getExploreFromCache(
            projectUuid,
            chart.tableName,
        );

        if (!explore.ymlPath)
            throw new Error(
                'Explore is missing path, compile the project again to fix this issue',
            );

        const fileName = explore.ymlPath;

        if (customMetrics === undefined || customMetrics?.length === 0)
            throw new Error('No custom metrics found');

        // get yml from github
        const { content: fileContent, sha: fileSha } = await getFileContent({
            fileName,
            owner,
            repo,
            branch,
        });

        const yamlSchema = await GitIntegrationService.loadYamlSchema(
            fileContent,
        );

        if (!yamlSchema.models)
            throw new Error(`Models not found ${yamlSchema}`);

        // call util function findAndUpdateModelNodes()
        const updatedModels = findAndUpdateModelNodes(
            yamlSchema.models,
            customMetrics,
        );

        // update yml
        const updatedYml = yaml.dump(
            { ...yamlSchema, models: updatedModels },
            {
                quotingType: "'",
            },
        );

        // create branch in git
        const branchName = `add-custom-metrics-${Date.now()}`;
        const newBranch = await createBranch({
            branchName,
            owner,
            repo,
            sha: commitSha,
        });
        const prTitle = `Added ${customMetrics.length} custom metrics from chart ${chart.name}`;

        console.log('update', updatedYml);
        const fileUpdated = await updateFile({
            owner,
            repo,
            fileName,
            content: updatedYml,
            fileSha,
            branchName,
            message: prTitle,
        });

        // TODO should we use the api to get the link to the PR ?
        const prUrl = `https://github.com/${owner}/${repo}/compare/main...${owner}:${repo}:${branchName}?expand=1`;
        return {
            prTitle,
            prUrl,
        };
    }
}<|MERGE_RESOLUTION|>--- conflicted
+++ resolved
@@ -1,5 +1,4 @@
 import {
-    CreateWarehouseCredentials,
     DbtModelNode,
     DbtProjectType,
     DimensionType,
@@ -10,11 +9,7 @@
     ParseError,
     PullRequestCreated,
     SessionUser,
-<<<<<<< HEAD
-    UpdateProject,
-=======
     UnexpectedServerError,
->>>>>>> 5d55ea43
 } from '@lightdash/common';
 import Ajv from 'ajv';
 import * as yaml from 'js-yaml';
