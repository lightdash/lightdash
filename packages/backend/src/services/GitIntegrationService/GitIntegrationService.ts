/* eslint-disable no-await-in-loop */
import { subject } from '@casl/ability';
import {
    AdditionalMetric,
    AnyType,
    ApiGithubDbtWritePreview,
    CustomSqlDimension,
    DbtProjectType,
<<<<<<< HEAD
=======
    DbtSchemaEditor,
    DimensionType,
>>>>>>> 11e1fa4e
    ForbiddenError,
    friendlyName,
    getErrorMessage,
    GitIntegrationConfiguration,
    insertCustomDimensionsInModelNodes,
    insertCustomMetricsInModelNodes,
    isUserWithOrg,
    lightdashDbtYamlSchema,
    ParameterError,
    ParseError,
    PullRequestCreated,
    QueryExecutionContext,
    SavedChart,
    SessionUser,
    snakeCaseName,
    UnexpectedServerError,
    VizColumn,
    YamlModel,
    YamlSchema,
} from '@lightdash/common';
import Ajv from 'ajv';
import { nanoid } from 'nanoid';
import { parse } from 'yaml';
import {
    LightdashAnalytics,
    WriteBackEvent,
} from '../../analytics/LightdashAnalytics';
import {
    checkFileDoesNotExist,
    createBranch,
    createFile,
    createPullRequest,
    getFileContent,
    getLastCommit,
    getOrRefreshToken,
    updateFile,
} from '../../clients/github/Github';
import { LightdashConfig } from '../../config/parseConfig';
import Logger from '../../logging/logger';
import { GithubAppInstallationsModel } from '../../models/GithubAppInstallations/GithubAppInstallationsModel';
import { ProjectModel } from '../../models/ProjectModel/ProjectModel';
import { SavedChartModel } from '../../models/SavedChartModel';
import { SpaceModel } from '../../models/SpaceModel';
import { BaseService } from '../BaseService';

type GitIntegrationServiceArguments = {
    lightdashConfig: LightdashConfig;
    savedChartModel: SavedChartModel;
    projectModel: ProjectModel;
    spaceModel: SpaceModel;
    githubAppInstallationsModel: GithubAppInstallationsModel;
    analytics: LightdashAnalytics;
};

type GithubProps = {
    owner: string;
    repo: string;
    branch: string;
    path: string;
    token: string; // Either a bot token from InstallationId or a personal access token from the project
    installationId?: string; // For github requests using the installation id as a bot
    mainBranch: string;
    quoteChar: `"` | `'`;
};

export class GitIntegrationService extends BaseService {
    private readonly lightdashConfig: LightdashConfig;

    private readonly savedChartModel: SavedChartModel;

    private readonly projectModel: ProjectModel;

    private readonly spaceModel: SpaceModel;

    private readonly githubAppInstallationsModel: GithubAppInstallationsModel;

    private readonly analytics: LightdashAnalytics;

    constructor(args: GitIntegrationServiceArguments) {
        super();
        this.lightdashConfig = args.lightdashConfig;
        this.savedChartModel = args.savedChartModel;
        this.projectModel = args.projectModel;
        this.spaceModel = args.spaceModel;
        this.githubAppInstallationsModel = args.githubAppInstallationsModel;
        this.analytics = args.analytics;
    }

    async getInstallationId(user: SessionUser) {
        const installationId =
            await this.githubAppInstallationsModel.getInstallationId(
                user.organizationUuid!,
            );
        if (!installationId) {
            throw new Error('Invalid Github installation id');
        }
        return installationId;
    }

    async getConfiguration(
        user: SessionUser,
    ): Promise<GitIntegrationConfiguration> {
        if (!isUserWithOrg(user)) {
            throw new UnexpectedServerError(
                'User is not part of an organization.',
            );
        }
        const installationId =
            await this.githubAppInstallationsModel.getInstallationId(
                user.organizationUuid,
            );
        return {
            enabled: !!installationId,
            installationId,
        };
    }

    protected static async loadYamlSchema(
        content: AnyType,
    ): Promise<DbtSchemaEditor> {
        const schemaFile = parse(content);
        const ajvCompiler = new Ajv({ coerceTypes: true });

        const validate = ajvCompiler.compile<YamlSchema>(
            lightdashDbtYamlSchema,
        );
        if (schemaFile === undefined) {
            return new DbtSchemaEditor(`version: 2`);
        }
        if (!validate(schemaFile)) {
            throw new ParseError(`Not valid schema ${validate}`);
        }
        return new DbtSchemaEditor(content);
    }

    static async createBranch({
        owner,
        repo,
        mainBranch,
        token,
        branch,
    }: {
        branch: string;
        owner: string;
        repo: string;
        mainBranch: string;
        token: string;
    }) {
        const { sha: commitSha } = await getLastCommit({
            owner,
            repo,
            branch: mainBranch,
            token,
        });
        Logger.debug(
            `Creating branch ${branch} from ${mainBranch} (commit: ${commitSha}) in ${owner}/${repo}`,
        );
        // create branch in git
        const newBranch = await createBranch({
            branch,
            owner,
            repo,
            sha: commitSha,
            token,
        });
        Logger.debug(
            `Successfully created branch ${branch} in ${owner}/${repo}`,
        );
    }

    async getPullRequestDetails({
        user,
        customMetrics,
        owner,
        repo,
        mainBranch,
        branchName,
        chart,
        projectUuid,
    }: {
        user: SessionUser;
        customMetrics: AdditionalMetric[];
        owner: string;
        repo: string;
        mainBranch: string;
        branchName: string;
        chart?: SavedChart;
        projectUuid: string;
    }): Promise<PullRequestCreated> {
        const prTitle = chart
            ? `Added ${customMetrics.length} custom metrics from chart ${chart.name}`
            : `Added ${customMetrics.length} custom metrics`;

        // TODO should we use the api to get the link to the PR ?
        const prBody = `Created by Lightdash, this PR adds ${customMetrics.length} custom metrics to the dbt model
            
Triggered by user ${user.firstName} ${user.lastName} (${user.email})
`;

        const chartDetails = chart
            ? `
Affected charts: 
- [${chart.name}](${
                  new URL(
                      `/projects/${projectUuid}/charts/${chart.uuid}`,
                      this.lightdashConfig.siteUrl,
                  ).href
              })
        `
            : ``;

        const prUrl = `https://github.com/${owner}/${repo}/compare/${mainBranch}...${owner}:${repo}:${branchName}?expand=1&title=${prTitle}&body=${encodeURIComponent(
            prBody + chartDetails,
        )}`;
        return {
            prTitle,
            prUrl,
        };
    }

    private async getYamlForTable({
        owner,
        repo,
        path,
        projectUuid,
        table,
        token,
        branch,
    }: {
        owner: string;
        repo: string;
        path: string;
        projectUuid: string;
        table: string;
        branch: string;
        token: string;
    }) {
        const explore = await this.projectModel.getExploreFromCache(
            projectUuid,
            table,
        );

        if (!explore.ymlPath)
            throw new Error(
                'Explore is missing path, compile the project again to fix this issue',
            );

        // Github's path cannot start with a slash
        const fileName = GitIntegrationService.removeExtraSlashes(
            `${path}/${explore.ymlPath}`,
        );
        const { content: fileContent, sha: fileSha } = await getFileContent({
            fileName,
            owner,
            repo,
            branch,
            token,
        });

        const yamlSchema = await GitIntegrationService.loadYamlSchema(
            fileContent,
        );

        if (!yamlSchema.hasModels()) {
            throw new Error(`No models found in ${fileName}`);
        }

        return { yamlSchema, fileName, fileContent, fileSha };
    }

    async updateFile({
        owner,
        repo,
        path,
        projectUuid,
        token,
        branch,
<<<<<<< HEAD
        quoteChar = `'`,
        fields,
        type,
=======
        quoteChar,
>>>>>>> 11e1fa4e
    }: {
        owner: string;
        repo: string;
        path: string;
        projectUuid: string;
        branch: string;
        token: string;
        quoteChar?: `"` | `'`;
<<<<<<< HEAD
    } & (
        | {
              type: 'customDimensions';
              fields: CustomSqlDimension[];
          }
        | {
              type: 'customMetrics';
              fields: AdditionalMetric[];
          }
    )): Promise<void> {
        const fieldsType =
            type === 'customDimensions' ? 'custom dimension' : 'custom metric';

        if (fields === undefined || fields?.length === 0)
            throw new Error(`No custom ${fieldsType}s found`);
        const tables = [...new Set(fields.map((item) => item.table))];

        for (const table of tables) {
            const fieldsForTable = fields.filter(
                (item) => item.table === table,
            );
            const { yamlSchema, fileName, fileSha } =
                await this.getYamlForTable({
                    table,
                    path,
=======
    }): Promise<void> {
        if (customMetrics === undefined || customMetrics?.length === 0)
            throw new Error('No custom metrics found');
        const tables = [
            ...new Set(customMetrics.map((metric) => metric.table)),
        ];

        const fileNames = await tables.reduce<Promise<string[]>>(
            async (accPromise, table) => {
                const acc = await accPromise;
                const customMetricsForTable = customMetrics.filter(
                    (metric) => metric.table === table,
                );
                const { yamlSchema, fileName, fileSha } =
                    await this.getYamlForTable({
                        table,
                        path,
                        owner,
                        repo,
                        branch,
                        token,
                        projectUuid,
                    });

                if (!yamlSchema.hasModels()) {
                    throw new Error(`No models found in ${fileName}`);
                }

                const updatedYml = yamlSchema
                    .addCustomMetrics(customMetricsForTable)
                    .toString({
                        quoteChar,
                    });

                const fileUpdated = await updateFile({
>>>>>>> 11e1fa4e
                    owner,
                    repo,
                    branch,
                    token,
                    projectUuid,
                });
            let updatedModels: YamlModel[];
            if (type === 'customDimensions') {
                updatedModels = insertCustomDimensionsInModelNodes(
                    yamlSchema.models!,
                    fieldsForTable as CustomSqlDimension[],
                );
            } else if (type === 'customMetrics') {
                updatedModels = insertCustomMetricsInModelNodes(
                    yamlSchema.models!,
                    fieldsForTable as AdditionalMetric[],
                );
            } else {
                throw new ParameterError(`Unknown type: ${type}`);
            }

            const updatedYml = yaml.dump(
                { ...yamlSchema, models: updatedModels },
                {
                    quotingType: quoteChar,
                },
            );

            await updateFile({
                owner,
                repo,
                fileName,
                content: updatedYml,
                fileSha,
                branchName: branch,
                token,
                message: `Updated file ${fileName} with ${fieldsForTable?.length} custom ${fieldsType} from table ${table}`,
            });
            Logger.debug(
                `Successfully updated file ${fileName} in ${owner}/${repo} (branch: ${branch})`,
            );
        }
    }

    async getProjectRepo(projectUuid: string) {
        const project = await this.projectModel.get(projectUuid);

        if (project.dbtConnection.type !== DbtProjectType.GITHUB)
            throw new ParameterError(
                `invalid dbt connection type ${project.dbtConnection.type} for project ${project.name}`,
            );
        const [owner, repo] = project.dbtConnection.repository.split('/');
        const { branch } = project.dbtConnection;
        const path = project.dbtConnection.project_sub_path;
        return { owner, repo, branch, path };
    }

    async getOrUpdateToken(organizationUuid: string) {
        const { token, refreshToken } =
            await this.githubAppInstallationsModel.getAuth(organizationUuid);
        const { token: newToken, refreshToken: newRefreshToken } =
            await getOrRefreshToken(token, refreshToken);
        if (newToken !== token) {
            await this.githubAppInstallationsModel.updateAuth(
                organizationUuid,
                newToken,
                newRefreshToken,
            );
        }
        return newToken;
    }

    /*
    Gets all the information needed to create a branch and a pull request
    - owner: The owner of the repository
    - repo: The repository name
    - branch: A unique generated branch name (eg: lightdash-johndoe-1234)
    - mainBranch: The original branch of the project (eg: main)
    - path: The path to the project (eg: lightdash/dbt)
    - token: The token to use for the Git requests, it can be either an installation token (Github integration) or a personal access token (project settings)
    - installationId: Optional, The installation id of the user
    - quoteChar: The quote character to use when replacing YML content ("" or "'")
    */
    private async getGithubProps(
        user: SessionUser,
        projectUuid: string,
        quoteChar: `"` | `'`,
    ) {
        const { owner, repo, branch, path } = await this.getProjectRepo(
            projectUuid,
        );
        let token: string = '';
        let installationId: string | undefined;
        try {
            installationId = await this.getInstallationId(user); // This should throw an error if there is no github installation
            token = await this.getOrUpdateToken(user.organizationUuid!);
        } catch {
            const project = await this.projectModel.getWithSensitiveFields(
                projectUuid,
            );
            if (project.dbtConnection.type === DbtProjectType.GITHUB) {
                token = project.dbtConnection.personal_access_token || '';
                if (!token) {
                    throw new ParameterError('Invalid personal access token');
                }
            } else {
                throw new ParameterError('No github project found');
            }
        }

        const userName = `${snakeCaseName(
            user.firstName[0] || '',
        )}${snakeCaseName(user.lastName)}`;
        const branchName = `lightdash-${userName}-${nanoid(4)}`;

        const githubProps: GithubProps = {
            owner,
            repo,
            branch: branchName,
            mainBranch: branch,
            token,
            path,
            installationId,
            quoteChar,
        };
        return githubProps;
    }

    async createPullRequest(
        user: SessionUser,
        projectUuid: string,
        quoteChar: `"` | `'`,
        args:
            | {
                  type: 'customDimensions';
                  fields: CustomSqlDimension[];
              }
            | {
                  type: 'customMetrics';
                  fields: AdditionalMetric[];
              },
    ): Promise<PullRequestCreated> {
        const { type, fields } = args;
        const typeName =
            type === 'customDimensions' ? 'custom dimension' : 'custom metric';

        if (fields.length === 0) throw new ParseError(`Missing ${typeName}s`);

        if (
            user.ability.cannot(
                'manage',
                subject('CustomSql', {
                    organizationUuid: user.organizationUuid!,
                    projectUuid,
                }),
            )
        ) {
            throw new ForbiddenError();
        }

        const githubProps = await this.getGithubProps(
            user,
            projectUuid,
            quoteChar,
        );

        await GitIntegrationService.createBranch(githubProps);
        await this.updateFile({
            ...githubProps,
            ...args,
            projectUuid,
            quoteChar,
        });

        const fieldsInfo =
            fields.length === 1
                ? `\`${fields[0].name}\` ${typeName}`
                : `${fields.length} ${typeName}s`;
        const eventProperties: WriteBackEvent['properties'] = {
            name: fieldsInfo,
            projectId: projectUuid,
            organizationId: user.organizationUuid!,
            context: QueryExecutionContext.EXPLORE,
        };
        try {
            const pullRequest = await createPullRequest({
                ...githubProps,
                title: `Adds ${fieldsInfo}`,
                body: `Created by Lightdash, this pull request adds ${fieldsInfo} to the dbt model.
Triggered by user ${user.firstName} ${user.lastName} (${user.email})

> ⚠️ **Note: Do not change the \`label\` or \`id\` of your ${typeName}s in this pull request.** Your ${typeName}s _will not be replaced_ with YAML ${typeName}s if you change the \`label\` or \`id\` of the ${typeName}s in this pull request. Lightdash requires the IDs and labels to match 1:1 in order to replace custom ${typeName}s with YAML ${typeName}s.`,
                head: githubProps.branch,
                base: githubProps.mainBranch,
            });
            Logger.debug(
                `Successfully created pull request #${pullRequest.number} in ${githubProps.owner}/${githubProps.repo}`,
            );

            this.analytics.track({
                event: 'write_back.created',
                userId: user.userUuid,
                properties: {
                    ...eventProperties,
                    customDimensionsCount: fields.length,
                },
            });
            return {
                prTitle: pullRequest.title,
                prUrl: pullRequest.html_url,
            };
        } catch (e) {
            this.analytics.track({
                event: 'write_back.error',
                userId: user.userUuid,
                properties: {
                    ...eventProperties,
                    error: getErrorMessage(e),
                },
            });
            throw e;
        }
    }

    private static removeExtraSlashes(str: string): string {
        return str
            .replace(/\/{2,}/g, '/') // Removes duplicated slashes
            .replace(/^\//, ''); // Remove first / if it exists, this is needed to commit files in Github.
    }

    private static getFilePath(
        path: string,
        name: string,
        extension: 'sql' | 'yml',
    ) {
        const filePath = `${path}/models/lightdash/${snakeCaseName(
            name,
        )}.${extension}`;
        return GitIntegrationService.removeExtraSlashes(filePath);
    }

    private static async createSqlFile({
        githubProps,
        name,
        sql,
    }: {
        githubProps: GithubProps;
        name: string;
        sql: string;
    }) {
        const fileName = GitIntegrationService.getFilePath(
            githubProps.path,
            name,
            'sql',
        );
        await checkFileDoesNotExist({ ...githubProps, path: fileName });
        const content = `
{{
  config(
    tags=['created-by-lightdash']
  )
}}
  
${sql}
`;

        return createFile({
            ...githubProps,
            fileName,
            content,
            message: `Created file ${fileName} `,
        });
    }

    private static async createYmlFile({
        githubProps,
        name,
        columns,
    }: {
        githubProps: GithubProps;
        name: string;
        columns: VizColumn[];
    }) {
        const fileName = GitIntegrationService.getFilePath(
            githubProps.path,
            name,
            'yml',
        );
        await checkFileDoesNotExist({ ...githubProps, path: fileName });

        const content = new DbtSchemaEditor(`version: 2`)
            .addModel({
                name: snakeCaseName(name),
                label: friendlyName(name),
                description: `SQL model for ${friendlyName(name)}`,
                columns: columns.map((c) => ({
                    name: c.reference,
                    meta: {
                        dimension: {
                            type: c.type,
                        },
                    },
                })),
            })
            .toString({
                quoteChar: githubProps.quoteChar,
            });

        return createFile({
            ...githubProps,
            fileName,
            content,
            message: `Created file ${fileName} `,
        });
    }

    async createPullRequestFromSql(
        user: SessionUser,
        projectUuid: string,
        name: string,
        sql: string,
        columns: VizColumn[],
        quoteChar: `"` | `'` = '"',
    ): Promise<PullRequestCreated> {
        const githubProps = await this.getGithubProps(
            user,
            projectUuid,
            quoteChar,
        );
        await GitIntegrationService.createBranch(githubProps);

        await GitIntegrationService.createSqlFile({
            githubProps,
            name,
            sql,
        });
        await GitIntegrationService.createYmlFile({
            githubProps,
            name,
            columns,
        });
        Logger.debug(
            `Creating pull request from branch ${githubProps.branch} to ${githubProps.mainBranch} in ${githubProps.owner}/${githubProps.repo}`,
        );
        const eventProperties: WriteBackEvent['properties'] = {
            name,
            projectId: projectUuid,
            organizationId: user.organizationUuid!,
            context: QueryExecutionContext.SQL_RUNNER,
        };
        try {
            const pullRequest = await createPullRequest({
                ...githubProps,
                title: `Creates \`${name}\` SQL and YML model`,
                body: `Created by Lightdash, this pull request introduces a new SQL file and a corresponding Lightdash \`.yml\` configuration file.

Triggered by user ${user.firstName} ${user.lastName} (${user.email})
            `,
                head: githubProps.branch,
                base: githubProps.mainBranch,
            });
            Logger.debug(
                `Successfully created pull request #${pullRequest.number} in ${githubProps.owner}/${githubProps.repo}`,
            );

            this.analytics.track({
                event: 'write_back.created',
                userId: user.userUuid,
                properties: eventProperties,
            });
            return {
                prTitle: pullRequest.title,
                prUrl: pullRequest.html_url,
            };
        } catch (e) {
            this.analytics.track({
                event: 'write_back.error',
                userId: user.userUuid,
                properties: {
                    ...eventProperties,
                    error: getErrorMessage(e),
                },
            });
            throw e;
        }
    }

    async writeBackPreview(
        user: SessionUser,
        projectUuid: string,
        name: string,
    ): Promise<ApiGithubDbtWritePreview['results']> {
        const { owner, repo, path } = await this.getProjectRepo(projectUuid);

        return {
            url: `https://github.com/${owner}/${repo}`,
            repo,
            path: `${path}/models/lightdash`,
            files: [
                GitIntegrationService.getFilePath(path, name, 'sql'),
                GitIntegrationService.getFilePath(path, name, 'yml'),
            ],
            owner,
        };
    }
}<|MERGE_RESOLUTION|>--- conflicted
+++ resolved
@@ -6,11 +6,7 @@
     ApiGithubDbtWritePreview,
     CustomSqlDimension,
     DbtProjectType,
-<<<<<<< HEAD
-=======
     DbtSchemaEditor,
-    DimensionType,
->>>>>>> 11e1fa4e
     ForbiddenError,
     friendlyName,
     getErrorMessage,
@@ -28,7 +24,6 @@
     snakeCaseName,
     UnexpectedServerError,
     VizColumn,
-    YamlModel,
     YamlSchema,
 } from '@lightdash/common';
 import Ajv from 'ajv';
@@ -288,13 +283,9 @@
         projectUuid,
         token,
         branch,
-<<<<<<< HEAD
-        quoteChar = `'`,
+        quoteChar,
         fields,
         type,
-=======
-        quoteChar,
->>>>>>> 11e1fa4e
     }: {
         owner: string;
         repo: string;
@@ -303,7 +294,6 @@
         branch: string;
         token: string;
         quoteChar?: `"` | `'`;
-<<<<<<< HEAD
     } & (
         | {
               type: 'customDimensions';
@@ -329,70 +319,34 @@
                 await this.getYamlForTable({
                     table,
                     path,
-=======
-    }): Promise<void> {
-        if (customMetrics === undefined || customMetrics?.length === 0)
-            throw new Error('No custom metrics found');
-        const tables = [
-            ...new Set(customMetrics.map((metric) => metric.table)),
-        ];
-
-        const fileNames = await tables.reduce<Promise<string[]>>(
-            async (accPromise, table) => {
-                const acc = await accPromise;
-                const customMetricsForTable = customMetrics.filter(
-                    (metric) => metric.table === table,
-                );
-                const { yamlSchema, fileName, fileSha } =
-                    await this.getYamlForTable({
-                        table,
-                        path,
-                        owner,
-                        repo,
-                        branch,
-                        token,
-                        projectUuid,
-                    });
-
-                if (!yamlSchema.hasModels()) {
-                    throw new Error(`No models found in ${fileName}`);
-                }
-
-                const updatedYml = yamlSchema
-                    .addCustomMetrics(customMetricsForTable)
-                    .toString({
-                        quoteChar,
-                    });
-
-                const fileUpdated = await updateFile({
->>>>>>> 11e1fa4e
                     owner,
                     repo,
                     branch,
                     token,
                     projectUuid,
                 });
-            let updatedModels: YamlModel[];
+
+            if (!yamlSchema.hasModels()) {
+                throw new Error(`No models found in ${fileName}`);
+            }
+
+            let updatedYml: string;
+
             if (type === 'customDimensions') {
-                updatedModels = insertCustomDimensionsInModelNodes(
-                    yamlSchema.models!,
-                    fieldsForTable as CustomSqlDimension[],
-                );
+                // updatedModels = insertCustomDimensionsInModelNodes(
+                //     yamlSchema.models!,
+                //     fieldsForTable as CustomSqlDimension[],
+                // );
+                updatedYml = 'TODO';
             } else if (type === 'customMetrics') {
-                updatedModels = insertCustomMetricsInModelNodes(
-                    yamlSchema.models!,
-                    fieldsForTable as AdditionalMetric[],
-                );
+                updatedYml = yamlSchema
+                    .addCustomMetrics(fieldsForTable as AdditionalMetric[])
+                    .toString({
+                        quoteChar,
+                    });
             } else {
                 throw new ParameterError(`Unknown type: ${type}`);
             }
-
-            const updatedYml = yaml.dump(
-                { ...yamlSchema, models: updatedModels },
-                {
-                    quotingType: quoteChar,
-                },
-            );
 
             await updateFile({
                 owner,
