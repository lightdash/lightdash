import { subject } from '@casl/ability';
import {
    CreateDashboard,
    CreateSchedulerAndTargetsWithoutIds,
    Dashboard,
    DashboardBasicDetails,
    DashboardTileTypes,
    ForbiddenError,
    isDashboardUnversionedFields,
    isDashboardVersionedFields,
<<<<<<< HEAD
    SchedulerAndTargets,
=======
    PinnedListAndItems,
>>>>>>> cb4caab4
    SessionUser,
    UpdateDashboard,
    UpdateMultipleDashboards,
} from '@lightdash/common';
import { analytics } from '../../analytics/client';
import { CreateDashboardOrVersionEvent } from '../../analytics/LightdashAnalytics';
import { schedulerClient, slackClient } from '../../clients/clients';
import database from '../../database/database';
import { getSpace } from '../../database/entities/spaces';
import { AnalyticsModel } from '../../models/AnalyticsModel';
import { DashboardModel } from '../../models/DashboardModel/DashboardModel';
import { PinnedListModel } from '../../models/PinnedListModel';
import { SchedulerModel } from '../../models/SchedulerModel';
import { SpaceModel } from '../../models/SpaceModel';
import { hasSpaceAccess } from '../SpaceService/SpaceService';

type Dependencies = {
    dashboardModel: DashboardModel;
    spaceModel: SpaceModel;
    analyticsModel: AnalyticsModel;
    pinnedListModel: PinnedListModel;
    schedulerModel: SchedulerModel;
};

export class DashboardService {
    dashboardModel: DashboardModel;

    spaceModel: SpaceModel;

    analyticsModel: AnalyticsModel;

    pinnedListModel: PinnedListModel;

    schedulerModel: SchedulerModel;

    constructor({
        dashboardModel,
        spaceModel,
        analyticsModel,
        pinnedListModel,
        schedulerModel,
    }: Dependencies) {
        this.dashboardModel = dashboardModel;
        this.spaceModel = spaceModel;
        this.analyticsModel = analyticsModel;
        this.pinnedListModel = pinnedListModel;
        this.schedulerModel = schedulerModel;
    }

    private async checkUpdateAccess(
        user: SessionUser,
        dashboardUuid: string,
    ): Promise<void> {
        const { organizationUuid, projectUuid } =
            await this.dashboardModel.getById(dashboardUuid);
        if (
            user.ability.cannot(
                'update',
                subject('Dashboard', { organizationUuid, projectUuid }),
            )
        ) {
            throw new ForbiddenError();
        }
    }

    async hasDashboardSpaceAccess(
        spaceUuid: string,
        userUuid: string,
    ): Promise<boolean> {
        try {
            const space = await this.spaceModel.getFullSpace(spaceUuid);
            return hasSpaceAccess(space, userUuid);
        } catch (e) {
            return false;
        }
    }

    static getCreateEventProperties(
        dashboard: Dashboard,
    ): CreateDashboardOrVersionEvent['properties'] {
        return {
            projectId: dashboard.projectUuid,
            dashboardId: dashboard.uuid,
            filtersCount: dashboard.filters
                ? dashboard.filters.metrics.length +
                  dashboard.filters.dimensions.length
                : 0,
            tilesCount: dashboard.tiles.length,
            chartTilesCount: dashboard.tiles.filter(
                ({ type }) => type === DashboardTileTypes.SAVED_CHART,
            ).length,
            markdownTilesCount: dashboard.tiles.filter(
                ({ type }) => type === DashboardTileTypes.MARKDOWN,
            ).length,
            loomTilesCount: dashboard.tiles.filter(
                ({ type }) => type === DashboardTileTypes.LOOM,
            ).length,
        };
    }

    async getAllByProject(
        user: SessionUser,
        projectUuid: string,
        chartUuid?: string,
    ): Promise<DashboardBasicDetails[]> {
        const dashboards = await this.dashboardModel.getAllByProject(
            projectUuid,
            chartUuid,
        );

        const spaceUuids = [
            ...new Set(dashboards.map((dashboard) => dashboard.spaceUuid)),
        ];
        const spaces = await Promise.all(
            spaceUuids.map((spaceUuid) =>
                this.spaceModel.getFullSpace(spaceUuid),
            ),
        );
        return dashboards.filter((dashboard) => {
            const hasAbility = user.ability.can(
                'view',
                subject('Dashboard', dashboard),
            );
            const dashboardSpace = spaces.find(
                (space) => space.uuid === dashboard.spaceUuid,
            );
            return (
                hasAbility &&
                dashboardSpace &&
                hasSpaceAccess(dashboardSpace, user.userUuid)
            );
        });
    }

    async getById(
        user: SessionUser,
        dashboardUuid: string,
    ): Promise<Dashboard> {
        const dashboard = await this.dashboardModel.getById(dashboardUuid);
        if (user.ability.cannot('view', subject('Dashboard', dashboard))) {
            throw new ForbiddenError();
        }
        if (
            !(await this.hasDashboardSpaceAccess(
                dashboard.spaceUuid,
                user.userUuid,
            ))
        ) {
            throw new ForbiddenError(
                "You don't have access to the space this dashboard belongs to",
            );
        }

        await this.analyticsModel.addDashboardViewEvent(
            dashboard.uuid,
            user.userUuid,
        );
        analytics.track({
            event: 'dashboard.view',
            userId: user.userUuid,
            properties: {
                dashboardId: dashboard.uuid,
                organizationId: dashboard.organizationUuid,
                projectId: dashboard.projectUuid,
            },
        });

        return dashboard;
    }

    async create(
        user: SessionUser,
        projectUuid: string,
        dashboard: CreateDashboard,
    ): Promise<Dashboard> {
        const getFirstSpace = async () => {
            const space = await getSpace(database, projectUuid);
            return {
                organizationUuid: space.organization_uuid,
                uuid: space.space_uuid,
            };
        };
        const space = dashboard.spaceUuid
            ? await this.spaceModel.get(dashboard.spaceUuid)
            : await getFirstSpace();

        if (
            user.ability.cannot(
                'create',
                subject('Dashboard', {
                    organizationUuid: space.organizationUuid,
                    projectUuid,
                }),
            )
        ) {
            throw new ForbiddenError();
        }
        if (!(await this.hasDashboardSpaceAccess(space.uuid, user.userUuid))) {
            throw new ForbiddenError(
                "You don't have access to the space this dashboard belongs to",
            );
        }
        const newDashboard = await this.dashboardModel.create(
            space.uuid,
            dashboard,
            user,
        );
        analytics.track({
            event: 'dashboard.created',
            userId: user.userUuid,
            properties: DashboardService.getCreateEventProperties(newDashboard),
        });
        return this.dashboardModel.getById(newDashboard.uuid);
    }

    async duplicate(
        user: SessionUser,
        projectUuid: string,
        dashboardUuid: string,
    ): Promise<Dashboard> {
        const dashboard = await this.dashboardModel.getById(dashboardUuid);

        if (user.ability.cannot('create', subject('Dashboard', dashboard))) {
            throw new ForbiddenError();
        }

        if (
            !(await this.hasDashboardSpaceAccess(
                dashboard.spaceUuid,
                user.userUuid,
            ))
        ) {
            throw new ForbiddenError(
                "You don't have access to the space this dashboard belongs to",
            );
        }

        const duplicatedDashboard = {
            ...dashboard,
            name: `Copy of ${dashboard.name}`,
        };
        const newDashboard = await this.dashboardModel.create(
            dashboard.spaceUuid,
            duplicatedDashboard,
            user,
        );

        const dashboardProperties =
            DashboardService.getCreateEventProperties(newDashboard);
        analytics.track({
            event: 'dashboard.created',
            userId: user.userUuid,
            properties: { ...dashboardProperties, duplicated: true },
        });

        analytics.track({
            event: 'duplicated_dashboard_created',
            userId: user.userUuid,
            properties: {
                ...dashboardProperties,
                newDashboardId: newDashboard.uuid,
                duplicateOfDashboardId: dashboard.uuid,
            },
        });

        return this.dashboardModel.getById(newDashboard.uuid);
    }

    async update(
        user: SessionUser,
        dashboardUuid: string,
        dashboard: UpdateDashboard,
    ): Promise<Dashboard> {
        const existingDashboard = await this.dashboardModel.getById(
            dashboardUuid,
        );
        if (
            user.ability.cannot(
                'update',
                subject('Dashboard', existingDashboard),
            )
        ) {
            throw new ForbiddenError();
        }

        if (
            !(await this.hasDashboardSpaceAccess(
                existingDashboard.spaceUuid,
                user.userUuid,
            ))
        ) {
            throw new ForbiddenError(
                "You don't have access to the space this dashboard belongs to",
            );
        }

        if (isDashboardUnversionedFields(dashboard)) {
            const updatedDashboard = await this.dashboardModel.update(
                dashboardUuid,
                {
                    name: dashboard.name,
                    description: dashboard.description,
                    spaceUuid: dashboard.spaceUuid,
                },
            );

            analytics.track({
                event: 'dashboard.updated',
                userId: user.userUuid,
                properties: {
                    dashboardId: updatedDashboard.uuid,
                    projectId: updatedDashboard.projectUuid,
                },
            });
        }
        if (isDashboardVersionedFields(dashboard)) {
            const updatedDashboard = await this.dashboardModel.addVersion(
                dashboardUuid,
                {
                    tiles: dashboard.tiles,
                    filters: dashboard.filters,
                },
                user,
            );
            analytics.track({
                event: 'dashboard_version.created',
                userId: user.userUuid,
                properties:
                    DashboardService.getCreateEventProperties(updatedDashboard),
            });
        }
        return this.dashboardModel.getById(dashboardUuid);
    }

    async togglePinning(
        user: SessionUser,
        dashboardUuid: string,
    ): Promise<Dashboard> {
        const existingDashboard = await this.dashboardModel.getById(
            dashboardUuid,
        );
        const { projectUuid, organizationUuid, pinnedListUuid, spaceUuid } =
            existingDashboard;
        if (
            user.ability.cannot(
                'update',
                subject('Project', { projectUuid, organizationUuid }),
            )
        ) {
            throw new ForbiddenError();
        }

        if (!(await this.hasDashboardSpaceAccess(spaceUuid, user.userUuid))) {
            throw new ForbiddenError(
                "You don't have access to the space this dashboard belongs to",
            );
        }
        if (pinnedListUuid) {
            await this.pinnedListModel.deleteItem({
                pinnedListUuid,
                dashboardUuid,
            });
        } else {
            await this.pinnedListModel.addItem({
                projectUuid,
                dashboardUuid,
            });
        }

        const pinnedList = await this.pinnedListModel.getPinnedListAndItems(
            existingDashboard.projectUuid,
        );

        analytics.track({
            event: 'pinned_list.updated',
            userId: user.userUuid,
            properties: {
                projectId: existingDashboard.projectUuid,
                organizationId: existingDashboard.organizationUuid,
                location: 'homepage',
                pinnedListId: pinnedList.pinnedListUuid,
                pinnedItems: pinnedList.items,
            },
        });

        return this.getById(user, dashboardUuid);
    }

    async updateMultiple(
        user: SessionUser,
        projectUuid: string,
        dashboards: UpdateMultipleDashboards[],
    ): Promise<Dashboard[]> {
        const space = await getSpace(database, projectUuid);

        if (
            user.ability.cannot(
                'update',
                subject('Dashboard', {
                    organizationUuid: space.organization_uuid,
                    projectUuid,
                }),
            )
        ) {
            throw new ForbiddenError();
        }

        if (
            !(await this.hasDashboardSpaceAccess(
                space.space_uuid,
                user.userUuid,
            ))
        ) {
            throw new ForbiddenError(
                "You don't have access to the space this dashboard belongs to",
            );
        }

        analytics.track({
            event: 'dashboard.updated_multiple',
            userId: user.userUuid,
            properties: {
                dashboardIds: dashboards.map((dashboard) => dashboard.uuid),
                projectId: projectUuid,
            },
        });
        return this.dashboardModel.updateMultiple(projectUuid, dashboards);
    }

    async delete(user: SessionUser, dashboardUuid: string): Promise<void> {
        const { organizationUuid, projectUuid, spaceUuid } =
            await this.dashboardModel.getById(dashboardUuid);
        if (
            user.ability.cannot(
                'delete',
                subject('Dashboard', { organizationUuid, projectUuid }),
            )
        ) {
            throw new ForbiddenError();
        }

        if (!(await this.hasDashboardSpaceAccess(spaceUuid, user.userUuid))) {
            throw new ForbiddenError(
                "You don't have access to the space this dashboard belongs to",
            );
        }
        const deletedDashboard = await this.dashboardModel.delete(
            dashboardUuid,
        );
        analytics.track({
            event: 'dashboard.deleted',
            userId: user.userUuid,
            properties: {
                dashboardId: deletedDashboard.uuid,
                projectId: deletedDashboard.projectUuid,
            },
        });
    }

    async getSchedulers(
        user: SessionUser,
        dashboardUuid: string,
    ): Promise<SchedulerAndTargets[]> {
        await this.checkUpdateAccess(user, dashboardUuid);
        return this.schedulerModel.getDashboardSchedulers(dashboardUuid);
    }

    async createScheduler(
        user: SessionUser,
        dashboardUuid: string,
        newScheduler: CreateSchedulerAndTargetsWithoutIds,
    ): Promise<SchedulerAndTargets> {
        await this.checkUpdateAccess(user, dashboardUuid);
        const scheduler = await this.schedulerModel.createScheduler({
            ...newScheduler,
            createdBy: user.userUuid,
            dashboardUuid,
            savedChartUuid: null,
        });

        await slackClient.joinChannels(
            user.organizationUuid,
            scheduler.targets.map((target) => target.channel),
        );

        await schedulerClient.generateDailyJobsForScheduler(scheduler);

        return scheduler;
    }
}<|MERGE_RESOLUTION|>--- conflicted
+++ resolved
@@ -8,11 +8,8 @@
     ForbiddenError,
     isDashboardUnversionedFields,
     isDashboardVersionedFields,
-<<<<<<< HEAD
     SchedulerAndTargets,
-=======
     PinnedListAndItems,
->>>>>>> cb4caab4
     SessionUser,
     UpdateDashboard,
     UpdateMultipleDashboards,
