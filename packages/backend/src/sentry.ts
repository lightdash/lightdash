--- conflicted
+++ resolved
@@ -27,14 +27,11 @@
     ignoreErrors: [
         'WarehouseQueryError',
         'FieldReferenceError',
-<<<<<<< HEAD
         'NotEnoughResults',
-=======
         'CompileError',
         'NotExistsError',
         'NotFoundError',
         'ForbiddenError',
->>>>>>> b37a320c
     ],
     tracesSampler: (context) => {
         if (
