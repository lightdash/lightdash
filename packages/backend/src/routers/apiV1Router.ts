import { ParameterError } from '@lightdash/common';
import express from 'express';
import passport from 'passport';
import { lightdashConfig } from '../config/lightdashConfig';
import {
    redirectOIDCFailure,
    redirectOIDCSuccess,
    storeOIDCRedirect,
    unauthorisedInDemo,
} from '../controllers/authentication';
import { userModel } from '../models/models';
import { UserModel } from '../models/UserModel';
import { healthService, userService } from '../services/services';
import { sanitizeEmailParam, sanitizeStringParam } from '../utils';
import { dashboardRouter } from './dashboardRouter';
import { inviteLinksRouter } from './inviteLinksRouter';
import { jobsRouter } from './jobsRouter';
import { organizationRouter } from './organizationRouter';
import { passwordResetLinksRouter } from './passwordResetLinksRouter';
import { projectRouter } from './projectRouter';
import { savedChartRouter } from './savedChartRouter';
import { shareRouter } from './shareRouter';
import { userRouter } from './userRouter';

const puppeteer = require('puppeteer');
const html2canvas = require('html2canvas');

export const apiV1Router = express.Router();

apiV1Router.get('/livez', async (req, res, next) => {
    res.json({
        status: 'ok',
    });
});

apiV1Router.get('/health', async (req, res, next) => {
    healthService
        .getHealthState(!!req.user?.userUuid)
        .then((state) =>
            res.json({
                status: 'ok',
                results: state,
            }),
        )
        .catch(next);
});

apiV1Router.get('/flash', (req, res) => {
    res.json({
        status: 'ok',
        results: req.flash(),
    });
});

apiV1Router.post('/register', unauthorisedInDemo, async (req, res, next) => {
    try {
        const lightdashUser = await userService.registerNewUserWithOrg({
            firstName: sanitizeStringParam(req.body.firstName),
            lastName: sanitizeStringParam(req.body.lastName),
            email: sanitizeEmailParam(req.body.email),
            password: sanitizeStringParam(req.body.password),
        });
        const sessionUser = await userModel.findSessionUserByUUID(
            lightdashUser.userUuid,
        );
        req.login(sessionUser, (err) => {
            if (err) {
                next(err);
            }
            res.json({
                status: 'ok',
                results: lightdashUser,
            });
        });
    } catch (e) {
        next(e);
    }
});

apiV1Router.post('/login', passport.authenticate('local'), (req, res, next) => {
    req.session.save((err) => {
        if (err) {
            next(err);
        } else {
            res.json({
                status: 'ok',
                results: UserModel.lightdashUserFromSession(req.user!),
            });
        }
    });
});

apiV1Router.get(
    lightdashConfig.auth.okta.loginPath,
    storeOIDCRedirect,
    passport.authenticate('okta', {
        scope: ['openid', 'profile', 'email'],
    }),
);

apiV1Router.get(
    lightdashConfig.auth.okta.callbackPath,
    passport.authenticate('okta', {
        failureRedirect: '/api/v1/oauth/failure',
        successRedirect: '/api/v1/oauth/success',
        failureFlash: true,
    }),
);

apiV1Router.get(
    lightdashConfig.auth.google.loginPath,
    storeOIDCRedirect,
    passport.authenticate('google', {
        scope: ['profile', 'email'],
    }),
);

apiV1Router.get(
    lightdashConfig.auth.google.callbackPath,
    passport.authenticate('google', {
        failureRedirect: '/api/v1/oauth/failure',
        successRedirect: '/api/v1/oauth/success',
        failureFlash: true,
    }),
);
apiV1Router.get('/oauth/failure', redirectOIDCFailure);
apiV1Router.get('/oauth/success', redirectOIDCSuccess);

apiV1Router.get('/logout', (req, res, next) => {
    req.logout((err) => {
        if (err) {
            return next(err);
        }
        return req.session.destroy((err2) => {
            if (err2) {
                next(err2);
            } else {
                res.json({
                    status: 'ok',
                });
            }
        });
    });
});

apiV1Router.use('/saved', savedChartRouter);
apiV1Router.use('/invite-links', inviteLinksRouter);
apiV1Router.use('/org', organizationRouter);
apiV1Router.use('/user', userRouter);
apiV1Router.use('/projects/:projectUuid', projectRouter);
apiV1Router.use('/dashboards/:dashboardUuid', dashboardRouter);
apiV1Router.use('/password-reset', passwordResetLinksRouter);
apiV1Router.use('/jobs', jobsRouter);
<<<<<<< HEAD

apiV1Router.get('/screenshot', async (req, res, next) => {
    const { dashboardId } = req.query;

    if (!dashboardId) {
        next(new ParameterError());
    }

    const browser = await puppeteer.connect({
        browserWSEndpoint: 'ws://browser:3000',
    });

    const page = await browser.newPage();

    await page.setViewport({
        width: 1400,
        height: 768, // hardcoded
    });
    await page.setExtraHTTPHeaders({ cookie: req.headers.cookie || '' }); // copy cookie

    const blockedUrls = [
        'headwayapp.co',
        'rudderlabs.com',
        'analytics.lightdash.com',
        'cohere.so',
        'intercom.io',
    ];
    await page.setRequestInterception(true);
    page.on('request', (request: any) => {
        const url = request.url();
        if (blockedUrls.includes(url)) {
            request.abort();
            return;
        }

        request.continue();
    });

    const dashboardUrl = `http://lightdash-dev:3000/projects/3675b69e-8324-4110-bdca-059031aa8da3/dashboards/7aca576e-2aca-4c3c-b4ce-a63578203fb0/view`;
    await page.goto(dashboardUrl, {
        timeout: 100000,
        waitUntil: 'networkidle0',
    });

    //            const imageBuffer = await page.screenshot({ path: 'screenshot.png' });

    try {
        // await page.waitForSelector('#screenshot-dashboard');          // wait for the selector to load
        // const element = await page.$('#screenshot-dashboard');        // declare a variable with an ElementHandle

        // const dashboard = await page.$eval('#screenshot-dashboard', (el: any) => el.outerHTML);

        // const imageBuffer = await element.screenshot({ path: 'screenshot2.png' });

        const height = await page.$eval(
            '#screenshot-dashboard > div',
            (el: any) => el.style.height,
        );
        const numberHeight = height
            ? parseInt(height.replace('px', ''), 10)
            : 768; // await page.$(`document.querySelector('#screenshot-dashboard > div').style.height `);
        const imageBuffer = await page.screenshot({
            path: 'area.png',
            clip: { x: 0, y: 50, width: 1400, height: numberHeight },
        });
        /* const dashboard = await page.$$eval('div.react-grid-layout', (el: any) => el[0].innerHTML);

        const canvas = await html2canvas(dashboard, {
            windowWidth: 1024,
            windowHeight: 768
        });

            var myImage = canvas.toDataURL("image/png");
    

    
    
            // const html = await page.content(); // serialized HTML of page DOM.
    */

        res.writeHead(200, {
            'Content-Type': 'image/png',
            'Content-Length': imageBuffer.length,
        });
        res.end(imageBuffer);
    } catch (e) {
        console.error(e);
        next(e);
    }

    await browser.close();
});
=======
apiV1Router.use('/share', shareRouter);
>>>>>>> 3e36aeb5
<|MERGE_RESOLUTION|>--- conflicted
+++ resolved
@@ -151,7 +151,7 @@
 apiV1Router.use('/dashboards/:dashboardUuid', dashboardRouter);
 apiV1Router.use('/password-reset', passwordResetLinksRouter);
 apiV1Router.use('/jobs', jobsRouter);
-<<<<<<< HEAD
+feat/share-slack-backend
 
 apiV1Router.get('/screenshot', async (req, res, next) => {
     const { dashboardId } = req.query;
@@ -243,7 +243,4 @@
     }
 
     await browser.close();
-});
-=======
-apiV1Router.use('/share', shareRouter);
->>>>>>> 3e36aeb5
+});