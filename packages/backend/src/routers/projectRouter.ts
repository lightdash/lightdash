import {
    ApiCompiledQueryResults,
    ApiExploreResults,
    ApiExploresResults,
    ApiQueryResults,
    ApiSqlQueryResults,
    getItemMap,
    getRequestMethod,
    LightdashRequestMethodHeader,
    MetricQuery,
    NotFoundError,
    ProjectCatalog,
    TablesConfiguration,
} from '@lightdash/common';
import express from 'express';
import * as fs from 'fs';
import * as fsPromise from 'fs/promises';

import { nanoid } from 'nanoid';
import path from 'path';
import { analytics } from '../analytics/client';
import {
    DownloadCsv,
    LightdashAnalytics,
    parseAnalyticsLimit,
} from '../analytics/LightdashAnalytics';
import { lightdashConfig } from '../config/lightdashConfig';
import {
    allowApiKeyAuthentication,
    isAuthenticated,
    unauthorisedInDemo,
} from '../controllers/authentication';
import Logger from '../logger';
import { CsvService } from '../services/CsvService/CsvService';
import {
    dashboardService,
    projectService,
    s3Service,
    savedChartsService,
    searchService,
    spaceService,
} from '../services/services';
import { wrapSentryTransaction } from '../utils';

const { Readable } = require('stream');

export const projectRouter = express.Router({ mergeParams: true });

projectRouter.get(
    '/',
    allowApiKeyAuthentication,
    isAuthenticated,
    async (req, res, next) => {
        try {
            res.json({
                status: 'ok',
                results: await projectService.getProject(
                    req.params.projectUuid,
                    req.user!,
                ),
            });
        } catch (e) {
            next(e);
        }
    },
);

projectRouter.patch(
    '/',
    allowApiKeyAuthentication,
    isAuthenticated,
    unauthorisedInDemo,
    async (req, res, next) => {
        projectService
            .update(
                req.params.projectUuid,
                req.user!,
                req.body,
                getRequestMethod(req.header(LightdashRequestMethodHeader)),
            )
            .then((results) => {
                res.json({
                    status: 'ok',
                    results,
                });
            })
            .catch(next);
    },
);

projectRouter.get(
    '/search/:query',
    allowApiKeyAuthentication,
    isAuthenticated,
    async (req, res, next) => {
        try {
            const results = await searchService.getSearchResults(
                req.user!,
                req.params.projectUuid,
                req.params.query,
            );
            res.json({ status: 'ok', results });
        } catch (e) {
            next(e);
        }
    },
);

projectRouter.put(
    '/explores',
    allowApiKeyAuthentication,
    isAuthenticated,
    unauthorisedInDemo,
    async (req, res, next) => {
        projectService
            .setExplores(req.params.projectUuid, req.body)
            .then(() => {
                res.json({
                    status: 'ok',
                });
            })
            .catch(next);
    },
);

projectRouter.get(
    '/explores',
    allowApiKeyAuthentication,
    isAuthenticated,
    async (req, res, next) => {
        try {
            const results: ApiExploresResults =
                await projectService.getAllExploresSummary(
                    req.user!,
                    req.params.projectUuid,
                    req.query.filtered === 'true',
                );
            res.json({
                status: 'ok',
                results,
            });
        } catch (e) {
            next(e);
        }
    },
);

projectRouter.get(
    '/explores/:exploreId',
    allowApiKeyAuthentication,
    isAuthenticated,
    async (req, res, next) => {
        try {
            const results: ApiExploreResults = await projectService.getExplore(
                req.user!,
                req.params.projectUuid,
                req.params.exploreId,
            );
            res.json({ status: 'ok', results });
        } catch (e) {
            next(e);
        }
    },
);

projectRouter.post(
    '/explores/:exploreId/compileQuery',
    allowApiKeyAuthentication,
    isAuthenticated,
    async (req, res, next) => {
        try {
            const { body } = req;
            const metricQuery: MetricQuery = {
                dimensions: body.dimensions,
                metrics: body.metrics,
                filters: body.filters,
                sorts: body.sorts,
                limit: body.limit,
                tableCalculations: body.tableCalculations,
                additionalMetrics: body.additionalMetrics,
            };
            const results: ApiCompiledQueryResults = (
                await projectService.compileQuery(
                    req.user!,
                    metricQuery,
                    req.params.projectUuid,
                    req.params.exploreId,
                )
            ).query;
            res.json({
                status: 'ok',
                results,
            });
        } catch (e) {
            next(e);
        }
    },
);

projectRouter.post(
    '/explores/:exploreId/runQuery',
    allowApiKeyAuthentication,
    isAuthenticated,
    async (req, res, next) => {
        try {
            const { body } = req;
            const { csvLimit } = body;
            const metricQuery: MetricQuery = {
                dimensions: body.dimensions,
                metrics: body.metrics,
                filters: body.filters,
                sorts: body.sorts,
                limit: body.limit,
                tableCalculations: body.tableCalculations,
                additionalMetrics: body.additionalMetrics,
            };
            const results: ApiQueryResults =
                await projectService.runQueryAndFormatRows(
                    req.user!,
                    metricQuery,
                    req.params.projectUuid,
                    req.params.exploreId,
                    csvLimit,
                );
            res.json({
                status: 'ok',
                results,
            });
        } catch (e) {
            next(e);
        }
    },
);

projectRouter.post(
<<<<<<< HEAD
    '/explores/:exploreId/runViewChartQuery',
=======
    '/explores/:exploreId/runUnderlyingDataQuery',
>>>>>>> 83d28e44
    allowApiKeyAuthentication,
    isAuthenticated,
    async (req, res, next) => {
        try {
            const { body } = req;
            const { csvLimit } = body;
            const metricQuery: MetricQuery = {
                dimensions: body.dimensions,
                metrics: body.metrics,
                filters: body.filters,
                sorts: body.sorts,
                limit: body.limit,
                tableCalculations: body.tableCalculations,
                additionalMetrics: body.additionalMetrics,
            };
            const results: ApiQueryResults =
<<<<<<< HEAD
                await projectService.runQueryAndFormatRows(
=======
                await projectService.runUnderlyingDataQuery(
>>>>>>> 83d28e44
                    req.user!,
                    metricQuery,
                    req.params.projectUuid,
                    req.params.exploreId,
                    csvLimit,
                );
            res.json({
                status: 'ok',
                results,
            });
        } catch (e) {
            next(e);
        }
    },
);

projectRouter.post(
    '/explores/:exploreId/downloadCsv',
    allowApiKeyAuthentication,
    isAuthenticated,
    async (req, res, next) => {
        const jobId = nanoid();

        const baseAnalyticsProperties: DownloadCsv['properties'] = {
            jobId,
            userId: req.user?.userUuid,
            organizationId: req.user?.organizationUuid,
            projectId: req.params.projectUuid,
            fileType: 'csv',
            storage: s3Service.isEnabled() ? 's3' : 'local',
        };

        try {
            const { body } = req;
            const {
                csvLimit,
                onlyRaw,
                showTableNames,
                customLabels,
                columnOrder,
            } = body;
            const metricQuery: MetricQuery = {
                dimensions: body.dimensions,
                metrics: body.metrics,
                filters: body.filters,
                sorts: body.sorts,
                limit: body.limit,
                tableCalculations: body.tableCalculations,
                additionalMetrics: body.additionalMetrics,
            };

            const numberColumns =
                metricQuery.dimensions.length +
                metricQuery.metrics.length +
                metricQuery.tableCalculations.length;
            const analyticsProperties: DownloadCsv['properties'] = {
                ...baseAnalyticsProperties,
                tableId: req.params.exploreId,
                values: onlyRaw ? 'raw' : 'formatted',
                context: 'results',
                limit: parseAnalyticsLimit(csvLimit),

                numColumns: numberColumns,
            };
            analytics.track({
                event: 'download_results.started',
                userId: req.user?.userUuid!,
                properties: analyticsProperties,
            });

            const rows = await projectService.runQuery(
                req.user!,
                metricQuery,
                req.params.projectUuid,
                req.params.exploreId,
                csvLimit,
            );
            const numberRows = rows.length;

            const explore = await projectService.getExplore(
                req.user!,
                req.params.projectUuid,
                req.params.exploreId,
            );
            const itemMap = getItemMap(
                explore,
                metricQuery.additionalMetrics,
                metricQuery.tableCalculations,
            );

            const fileId = await CsvService.convertRowsToCsv(
                rows,
                onlyRaw,
                metricQuery,
                itemMap,
                showTableNames,
                customLabels,
                columnOrder || [],
            );

            let fileUrl;
            try {
                const csvContent = fs.createReadStream(`/tmp/${fileId}`);
                fileUrl = await s3Service.uploadCsv(csvContent, fileId);

                await fsPromise.unlink(`/tmp/${fileId}`);
            } catch (e) {
                fileUrl = `${lightdashConfig.siteUrl}/api/v1/projects/${req.params.projectUuid}/csv/${fileId}`;
            }

            analytics.track({
                event: 'download_results.completed',
                userId: req.user?.userUuid!,
                properties: {
                    ...analyticsProperties,
                    numRows: numberRows,
                },
            });

            res.json({
                status: 'ok',
                results: {
                    url: fileUrl,
                },
            });
        } catch (e) {
            analytics.track({
                event: 'download_results.error',
                userId: req.user?.userUuid!,
                properties: {
                    ...baseAnalyticsProperties,
                    error: `${e}`,
                },
            });

            next(e);
        }
    },
);

projectRouter.get(
    '/csv/:fileId',

    async (req, res, next) => {
        if (!req.params.fileId.startsWith('csv-')) {
            throw new NotFoundError(`File not found ${req.params.fileId}`);
        }
        try {
            const filePath = path.join('/tmp', req.params.fileId);
            res.sendFile(filePath);
        } catch (error) {
            next(error);
        }
    },
);

projectRouter.get(
    '/field/:fieldId/search',
    allowApiKeyAuthentication,
    isAuthenticated,
    async (req, res, next) => {
        try {
            const value: string =
                typeof req.query.value === 'string'
                    ? req.query.value.toString()
                    : '';
            const limit: number =
                typeof req.query.limit === 'string'
                    ? parseInt(req.query.limit.toString(), 10)
                    : 100;

            const table =
                typeof req.query.table === 'string' ? req.query.table : '';

            const results = {
                search: value,
                results: await projectService.searchFieldUniqueValues(
                    req.user!,
                    req.params.projectUuid,
                    table,
                    req.params.fieldId,
                    value,
                    limit,
                ),
            };

            res.json({
                status: 'ok',
                results,
            });
        } catch (e) {
            next(e);
        }
    },
);

projectRouter.post(
    '/refresh',
    allowApiKeyAuthentication,
    isAuthenticated,
    unauthorisedInDemo,
    async (req, res, next) => {
        try {
            const results = await projectService.compileProject(
                req.user!,
                req.params.projectUuid,
                getRequestMethod(req.header(LightdashRequestMethodHeader)),
            );
            res.json({
                status: 'ok',
                results,
            });
        } catch (e) {
            next(e);
        }
    },
);

projectRouter.post(
    '/saved',
    allowApiKeyAuthentication,
    isAuthenticated,
    unauthorisedInDemo,
    async (req, res, next) => {
        if (req.query.duplicateFrom) {
            savedChartsService
                .duplicate(
                    req.user!,
                    req.params.projectUuid,
                    req.query.duplicateFrom.toString(),
                )
                .then((results) => {
                    res.json({
                        status: 'ok',
                        results,
                    });
                })
                .catch(next);
        } else {
            savedChartsService
                .create(req.user!, req.params.projectUuid, req.body)
                .then((results) => {
                    res.json({
                        status: 'ok',
                        results,
                    });
                })
                .catch(next);
        }
    },
);

projectRouter.patch(
    '/saved',
    allowApiKeyAuthentication,
    isAuthenticated,
    unauthorisedInDemo,
    async (req, res, next) => {
        savedChartsService
            .updateMultiple(req.user!, req.params.projectUuid, req.body)
            .then((results) => {
                res.json({
                    status: 'ok',
                    results,
                });
            })
            .catch(next);
    },
);

projectRouter.get(
    '/spaces',
    allowApiKeyAuthentication,
    isAuthenticated,
    async (req, res, next) => {
        spaceService
            .getAllSpaces(req.params.projectUuid, req.user!)
            .then((results) => {
                res.json({
                    status: 'ok',
                    results,
                });
            })
            .catch(next);
    },
);
projectRouter.get(
    '/spaces/:spaceUuid',
    allowApiKeyAuthentication,
    isAuthenticated,
    async (req, res, next) => {
        spaceService
            .getSpace(req.params.projectUuid, req.user!, req.params.spaceUuid)
            .then((results) => {
                res.json({
                    status: 'ok',
                    results,
                });
            })
            .catch(next);
    },
);
projectRouter.post(
    '/spaces',
    allowApiKeyAuthentication,
    isAuthenticated,
    unauthorisedInDemo,
    async (req, res, next) => {
        spaceService
            .createSpace(req.params.projectUuid, req.user!, req.body)
            .then((results) => {
                res.json({
                    status: 'ok',
                    results,
                });
            })
            .catch(next);
    },
);

projectRouter.delete(
    '/spaces/:spaceUUid',
    allowApiKeyAuthentication,
    isAuthenticated,
    unauthorisedInDemo,
    async (req, res, next) => {
        spaceService
            .deleteSpace(req.user!, req.params.spaceUUid)
            .then((results) => {
                res.json({
                    status: 'ok',
                    results,
                });
            })
            .catch(next);
    },
);

projectRouter.patch(
    '/spaces/:spaceUUid',
    allowApiKeyAuthentication,
    isAuthenticated,
    unauthorisedInDemo,
    async (req, res, next) => {
        spaceService
            .updateSpace(req.user!, req.params.spaceUUid, req.body)
            .then((results) => {
                res.json({
                    status: 'ok',
                    results,
                });
            })
            .catch(next);
    },
);

projectRouter.patch(
    '/spaces/:spaceUuid/pinning',
    allowApiKeyAuthentication,
    isAuthenticated,
    unauthorisedInDemo,
    async (req, res, next) => {
        spaceService
            .togglePinning(req.user!, req.params.spaceUuid)
            .then((results) => {
                res.json({
                    status: 'ok',
                    results,
                });
            })
            .catch(next);
    },
);

projectRouter.post(
    '/spaces/:spaceUUid/share',
    allowApiKeyAuthentication,
    isAuthenticated,
    unauthorisedInDemo,
    async (req, res, next) => {
        spaceService
            .addSpaceShare(req.user!, req.params.spaceUUid, req.body.userUuid)
            .then(() => {
                res.json({
                    status: 'ok',
                });
            })
            .catch(next);
    },
);

projectRouter.delete(
    '/spaces/:spaceUUid/share/:userUuid',
    allowApiKeyAuthentication,
    isAuthenticated,
    unauthorisedInDemo,
    async (req, res, next) => {
        spaceService
            .removeSpaceShare(
                req.user!,
                req.params.spaceUUid,
                req.params.userUuid,
            )
            .then(() => {
                res.json({
                    status: 'ok',
                });
            })
            .catch(next);
    },
);

projectRouter.get(
    '/dashboards',
    allowApiKeyAuthentication,
    isAuthenticated,
    async (req, res, next) => {
        const chartUuid: string | undefined =
            typeof req.query.chartUuid === 'string'
                ? req.query.chartUuid.toString()
                : undefined;
        dashboardService
            .getAllByProject(req.user!, req.params.projectUuid, chartUuid)
            .then((results) => {
                res.json({
                    status: 'ok',
                    results,
                });
            })
            .catch(next);
    },
);

projectRouter.post(
    '/dashboards',
    allowApiKeyAuthentication,
    isAuthenticated,
    unauthorisedInDemo,
    async (req, res, next) => {
        if (req.query.duplicateFrom) {
            dashboardService
                .duplicate(
                    req.user!,
                    req.params.projectUuid,
                    req.query.duplicateFrom.toString(),
                )
                .then((results) => {
                    res.status(201).json({
                        status: 'ok',
                        results,
                    });
                })
                .catch(next);
        } else {
            dashboardService
                .create(req.user!, req.params.projectUuid, req.body)
                .then((results) => {
                    res.status(201).json({
                        status: 'ok',
                        results,
                    });
                })
                .catch(next);
        }
    },
);

projectRouter.patch(
    '/dashboards',
    allowApiKeyAuthentication,
    isAuthenticated,
    unauthorisedInDemo,
    async (req, res, next) => {
        dashboardService
            .updateMultiple(req.user!, req.params.projectUuid, req.body)
            .then((results) => {
                res.json({
                    status: 'ok',
                    results,
                });
            })
            .catch(next);
    },
);

projectRouter.post(
    '/sqlQuery',
    allowApiKeyAuthentication,
    isAuthenticated,
    unauthorisedInDemo,
    async (req, res, next) => {
        try {
            const results: ApiSqlQueryResults =
                await projectService.runSqlQuery(
                    req.user!,
                    req.params.projectUuid,
                    req.body.sql,
                );
            res.json({
                status: 'ok',
                results,
            });
        } catch (e) {
            next(e);
        }
    },
);

projectRouter.post(
    '/sqlRunner/downloadCsv',
    allowApiKeyAuthentication,
    isAuthenticated,
    async (req, res, next) => {
        const jobId = nanoid();

        const analyticsProperties: DownloadCsv['properties'] = {
            jobId,
            userId: req.user?.userUuid,
            organizationId: req.user?.organizationUuid,
            projectId: req.params.projectUuid,
            tableId: 'sql_runner',
            values: 'raw',
            context: 'sql runner',
            fileType: 'csv',
            storage: s3Service.isEnabled() ? 's3' : 'local',
        };
        try {
            analytics.track({
                event: 'download_results.started',
                userId: req.user?.userUuid!,
                properties: {
                    ...analyticsProperties,
                },
            });

            const results: ApiSqlQueryResults =
                await projectService.runSqlQuery(
                    req.user!,
                    req.params.projectUuid,
                    req.body.sql,
                );

            const csvContent = await CsvService.convertSqlQueryResultsToCsv(
                results,
                req.body.customLabels,
            );

            const fileId = `csv-${jobId}.csv`;

            let fileUrl;
            try {
                fileUrl = await s3Service.uploadCsv(csvContent, fileId);
            } catch (e) {
                // Can't store file in S3, storing locally
                await fsPromise.writeFile(
                    `/tmp/${fileId}`,
                    csvContent,
                    'utf-8',
                );
                fileUrl = `${lightdashConfig.siteUrl}/api/v1/projects/${req.params.projectUuid}/csv/${fileId}`;
            }

            analytics.track({
                event: 'download_results.completed',
                userId: req.user?.userUuid!,
                properties: {
                    ...analyticsProperties,
                    numRows: results.rows.length,
                    numColumns: Object.keys(results.fields).length,
                },
            });

            res.json({
                status: 'ok',
                results: {
                    url: fileUrl,
                },
            });
        } catch (e) {
            analytics.track({
                event: 'download_results.error',
                userId: req.user?.userUuid!,
                properties: {
                    ...analyticsProperties,
                    error: `${e}`,
                },
            });

            next(e);
        }
    },
);

projectRouter.get(
    '/catalog',
    allowApiKeyAuthentication,
    isAuthenticated,
    async (req, res, next) => {
        try {
            const results: ProjectCatalog = await projectService.getCatalog(
                req.user!,
                req.params.projectUuid,
            );
            res.json({
                status: 'ok',
                results,
            });
        } catch (e) {
            next(e);
        }
    },
);

projectRouter.get(
    '/tablesConfiguration',
    allowApiKeyAuthentication,
    isAuthenticated,
    async (req, res, next) => {
        try {
            const results: TablesConfiguration =
                await projectService.getTablesConfiguration(
                    req.user!,
                    req.params.projectUuid,
                );
            res.json({
                status: 'ok',
                results,
            });
        } catch (e) {
            next(e);
        }
    },
);

projectRouter.patch(
    '/tablesConfiguration',
    allowApiKeyAuthentication,
    isAuthenticated,
    unauthorisedInDemo,
    async (req, res, next) => {
        try {
            const results: TablesConfiguration =
                await projectService.updateTablesConfiguration(
                    req.user!,
                    req.params.projectUuid,
                    req.body,
                );
            res.json({
                status: 'ok',
                results,
            });
        } catch (e) {
            next(e);
        }
    },
);

projectRouter.get(
    '/hasSavedCharts',
    allowApiKeyAuthentication,
    isAuthenticated,
    async (req, res, next) => {
        try {
            const results = await projectService.hasSavedCharts(
                req.user!,
                req.params.projectUuid,
            );
            res.json({
                status: 'ok',
                results,
            });
        } catch (e) {
            next(e);
        }
    },
);

projectRouter.get(
    '/access',
    allowApiKeyAuthentication,
    isAuthenticated,
    async (req, res, next) => {
        try {
            const results = await projectService.getProjectAccess(
                req.user!,
                req.params.projectUuid,
            );
            res.json({
                status: 'ok',
                results,
            });
        } catch (e) {
            next(e);
        }
    },
);

projectRouter.post(
    '/access',
    allowApiKeyAuthentication,
    isAuthenticated,
    unauthorisedInDemo,
    async (req, res, next) => {
        try {
            const results = await projectService.createProjectAccess(
                req.user!,
                req.params.projectUuid,
                req.body,
            );
            res.json({
                status: 'ok',
                results,
            });
        } catch (e) {
            next(e);
        }
    },
);
projectRouter.patch(
    '/access/:userUuid',
    allowApiKeyAuthentication,
    isAuthenticated,
    unauthorisedInDemo,
    async (req, res, next) => {
        try {
            const results = await projectService.updateProjectAccess(
                req.user!,
                req.params.projectUuid,
                req.params.userUuid,
                req.body,
            );
            res.json({
                status: 'ok',
                results,
            });
        } catch (e) {
            next(e);
        }
    },
);
projectRouter.delete(
    '/access/:userUuid',
    allowApiKeyAuthentication,
    isAuthenticated,
    unauthorisedInDemo,
    async (req, res, next) => {
        try {
            const results = await projectService.deleteProjectAccess(
                req.user!,
                req.params.projectUuid,
                req.params.userUuid,
            );
            res.json({
                status: 'ok',
                results,
            });
        } catch (e) {
            next(e);
        }
    },
);<|MERGE_RESOLUTION|>--- conflicted
+++ resolved
@@ -233,11 +233,7 @@
 );
 
 projectRouter.post(
-<<<<<<< HEAD
-    '/explores/:exploreId/runViewChartQuery',
-=======
     '/explores/:exploreId/runUnderlyingDataQuery',
->>>>>>> 83d28e44
     allowApiKeyAuthentication,
     isAuthenticated,
     async (req, res, next) => {
@@ -254,11 +250,42 @@
                 additionalMetrics: body.additionalMetrics,
             };
             const results: ApiQueryResults =
-<<<<<<< HEAD
+                await projectService.runUnderlyingDataQuery(
+                    req.user!,
+                    metricQuery,
+                    req.params.projectUuid,
+                    req.params.exploreId,
+                    csvLimit,
+                );
+            res.json({
+                status: 'ok',
+                results,
+            });
+        } catch (e) {
+            next(e);
+        }
+    },
+);
+
+projectRouter.post(
+    '/explores/:exploreId/runViewChartQuery',
+    allowApiKeyAuthentication,
+    isAuthenticated,
+    async (req, res, next) => {
+        try {
+            const { body } = req;
+            const { csvLimit } = body;
+            const metricQuery: MetricQuery = {
+                dimensions: body.dimensions,
+                metrics: body.metrics,
+                filters: body.filters,
+                sorts: body.sorts,
+                limit: body.limit,
+                tableCalculations: body.tableCalculations,
+                additionalMetrics: body.additionalMetrics,
+            };
+            const results: ApiQueryResults =
                 await projectService.runQueryAndFormatRows(
-=======
-                await projectService.runUnderlyingDataQuery(
->>>>>>> 83d28e44
                     req.user!,
                     metricQuery,
                     req.params.projectUuid,
