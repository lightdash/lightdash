import {
    DbtGraphQLCompileSqlArgs,
    DbtGraphQLCompileSqlResponse,
    DbtGraphQLCreateQueryArgs,
    DbtGraphQLCreateQueryResponse,
    DbtGraphQLDimension,
    DbtGraphQLGetDimensionsArgs,
    DbtGraphQLGetDimensionsResponse,
    DbtGraphQLGetMetricsForDimensionsArgs,
    DbtGraphQLGetMetricsForDimensionsResponse,
    DbtGraphQLGetMetricsResponse,
    DbtGraphQLJsonResult,
    DbtGraphQLMetric,
    DbtGraphQLRunQueryRawResponse,
    DbtQueryStatus,
<<<<<<< HEAD
=======
    SemanticLayerClient,
>>>>>>> f57a6d2b
    SemanticLayerQuery,
    SemanticLayerResultRow,
    SemanticLayerView,
} from '@lightdash/common';
import { GraphQLClient } from 'graphql-request';
import { URL } from 'url';
import { LightdashConfig } from '../../config/parseConfig';
import { dbtCloudTransfomers } from './transformer';

type DbtCloudGraphqlClientArgs = {
    lightdashConfig: LightdashConfig;
};

type GetDimensionsFnArgs = DbtGraphQLGetDimensionsArgs;
type GetMetricsForDimensionsFnArgs = DbtGraphQLGetMetricsForDimensionsArgs;

export default class DbtCloudGraphqlClient implements SemanticLayerClient {
    transformers = dbtCloudTransfomers;

    domain: string;

    bearerToken?: string;

    environmentId?: string;

    constructor({ lightdashConfig }: DbtCloudGraphqlClientArgs) {
        this.domain = lightdashConfig.dbtCloud.domain;
        this.bearerToken = lightdashConfig.dbtCloud.bearerToken;
        this.environmentId = lightdashConfig.dbtCloud.environmentId;
    }

    private getClient() {
        if (!this.domain || !this.bearerToken) {
            throw new Error('DbtCloudGraphqlClient not initialized');
        }

        const endpoint = new URL('/api/graphql', this.domain);
        return new GraphQLClient(endpoint.href, {
            headers: {
                Authorization: `Bearer ${this.bearerToken}`,
                'X-dbt-partner-source': 'lightdash',
            },
        });
    }

    /**
     * Converts CreateQueryArgs to a string that can be used in a GraphQL query
     */
    private static async getPreparedCreateQueryArgs({
        groupBy,
        metrics,
        orderBy,
        where,
    }: Partial<DbtGraphQLCreateQueryArgs | DbtGraphQLCompileSqlArgs>) {
        const metricsString =
            metrics?.map((metric) => `{ name: "${metric.name}" }`) ?? '';
        const groupByString =
            groupBy?.map((g) => {
                if ('grain' in g) {
                    return `{ name: "${g.name}", grain: ${g.grain} }`;
                }

                return `{ name: "${g.name}" }`;
            }) ?? '';
        const whereString = where?.map((w) => `{ sql: "${w.sql}" }`) ?? '';
        const orderByString =
            orderBy?.map((o) => {
                if ('metric' in o) {
                    return `{ metric: { name: "${o.metric.name}" }, descending: ${o.descending} }`;
                }

                return `{ groupBy: { name: "${o.groupBy.name}" }, descending: ${o.descending} }`;
            }) ?? '';

        return {
            metricsString: `[${metricsString}]`,
            groupByString: `[${groupByString}]`,
            whereString: `[${whereString}]`,
            orderByString: `[${orderByString}]`,
        };
    }

    // eslint-disable-next-line class-methods-use-this
    async getViews(): Promise<SemanticLayerView[]> {
        return this.transformers.viewsToSemanticLayerViews([
            {
                label: 'DBT Semantic View',
                name: 'dbtSemanticView',
                visible: true,
            },
        ]);
    }

    // eslint-disable-next-line class-methods-use-this
    async runGraphQlQuery<T>(query: string): Promise<T> {
        return this.getClient().request(query, {
            environmentId: this.environmentId,
        });
    }

    async streamResults(
        _projectUuid: string,
        query: SemanticLayerQuery,
        callback: (results: SemanticLayerResultRow[]) => void,
    ): Promise<number> {
        const graphqlArgs = this.transformers.semanticLayerQueryToQuery(query);
        const { limit } = graphqlArgs;
        const { groupByString, metricsString, orderByString, whereString } =
            await DbtCloudGraphqlClient.getPreparedCreateQueryArgs(graphqlArgs);

        const createQuery = `
            mutation CreateQuery($environmentId: BigInt!) {
                createQuery(
                    environmentId: $environmentId
                    metrics: ${metricsString}
                    groupBy: ${groupByString}
                    limit: ${limit ?? null}
                    where: ${whereString}
                    orderBy: ${orderByString}
                ) {
                    queryId
                }
            }`;

        const { createQuery: createQueryResponse } =
            await this.runGraphQlQuery<DbtGraphQLCreateQueryResponse>(
                createQuery,
            );

        let pageNum = 1;
        let queryStatus: DbtQueryStatus | undefined;
        let rowCount = 0;

        while (
            queryStatus !== DbtQueryStatus.SUCCESSFUL &&
            queryStatus !== DbtQueryStatus.FAILED
        ) {
            const getQueryResultsQuery = `
                query GetQueryResults($environmentId: BigInt!) {
                    query(environmentId: $environmentId, queryId: "${createQueryResponse.queryId}", pageNum: ${pageNum}) {
                        status
                        sql
                        jsonResult
                        totalPages
                        error
                    }
                }
            `;

            // TODO: refactor to use Promise.all
            const { query: rawResponse } =
                // eslint-disable-next-line no-await-in-loop
                await this.runGraphQlQuery<DbtGraphQLRunQueryRawResponse>(
                    getQueryResultsQuery,
                );

            if (rawResponse.status !== DbtQueryStatus.FAILED) {
                throw new Error(
                    `DBT Query failed with error: ${rawResponse.error}`,
                );
            }

            pageNum += 1;
            queryStatus = rawResponse.status;

            const jsonResult = rawResponse.jsonResult
                ? (JSON.parse(
                      Buffer.from(rawResponse.jsonResult, 'base64').toString(),
                  ) as DbtGraphQLJsonResult)
                : null;

            if (jsonResult) {
                const rows = this.transformers.resultsToResultRows(jsonResult);
                callback(rows);
                rowCount += rows.length;
            }
        }

        return rowCount;
    }

    async getResults(query: SemanticLayerQuery) {
        const graphqlArgs = this.transformers.semanticLayerQueryToQuery(query);
        const { limit } = graphqlArgs;
        const { groupByString, metricsString, orderByString, whereString } =
            await DbtCloudGraphqlClient.getPreparedCreateQueryArgs(graphqlArgs);

        const createQuery = `
            mutation CreateQuery($environmentId: BigInt!) {
                createQuery(
                    environmentId: $environmentId
                    metrics: ${metricsString}
                    groupBy: ${groupByString}
                    limit: ${limit ?? null}
                    where: ${whereString}
                    orderBy: ${orderByString}
                ) {
                    queryId
                }
            }`;

        const { createQuery: createQueryResponse } =
            await this.runGraphQlQuery<DbtGraphQLCreateQueryResponse>(
                createQuery,
            );

        const getQueryResultsQuery = `
            query GetQueryResults($environmentId: BigInt!) {
                query(environmentId: $environmentId, queryId: "${createQueryResponse.queryId}") {
                    status
                    sql
                    jsonResult
                    error
                }
            }
        `;

        const { query: rawResponse } =
            await this.runGraphQlQuery<DbtGraphQLRunQueryRawResponse>(
                getQueryResultsQuery,
            );

        if (rawResponse.status !== DbtQueryStatus.FAILED) {
            throw new Error(
                `DBT Query failed with error: ${rawResponse.error}`,
            );
        }

        const jsonResult = rawResponse.jsonResult
            ? (JSON.parse(
                  Buffer.from(rawResponse.jsonResult, 'base64').toString(),
              ) as DbtGraphQLJsonResult)
            : null;

        return jsonResult
            ? this.transformers.resultsToResultRows(jsonResult)
            : [];
    }

    async getSql(query: SemanticLayerQuery) {
        const graphqlArgs = this.transformers.semanticLayerQueryToQuery(query);
        const { limit } = graphqlArgs;

        const { groupByString, metricsString, orderByString, whereString } =
            await DbtCloudGraphqlClient.getPreparedCreateQueryArgs(graphqlArgs);

        const compileSqlQuery = `
            mutation CompileSql($environmentId: BigInt!) {
                compileSql(
                    environmentId: $environmentId
                    metrics: ${metricsString}
                    groupBy: ${groupByString}
                    limit: ${limit ?? null}
                    where: ${whereString}
                    orderBy: ${orderByString}
                ) {
                    sql
                }
            }`;

        const { compileSql } =
            await this.runGraphQlQuery<DbtGraphQLCompileSqlResponse>(
                compileSqlQuery,
            );

        return this.transformers.sqlToString(compileSql.sql);
    }

    async getMetrics() {
        const getMetricsQuery = `
            query GetMetrics($environmentId: BigInt!) {
                metrics(environmentId: $environmentId) {
                    name
                    description
                    label
                    type
                    queryableGranularities
                    dimensions {
                        name
                        description
                        label
                        type
                        queryableGranularities
                    }
                }
            }`;

        return this.runGraphQlQuery<DbtGraphQLGetMetricsResponse>(
            getMetricsQuery,
        );
    }

    async getMetricsForDimensions({
        dimensions,
    }: GetMetricsForDimensionsFnArgs) {
        const metricsForDimensionsQuery = `
            query GetMetricsForDimensions($environmentId: BigInt!) {
                metricsForDimensions(environmentId: $environmentId, dimensions: [${dimensions.map(
                    (dimension) => `{ name: "${dimension.name}" }`,
                )}]) {
                    name
                    description
                    label
                    type
                    queryableGranularities
                    dimensions {
                        name
                        description
                        label
                        type
                        queryableGranularities
                    }
                }
            }`;

        return this.runGraphQlQuery<DbtGraphQLGetMetricsForDimensionsResponse>(
            metricsForDimensionsQuery,
        );
    }

    async getDimensions({ metrics }: GetDimensionsFnArgs) {
        const getDimensionsQuery = `
            query GetDimensions($environmentId: BigInt!) {
                dimensions(environmentId: $environmentId, metrics: [${metrics.map(
                    (metric) => `{ name: "${metric.name}" }`,
                )}]) {
                    name
                    description
                    label
                    type
                    queryableGranularities
                }
            }`;

        return this.runGraphQlQuery<DbtGraphQLGetDimensionsResponse>(
            getDimensionsQuery,
        );
    }

    async getFields(
        _: unknown, // there is no concept of views in dbt cloud
        {
            dimensions: selectedDimensions,
            timeDimensions: selectedTimeDimensions,
            metrics: selectedMetrics,
        }: Pick<
            SemanticLayerQuery,
            'dimensions' | 'timeDimensions' | 'metrics'
        >,
    ) {
        // Get all metrics and check which ones are available for the selected dimensions
        const { metrics: allMetrics } = await this.getMetrics();
        const { dimensions: allDimensions } = await this.getDimensions({
            metrics: [],
        });

        const hasSelectedDimensions =
            selectedDimensions.length > 0 || selectedTimeDimensions.length > 0;
        const hasSelectedMetrics = selectedMetrics.length > 0;

        let metrics = allMetrics;
        let availableMetrics: DbtGraphQLMetric[] | undefined;

        if (hasSelectedDimensions) {
            const getMetricsForDimensionsResult =
                await this.getMetricsForDimensions({
                    dimensions: [
                        ...selectedDimensions.map((d) => ({ name: d })),
                        ...selectedTimeDimensions.map((d) => ({ name: d })),
                    ],
                });

            availableMetrics =
                getMetricsForDimensionsResult.metricsForDimensions;
        }

        metrics = allMetrics.map((metric) => ({
            ...metric,
            // If no dimensions are selected, availableMetrics will be undefined and all metrics will be visible
            visible: availableMetrics
                ? !!availableMetrics.find((m) => m.name === metric.name)
                : true,
        }));

        let dimensions = allDimensions;
        let availableDimensions: DbtGraphQLDimension[] | undefined;

        if (hasSelectedMetrics) {
            const getDimensionsResult = await this.getDimensions({
                metrics: selectedMetrics.map((metric) => ({
                    name: metric,
                })),
            });

            availableDimensions = getDimensionsResult.dimensions;
        }

        dimensions = allDimensions.map((dimension) => ({
            ...dimension,
            // If no metrics are selected, availableDimensions will be undefined and all dimensions will be visible
            visible: availableDimensions
                ? !!availableDimensions.find((d) => d.name === dimension.name)
                : true,
        }));

        return this.transformers.fieldsToSemanticLayerFields(
            dimensions,
            metrics,
        );
    }
}<|MERGE_RESOLUTION|>--- conflicted
+++ resolved
@@ -13,10 +13,7 @@
     DbtGraphQLMetric,
     DbtGraphQLRunQueryRawResponse,
     DbtQueryStatus,
-<<<<<<< HEAD
-=======
     SemanticLayerClient,
->>>>>>> f57a6d2b
     SemanticLayerQuery,
     SemanticLayerResultRow,
     SemanticLayerView,
