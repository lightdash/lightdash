--- conflicted
+++ resolved
@@ -1,14 +1,11 @@
-<<<<<<< HEAD
 import {
     AnyType,
     friendlyName,
     MissingConfigError,
+    MsTeamsError,
     operatorActionValue,
     ThresholdOptions,
 } from '@lightdash/common';
-=======
-import { AnyType, MissingConfigError, MsTeamsError } from '@lightdash/common';
->>>>>>> ef2f01d9
 import { LightdashConfig } from '../../config/parseConfig';
 import Logger from '../../logging/logger';
 import { AttachmentUrl } from '../EmailClient/EmailClient';
