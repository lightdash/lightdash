import { google, sheets_v4 } from 'googleapis';
import { lightdashConfig } from '../../config/lightdashConfig';
import Logger from '../../logging/logger';

export class GoogleDriveClient {
    public isEnabled: boolean = false;

    constructor() {
        this.isEnabled =
            lightdashConfig.auth.google.oauth2ClientId !== undefined &&
            lightdashConfig.auth.google.oauth2ClientSecret !== undefined;
    }

    static async getCredentials(refreshToken: string) {
        try {
            const credentials = {
                type: 'authorized_user',
                client_id: lightdashConfig.auth.google.oauth2ClientId,
                client_secret: lightdashConfig.auth.google.oauth2ClientSecret,
                refresh_token: refreshToken,
            };
            const authClient = google.auth.fromJSON(credentials);
            return new google.auth.GoogleAuth({
                authClient,
            });
        } catch (err) {
            throw new Error(`Failed to get credentials: ${err}`);
        }
    }

    private static async changeTabTitle(
        sheets: sheets_v4.Sheets,
        fileId: string,
        title: string,
    ) {
        const spreadsheet = await sheets.spreadsheets.get({
            spreadsheetId: fileId,
        });
        await sheets.spreadsheets.batchUpdate({
            spreadsheetId: fileId,
            requestBody: {
                requests: [
                    {
                        updateSheetProperties: {
                            properties: {
                                sheetId:
                                    spreadsheet.data.sheets?.[0].properties
                                        ?.sheetId,
                                title,
                            },
                            fields: 'title',
                        },
                    },
                ],
            },
        });
    }

    async createNewTab(refreshToken: string, fileId: string, tabName: string) {
        if (!this.isEnabled) {
            throw new Error('Google Drive is not enabled');
        }
        const auth = await GoogleDriveClient.getCredentials(refreshToken);
        const sheets = google.sheets({ version: 'v4', auth });

        // Creates a new tab in the sheet
        const tabTitle = tabName.replaceAll(':', '.'); // we can't use ranges with colons in their tab ids
        await sheets.spreadsheets
            .batchUpdate({
                spreadsheetId: fileId,
                requestBody: {
                    requests: [
                        {
                            addSheet: {
                                properties: {
                                    title: tabTitle,
                                },
                            },
                        },
                    ],
                },
            })
            .catch((error: any) => {
                if (
                    error.code === 400 &&
                    error.errors[0]?.message.includes('already exists.')
                ) {
                    Logger.debug('tab already exist, we will overwrite it');
                } else {
                    throw new Error(error);
                }
            });

        return tabTitle;
    }

<<<<<<< HEAD
    async createNewSheet(refreshToken: string, title: string) {
        if (!this.isEnabled) {
            throw new Error('Google Drive is not enabled');
        }
        const auth = await GoogleDriveClient.getCredentials(refreshToken);
        const sheets = google.sheets({ version: 'v4', auth });

        const response = await sheets.spreadsheets.create({
            requestBody: {
                properties: {
                    title,
                },
            },
        });
        return response.data;
=======
    async uploadMetadata(
        refreshToken: string,
        fileId: string,
        updateFrequency: string,
        tabs?: string[],
    ) {
        if (!this.isEnabled) {
            throw new Error('Google Drive is not enabled');
        }

        const metadataTabName = 'metadata';
        const auth = await GoogleDriveClient.getCredentials(refreshToken);
        const sheets = google.sheets({ version: 'v4', auth });
        await this.createNewTab(refreshToken, fileId, metadataTabName);

        await GoogleDriveClient.clearTabName(sheets, fileId, metadataTabName); // in case already exists

        const tabsUpdated = tabs
            ? tabs.map((t, i) => [i === 0 ? 'Tabs updated' : '', t])
            : [[]];
        const metadata: string[][] = [
            [
                'The data in this Google Sheet has been automatically synced via Lightdash',
            ],
            ['Update frequency:', updateFrequency],
            ['Time of last sync:', new Date().toLocaleString()],
            ...tabsUpdated,
        ];

        await sheets.spreadsheets.values.update({
            spreadsheetId: fileId,
            range: `${metadataTabName}!A1`,
            valueInputOption: 'USER_ENTERED',
            requestBody: {
                values: metadata,
            },
        });
>>>>>>> 2f375e61
    }

    private static async clearTabName(
        sheets: sheets_v4.Sheets,
        fileId: string,
        tabName?: string,
    ) {
        // The method "SheetId: 0" only works if the first default sheet tab still exists (it's not deleted by the user)
        // So instead we select all the cells in the first tab by its name
        try {
            if (tabName === undefined) {
                const spreadsheet = await sheets.spreadsheets.get({
                    spreadsheetId: fileId,
                });
                const firstSheetName =
                    spreadsheet.data.sheets?.[0].properties?.title;
                if (!firstSheetName) {
                    throw new Error(
                        'Unable to find the first sheet name in the spreadsheet',
                    );
                }
                Logger.debug(`Clearing first sheet name ${firstSheetName}`);
                await sheets.spreadsheets.values.clear({
                    spreadsheetId: fileId,
                    range: firstSheetName,
                });
            } else {
                Logger.debug(`Clearing sheet name ${tabName}`);

                await sheets.spreadsheets.values.clear({
                    spreadsheetId: fileId,
                    range: tabName,
                });
            }
        } catch (error) {
            Logger.error('Unable to clear the sheet', error);
        }
    }

    async appendToSheet(
        refreshToken: string,
        fileId: string,
        csvContent: Record<string, string>[],
        tabName?: string,
    ) {
        if (!this.isEnabled) {
            throw new Error('Google Drive is not enabled');
        }

        const auth = await GoogleDriveClient.getCredentials(refreshToken);
        const sheets = google.sheets({ version: 'v4', auth });

        // Clear first sheet before writting
        await GoogleDriveClient.clearTabName(sheets, fileId, tabName);

        if (csvContent.length === 0) {
            Logger.info('No data to write to the sheet');
            return;
        }

        const header = Object.keys(csvContent[0]);
        Logger.info(
            `Writing ${csvContent.length} rows and ${header.length} columns to Google sheets`,
        );
        const values = csvContent.map((row) => Object.values(row));

        await sheets.spreadsheets.values.update({
            spreadsheetId: fileId,
            range: tabName ? `${tabName}!A1` : 'A1',
            valueInputOption: 'RAW',
            requestBody: {
                values: [header, ...values],
            },
        });
    }
}<|MERGE_RESOLUTION|>--- conflicted
+++ resolved
@@ -94,7 +94,6 @@
         return tabTitle;
     }
 
-<<<<<<< HEAD
     async createNewSheet(refreshToken: string, title: string) {
         if (!this.isEnabled) {
             throw new Error('Google Drive is not enabled');
@@ -110,7 +109,8 @@
             },
         });
         return response.data;
-=======
+    }
+
     async uploadMetadata(
         refreshToken: string,
         fileId: string,
@@ -148,7 +148,6 @@
                 values: metadata,
             },
         });
->>>>>>> 2f375e61
     }
 
     private static async clearTabName(
