import { lightdashConfig } from '../../config/lightdashConfig';
import Logger from '../../logging/logger';

const { google } = require('googleapis');

export class GoogleDriveClient {
    public isEnabled: boolean = false;

    constructor() {
        this.isEnabled =
            lightdashConfig.auth.google.oauth2ClientId !== undefined &&
            lightdashConfig.auth.google.oauth2ClientSecret !== undefined;
    }

    static async getCredentials(refreshToken: string) {
        try {
            const credentials = {
                type: 'authorized_user',
                client_id: lightdashConfig.auth.google.oauth2ClientId,
                client_secret: lightdashConfig.auth.google.oauth2ClientSecret,
                refresh_token: refreshToken,
            };
            return google.auth.fromJSON(credentials);
        } catch (err) {
            throw new Error(`Failed to get credentials: ${err}`);
        }
    }

    async listFiles(refreshToken: string) {
        if (!this.isEnabled) {
            throw new Error('Google Drive is not enabled');
        }
        const authClient = await GoogleDriveClient.getCredentials(refreshToken);

        console.debug('listing files');
        const drive = google.drive({ version: 'v3', auth: authClient });
        const res = await drive.files.list({
            pageSize: 10,
            fields: 'nextPageToken, files(id, name)',
        });
        const { files } = res.data;
        if (files.length === 0) {
            console.debug('No files found.');
            return;
        }

        console.debug('Files:');
        files.forEach((file: any) => {
            console.debug(`${file.name} (${file.id})`);
        });
    }

    async createNewTab(refreshToken: string, fileId: string, tabName: string) {
        if (!this.isEnabled) {
            throw new Error('Google Drive is not enabled');
        }
        const authClient = await GoogleDriveClient.getCredentials(refreshToken);

        const sheets = google.sheets({ version: 'v4', auth: authClient });

        // Creates a new tab in the sheet
        const tabTitle = tabName.replaceAll(':', '.'); // we can't use ranges with colons in their tab ids
        await sheets.spreadsheets
            .batchUpdate({
                spreadsheetId: fileId,
                resource: {
                    requests: [
                        {
                            addSheet: {
                                properties: {
                                    title: tabTitle,
                                },
                            },
                        },
                    ],
                },
            })
            .catch((error: any) => {
                if (
                    error.code === 400 &&
                    error.errors[0]?.message.includes('already exists.')
                ) {
                    console.debug('tab already exist, we will overwrite it');
                } else {
                    throw new Error(error);
                }
            });

        return tabTitle;
    }

    private static async clearTabName(
        sheets: any,
        fileId: string,
        tabName?: string,
    ) {
        // The method "SheetId: 0" only works if the first default sheet tab still exists (it's not deleted by the user)
        // So instead we select all the cells in the first tab by its name
        try {
            if (tabName !== undefined) {
                const spreadsheet = await sheets.spreadsheets.get({
                    spreadsheetId: fileId,
                });
                const firstSheetName =
                    spreadsheet.data.sheets[0].properties.title;
                Logger.debug(`Clearing sheet name ${firstSheetName}`);
                await sheets.spreadsheets.values.clear({
                    spreadsheetId: fileId,
                    range: firstSheetName,
                });
            } else {
                await sheets.spreadsheets.values.clear({
                    spreadsheetId: fileId,
                    range: tabName,
                });
            }
        } catch (error) {
            Logger.error('Unable to clear the sheet', error);
        }
    }

    async appendToSheet(
        refreshToken: string,
        fileId: string,
<<<<<<< HEAD
        csvContent: string,
        tabName?: string,
=======
        csvContent: Record<string, string>[],
>>>>>>> fc31bd09
    ) {
        if (!this.isEnabled) {
            throw new Error('Google Drive is not enabled');
        }
        const authClient = await GoogleDriveClient.getCredentials(refreshToken);

        const sheets = google.sheets({ version: 'v4', auth: authClient });

        // Clear first sheet before writting
<<<<<<< HEAD
        GoogleDriveClient.clearTabName(sheets, fileId, tabName);
=======
        // The method "SheetId: 0" only works if the first default sheet tab still exists (it's not deleted by the user)
        // So instead we select all the cells in the first tab by its name
        try {
            const spreadsheet = await sheets.spreadsheets.get({
                spreadsheetId: fileId,
            });
            const firstSheetName = spreadsheet.data.sheets[0].properties.title;
            Logger.debug(`Clearing sheet name ${firstSheetName}`);
            await sheets.spreadsheets.values.clear({
                spreadsheetId: fileId,
                range: firstSheetName,
            });
        } catch (error) {
            Logger.error('Unable to clear the sheet', error);
        }
>>>>>>> fc31bd09

        if (csvContent.length === 0) {
            Logger.info('No data to write to the sheet');
            return;
        }
        const header = Object.keys(csvContent[0]);
        const values = csvContent.map((row) => Object.values(row));

        await sheets.spreadsheets.values.update({
            spreadsheetId: fileId,
            range: tabName ? `${tabName}!A1` : 'A1',
            valueInputOption: 'USER_ENTERED',
            resource: {
                values: [header, ...values],
            },
        });
    }
}<|MERGE_RESOLUTION|>--- conflicted
+++ resolved
@@ -122,12 +122,8 @@
     async appendToSheet(
         refreshToken: string,
         fileId: string,
-<<<<<<< HEAD
-        csvContent: string,
+        csvContent: Record<string, string>[],
         tabName?: string,
-=======
-        csvContent: Record<string, string>[],
->>>>>>> fc31bd09
     ) {
         if (!this.isEnabled) {
             throw new Error('Google Drive is not enabled');
@@ -137,25 +133,7 @@
         const sheets = google.sheets({ version: 'v4', auth: authClient });
 
         // Clear first sheet before writting
-<<<<<<< HEAD
         GoogleDriveClient.clearTabName(sheets, fileId, tabName);
-=======
-        // The method "SheetId: 0" only works if the first default sheet tab still exists (it's not deleted by the user)
-        // So instead we select all the cells in the first tab by its name
-        try {
-            const spreadsheet = await sheets.spreadsheets.get({
-                spreadsheetId: fileId,
-            });
-            const firstSheetName = spreadsheet.data.sheets[0].properties.title;
-            Logger.debug(`Clearing sheet name ${firstSheetName}`);
-            await sheets.spreadsheets.values.clear({
-                spreadsheetId: fileId,
-                range: firstSheetName,
-            });
-        } catch (error) {
-            Logger.error('Unable to clear the sheet', error);
-        }
->>>>>>> fc31bd09
 
         if (csvContent.length === 0) {
             Logger.info('No data to write to the sheet');
