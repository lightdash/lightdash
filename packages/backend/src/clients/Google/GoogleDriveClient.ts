--- conflicted
+++ resolved
@@ -218,18 +218,14 @@
         Logger.info(
             `Writing ${csvContent.length} rows and ${sortedFieldIds.length} columns to Google sheets`,
         );
+
         const values = csvContent.map((row) =>
-            sortedFieldIds.map((fieldId) => row[fieldId]),
+            sortedFieldIds.map((fieldId) => {
+                // Google sheet doesn't like arrays as values, so we need to convert them to strings
+                const value = row[fieldId];
+                return Array.isArray(value) ? value.join(',') : value;
+            }),
         );
-<<<<<<< HEAD
-=======
-        // Google sheet doesn't like arrays as values, so we need to convert them to strings
-        const values = csvContent.map((line) =>
-            Object.values(line).map((value) =>
-                Array.isArray(value) ? value.join(',') : value,
-            ),
-        );
->>>>>>> c745ef0f
 
         await sheets.spreadsheets.values.update({
             spreadsheetId: fileId,
