import { lightdashConfig } from '../../config/lightdashConfig';
import Logger from '../../logging/logger';

const { google } = require('googleapis');

export class GoogleDriveClient {
    public isEnabled: boolean = false;

    constructor() {
        this.isEnabled =
            lightdashConfig.auth.google.oauth2ClientId !== undefined &&
            lightdashConfig.auth.google.oauth2ClientSecret !== undefined;
    }

    static async getCredentials(refreshToken: string) {
        try {
            const credentials = {
                type: 'authorized_user',
                client_id: lightdashConfig.auth.google.oauth2ClientId,
                client_secret: lightdashConfig.auth.google.oauth2ClientSecret,
                refresh_token: refreshToken,
            };
            return google.auth.fromJSON(credentials);
        } catch (err) {
            throw new Error(`Failed to get credentials: ${err}`);
        }
    }

    async listFiles(refreshToken: string) {
        if (!this.isEnabled) {
            throw new Error('Google Drive is not enabled');
        }
        const authClient = await GoogleDriveClient.getCredentials(refreshToken);

        console.debug('listing files');
        const drive = google.drive({ version: 'v3', auth: authClient });
        const res = await drive.files.list({
            pageSize: 10,
            fields: 'nextPageToken, files(id, name)',
        });
        const { files } = res.data;
        if (files.length === 0) {
            console.debug('No files found.');
            return;
        }

        console.debug('Files:');
        files.forEach((file: any) => {
            console.debug(`${file.name} (${file.id})`);
        });
    }

    async createNewTab(refreshToken: string, fileId: string, tabName: string) {
        if (!this.isEnabled) {
            throw new Error('Google Drive is not enabled');
        }
        const authClient = await GoogleDriveClient.getCredentials(refreshToken);

        const sheets = google.sheets({ version: 'v4', auth: authClient });

        // Creates a new tab in the sheet
        const tabTitle = tabName.replaceAll(':', '.'); // we can't use ranges with colons in their tab ids
        await sheets.spreadsheets
            .batchUpdate({
                spreadsheetId: fileId,
                resource: {
                    requests: [
                        {
                            addSheet: {
                                properties: {
                                    title: tabTitle,
                                },
                            },
                        },
                    ],
                },
            })
            .catch((error: any) => {
                if (
                    error.code === 400 &&
                    error.errors[0]?.message.includes('already exists.')
                ) {
                    console.debug('tab already exist, we will overwrite it');
                } else {
                    throw new Error(error);
                }
            });

        return tabTitle;
    }

    private static async clearTabName(
        sheets: any,
        fileId: string,
        tabName?: string,
    ) {
        // The method "SheetId: 0" only works if the first default sheet tab still exists (it's not deleted by the user)
        // So instead we select all the cells in the first tab by its name
        try {
            if (tabName !== undefined) {
                const spreadsheet = await sheets.spreadsheets.get({
                    spreadsheetId: fileId,
                });
                const firstSheetName =
                    spreadsheet.data.sheets[0].properties.title;
                Logger.debug(`Clearing sheet name ${firstSheetName}`);
                await sheets.spreadsheets.values.clear({
                    spreadsheetId: fileId,
                    range: firstSheetName,
                });
            } else {
                await sheets.spreadsheets.values.clear({
                    spreadsheetId: fileId,
                    range: tabName,
                });
            }
        } catch (error) {
            Logger.error('Unable to clear the sheet', error);
        }
    }

    async appendToSheet(
        refreshToken: string,
        fileId: string,
<<<<<<< HEAD
        csvContent: string,
        tabName?: string,
=======
        csvContent: Record<string, string>[],
>>>>>>> d5351e9c
    ) {
        if (!this.isEnabled) {
            throw new Error('Google Drive is not enabled');
        }
        const authClient = await GoogleDriveClient.getCredentials(refreshToken);

        const sheets = google.sheets({ version: 'v4', auth: authClient });

        // Clear first sheet before writting
        GoogleDriveClient.clearTabName(sheets, fileId, tabName);

        if (csvContent.length === 0) {
            Logger.info('No data to write to the sheet');
            return;
        }
        const header = Object.keys(csvContent[0]);
        const values = csvContent.map((row) => Object.values(row));

        await sheets.spreadsheets.values.update({
            spreadsheetId: fileId,
            range: tabName ? `${tabName}!A1` : 'A1',
            valueInputOption: 'USER_ENTERED',
            resource: {
                values: [header, ...values],
            },
        });
    }
}<|MERGE_RESOLUTION|>--- conflicted
+++ resolved
@@ -122,12 +122,8 @@
     async appendToSheet(
         refreshToken: string,
         fileId: string,
-<<<<<<< HEAD
-        csvContent: string,
         tabName?: string,
-=======
         csvContent: Record<string, string>[],
->>>>>>> d5351e9c
     ) {
         if (!this.isEnabled) {
             throw new Error('Google Drive is not enabled');
