--- conflicted
+++ resolved
@@ -50,7 +50,6 @@
         });
     }
 
-<<<<<<< HEAD
     private static async changeTabTitle(
         sheets: any,
         fileId: string,
@@ -79,14 +78,7 @@
         });
     }
 
-    async appendToSheet(
-        refreshToken: string,
-        fileId: string,
-        csvContent: Record<string, string>[],
-    ) {
-=======
     async createNewTab(refreshToken: string, fileId: string, tabName: string) {
->>>>>>> 724fd85b
         if (!this.isEnabled) {
             throw new Error('Google Drive is not enabled');
         }
