--- conflicted
+++ resolved
@@ -426,15 +426,9 @@
             joins: ['age_range_cte'],
             selects: [
                 `CASE
-<<<<<<< HEAD
-                    WHEN "table1".dim1 >= age_range_cte.ratio * 0 / 3 AND "table1".dim1 < age_range_cte.ratio * 1 / 3 THEN CONCAT(age_range_cte.ratio * 0 / 3, ' to ', age_range_cte.ratio * 1 / 3)
-WHEN "table1".dim1 >= age_range_cte.ratio * 1 / 3 AND "table1".dim1 < age_range_cte.ratio * 2 / 3 THEN CONCAT(age_range_cte.ratio * 1 / 3, ' to ', age_range_cte.ratio * 2 / 3)
-                    ELSE CONCAT(age_range_cte.ratio * 2 / 3, ' to ', age_range_cte.max_id) END
-=======
                     WHEN "table1".dim1 >= age_range_cte.min_id + (age_range_cte.max_id - age_range_cte.min_id ) * 0 / 3 AND "table1".dim1 < age_range_cte.min_id + (age_range_cte.max_id - age_range_cte.min_id ) * 1 / 3 THEN CONCAT(age_range_cte.min_id + (age_range_cte.max_id - age_range_cte.min_id ) * 0 / 3, '-', age_range_cte.min_id + (age_range_cte.max_id - age_range_cte.min_id ) * 1 / 3)
 WHEN "table1".dim1 >= age_range_cte.min_id + (age_range_cte.max_id - age_range_cte.min_id ) * 1 / 3 AND "table1".dim1 < age_range_cte.min_id + (age_range_cte.max_id - age_range_cte.min_id ) * 2 / 3 THEN CONCAT(age_range_cte.min_id + (age_range_cte.max_id - age_range_cte.min_id ) * 1 / 3, '-', age_range_cte.min_id + (age_range_cte.max_id - age_range_cte.min_id ) * 2 / 3)
                     ELSE CONCAT(age_range_cte.min_id + (age_range_cte.max_id - age_range_cte.min_id ) * 2 / 3, '-', age_range_cte.max_id) END
->>>>>>> 44ec6173
                     AS "age_range"
                 `,
             ],
@@ -498,15 +492,9 @@
 SELECT
   "table1".dim1 AS "table1_dim1",
 CASE
-<<<<<<< HEAD
-                    WHEN "table1".dim1 >= age_range_cte.ratio * 0 / 3 AND "table1".dim1 < age_range_cte.ratio * 1 / 3 THEN CONCAT(age_range_cte.ratio * 0 / 3, ' to ', age_range_cte.ratio * 1 / 3)
-WHEN "table1".dim1 >= age_range_cte.ratio * 1 / 3 AND "table1".dim1 < age_range_cte.ratio * 2 / 3 THEN CONCAT(age_range_cte.ratio * 1 / 3, ' to ', age_range_cte.ratio * 2 / 3)
-                    ELSE CONCAT(age_range_cte.ratio * 2 / 3, ' to ', age_range_cte.max_id) END
-=======
                     WHEN "table1".dim1 >= age_range_cte.min_id + (age_range_cte.max_id - age_range_cte.min_id ) * 0 / 3 AND "table1".dim1 < age_range_cte.min_id + (age_range_cte.max_id - age_range_cte.min_id ) * 1 / 3 THEN CONCAT(age_range_cte.min_id + (age_range_cte.max_id - age_range_cte.min_id ) * 0 / 3, '-', age_range_cte.min_id + (age_range_cte.max_id - age_range_cte.min_id ) * 1 / 3)
 WHEN "table1".dim1 >= age_range_cte.min_id + (age_range_cte.max_id - age_range_cte.min_id ) * 1 / 3 AND "table1".dim1 < age_range_cte.min_id + (age_range_cte.max_id - age_range_cte.min_id ) * 2 / 3 THEN CONCAT(age_range_cte.min_id + (age_range_cte.max_id - age_range_cte.min_id ) * 1 / 3, '-', age_range_cte.min_id + (age_range_cte.max_id - age_range_cte.min_id ) * 2 / 3)
                     ELSE CONCAT(age_range_cte.min_id + (age_range_cte.max_id - age_range_cte.min_id ) * 2 / 3, '-', age_range_cte.max_id) END
->>>>>>> 44ec6173
                     AS "age_range"
                 ,
   MAX("table1".number_column) AS "table1_metric1"
