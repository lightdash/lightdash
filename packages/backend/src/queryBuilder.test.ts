<<<<<<< HEAD
import { BinType, ForbiddenError, WeekDay } from '@lightdash/common';
=======
import {
    BinType,
    CustomDimensionType,
    ForbiddenError,
    isCustomBinDimension,
} from '@lightdash/common';
>>>>>>> e20c941f
import {
    assertValidDimensionRequiredAttribute,
    buildQuery,
    getCustomBinDimensionSql,
    replaceUserAttributes,
    sortDayOfWeekName,
    sortMonthName,
} from './queryBuilder';
import {
    bigqueryClientMock,
    COMPILED_DIMENSION,
    COMPILED_MONTH_NAME_DIMENSION,
    COMPILED_WEEK_NAME_DIMENSION,
    EXPLORE,
    EXPLORE_ALL_JOIN_TYPES_CHAIN,
    EXPLORE_BIGQUERY,
    EXPLORE_JOIN_CHAIN,
    EXPLORE_WITH_SQL_FILTER,
    INTRINSIC_USER_ATTRIBUTES,
    METRIC_QUERY,
    METRIC_QUERY_ALL_JOIN_TYPES_CHAIN_SQL,
    METRIC_QUERY_JOIN_CHAIN,
    METRIC_QUERY_JOIN_CHAIN_SQL,
    METRIC_QUERY_SQL,
    METRIC_QUERY_SQL_BIGQUERY,
    METRIC_QUERY_TWO_TABLES,
    METRIC_QUERY_TWO_TABLES_SQL,
    METRIC_QUERY_WITH_ADDITIONAL_METRIC,
    METRIC_QUERY_WITH_ADDITIONAL_METRIC_SQL,
    METRIC_QUERY_WITH_CUSTOM_DIMENSION,
    METRIC_QUERY_WITH_DISABLED_FILTER,
    METRIC_QUERY_WITH_DISABLED_FILTER_SQL,
    METRIC_QUERY_WITH_EMPTY_FILTER,
    METRIC_QUERY_WITH_EMPTY_FILTER_GROUPS,
    METRIC_QUERY_WITH_EMPTY_FILTER_SQL,
    METRIC_QUERY_WITH_EMPTY_METRIC_FILTER,
    METRIC_QUERY_WITH_EMPTY_METRIC_FILTER_SQL,
    METRIC_QUERY_WITH_FILTER,
    METRIC_QUERY_WITH_FILTER_AND_DISABLED_FILTER,
    METRIC_QUERY_WITH_FILTER_OR_OPERATOR,
    METRIC_QUERY_WITH_FILTER_OR_OPERATOR_SQL,
    METRIC_QUERY_WITH_FILTER_SQL,
    METRIC_QUERY_WITH_METRIC_DISABLED_FILTER_THAT_REFERENCES_JOINED_TABLE_DIM,
    METRIC_QUERY_WITH_METRIC_DISABLED_FILTER_THAT_REFERENCES_JOINED_TABLE_DIM_SQL,
    METRIC_QUERY_WITH_METRIC_FILTER,
    METRIC_QUERY_WITH_METRIC_FILTER_AND_ONE_DISABLED_SQL,
    METRIC_QUERY_WITH_METRIC_FILTER_SQL,
    METRIC_QUERY_WITH_NESTED_FILTER_OPERATORS,
    METRIC_QUERY_WITH_NESTED_FILTER_OPERATORS_SQL,
    METRIC_QUERY_WITH_NESTED_METRIC_FILTERS,
    METRIC_QUERY_WITH_NESTED_METRIC_FILTERS_SQL,
    METRIC_QUERY_WITH_SQL_FILTER,
    METRIC_QUERY_WITH_TABLE_CALCULATION_FILTER,
    METRIC_QUERY_WITH_TABLE_CALCULATION_FILTER_SQL,
    METRIC_QUERY_WITH_TABLE_REFERENCE,
    METRIC_QUERY_WITH_TABLE_REFERENCE_SQL,
    MONTH_NAME_SORT_SQL,
    warehouseClientMock,
    WEEK_NAME_SORT_SQL,
} from './queryBuilder.mock';

describe('Query builder', () => {
    test('Should build simple metric query', () => {
        expect(
            buildQuery({
                explore: EXPLORE,
                compiledMetricQuery: METRIC_QUERY,
                warehouseClient: warehouseClientMock,
                intrinsicUserAttributes: INTRINSIC_USER_ATTRIBUTES,
            }).query,
        ).toStrictEqual(METRIC_QUERY_SQL);
    });

    test('Should build simple metric query in BigQuery', () => {
        expect(
            buildQuery({
                explore: EXPLORE_BIGQUERY,
                compiledMetricQuery: METRIC_QUERY,
                warehouseClient: bigqueryClientMock,
                intrinsicUserAttributes: INTRINSIC_USER_ATTRIBUTES,
            }).query,
        ).toStrictEqual(METRIC_QUERY_SQL_BIGQUERY);
    });

    test('Should build metric query across two tables', () => {
        expect(
            buildQuery({
                explore: EXPLORE,
                compiledMetricQuery: METRIC_QUERY_TWO_TABLES,
                warehouseClient: warehouseClientMock,
                intrinsicUserAttributes: INTRINSIC_USER_ATTRIBUTES,
            }).query,
        ).toStrictEqual(METRIC_QUERY_TWO_TABLES_SQL);
    });

    test('Should build metric query where a field references another table', () => {
        expect(
            buildQuery({
                explore: EXPLORE,
                compiledMetricQuery: METRIC_QUERY_WITH_TABLE_REFERENCE,
                warehouseClient: warehouseClientMock,
                intrinsicUserAttributes: INTRINSIC_USER_ATTRIBUTES,
            }).query,
        ).toStrictEqual(METRIC_QUERY_WITH_TABLE_REFERENCE_SQL);
    });

    test('Should join table from filter dimension', () => {
        expect(
            buildQuery({
                explore: EXPLORE,
                compiledMetricQuery: METRIC_QUERY_WITH_FILTER,
                warehouseClient: warehouseClientMock,
                intrinsicUserAttributes: INTRINSIC_USER_ATTRIBUTES,
            }).query,
        ).toStrictEqual(METRIC_QUERY_WITH_FILTER_SQL);
    });

    test('should join chain of intermediary tables', () => {
        expect(
            buildQuery({
                explore: EXPLORE_JOIN_CHAIN,
                compiledMetricQuery: METRIC_QUERY_JOIN_CHAIN,
                warehouseClient: warehouseClientMock,
                intrinsicUserAttributes: INTRINSIC_USER_ATTRIBUTES,
            }).query,
        ).toStrictEqual(METRIC_QUERY_JOIN_CHAIN_SQL);
    });

    test('should join chain of intermediary tables', () => {
        expect(
            buildQuery({
                explore: EXPLORE_ALL_JOIN_TYPES_CHAIN,
                compiledMetricQuery: METRIC_QUERY_JOIN_CHAIN,
                warehouseClient: warehouseClientMock,
                intrinsicUserAttributes: INTRINSIC_USER_ATTRIBUTES,
            }).query,
        ).toStrictEqual(METRIC_QUERY_ALL_JOIN_TYPES_CHAIN_SQL);
    });

    test('Should build query with filter OR operator', () => {
        expect(
            buildQuery({
                explore: EXPLORE,
                compiledMetricQuery: METRIC_QUERY_WITH_FILTER_OR_OPERATOR,
                warehouseClient: warehouseClientMock,
                intrinsicUserAttributes: INTRINSIC_USER_ATTRIBUTES,
            }).query,
        ).toStrictEqual(METRIC_QUERY_WITH_FILTER_OR_OPERATOR_SQL);
    });

    test('Should build query with disabled filter', () => {
        expect(
            buildQuery({
                explore: EXPLORE,
                compiledMetricQuery: METRIC_QUERY_WITH_DISABLED_FILTER,
                warehouseClient: warehouseClientMock,
                intrinsicUserAttributes: INTRINSIC_USER_ATTRIBUTES,
            }).query,
        ).toStrictEqual(METRIC_QUERY_WITH_DISABLED_FILTER_SQL);
    });

    test('Should build query with a filter and one disabled filter', () => {
        expect(
            buildQuery({
                explore: EXPLORE,
                compiledMetricQuery:
                    METRIC_QUERY_WITH_FILTER_AND_DISABLED_FILTER,
                warehouseClient: warehouseClientMock,
                intrinsicUserAttributes: INTRINSIC_USER_ATTRIBUTES,
            }).query,
        ).toStrictEqual(METRIC_QUERY_WITH_METRIC_FILTER_AND_ONE_DISABLED_SQL);
    });

    test('Should build query with nested filter operators', () => {
        expect(
            buildQuery({
                explore: EXPLORE,
                compiledMetricQuery: METRIC_QUERY_WITH_NESTED_FILTER_OPERATORS,
                warehouseClient: warehouseClientMock,
                intrinsicUserAttributes: INTRINSIC_USER_ATTRIBUTES,
            }).query,
        ).toStrictEqual(METRIC_QUERY_WITH_NESTED_FILTER_OPERATORS_SQL);
    });

    test('Should build query with no filter when there are only empty filter groups ', () => {
        expect(
            buildQuery({
                explore: EXPLORE,
                compiledMetricQuery: METRIC_QUERY_WITH_EMPTY_FILTER_GROUPS,
                warehouseClient: warehouseClientMock,
                intrinsicUserAttributes: INTRINSIC_USER_ATTRIBUTES,
            }).query,
        ).toStrictEqual(METRIC_QUERY_SQL);
    });

    test('Should build second query with metric filter', () => {
        expect(
            buildQuery({
                explore: EXPLORE,
                compiledMetricQuery: METRIC_QUERY_WITH_METRIC_FILTER,
                warehouseClient: warehouseClientMock,
                intrinsicUserAttributes: INTRINSIC_USER_ATTRIBUTES,
            }).query,
        ).toStrictEqual(METRIC_QUERY_WITH_METRIC_FILTER_SQL);
    });

    test('Should build query with metric filter (where filter is disabled) and metric references a dimension from a joined table', () => {
        expect(
            buildQuery({
                explore: EXPLORE,
                compiledMetricQuery:
                    METRIC_QUERY_WITH_METRIC_DISABLED_FILTER_THAT_REFERENCES_JOINED_TABLE_DIM,
                warehouseClient: warehouseClientMock,
                intrinsicUserAttributes: INTRINSIC_USER_ATTRIBUTES,
            }).query,
        ).toStrictEqual(
            METRIC_QUERY_WITH_METRIC_DISABLED_FILTER_THAT_REFERENCES_JOINED_TABLE_DIM_SQL,
        );
    });

    test('Should build second query with nested metric filters', () => {
        expect(
            buildQuery({
                explore: EXPLORE,
                compiledMetricQuery: METRIC_QUERY_WITH_NESTED_METRIC_FILTERS,
                warehouseClient: warehouseClientMock,
                intrinsicUserAttributes: INTRINSIC_USER_ATTRIBUTES,
            }).query,
        ).toStrictEqual(METRIC_QUERY_WITH_NESTED_METRIC_FILTERS_SQL);
    });

    test('Should build query with additional metric', () => {
        expect(
            buildQuery({
                explore: EXPLORE,
                compiledMetricQuery: METRIC_QUERY_WITH_ADDITIONAL_METRIC,
                warehouseClient: warehouseClientMock,
                intrinsicUserAttributes: INTRINSIC_USER_ATTRIBUTES,
            }).query,
        ).toStrictEqual(METRIC_QUERY_WITH_ADDITIONAL_METRIC_SQL);
    });

    test('Should build query with empty filter', () => {
        expect(
            buildQuery({
                explore: EXPLORE,
                compiledMetricQuery: METRIC_QUERY_WITH_EMPTY_FILTER,
                warehouseClient: warehouseClientMock,
                intrinsicUserAttributes: INTRINSIC_USER_ATTRIBUTES,
            }).query,
        ).toStrictEqual(METRIC_QUERY_WITH_EMPTY_FILTER_SQL);
    });

    test('Should build query with empty metric filter', () => {
        expect(
            buildQuery({
                explore: EXPLORE,
                compiledMetricQuery: METRIC_QUERY_WITH_EMPTY_METRIC_FILTER,
                warehouseClient: warehouseClientMock,
                intrinsicUserAttributes: INTRINSIC_USER_ATTRIBUTES,
            }).query,
        ).toStrictEqual(METRIC_QUERY_WITH_EMPTY_METRIC_FILTER_SQL);
    });

    test('Should build query with cte in table calculations filter', () => {
        expect(
            buildQuery({
                explore: EXPLORE,
                compiledMetricQuery: METRIC_QUERY_WITH_TABLE_CALCULATION_FILTER,
                warehouseClient: warehouseClientMock,
                intrinsicUserAttributes: INTRINSIC_USER_ATTRIBUTES,
            }).query,
        ).toStrictEqual(METRIC_QUERY_WITH_TABLE_CALCULATION_FILTER_SQL);
    });

    test('Should throw error if user attributes are missing', () => {
        expect(
            () =>
                buildQuery({
                    explore: EXPLORE_WITH_SQL_FILTER,
                    compiledMetricQuery: METRIC_QUERY,
                    warehouseClient: warehouseClientMock,
                    userAttributes: {},
                    intrinsicUserAttributes: INTRINSIC_USER_ATTRIBUTES,
                }).query,
        ).toThrowError(ForbiddenError);
    });

    test('Should replace user attributes from sql filter', () => {
        expect(
            buildQuery({
                explore: EXPLORE_WITH_SQL_FILTER,
                compiledMetricQuery: METRIC_QUERY_WITH_EMPTY_METRIC_FILTER,
                warehouseClient: warehouseClientMock,
                userAttributes: {
                    country: ['EU'],
                },
                intrinsicUserAttributes: INTRINSIC_USER_ATTRIBUTES,
            }).query,
        ).toStrictEqual(METRIC_QUERY_WITH_SQL_FILTER);
    });
});

describe('replaceUserAttributes', () => {
    it('method with no user attribute should return same sqlFilter', async () => {
        expect(
            replaceUserAttributes(
                '${dimension} > 1',
                INTRINSIC_USER_ATTRIBUTES,
                {},
            ),
        ).toEqual('${dimension} > 1');
        expect(
            replaceUserAttributes(
                '${table.dimension} = 1',
                INTRINSIC_USER_ATTRIBUTES,
                {},
            ),
        ).toEqual('${table.dimension} = 1');
        expect(
            replaceUserAttributes(
                '${dimension} = ${TABLE}.dimension',
                INTRINSIC_USER_ATTRIBUTES,
                {},
            ),
        ).toEqual('${dimension} = ${TABLE}.dimension');
    });

    it('method with missing user attribute should throw error', async () => {
        expect(() =>
            replaceUserAttributes(
                '${lightdash.attribute.test} > 1',
                INTRINSIC_USER_ATTRIBUTES,
                {},
            ),
        ).toThrowError(ForbiddenError);

        expect(() =>
            replaceUserAttributes(
                '${ld.attr.test} > 1',
                INTRINSIC_USER_ATTRIBUTES,
                {},
            ),
        ).toThrowError(ForbiddenError);
    });

    it('method with no user attribute value should throw error', async () => {
        expect(() =>
            replaceUserAttributes(
                '${lightdash.attribute.test} > 1',
                INTRINSIC_USER_ATTRIBUTES,
                {
                    test: [],
                },
            ),
        ).toThrowError(ForbiddenError);
    });

    it('method should replace sqlFilter with user attribute', async () => {
        const userAttributes = { test: ['1'] };
        const expected = "('1' > 1)";
        expect(
            replaceUserAttributes(
                '${lightdash.attribute.test} > 1',
                INTRINSIC_USER_ATTRIBUTES,
                userAttributes,
            ),
        ).toEqual(expected);

        expect(
            replaceUserAttributes(
                '${ld.attr.test} > 1',
                INTRINSIC_USER_ATTRIBUTES,
                userAttributes,
            ),
        ).toEqual(expected);
    });

    it('method should replace sqlFilter with user attribute with multiple values', async () => {
        expect(
            replaceUserAttributes(
                "'1' IN (${lightdash.attribute.test})",
                INTRINSIC_USER_ATTRIBUTES,
                {
                    test: ['1', '2'],
                },
            ),
        ).toEqual("('1' IN ('1', '2'))");
    });

    it('method should replace sqlFilter with multiple user attributes', async () => {
        const userAttributes = { test: ['1'], another: ['2'] };
        const sqlFilter =
            '${dimension} IS NOT NULL OR (${lightdash.attribute.test} > 1 AND ${lightdash.attribute.another} = 2)';
        const expected = "(${dimension} IS NOT NULL OR ('1' > 1 AND '2' = 2))";
        expect(
            replaceUserAttributes(
                sqlFilter,
                INTRINSIC_USER_ATTRIBUTES,
                userAttributes,
            ),
        ).toEqual(expected);
    });

    it('method should replace sqlFilter using short aliases', async () => {
        const userAttributes = { test: ['1'], another: ['2'] };
        const expected = "('1' > 1)";
        expect(
            replaceUserAttributes(
                '${ld.attribute.test} > 1',
                INTRINSIC_USER_ATTRIBUTES,
                userAttributes,
            ),
        ).toEqual(expected);
        expect(
            replaceUserAttributes(
                '${lightdash.attr.test} > 1',
                INTRINSIC_USER_ATTRIBUTES,
                userAttributes,
            ),
        ).toEqual(expected);
        expect(
            replaceUserAttributes(
                '${ld.attr.test} > 1',
                INTRINSIC_USER_ATTRIBUTES,
                userAttributes,
            ),
        ).toEqual(expected);

        expect(
            replaceUserAttributes(
                '${lightdash.attributes.test} > 1',
                INTRINSIC_USER_ATTRIBUTES,
                userAttributes,
            ),
        ).toEqual(expected);
    });

    it('method should not replace any invalid attribute', async () => {
        expect(
            replaceUserAttributes(
                '${lightdash.foo.test} > 1',
                INTRINSIC_USER_ATTRIBUTES,
                {},
            ),
        ).toEqual('${lightdash.foo.test} > 1');
    });

    it('should replace `email` intrinsic user attribute', async () => {
        expect(
            replaceUserAttributes(
                '${lightdash.user.email} = "mock@lightdash.com"',
                INTRINSIC_USER_ATTRIBUTES,
                {},
            ),
        ).toEqual('(\'mock@lightdash.com\' = "mock@lightdash.com")');
    });
});

describe('assertValidDimensionRequiredAttribute', () => {
    it('should not throw errors if no user attributes are required', async () => {
        const result = assertValidDimensionRequiredAttribute(
            COMPILED_DIMENSION,
            {},
            '',
        );

        expect(result).toBeUndefined();
    });

    it('should throw errors if required attributes are required and user attributes are missing', async () => {
        expect(() =>
            assertValidDimensionRequiredAttribute(
                {
                    ...COMPILED_DIMENSION,
                    requiredAttributes: {
                        is_admin: 'true',
                    },
                },
                {},
                '',
            ),
        ).toThrowError(ForbiddenError);

        expect(() =>
            assertValidDimensionRequiredAttribute(
                {
                    ...COMPILED_DIMENSION,
                    requiredAttributes: {
                        is_admin: 'true',
                    },
                },
                { is_admin: ['false'] },
                '',
            ),
        ).toThrowError(ForbiddenError);
    });

    it('should not throw errors if required attributes are required and user attributes exist', async () => {
        const result = assertValidDimensionRequiredAttribute(
            {
                ...COMPILED_DIMENSION,
                requiredAttributes: {
                    is_admin: 'true',
                },
            },
            { is_admin: ['true'] },
            '',
        );

        expect(result).toBeUndefined();
    });
});

describe('with custom dimensions', () => {
    it('getCustomDimensionSql with empty custom dimension', () => {
        expect(
            getCustomBinDimensionSql({
                warehouseClient: bigqueryClientMock,
                explore: EXPLORE,
                customDimensions: undefined,
                userAttributes: {},
                sorts: [],
            }),
        ).toStrictEqual(undefined);
    });

    it('getCustomDimensionSql with custom dimension', () => {
        expect(
            getCustomBinDimensionSql({
                warehouseClient: bigqueryClientMock,

                explore: EXPLORE,
                customDimensions:
                    METRIC_QUERY_WITH_CUSTOM_DIMENSION.customDimensions?.filter(
                        isCustomBinDimension,
                    ),
                userAttributes: {},
                sorts: [],
            }),
        ).toStrictEqual({
            ctes: [
                ` age_range_cte AS (
                    SELECT
                        FLOOR(MIN("table1".dim1)) AS min_id,
                        CEIL(MAX("table1".dim1)) AS max_id,
                        FLOOR((MAX("table1".dim1) - MIN("table1".dim1)) / 3) AS bin_width
                    FROM "db"."schema"."table1" AS \`table1\`
                )`,
            ],
            joins: ['age_range_cte'],
            selects: [
                `CASE
                        WHEN "table1".dim1 IS NULL THEN NULL
WHEN "table1".dim1 >= age_range_cte.min_id + age_range_cte.bin_width * 0 AND "table1".dim1 < age_range_cte.min_id + age_range_cte.bin_width * 1 THEN CONCAT(age_range_cte.min_id + age_range_cte.bin_width * 0, ' - ', age_range_cte.min_id + age_range_cte.bin_width * 1)
WHEN "table1".dim1 >= age_range_cte.min_id + age_range_cte.bin_width * 1 AND "table1".dim1 < age_range_cte.min_id + age_range_cte.bin_width * 2 THEN CONCAT(age_range_cte.min_id + age_range_cte.bin_width * 1, ' - ', age_range_cte.min_id + age_range_cte.bin_width * 2)
ELSE CONCAT(age_range_cte.min_id + age_range_cte.bin_width * 2, ' - ', age_range_cte.max_id)
                        END
                        AS \`age_range\`
                    `,
            ],
            tables: ['table1'],
        });
    });

    it('getCustomDimensionSql with only 1 bin', () => {
        expect(
            getCustomBinDimensionSql({
                warehouseClient: bigqueryClientMock,

                explore: EXPLORE,
                customDimensions: [
                    {
                        id: 'age_range',
                        name: 'Age range',
                        type: CustomDimensionType.BIN,
                        dimensionId: 'table1_dim1',
                        table: 'table1',
                        binType: BinType.FIXED_NUMBER,
                        binNumber: 1,
                    },
                ],
                userAttributes: {},
                sorts: [],
            }),
        ).toStrictEqual({
            ctes: [
                ` age_range_cte AS (
                    SELECT
                        FLOOR(MIN("table1".dim1)) AS min_id,
                        CEIL(MAX("table1".dim1)) AS max_id,
                        FLOOR((MAX("table1".dim1) - MIN("table1".dim1)) / 1) AS bin_width
                    FROM "db"."schema"."table1" AS \`table1\`
                )`,
            ],
            joins: ['age_range_cte'],
            selects: [
                `CONCAT(age_range_cte.min_id, ' - ', age_range_cte.max_id) AS \`age_range\``,
            ],
            tables: ['table1'],
        });
    });

    it('buildQuery with custom dimension bin number', () => {
        expect(
            buildQuery({
                explore: EXPLORE,
                compiledMetricQuery: METRIC_QUERY_WITH_CUSTOM_DIMENSION,
                warehouseClient: bigqueryClientMock,
                userAttributes: {},
                intrinsicUserAttributes: INTRINSIC_USER_ATTRIBUTES,
            }).query,
        ).toStrictEqual(`WITH  age_range_cte AS (
                    SELECT
                        FLOOR(MIN("table1".dim1)) AS min_id,
                        CEIL(MAX("table1".dim1)) AS max_id,
                        FLOOR((MAX("table1".dim1) - MIN("table1".dim1)) / 3) AS bin_width
                    FROM "db"."schema"."table1" AS \`table1\`
                )
SELECT
  "table1".dim1 AS \`table1_dim1\`,
CASE
                        WHEN "table1".dim1 IS NULL THEN NULL
WHEN "table1".dim1 >= age_range_cte.min_id + age_range_cte.bin_width * 0 AND "table1".dim1 < age_range_cte.min_id + age_range_cte.bin_width * 1 THEN CONCAT(age_range_cte.min_id + age_range_cte.bin_width * 0, ' - ', age_range_cte.min_id + age_range_cte.bin_width * 1)
WHEN "table1".dim1 >= age_range_cte.min_id + age_range_cte.bin_width * 1 AND "table1".dim1 < age_range_cte.min_id + age_range_cte.bin_width * 2 THEN CONCAT(age_range_cte.min_id + age_range_cte.bin_width * 1, ' - ', age_range_cte.min_id + age_range_cte.bin_width * 2)
ELSE CONCAT(age_range_cte.min_id + age_range_cte.bin_width * 2, ' - ', age_range_cte.max_id)
                        END
                        AS \`age_range\`
                    ,
  MAX("table1".number_column) AS \`table1_metric1\`
FROM "db"."schema"."table1" AS \`table1\`

CROSS JOIN age_range_cte

GROUP BY 1,2
ORDER BY \`table1_metric1\` DESC
LIMIT 10`);
    });

    it('buildQuery with custom dimension bin width', () => {
        expect(
            buildQuery({
                explore: EXPLORE,
                compiledMetricQuery: {
                    ...METRIC_QUERY_WITH_CUSTOM_DIMENSION,
                    customDimensions: [
                        {
                            id: 'age_range',
                            name: 'Age range',
                            type: CustomDimensionType.BIN,
                            dimensionId: 'table1_dim1',
                            table: 'table1',
                            binType: BinType.FIXED_WIDTH,
                            binWidth: 10,
                        },
                    ],
                },
                warehouseClient: bigqueryClientMock,
                userAttributes: {},
                intrinsicUserAttributes: INTRINSIC_USER_ATTRIBUTES,
            }).query,
        ).toStrictEqual(`SELECT
  "table1".dim1 AS \`table1_dim1\`,
CONCAT(FLOOR("table1".dim1 / 10) * 10, ' - ', (FLOOR("table1".dim1 / 10) + 1) * 10 - 1) AS \`age_range\`,
  MAX("table1".number_column) AS \`table1_metric1\`
FROM "db"."schema"."table1" AS \`table1\`


GROUP BY 1,2
ORDER BY \`table1_metric1\` DESC
LIMIT 10`);
    });

    it('buildQuery with custom dimension and table calculation', () => {
        expect(
            buildQuery({
                explore: EXPLORE,
                compiledMetricQuery: {
                    ...METRIC_QUERY_WITH_CUSTOM_DIMENSION,
                    tableCalculations: [
                        {
                            name: 'calc3',
                            displayName: '',
                            sql: '${table1.dim1} + 1',
                        },
                    ],
                    compiledTableCalculations: [
                        {
                            name: 'calc3',
                            displayName: '',
                            sql: '${table1.dim1} + 1',
                            compiledSql: 'table1_dim1 + 1',
                        },
                    ],
                },

                warehouseClient: bigqueryClientMock,
                userAttributes: {},
                intrinsicUserAttributes: INTRINSIC_USER_ATTRIBUTES,
            }).query,
        ).toStrictEqual(`WITH  age_range_cte AS (
                    SELECT
                        FLOOR(MIN("table1".dim1)) AS min_id,
                        CEIL(MAX("table1".dim1)) AS max_id,
                        FLOOR((MAX("table1".dim1) - MIN("table1".dim1)) / 3) AS bin_width
                    FROM "db"."schema"."table1" AS \`table1\`
                ),
metrics AS (
SELECT
  "table1".dim1 AS \`table1_dim1\`,
CASE
                        WHEN "table1".dim1 IS NULL THEN NULL
WHEN "table1".dim1 >= age_range_cte.min_id + age_range_cte.bin_width * 0 AND "table1".dim1 < age_range_cte.min_id + age_range_cte.bin_width * 1 THEN CONCAT(age_range_cte.min_id + age_range_cte.bin_width * 0, ' - ', age_range_cte.min_id + age_range_cte.bin_width * 1)
WHEN "table1".dim1 >= age_range_cte.min_id + age_range_cte.bin_width * 1 AND "table1".dim1 < age_range_cte.min_id + age_range_cte.bin_width * 2 THEN CONCAT(age_range_cte.min_id + age_range_cte.bin_width * 1, ' - ', age_range_cte.min_id + age_range_cte.bin_width * 2)
ELSE CONCAT(age_range_cte.min_id + age_range_cte.bin_width * 2, ' - ', age_range_cte.max_id)
                        END
                        AS \`age_range\`
                    ,
  MAX("table1".number_column) AS \`table1_metric1\`
FROM "db"."schema"."table1" AS \`table1\`

CROSS JOIN age_range_cte

GROUP BY 1,2
)
SELECT
  *,
  table1_dim1 + 1 AS \`calc3\`
FROM metrics

ORDER BY \`table1_metric1\` DESC
LIMIT 10`);
    });

    it('getCustomDimensionSql with sorted custom dimension ', () => {
        expect(
            getCustomBinDimensionSql({
                warehouseClient: bigqueryClientMock,
                explore: EXPLORE,
                customDimensions:
                    METRIC_QUERY_WITH_CUSTOM_DIMENSION.customDimensions?.filter(
                        isCustomBinDimension,
                    ),
                userAttributes: {},
                sorts: [{ fieldId: 'age_range', descending: true }],
            }),
        ).toStrictEqual({
            ctes: [
                ` age_range_cte AS (
                    SELECT
                        FLOOR(MIN("table1".dim1)) AS min_id,
                        CEIL(MAX("table1".dim1)) AS max_id,
                        FLOOR((MAX("table1".dim1) - MIN("table1".dim1)) / 3) AS bin_width
                    FROM "db"."schema"."table1" AS \`table1\`
                )`,
            ],
            joins: ['age_range_cte'],
            selects: [
                `CASE
                            WHEN "table1".dim1 IS NULL THEN NULL
WHEN "table1".dim1 >= age_range_cte.min_id + age_range_cte.bin_width * 0 AND "table1".dim1 < age_range_cte.min_id + age_range_cte.bin_width * 1 THEN CONCAT(age_range_cte.min_id + age_range_cte.bin_width * 0, ' - ', age_range_cte.min_id + age_range_cte.bin_width * 1)
WHEN "table1".dim1 >= age_range_cte.min_id + age_range_cte.bin_width * 1 AND "table1".dim1 < age_range_cte.min_id + age_range_cte.bin_width * 2 THEN CONCAT(age_range_cte.min_id + age_range_cte.bin_width * 1, ' - ', age_range_cte.min_id + age_range_cte.bin_width * 2)
ELSE CONCAT(age_range_cte.min_id + age_range_cte.bin_width * 2, ' - ', age_range_cte.max_id)
                            END
                            AS \`age_range\``,
                `CASE
                            WHEN "table1".dim1 IS NULL THEN 3
WHEN "table1".dim1 >= age_range_cte.min_id + age_range_cte.bin_width * 0 AND "table1".dim1 < age_range_cte.min_id + age_range_cte.bin_width * 1 THEN 0
WHEN "table1".dim1 >= age_range_cte.min_id + age_range_cte.bin_width * 1 AND "table1".dim1 < age_range_cte.min_id + age_range_cte.bin_width * 2 THEN 1
ELSE 2
                            END
                            AS \`age_range_order\``,
            ],
            tables: ['table1'],
        });
    });

    it('buildQuery with sorted custom dimension', () => {
        expect(
            buildQuery({
                explore: EXPLORE,
                compiledMetricQuery: {
                    ...METRIC_QUERY_WITH_CUSTOM_DIMENSION,
                    sorts: [{ fieldId: 'age_range', descending: true }],
                },

                warehouseClient: bigqueryClientMock,
                userAttributes: {},
                intrinsicUserAttributes: INTRINSIC_USER_ATTRIBUTES,
            }).query,
        ).toStrictEqual(`WITH  age_range_cte AS (
                    SELECT
                        FLOOR(MIN("table1".dim1)) AS min_id,
                        CEIL(MAX("table1".dim1)) AS max_id,
                        FLOOR((MAX("table1".dim1) - MIN("table1".dim1)) / 3) AS bin_width
                    FROM "db"."schema"."table1" AS \`table1\`
                )
SELECT
  "table1".dim1 AS \`table1_dim1\`,
CASE
                            WHEN "table1".dim1 IS NULL THEN NULL
WHEN "table1".dim1 >= age_range_cte.min_id + age_range_cte.bin_width * 0 AND "table1".dim1 < age_range_cte.min_id + age_range_cte.bin_width * 1 THEN CONCAT(age_range_cte.min_id + age_range_cte.bin_width * 0, ' - ', age_range_cte.min_id + age_range_cte.bin_width * 1)
WHEN "table1".dim1 >= age_range_cte.min_id + age_range_cte.bin_width * 1 AND "table1".dim1 < age_range_cte.min_id + age_range_cte.bin_width * 2 THEN CONCAT(age_range_cte.min_id + age_range_cte.bin_width * 1, ' - ', age_range_cte.min_id + age_range_cte.bin_width * 2)
ELSE CONCAT(age_range_cte.min_id + age_range_cte.bin_width * 2, ' - ', age_range_cte.max_id)
                            END
                            AS \`age_range\`,
CASE
                            WHEN "table1".dim1 IS NULL THEN 3
WHEN "table1".dim1 >= age_range_cte.min_id + age_range_cte.bin_width * 0 AND "table1".dim1 < age_range_cte.min_id + age_range_cte.bin_width * 1 THEN 0
WHEN "table1".dim1 >= age_range_cte.min_id + age_range_cte.bin_width * 1 AND "table1".dim1 < age_range_cte.min_id + age_range_cte.bin_width * 2 THEN 1
ELSE 2
                            END
                            AS \`age_range_order\`,
  MAX("table1".number_column) AS \`table1_metric1\`
FROM "db"."schema"."table1" AS \`table1\`

CROSS JOIN age_range_cte

GROUP BY 1,2,3
ORDER BY \`age_range_order\` DESC
LIMIT 10`);
    });

    it('buildQuery with custom dimension bin width on postgres', () => {
        // Concat function is different in postgres/redshift
        expect(
            buildQuery({
                explore: EXPLORE,
                compiledMetricQuery: {
                    ...METRIC_QUERY_WITH_CUSTOM_DIMENSION,
                    customDimensions: [
                        {
                            id: 'age_range',
                            name: 'Age range',
                            type: CustomDimensionType.BIN,
                            dimensionId: 'table1_dim1',
                            table: 'table1',
                            binType: BinType.FIXED_WIDTH,
                            binWidth: 10,
                        },
                    ],
                },
                warehouseClient: warehouseClientMock,
                userAttributes: {},
                intrinsicUserAttributes: INTRINSIC_USER_ATTRIBUTES,
            }).query,
        ).toStrictEqual(`SELECT
  "table1".dim1 AS "table1_dim1",
(FLOOR("table1".dim1 / 10) * 10 || ' - ' || (FLOOR("table1".dim1 / 10) + 1) * 10 - 1) AS "age_range",
  MAX("table1".number_column) AS "table1_metric1"
FROM "db"."schema"."table1" AS "table1"


GROUP BY 1,2
ORDER BY "table1_metric1" DESC
LIMIT 10`);
    });
});

const ignoreIndentation = (sql: string) => sql.replace(/\s+/g, ' ');
describe('Time frame sorting', () => {
    it('sortMonthName SQL', () => {
        expect(
            ignoreIndentation(sortMonthName(COMPILED_MONTH_NAME_DIMENSION)),
        ).toStrictEqual(ignoreIndentation(MONTH_NAME_SORT_SQL));
    });
    it('sortDayOfWeekName SQL for undefined startOfWeek', () => {
        expect(
            ignoreIndentation(
                sortDayOfWeekName(COMPILED_WEEK_NAME_DIMENSION, undefined),
            ),
        ).toStrictEqual(ignoreIndentation(WEEK_NAME_SORT_SQL));
    });
    it('sortDayOfWeekName SQL for Sunday startOfWeek', () => {
        expect(
            ignoreIndentation(
                sortDayOfWeekName(COMPILED_WEEK_NAME_DIMENSION, WeekDay.SUNDAY),
            ),
        ).toStrictEqual(ignoreIndentation(WEEK_NAME_SORT_SQL)); // same as undefined
    });

    it('sortDayOfWeekName SQL for Wednesday startOfWeek', () => {
        expect(
            ignoreIndentation(
                sortDayOfWeekName(
                    COMPILED_WEEK_NAME_DIMENSION,
                    WeekDay.WEDNESDAY,
                ),
            ),
        ).toStrictEqual(
            ignoreIndentation(`(
            CASE
                WHEN "table1".dim1 = 'Sunday' THEN 5
                WHEN "table1".dim1 = 'Monday' THEN 6
                WHEN "table1".dim1 = 'Tuesday' THEN 7
                WHEN "table1".dim1 = 'Wednesday' THEN 1
                WHEN "table1".dim1 = 'Thursday' THEN 2
                WHEN "table1".dim1 = 'Friday' THEN 3
                WHEN "table1".dim1 = 'Saturday' THEN 4
                ELSE 0
            END
        )`),
        );
    });
});<|MERGE_RESOLUTION|>--- conflicted
+++ resolved
@@ -1,26 +1,18 @@
-<<<<<<< HEAD
-import { BinType, ForbiddenError, WeekDay } from '@lightdash/common';
-=======
 import {
     BinType,
     CustomDimensionType,
     ForbiddenError,
     isCustomBinDimension,
 } from '@lightdash/common';
->>>>>>> e20c941f
 import {
     assertValidDimensionRequiredAttribute,
     buildQuery,
     getCustomBinDimensionSql,
     replaceUserAttributes,
-    sortDayOfWeekName,
-    sortMonthName,
 } from './queryBuilder';
 import {
     bigqueryClientMock,
     COMPILED_DIMENSION,
-    COMPILED_MONTH_NAME_DIMENSION,
-    COMPILED_WEEK_NAME_DIMENSION,
     EXPLORE,
     EXPLORE_ALL_JOIN_TYPES_CHAIN,
     EXPLORE_BIGQUERY,
@@ -64,9 +56,7 @@
     METRIC_QUERY_WITH_TABLE_CALCULATION_FILTER_SQL,
     METRIC_QUERY_WITH_TABLE_REFERENCE,
     METRIC_QUERY_WITH_TABLE_REFERENCE_SQL,
-    MONTH_NAME_SORT_SQL,
     warehouseClientMock,
-    WEEK_NAME_SORT_SQL,
 } from './queryBuilder.mock';
 
 describe('Query builder', () => {
