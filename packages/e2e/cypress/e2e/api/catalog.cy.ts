import { SEED_PROJECT } from '@lightdash/common';
import { chartMock } from '../../support/mocks';
import { createChartAndUpdateDashboard, createDashboard } from './dashboard.cy';

const apiUrl = '/api/v1';

describe('Lightdash catalog all tables and fields', () => {
    beforeEach(() => {
        cy.login();
    });
    it('Should list all tables', () => {
        const projectUuid = SEED_PROJECT.project_uuid;
        cy.request(
            `${apiUrl}/projects/${projectUuid}/dataCatalog?type=table`,
        ).then((resp) => {
            expect(resp.status).to.eq(200);
<<<<<<< HEAD
            expect(resp.body.results).to.have.length(12);
=======
            expect(resp.body.results).to.have.length(20);
>>>>>>> 0e77ad6e
            const userTable = resp.body.results.find(
                (table) => table.name === 'users',
            );
            expect(userTable).to.eql({
                name: 'users',
                label: 'Users',
                description: 'users table',
                type: 'table',
                joinedTables: [],
                tags: [],
                categories: [],
                catalogSearchUuid: '',
                icon: null,
            });
        });
    });

    it('Should list all fields', () => {
        const projectUuid = SEED_PROJECT.project_uuid;
        cy.request(
            `${apiUrl}/projects/${projectUuid}/dataCatalog?type=field`,
        ).then((resp) => {
            expect(resp.status).to.eq(200);
            expect(resp.body.results).to.have.length.gt(10);

            const dimension = resp.body.results.find(
                (field) =>
                    field.name === 'payment_method' &&
                    field.tableLabel === 'Payments',
            );
            expect(dimension).to.eql({
                name: 'payment_method',
                description: 'Method of payment used, for example credit card',
                tableLabel: 'Payments',
                tableName: 'payments',
                label: 'Payment method',
                fieldType: 'dimension',
                basicType: 'string',
                type: 'field',
                tags: [],
                categories: [],
                catalogSearchUuid: '',
                icon: null,
            });

            const metric = resp.body.results.find(
                (field) =>
                    field.name === 'total_revenue' &&
                    field.tableLabel === 'Payments',
            );
            expect(metric).to.eql({
                name: 'total_revenue',
                description: 'Sum of all payments',
                tableLabel: 'Payments',
                tableName: 'payments',
                fieldType: 'metric',
                basicType: 'number',
                label: 'Total revenue',
                type: 'field',
                tags: [],
                categories: [],
                catalogSearchUuid: '',
                icon: null,
            });
        });
    });
});

describe('Lightdash catalog search', () => {
    beforeEach(() => {
        cy.login();
    });
    it('Should search for customer tables and fields', () => {
        const projectUuid = SEED_PROJECT.project_uuid;
        cy.request(
            `${apiUrl}/projects/${projectUuid}/dataCatalog?search=customer`,
        ).then((resp) => {
            expect(resp.status).to.eq(200);
            expect(resp.body.results).to.have.length.gt(10);

            const table = resp.body.results.find(
                (t) => t.name === 'customers' && t.type === 'table',
            );

            expect(table).to.have.property('name', 'customers');

            const field = resp.body.results.find(
                (f) => f.name === 'customer_id' && f.tableLabel === 'Users',
            );

            expect(field).to.have.property('name', 'customer_id');
        });
    });
    it('Should search for a dimension (payment_method)', () => {
        const projectUuid = SEED_PROJECT.project_uuid;
        cy.request(
            `${apiUrl}/projects/${projectUuid}/dataCatalog?search=payment_method`,
        ).then((resp) => {
            expect(resp.status).to.eq(200);
            expect(resp.body.results).to.have.length(2); // payment and stg_payments

            const field = resp.body.results.find(
                (f) =>
                    f.name === 'payment_method' && f.tableLabel === 'Payments',
            );

            expect(field).to.have.property('name', 'payment_method');
        });
    });

    it('Should search for a metric (total_revenue)', () => {
        const projectUuid = SEED_PROJECT.project_uuid;
        cy.request(
            `${apiUrl}/projects/${projectUuid}/dataCatalog?search=revenue`,
        ).then((resp) => {
            expect(resp.status).to.eq(200);
            expect(resp.body.results).to.have.length(2);

            const field1 = resp.body.results[0];

            expect(field1).to.have.property('name', 'total_revenue');

            const field2 = resp.body.results[1];

            expect(field2)
                .to.have.property('description')
                .that.match(/revenue/i);
        });
    });

    it('Should search with partial word (cust)', () => {
        const projectUuid = SEED_PROJECT.project_uuid;
        cy.request(
            `${apiUrl}/projects/${projectUuid}/dataCatalog?search=cust`,
        ).then((resp) => {
            expect(resp.status).to.eq(200);
            expect(resp.body.results).to.have.length.gt(0);

            // Check for a returned field
            const matchingField = resp.body.results.find(
                (f) =>
                    f.name === 'customer_id' &&
                    f.tableLabel === 'Users' &&
                    f.type === 'field',
            );

            expect(matchingField).to.have.property('name', 'customer_id');

            // Check for a table
            const matchingTable = resp.body.results.find(
                (t) => t.name === 'customers',
            );

            expect(matchingTable).to.have.property('name', 'customers');
        });
    });

    it('Should search with multiple words (order date)', () => {
        const projectUuid = SEED_PROJECT.project_uuid;
        cy.request(
            `${apiUrl}/projects/${projectUuid}/dataCatalog?search=order%20date`,
        ).then((resp) => {
            expect(resp.status).to.eq(200);
            expect(resp.body.results).to.have.length.gt(0);

            const matchingField = resp.body.results.find(
                (f) => f.name === 'date_of_first_order' && f.type === 'field',
            );

            expect(matchingField).to.have.property(
                'description',
                'Min of Order date',
            );
        });
    });

    it('Should filter fields with required attributes (age)', () => {
        const projectUuid = SEED_PROJECT.project_uuid;
        cy.request(
            `${apiUrl}/projects/${projectUuid}/dataCatalog?search=age`,
        ).then((resp) => {
            expect(resp.status).to.eq(200);
            expect(resp.body.results).to.have.length(0);
        });
    });

    it('Should filter table with required attributes (memberships)', () => {
        const projectUuid = SEED_PROJECT.project_uuid;
        cy.request(
            `${apiUrl}/projects/${projectUuid}/dataCatalog?search=memberships`,
        ).then((resp) => {
            expect(resp.status).to.eq(200);
            expect(resp.body.results).to.have.length(0);
        });
    });
    it('Should filter field in table without attribute access (plan)', () => {
        const projectUuid = SEED_PROJECT.project_uuid;
        cy.request(
            `${apiUrl}/projects/${projectUuid}/dataCatalog?search=plan`,
        ).then((resp) => {
            expect(resp.status).to.eq(200);

            cy.log('only find the one under fanouts');
            expect(resp.body.results).to.have.length(1);
            expect(resp.body.results[0].name).to.eq('plan');
            expect(resp.body.results[0].tableGroupLabel).to.eq('fanouts');
        });
    });
});

describe('Lightdash analytics', () => {
    beforeEach(() => {
        cy.login();
    });
    it('Should get analytics for customers table', () => {
        const projectUuid = SEED_PROJECT.project_uuid;
        cy.request(
            `${apiUrl}/projects/${projectUuid}/dataCatalog/customers/analytics`,
        ).then((resp) => {
            expect(resp.status).to.eq(200);
            expect(resp.body.results.charts).to.have.length.gte(1);

            const chart = resp.body.results.charts.find(
                (c) => c.name === 'How many users were created each month ?',
            );

            expect(chart).to.have.property('dashboardName', null);
            expect(chart).to.have.property('spaceName', 'Jaffle shop');
            expect(chart).to.have.property(
                'name',
                'How many users were created each month ?',
            );
            expect(chart).to.have.property('uuid');
            expect(chart).to.have.property('spaceUuid');
        });
    });

    it('Should get analytics for payments table', () => {
        const projectUuid = SEED_PROJECT.project_uuid;
        cy.request(
            `${apiUrl}/projects/${projectUuid}/dataCatalog/payments/analytics`,
        ).then((resp) => {
            expect(resp.status).to.eq(200);
            expect(resp.body.results.charts).to.have.length.gte(2); // at least 2

            const chart = resp.body.results.charts.find(
                (c) =>
                    c.name ===
                    'How much revenue do we have per payment method?',
            );
            expect(chart).to.have.property('dashboardName', null);
            expect(chart).to.have.property('spaceName', 'Jaffle shop');
            expect(chart).to.have.property(
                'name',
                'How much revenue do we have per payment method?',
            );
            expect(chart).to.have.property('uuid');
            expect(chart).to.have.property('spaceUuid');
        });
    });

    it('Should get analytics for charts within dashboards', () => {
        const projectUuid = SEED_PROJECT.project_uuid;
        const time = new Date().getTime();
        const dashboardName = `Dashboard ${time}`;
        const chartName = `Chart within dashboard ${time}`;
        // create dashboard
        createDashboard(projectUuid, {
            name: dashboardName,
            tiles: [],
            tabs: [],
        }).then((newDashboard) => {
            // update dashboard with chart
            createChartAndUpdateDashboard(projectUuid, {
                ...chartMock,
                name: chartName,
                dashboardUuid: newDashboard.uuid,
                spaceUuid: null,
            }).then(({ dashboard: updatedDashboard }) => {
                cy.request(
                    `${apiUrl}/projects/${projectUuid}/dataCatalog/${chartMock.tableName}/analytics`,
                ).then((resp) => {
                    expect(resp.status).to.eq(200);
                    expect(resp.body.results.charts).to.have.length.gte(1);

                    const chart = resp.body.results.charts.find(
                        (c) => c.name === chartName,
                    );
                    expect(chart).to.have.property(
                        'dashboardName',
                        dashboardName,
                    );
                    expect(chart).to.have.property('spaceName', 'Jaffle shop'); // default space
                    expect(chart).to.have.property('name', chartName);
                    expect(chart).to.have.property('uuid');
                    expect(chart).to.have.property(
                        'spaceUuid',
                        updatedDashboard.spaceUuid,
                    );
                });
            });
        });
    });

    it('Should get analytics for fields', () => {
        const projectUuid = SEED_PROJECT.project_uuid;
        cy.request(
            `${apiUrl}/projects/${projectUuid}/dataCatalog/payments/analytics/payment_method`,
        ).then((resp) => {
            expect(resp.status).to.eq(200);
            expect(resp.body.results.charts).to.have.length.gte(3); // at least 3

            const chart = resp.body.results.charts.find(
                (c) =>
                    c.name ===
                    'How much revenue do we have per payment method?',
            );
            expect(chart).to.have.property('dashboardName', null);
            expect(chart).to.have.property('spaceName', 'Jaffle shop');
            expect(chart).to.have.property(
                'name',
                'How much revenue do we have per payment method?',
            );
            expect(chart).to.have.property('uuid');
            expect(chart).to.have.property('spaceUuid');
        });
    });
});<|MERGE_RESOLUTION|>--- conflicted
+++ resolved
@@ -14,11 +14,7 @@
             `${apiUrl}/projects/${projectUuid}/dataCatalog?type=table`,
         ).then((resp) => {
             expect(resp.status).to.eq(200);
-<<<<<<< HEAD
-            expect(resp.body.results).to.have.length(12);
-=======
-            expect(resp.body.results).to.have.length(20);
->>>>>>> 0e77ad6e
+            expect(resp.body.results).to.have.length(21);
             const userTable = resp.body.results.find(
                 (table) => table.name === 'users',
             );
