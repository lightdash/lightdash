import {
    CustomDimensionType,
    ResultRow,
    SEED_PROJECT,
} from '@lightdash/common';

const warehouseConfig = {
    postgresSQL: {
        name: 'Jaffle PostgreSQL test',
        host: Cypress.env('PGHOST') || 'db-dev',
        user: Cypress.env('PGUSER') || 'postgres',
        password: Cypress.env('PGPASSWORD') || 'password',
        database: 'postgres',
        port: '5432',
        schema: 'jaffle',
    },
    redshift: {
        name: 'Jaffle Redshift test',
        host: Cypress.env('PGHOST') || 'db-dev',
        user: 'postgres',
        password: Cypress.env('PGPASSWORD') || 'password',
        database: 'postgres',
        port: '5432',
        schema: 'jaffle',
    },
    bigQuery: {
        name: 'Jaffle Bigquery test',
        project: 'lightdash-database-staging',
        location: 'europe-west1',
        dataset: 'e2e_jaffle_shop',
        keyFile: 'credentials.json',
    },
    databricks: {
        name: 'Jaffle Databricks test',
        host: Cypress.env('DATABRICKS_HOST'),
        token: Cypress.env('DATABRICKS_TOKEN'),
        httpPath: Cypress.env('DATABRICKS_PATH'),
        schema: 'jaffle',
    },
    snowflake: {
        name: 'Jaffle Snowflake test',
        account: Cypress.env('SNOWFLAKE_ACCOUNT'),
        user: Cypress.env('SNOWFLAKE_USER'),
        password: Cypress.env('SNOWFLAKE_PASSWORD'),
        role: 'SYSADMIN',
        database: 'SNOWFLAKE_DATABASE_STAGING',
        warehouse: 'TESTING',
        schema: 'jaffle',
    },
    trino: {
        name: 'Jaffle Trino test',
        host: Cypress.env('TRINO_HOST'),
        port: Cypress.env('TRINO_PORT'),
        user: Cypress.env('TRINO_USER'),
        password: Cypress.env('TRINO_PASSWORD'),
        database: 'e2e_jaffle_shop',
        schema: 'e2e_jaffle_shop',
    },
};

const configurePostgresWarehouse = (
    config: typeof warehouseConfig['postgresSQL'],
) => {
    cy.get('input[name="warehouse.host"]').type(config.host, { log: false });
    cy.get('input[name="warehouse.user"]').type(config.user, { log: false });
    cy.get('input[name="warehouse.password"]').type(config.password, {
        log: false,
    });
    cy.get('input[name="warehouse.dbname"]').type(config.database);

    cy.contains('button', 'Advanced configuration options').click();

    cy.get('input[name="warehouse.port"]').clear().type(config.port);
    cy.selectMantine('warehouse.sslmode', 'disable');

    // DBT
    cy.selectMantine('dbt.type', 'dbt local server');
    cy.get('input[name="dbt.target"]').type('test');
    cy.get('input[name="warehouse.schema"]').type(config.schema);
};

const configureBigqueryWarehouse = (
    config: typeof warehouseConfig['bigQuery'],
) => {
    cy.get('input[name="warehouse.project"]').type(config.project, {
        log: false,
    });
    cy.get('input[name="warehouse.location"]').type(config.location, {
        log: false,
    });
    /*
    cy.selectMantine(
        'warehouse.authenticationType',
        'Service Account (JSON key file)',
    ); */

    cy.get('[type="file"]').attachFile(warehouseConfig.bigQuery.keyFile);

    // DBT
    cy.selectMantine('dbt.type', 'dbt local server');
    cy.get('input[name="dbt.target"]').type('test');
    cy.get('input[name="warehouse.dataset"]').type(config.dataset);
};
const configureTrinoWarehouse = (config: typeof warehouseConfig['trino']) => {
    cy.get('input[name="warehouse.host"]').type(config.host, { log: false });
    cy.get('input[name="warehouse.user"]').type(config.user, { log: false });
    cy.get('input[name="warehouse.password"]').type(config.password, {
        log: false,
    });
    cy.get('input[name="warehouse.dbname"]').type(config.database);

    cy.contains('a', 'Advanced configuration options').click();

    cy.get('input[name="warehouse.port"]').clear().type(config.port);
    cy.get('select[name="warehouse.http_scheme"]').select('https');

    // DBT
    cy.selectMantine('dbt.type', 'dbt local server');
    cy.get('input[name="dbt.target"]').type('test');
    cy.get('input[name="warehouse.schema"]').type(config.schema);
};

const configureDatabricksWarehouse = (
    config: typeof warehouseConfig['databricks'],
) => {
    cy.get('input[name="warehouse.serverHostName"]').type(config.host, {
        log: false,
    });
    cy.get('input[name="warehouse.httpPath"]').type(config.httpPath, {
        log: false,
    });
    cy.get('input[name="warehouse.personalAccessToken"]').type(config.token, {
        log: false,
    });

    // DBT
    cy.selectMantine('dbt.type', 'dbt local server');
    cy.get('input[name="dbt.target"]').type('test');
    cy.get('input[name="warehouse.database"]').type(config.schema);
};

const configureSnowflakeWarehouse = (
    config: typeof warehouseConfig['snowflake'],
) => {
    cy.get('input[name="warehouse.account"]').type(config.account, {
        log: false,
    });
    cy.get('input[name="warehouse.user"]').type(config.user, { log: false });

    cy.selectMantine('warehouse.authenticationType', 'Password');

    cy.get('input[name="warehouse.password"]').type(config.password, {
        log: false,
    });
    cy.get('input[name="warehouse.role"]').type(config.role);
    cy.get('input[name="warehouse.database"]').type(config.database);
    cy.get('input[name="warehouse.warehouse"]').type(config.warehouse);

    // DBT
    cy.selectMantine('dbt.type', 'dbt local server');
    cy.get('input[name="dbt.target"]').type('test');
    cy.get('input[name="warehouse.schema"]').type(config.schema);
};

const testCompile = (): Cypress.Chainable<string> => {
    // Compile
    cy.findByText('Test & deploy project').click();
    cy.contains('Step 1/3', { timeout: 60000 });
    cy.contains('Step 2/3', { timeout: 60000 });
    cy.contains('Successfully synced dbt project!', { timeout: 60000 });

<<<<<<< HEAD
    cy.contains('selected 12 models');
=======
    cy.contains('selected 20 models');
>>>>>>> 0e77ad6e
    // Configure
    cy.contains('button', 'Save changes').click();
    cy.url().should('include', '/home', { timeout: 30000 });
    cy.contains('Welcome, David');
    cy.findByText('Charts and Dashboards');
    cy.findByText('get started by creating some charts');
    cy.wait(1000);
    return cy.url().then(
        (url) =>
            // get new project uuid
            url.split('/')[4],
    );
};

const testFilterStringEscaping = (projectUuid: string) => {
    cy.request({
        url: `api/v1/projects/${projectUuid}/explores/customers/runQuery`,
        headers: { 'Content-type': 'application/json' },
        method: 'POST',
        body: {
            exploreName: 'customers',
            dimensions: ['customers_first_name'],
            metrics: [],
            filters: {
                dimensions: {
                    id: '7c015e80-7407-431f-b4bf-d3f5bd74ffc7',
                    and: [
                        {
                            id: 'e0c85f24-69c0-4a34-bc2a-f598eb7e26c9',
                            target: { fieldId: 'customers_first_name' },
                            operator: 'equals',
                            values: ["Quo'te"],
                        },
                    ],
                },
            },
            sorts: [{ fieldId: 'customers_first_name', descending: false }],
            limit: 500,
            tableCalculations: [],
            additionalMetrics: [],
        },
    }).then((resp) => {
        expect(resp.status).to.eq(200);
        expect(resp.body.results.rows[0].customers_first_name.value.raw).to.eq(
            "Quo'te",
        );
    });
};

const defaultRowValues = [
    '2020-08-11, 23:44:00:000 (+00:00)',
    '2020-08-11, 23:44:00:000 (+00:00)',
    '2020-08-11, 23:44:00 (+00:00)',
    '2020-08-11, 23:44 (+00:00)',
    '2020-08-11, 23 (+00:00)',
    '2020-08-11',
    '2',
    'Tuesday',
    '11',
    '224',
    '2020-08-10',
    '33',
    '2020-08',
    '8',
    'August',
    '2020-Q3',
    '3',
    'Q3',
    '2020',
    '2020',
    '23',
    '44',
];

const percentileRowValues = ['2020-08-11', '1,315', '836', '1,315', '1,808'];

const testPercentile = (
    projectUuid: string,
    rowValues = percentileRowValues,
) => {
    cy.request({
        url: `api/v1/projects/${projectUuid}/explores/events/runQuery`,
        headers: { 'Content-type': 'application/json' },
        method: 'POST',
        body: {
            exploreName: 'events',
            dimensions: ['events_timestamp_tz_day'],
            metrics: [
                'events_median',
                'events_percentile_25',
                'events_percentile_50',
                'events_percentile_75',
            ],
            filters: {},
            sorts: [{ fieldId: 'events_timestamp_tz_day', descending: true }],
            limit: 500,
            tableCalculations: [],
            additionalMetrics: [],
        },
    }).then((resp) => {
        expect(resp.status).to.eq(200);
        // check first row values
        rowValues.forEach((value, index) => {
            expect(
                Object.values(resp.body.results.rows[0] as ResultRow)[index]
                    .value.formatted,
            ).to.eq(value);
        });
    });
};

const testTimeIntervalsResults = (
    projectUuid: string,
    rowValues = defaultRowValues,
) => {
    cy.request({
        url: `api/v1/projects/${projectUuid}/explores/events/runQuery`,
        headers: { 'Content-type': 'application/json' },
        method: 'POST',
        body: {
            exploreName: 'events',
            dimensions: [
                'events_timestamp_tz_raw',
                'events_timestamp_tz_millisecond',
                'events_timestamp_tz_second',
                'events_timestamp_tz_minute',
                'events_timestamp_tz_hour',
                'events_timestamp_tz_day',
                'events_timestamp_tz_day_of_week_index',
                'events_timestamp_tz_day_of_week_name',
                'events_timestamp_tz_day_of_month_num',
                'events_timestamp_tz_day_of_year_num',
                'events_timestamp_tz_week',
                'events_timestamp_tz_week_num',
                'events_timestamp_tz_month',
                'events_timestamp_tz_month_num',
                'events_timestamp_tz_month_name',
                'events_timestamp_tz_quarter',
                'events_timestamp_tz_quarter_num',
                'events_timestamp_tz_quarter_name',
                'events_timestamp_tz_year',
                'events_timestamp_tz_year_num',
                'events_timestamp_tz_hour_of_day_num',
                'events_timestamp_tz_minute_of_hour_num',
            ],
            metrics: [],
            filters: {},
            sorts: [{ fieldId: 'events_timestamp_tz_raw', descending: true }],
            limit: 500,
            tableCalculations: [],
            additionalMetrics: [],
        },
    }).then((resp) => {
        expect(resp.status).to.eq(200);
        // check first row values
        rowValues.forEach((value, index) => {
            expect(
                Object.values(resp.body.results.rows[0] as ResultRow)[
                    index
                ].value.formatted.trim(),
            ).to.eq(value);
        });
    });
};

const apiUrl = '/api/v1';

const createCustomDimensionChart = (projectUuid: string) => {
    // This is used by create project to quickly create a custom dimension chart
    // because we don't have charts on new projects created by the e2e tests

    // This metric query is the same in `02_saved_queries`
    cy.request({
        url: `${apiUrl}/projects/${projectUuid}/saved`,
        method: 'POST',
        body: {
            name: 'How do payment methods vary across different amount ranges?',
            description: 'Payment range by amount',
            tableName: 'payments',
            metricQuery: {
                exploreName: 'payments',
                dimensions: ['payments_payment_method', 'amount_range'],
                metrics: ['orders_total_order_amount'],
                filters: {},
                sorts: [
                    { fieldId: 'orders_total_order_amount', descending: true },
                ],
                limit: 500,
                tableCalculations: [],
                additionalMetrics: [],
                customDimensions: [
                    {
                        id: 'amount_range',
                        name: 'amount range',
                        type: CustomDimensionType.BIN,
                        dimensionId: 'payments_amount',
                        binType: 'fixed_number',
                        binNumber: 5,
                        table: 'payments',
                    },
                ],
            },
            chartConfig: {
                type: 'cartesian',
                config: {
                    layout: {
                        flipAxes: false,
                        xField: 'amount_range',
                        yField: ['orders_total_order_amount'],
                    },
                    eChartsConfig: {
                        series: [
                            {
                                encode: {
                                    xRef: { field: 'amount_range' },
                                    yRef: {
                                        field: 'orders_total_order_amount',
                                    },
                                },
                                type: 'bar',
                                yAxisIndex: 0,
                            },
                        ],
                    },
                },
            },
            tableConfig: {
                columnOrder: [
                    'amount_range',
                    'orders_total_order_amount',
                    'payments_payment_method',
                ],
            },
            pivotConfig: {
                columns: ['payments_payment_method'],
            },
        },
    }).then((r) => {
        expect(r.status).to.eq(200);
    });
};

const testCustomDimensions = (projectUuid: string) => {
    // Test custom dimension by going into an existing chart with custom dimensions and running the query
    // This is also used in createProject.cy.ts to test custom dimensions against all warehouses
    cy.visit(`/projects/${projectUuid}/saved`);
    cy.contains('How do payment methods vary').click();
    cy.contains('0 - 6');
    cy.contains('6 - 12');
};

describe('Create projects', () => {
    before(() => {
        cy.login();
        // clean previous e2e projects
        const projectNames = Object.values(warehouseConfig).map<string>(
            ({ name }) => name,
        );
        cy.deleteProjectsByName(projectNames);
    });

    beforeEach(() => {
        cy.login();
    });

    it.skip('I can create a custom dimension chart from api', () => {
        // you can enable this if you want to test this directly
        createCustomDimensionChart(SEED_PROJECT.project_uuid);
    });
    it.skip('I can view an existing custom dimension chart', () => {
        // you can enable this if you want to test this directly
        testCustomDimensions(SEED_PROJECT.project_uuid);
    });
    it.skip('Should be able to create new project from settings', () => {
        cy.visit(`/`);

        cy.findAllByTestId('settings-menu').click();
        cy.findByRole('menuitem', { name: 'Organization settings' }).click();

        cy.findByText('Projects').click();
        cy.findByText('Create new').click();
        cy.get('[role="button"').contains('PostgreSQL').click();

        cy.url().should('include', '/createProject/cli');

        cy.get('[role="button"').contains('Manually').click();
    });

    it('Should create a Postgres project', () => {
        cy.visit(`/createProject`);

        cy.get('[role="button"').contains('PostgreSQL').click();
        cy.get('[role="button"').contains('Manually').click();
        cy.contains('button', 'I’ve defined them!').click();

        cy.get('[name="name"]').clear().type(warehouseConfig.postgresSQL.name);
        configurePostgresWarehouse(warehouseConfig.postgresSQL);

        testCompile().then((projectUuid) => {
            testFilterStringEscaping(projectUuid);
            testTimeIntervalsResults(projectUuid);
            testPercentile(projectUuid);

            createCustomDimensionChart(projectUuid);
            testCustomDimensions(projectUuid);
        });
    });
    it('Should create a Redshift project', () => {
        // https://docs.aws.amazon.com/redshift/latest/dg/c_redshift-and-postgres-sql.html
        // Amazon Redshift is based on PostgreSQL
        // So we can use our own PostgreSQL local instance to test the connection against Redshift

        cy.visit(`/createProject`);

        cy.get('[role="button"').contains('Redshift').click();
        cy.get('[role="button"').contains('Manually').click();
        cy.contains('button', 'I’ve defined them!').click();

        cy.get('[name="name"]').clear().type(warehouseConfig.redshift.name);
        configurePostgresWarehouse(warehouseConfig.redshift);

        testCompile().then((projectUuid) => {
            testFilterStringEscaping(projectUuid);
            testTimeIntervalsResults(projectUuid);
            testPercentile(projectUuid);

            createCustomDimensionChart(projectUuid);
            testCustomDimensions(projectUuid);
        });
    });
    it('Should create a Bigquery project', () => {
        cy.visit(`/createProject`);

        cy.get('[role="button"').contains('BigQuery').click();
        cy.get('[role="button"').contains('Manually').click();
        cy.contains('button', 'I’ve defined them!').click();

        cy.get('[name="name"]').clear().type(warehouseConfig.bigQuery.name);
        configureBigqueryWarehouse(warehouseConfig.bigQuery);

        testCompile().then((projectUuid) => {
            testFilterStringEscaping(projectUuid);

            const bigqueryRowValues = [
                '2020-08-12, 07:58:00:000 (+00:00)',
                '2020-08-12, 07:58:00:000 (+00:00)',
                '2020-08-12, 07:58:00 (+00:00)',
                '2020-08-12, 07:58 (+00:00)',
                '2020-08-12, 07 (+00:00)',
                '2020-08-12',
                '4', // Returns values in the range [1,7] with Sunday as the first day of the week.
                'Wednesday',
                '12',
                '225',
                '2020-08-09',
                '32',
                '2020-08',
                '8',
                'August',
                '2020-Q3',
                '3',
                'Q3',
                '2020',
                '2020',
                '7',
                '58',
            ];

            testTimeIntervalsResults(projectUuid, bigqueryRowValues);

            testPercentile(projectUuid, [
                '2020-08-12',
                '1,999',
                '1,559',
                '1,999',
                '19,999,999',
            ]);
        });
    });
    // note: we don't have a staging environment for Trino atm
    it.skip('Should create a Trino project', () => {
        cy.visit(`/createProject`);

        cy.get('[role="button"').contains('Trino').click();
        cy.get('[role="button"').contains('Manually').click();
        cy.contains('button', 'I’ve defined them!').click();

        cy.get('[name="name"]').clear().type(warehouseConfig.trino.name);
        configureTrinoWarehouse(warehouseConfig.trino);

        testCompile().then((projectUuid) => {
            testFilterStringEscaping(projectUuid);

            const trinoRowValues = [
                '2020-08-12, 07:58:00:000 (+00:00)',
                '2020-08-12, 07:58:00:000 (+00:00)',
                '2020-08-12, 07:58:00 (+00:00)',
                '2020-08-12, 07:58 (+00:00)',
                '2020-08-12, 07 (+00:00)',
                '2020-08-12',
                '3',
                'Wednesday',
                '12',
                '225',
                '2020-08-10',
                '2020-08',
                '8',
                'August',
                '2020-Q3',
                '3',
                'Q3',
                '2020',
                '2020',
            ];

            testTimeIntervalsResults(projectUuid, trinoRowValues);
            testPercentile(projectUuid);

            createCustomDimensionChart(projectUuid);
            testCustomDimensions(projectUuid);
        });
    });
    it.skip('Should create a Databricks project', () => {
        cy.visit(`/createProject`);

        cy.get('[role="button"').contains('Databricks').click();
        cy.get('[role="button"').contains('Manually').click();
        cy.contains('button', 'I’ve defined them!').click();

        cy.get('[name="name"]').clear().type(warehouseConfig.databricks.name);
        configureDatabricksWarehouse(warehouseConfig.databricks);

        testCompile().then((projectUuid) => {
            testFilterStringEscaping(projectUuid);

            const databricksRowValues = [
                '2020-07-02, 09:33:00:000 (+00:00)',
                '2020-07-02, 09:33:00:000 (+00:00)',
                '2020-07-02, 09:33:00 (+00:00)',
                '2020-07-02, 09:33 (+00:00)',
                '2020-07-02, 09 (+00:00)',
                '2020-07-02',
                '5',
                'Thursday',
                '2',
                '184',
                '2020-06-29',
                '2020-07',
                '7',
                'July',
                '2020-Q3',
                '3',
                'Q3',
                '2020',
                '2020',
            ];

            testTimeIntervalsResults(projectUuid, databricksRowValues);
            testPercentile(projectUuid);

            createCustomDimensionChart(projectUuid);
            testCustomDimensions(projectUuid);
        });
    });

    it('Should create a Snowflake project', () => {
        cy.visit(`/createProject`);

        cy.get('[role="button"').contains('Snowflake').click();
        cy.get('[role="button"').contains('Manually').click();
        cy.contains('button', 'I’ve defined them!').click();

        cy.get('[name="name"]').clear().type(warehouseConfig.snowflake.name);
        configureSnowflakeWarehouse(warehouseConfig.snowflake);

        testCompile().then((projectUuid) => {
            testFilterStringEscaping(projectUuid);

            const snowflakeRowValues = [
                '2020-08-12, 07:58:00:000 (+00:00)',
                '2020-08-12, 07:58:00:000 (+00:00)',
                '2020-08-12, 07:58:00 (+00:00)',
                '2020-08-12, 07:58 (+00:00)',
                '2020-08-12, 07 (+00:00)',
                '2020-08-12',
                '3', // The behavior of week-related functions in Snowflake is controlled by the WEEK_START session parameters.
                'Wednesday',
                '12',
                '225',
                '2020-08-10',
                '33',
                '2020-08',
                '8',
                'August',
                '2020-Q3',
                '3',
                'Q3',
                '2020',
                '2020',
                '7',
                '58',
            ];

            testTimeIntervalsResults(projectUuid, snowflakeRowValues);
            testPercentile(projectUuid, [
                '2020-08-12',
                '2,000',
                '1,880',
                '2,000',
                '1,999,999',
            ]);

            // createCustomDimensionChart(projectUuid);
            // testCustomDimensions(projectUuid); // TODO enable after merging rounding fix
        });
    });
});<|MERGE_RESOLUTION|>--- conflicted
+++ resolved
@@ -169,11 +169,7 @@
     cy.contains('Step 2/3', { timeout: 60000 });
     cy.contains('Successfully synced dbt project!', { timeout: 60000 });
 
-<<<<<<< HEAD
-    cy.contains('selected 12 models');
-=======
-    cy.contains('selected 20 models');
->>>>>>> 0e77ad6e
+    cy.contains('selected 21 models');
     // Configure
     cy.contains('button', 'Save changes').click();
     cy.url().should('include', '/home', { timeout: 30000 });
