--- conflicted
+++ resolved
@@ -25,15 +25,13 @@
 // Cypress.Commands.overwrite('visit', (originalFn, url, options) => { ... })
 import { SEED_EMAIL, SEED_PASSWORD } from '@lightdash/common';
 import '@testing-library/cypress/add-commands';
-<<<<<<< HEAD
 import {
     SEED_ORG_1_ADMIN_EMAIL,
     SEED_ORG_1_ADMIN_PASSWORD,
     SEED_ORG_2_ADMIN_EMAIL,
     SEED_ORG_2_ADMIN_PASSWORD,
-} from 'common';
-=======
->>>>>>> 56c963b4
+} from '@lightdash/common';
+
 
 declare namespace Cypress {
     interface Chainable<AUTWindow> {
