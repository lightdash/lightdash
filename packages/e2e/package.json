{
    "name": "e2e",
<<<<<<< HEAD
    "version": "0.1064.1",
=======
    "version": "0.1065.0",
>>>>>>> 69a0536a
    "main": "index.js",
    "license": "MIT",
    "scripts": {
        "cypress:open": "cypress open --e2e",
        "cypress:run": "cypress run",
        "linter": "eslint -c .eslintrc.js --ignore-path ./../../.gitignore",
        "formatter": "prettier --config .prettierrc.js --ignore-unknown --ignore-path ./../../.gitignore",
        "lint": "yarn run linter ./cypress",
        "fix-lint": "yarn run linter ./cypress --fix",
        "format": "yarn run formatter ./cypress --check",
        "fix-format": "yarn run formatter ./cypress --write"
    },
    "devDependencies": {},
    "dependencies": {
        "@testing-library/cypress": "^9.0.0",
        "cypress": "^13.7.2",
        "cypress-file-upload": "^5.0.8",
        "cypress-split": "^1.18.1",
        "node-fetch": "^2.6.1",
<<<<<<< HEAD
        "@lightdash/common": "^0.1064.1"
=======
        "@lightdash/common": "^0.1065.0"
>>>>>>> 69a0536a
    }
}<|MERGE_RESOLUTION|>--- conflicted
+++ resolved
@@ -1,10 +1,6 @@
 {
     "name": "e2e",
-<<<<<<< HEAD
-    "version": "0.1064.1",
-=======
     "version": "0.1065.0",
->>>>>>> 69a0536a
     "main": "index.js",
     "license": "MIT",
     "scripts": {
@@ -24,10 +20,6 @@
         "cypress-file-upload": "^5.0.8",
         "cypress-split": "^1.18.1",
         "node-fetch": "^2.6.1",
-<<<<<<< HEAD
-        "@lightdash/common": "^0.1064.1"
-=======
         "@lightdash/common": "^0.1065.0"
->>>>>>> 69a0536a
     }
 }