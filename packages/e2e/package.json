--- conflicted
+++ resolved
@@ -1,12 +1,7 @@
 {
-<<<<<<< HEAD
-    "name": "@lightdash/e2e",
-    "version": "0.1573.1",
-    "private": true,
-=======
     "name": "e2e",
     "version": "0.1577.2",
->>>>>>> efd09fec
+    "private": true,
     "main": "index.js",
     "license": "MIT",
     "scripts": {
