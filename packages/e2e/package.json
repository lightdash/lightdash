--- conflicted
+++ resolved
@@ -22,12 +22,8 @@
     "dependencies": {
         "@testing-library/cypress": "^7.0.6",
         "@types/node": "^16.0.1",
-<<<<<<< HEAD
         "cypress": "^9.5.4",
-        "common": "^0.73.0"
-=======
-        "cypress": "^9.1.0",
+
         "common": "^0.74.0"
->>>>>>> 4f45858f
     }
 }