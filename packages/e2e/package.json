{
    "name": "e2e",
    "version": "0.335.0",
    "main": "index.js",
    "license": "MIT",
    "scripts": {
        "cypress:open": "cypress open",
        "cypress:run": "cypress run",
        "linter": "eslint -c .eslintrc.js --ignore-path ./../../.gitignore",
        "formatter": "prettier --config .prettierrc.js --ignore-unknown --ignore-path ./../../.gitignore",
        "lint": "yarn run linter ./cypress",
        "fix-lint": "yarn run linter ./cypress --fix",
        "format": "yarn run formatter ./cypress --check",
        "fix-format": "yarn run formatter ./cypress --write"
    },
    "devDependencies": {},
    "dependencies": {
        "@testing-library/cypress": "^8.0.3",
        "cypress": "^10.1.0",
        "cypress-file-upload": "^5.0.8",
        "node-fetch": "^2.6.1"
<<<<<<< HEAD
=======
        "@lightdash/common": "^0.335.0"
>>>>>>> 0647c060
    }
}<|MERGE_RESOLUTION|>--- conflicted
+++ resolved
@@ -18,10 +18,7 @@
         "@testing-library/cypress": "^8.0.3",
         "cypress": "^10.1.0",
         "cypress-file-upload": "^5.0.8",
-        "node-fetch": "^2.6.1"
-<<<<<<< HEAD
-=======
+        "node-fetch": "^2.6.1",
         "@lightdash/common": "^0.335.0"
->>>>>>> 0647c060
     }
 }