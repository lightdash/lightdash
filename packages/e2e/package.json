--- conflicted
+++ resolved
@@ -18,12 +18,7 @@
         "@testing-library/cypress": "^8.0.3",
         "cypress": "^10.1.0",
         "cypress-file-upload": "^5.0.8",
-<<<<<<< HEAD
-        "@lightdash/common": "^0.331.0",
         "node-fetch": "^2.6.1"
-
-=======
         "@lightdash/common": "^0.335.0"
->>>>>>> e6057c27
     }
 }