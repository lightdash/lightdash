{
    "name": "@lightdash/warehouses",
    "version": "0.1445.1",
    "license": "MIT",
    "main": "dist/index.js",
    "types": "dist/index.d.ts",
    "files": [
        "dist/**/*"
    ],
    "dependencies": {
        "@databricks/sql": "1.8.4",
        "@google-cloud/bigquery": "^7.2.0",
<<<<<<< HEAD
        "@lightdash/common": "workspace:*",
=======
        "@lightdash/common": "^0.1445.1",
>>>>>>> 3b0de080
        "lodash": "^4.17.21",
        "pg": "^8.13.1",
        "pg-cursor": "^2.10.0",
        "snowflake-sdk": "~1.14.0",
        "ssh2": "^1.14.0",
        "trino-client": "0.2.6"
    },
    "devDependencies": {
        "@types/pg": "^8.11.10",
        "@types/pg-cursor": "^2.7.0",
        "@types/snowflake-sdk": "^1.6.20",
        "@types/ssh2": "^1.11.15",
        "copyfiles": "^2.4.1"
    },
    "description": "Warehouse connectors for Lightdash",
    "scripts": {
        "linter": "eslint -c .eslintrc.js --ignore-path ./../../.gitignore",
        "formatter": "prettier --config .prettierrc.js --ignore-unknown --ignore-path ./../../.gitignore",
        "lint": "pnpm run linter ./src",
        "fix-lint": "pnpm run linter ./src --fix",
        "format": "pnpm run formatter ./src --check",
        "fix-format": "pnpm run formatter ./src --write",
        "test": "jest",
        "copy-files": "copyfiles -u 1 src/warehouseClients/ca-bundle-aws-redshift.crt src/warehouseClients/ca-bundle-aws-rds-global.pem dist/",
        "build": "pnpm run copy-files && tsc --build tsconfig.json",
        "dev": "pnpm run copy-files && tsc --build --watch --preserveWatchOutput tsconfig.json"
    }
}<|MERGE_RESOLUTION|>--- conflicted
+++ resolved
@@ -10,11 +10,7 @@
     "dependencies": {
         "@databricks/sql": "1.8.4",
         "@google-cloud/bigquery": "^7.2.0",
-<<<<<<< HEAD
         "@lightdash/common": "workspace:*",
-=======
-        "@lightdash/common": "^0.1445.1",
->>>>>>> 3b0de080
         "lodash": "^4.17.21",
         "pg": "^8.13.1",
         "pg-cursor": "^2.10.0",
