{
    "name": "@lightdash/warehouses",
    "version": "0.291.0",
    "license": "MIT",
    "main": "dist/index.js",
    "types": "dist/index.d.ts",
    "files": [
        "dist/**/*"
    ],
    "dependencies": {
        "@databricks/sql": "https://github.com/databricks/databricks-sql-nodejs.git#73874d4b14a0ffb5abeb9c46d338696a2b408671",
        "@google-cloud/bigquery": "^5.9.1",
        "@lightdash/common": "^0.291.0",
        "pg": "^8.7.1",
        "snowflake-sdk": "^1.6.4"
    },
    "description": "Warehouse connectors for Lightdash",
<<<<<<< HEAD
    "devDependencies": {},
=======
    "devDependencies": {
        "@types/jest": "^27.0.3",
        "@types/node": "^14.14.35",
        "@typescript-eslint/eslint-plugin": "^5.22.0",
        "@typescript-eslint/parser": "^5.22.0",
        "eslint": "^8.7.0",
        "eslint-config-airbnb-base": "^15.0.0",
        "eslint-config-airbnb-typescript": "^16.1.0",
        "eslint-config-prettier": "^8.3.0",
        "eslint-plugin-import": "^2.25.4",
        "eslint-plugin-json": "^3.0.0",
        "jest": "^27.4.7",
        "prettier": "^2.3.2",
        "prettier-plugin-organize-imports": "^2.3.4",
        "ts-jest": "^27.0.3",
        "ts-node": "^9.1.1",
        "typescript": "^4.2.3"
    },
>>>>>>> 9da627ba
    "scripts": {
        "lint": "eslint -c .eslintrc.js ./src",
        "fix-lint": "eslint -c .eslintrc.js --fix ./src ",
        "format": "prettier --config .prettierrc.js --check --ignore-unknown ./src",
        "fix-format": "prettier --config .prettierrc.js --write --ignore-unknown ./src",
        "test": "jest",
        "copy-files": "copyfiles -u 1 src/warehouseClients/amazon-trust-ca-bundle.crt dist/",
        "build": "tsc --build tsconfig.json && yarn copy-files",
        "dev": "nodemon src/index.ts"
    }
}<|MERGE_RESOLUTION|>--- conflicted
+++ resolved
@@ -15,28 +15,6 @@
         "snowflake-sdk": "^1.6.4"
     },
     "description": "Warehouse connectors for Lightdash",
-<<<<<<< HEAD
-    "devDependencies": {},
-=======
-    "devDependencies": {
-        "@types/jest": "^27.0.3",
-        "@types/node": "^14.14.35",
-        "@typescript-eslint/eslint-plugin": "^5.22.0",
-        "@typescript-eslint/parser": "^5.22.0",
-        "eslint": "^8.7.0",
-        "eslint-config-airbnb-base": "^15.0.0",
-        "eslint-config-airbnb-typescript": "^16.1.0",
-        "eslint-config-prettier": "^8.3.0",
-        "eslint-plugin-import": "^2.25.4",
-        "eslint-plugin-json": "^3.0.0",
-        "jest": "^27.4.7",
-        "prettier": "^2.3.2",
-        "prettier-plugin-organize-imports": "^2.3.4",
-        "ts-jest": "^27.0.3",
-        "ts-node": "^9.1.1",
-        "typescript": "^4.2.3"
-    },
->>>>>>> 9da627ba
     "scripts": {
         "lint": "eslint -c .eslintrc.js ./src",
         "fix-lint": "eslint -c .eslintrc.js --fix ./src ",
