{
    "name": "@lightdash/warehouses",
    "version": "0.1192.0",
    "license": "MIT",
    "main": "dist/index.js",
    "types": "dist/index.d.ts",
    "files": [
        "dist/**/*"
    ],
    "dependencies": {
        "@databricks/sql": "1.8.1",
<<<<<<< HEAD
        "@google-cloud/bigquery": "^7.2.0",
        "@lightdash/common": "^0.1191.0",
=======
        "@google-cloud/bigquery": "^5.9.1",
        "@lightdash/common": "^0.1192.0",
>>>>>>> 88133036
        "lodash": "^4.17.21",
        "pg": "^8.11.3",
        "pg-cursor": "^2.10.0",
        "snowflake-sdk": "^1.10.0",
        "ssh2": "^1.14.0",
        "trino-client": "^0.2.3"
    },
    "devDependencies": {
        "@types/pg": "^8.10.7",
        "@types/pg-cursor": "^2.7.0",
        "@types/snowflake-sdk": "^1.6.20",
        "@types/ssh2": "^1.11.15"
    },
    "description": "Warehouse connectors for Lightdash",
    "scripts": {
        "linter": "eslint -c .eslintrc.js --ignore-path ./../../.gitignore",
        "formatter": "prettier --config .prettierrc.js --ignore-unknown --ignore-path ./../../.gitignore",
        "lint": "yarn run linter ./src",
        "fix-lint": "yarn run linter ./src --fix",
        "format": "yarn run formatter ./src --check",
        "fix-format": "yarn run formatter ./src --write",
        "test": "jest",
        "copy-files": "copyfiles -u 1 src/warehouseClients/ca-bundle-aws-redshift.crt src/warehouseClients/ca-bundle-aws-rds-global.pem dist/",
        "build": "tsc --build tsconfig.json && yarn copy-files",
        "dev": "tsc --build --watch --preserveWatchOutput tsconfig.json"
    }
}<|MERGE_RESOLUTION|>--- conflicted
+++ resolved
@@ -9,13 +9,8 @@
     ],
     "dependencies": {
         "@databricks/sql": "1.8.1",
-<<<<<<< HEAD
         "@google-cloud/bigquery": "^7.2.0",
-        "@lightdash/common": "^0.1191.0",
-=======
-        "@google-cloud/bigquery": "^5.9.1",
         "@lightdash/common": "^0.1192.0",
->>>>>>> 88133036
         "lodash": "^4.17.21",
         "pg": "^8.11.3",
         "pg-cursor": "^2.10.0",
