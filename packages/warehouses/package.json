--- conflicted
+++ resolved
@@ -1,10 +1,6 @@
 {
     "name": "@lightdash/warehouses",
-<<<<<<< HEAD
-    "version": "0.1276.1",
-=======
     "version": "0.1283.0",
->>>>>>> 8b37e767
     "license": "MIT",
     "main": "dist/index.js",
     "types": "dist/index.d.ts",
@@ -14,11 +10,7 @@
     "dependencies": {
         "@databricks/sql": "1.8.1",
         "@google-cloud/bigquery": "^7.2.0",
-<<<<<<< HEAD
-        "@lightdash/common": "^0.1276.1",
-=======
         "@lightdash/common": "^0.1283.0",
->>>>>>> 8b37e767
         "lodash": "^4.17.21",
         "pg": "^8.11.3",
         "pg-cursor": "^2.10.0",
