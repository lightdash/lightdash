{
    "name": "@lightdash/cli",
<<<<<<< HEAD
    "version": "0.1064.1",
=======
    "version": "0.1065.0",
>>>>>>> 69a0536a
    "license": "MIT",
    "bin": {
        "lightdash": "dist/index.js"
    },
    "files": [
        "dist/**/*",
        "track.sh"
    ],
    "dependencies": {
        "@actions/core": "^1.10.1",
<<<<<<< HEAD
        "@lightdash/common": "^0.1064.1",
        "@lightdash/warehouses": "^0.1064.1",
=======
        "@lightdash/common": "^0.1065.0",
        "@lightdash/warehouses": "^0.1065.0",
>>>>>>> 69a0536a
        "@types/columnify": "^1.5.1",
        "ajv": "^8.11.0",
        "ajv-formats": "^2.1.1",
        "better-ajv-errors": "^1.2.0",
        "chalk": "4.1.2",
        "chokidar": "^3.5.3",
        "columnify": "^1.6.0",
        "commander": "^9.2.0",
        "execa": "^5",
        "google-auth-library": "^8.5.1",
        "inquirer": "^8.2.4",
        "js-yaml": "^4.1.0",
        "lodash": "^4.17.21",
        "node-fetch": "^2.6.1",
        "nunjucks": "^3.2.3",
        "ora": "5.4.1",
        "parse-node-version": "^2.0.0",
        "unique-names-generator": "^4.7.1",
        "uuid": "^8.3.2"
    },
    "description": "Lightdash CLI tool",
    "devDependencies": {
        "@types/inquirer": "^8.2.1",
        "@types/lodash": "^4.14.185",
        "@types/nunjucks": "^3.2.1",
        "@types/parse-node-version": "^1.0.0"
    },
    "scripts": {
        "test": "jest",
        "build": "tsc --build tsconfig.json",
        "linter": "eslint -c .eslintrc.js --ignore-path ./../../.gitignore",
        "formatter": "prettier --config .prettierrc.js --ignore-unknown --ignore-path ./../../.gitignore",
        "lint": "yarn run linter ./src",
        "fix-lint": "yarn run linter ./src --fix",
        "format": "yarn run formatter ./src --check",
        "fix-format": "yarn run formatter ./src --write",
        "preinstall": "bash track.sh started || echo 'skipping preinstall'",
        "postinstall": "bash track.sh completed || echo 'skipping postinstall'"
    }
}<|MERGE_RESOLUTION|>--- conflicted
+++ resolved
@@ -1,10 +1,6 @@
 {
     "name": "@lightdash/cli",
-<<<<<<< HEAD
-    "version": "0.1064.1",
-=======
     "version": "0.1065.0",
->>>>>>> 69a0536a
     "license": "MIT",
     "bin": {
         "lightdash": "dist/index.js"
@@ -15,13 +11,8 @@
     ],
     "dependencies": {
         "@actions/core": "^1.10.1",
-<<<<<<< HEAD
-        "@lightdash/common": "^0.1064.1",
-        "@lightdash/warehouses": "^0.1064.1",
-=======
         "@lightdash/common": "^0.1065.0",
         "@lightdash/warehouses": "^0.1065.0",
->>>>>>> 69a0536a
         "@types/columnify": "^1.5.1",
         "ajv": "^8.11.0",
         "ajv-formats": "^2.1.1",
