--- conflicted
+++ resolved
@@ -11,15 +11,8 @@
         "dependencies.sh"
     ],
     "dependencies": {
-<<<<<<< HEAD
-        "@lightdash/common": "^0.287.5",
-        "@lightdash/warehouses": "^0.287.5",
-=======
         "@lightdash/common": "^0.288.0",
         "@lightdash/warehouses": "^0.288.0",
-        "@types/inquirer": "^8.2.1",
-        "@types/nunjucks": "^3.2.1",
->>>>>>> b712935a
         "ajv": "^8.11.0",
         "better-ajv-errors": "^1.2.0",
         "chalk": "4.1.2",
