--- conflicted
+++ resolved
@@ -1,10 +1,6 @@
 {
     "name": "@lightdash/cli",
-<<<<<<< HEAD
-    "version": "0.1276.1",
-=======
     "version": "0.1283.0",
->>>>>>> 8b37e767
     "license": "MIT",
     "bin": {
         "lightdash": "dist/index.js"
@@ -15,13 +11,8 @@
     ],
     "dependencies": {
         "@actions/core": "^1.10.1",
-<<<<<<< HEAD
-        "@lightdash/common": "^0.1276.1",
-        "@lightdash/warehouses": "^0.1276.1",
-=======
         "@lightdash/common": "^0.1283.0",
         "@lightdash/warehouses": "^0.1283.0",
->>>>>>> 8b37e767
         "@types/columnify": "^1.5.1",
         "ajv": "^8.11.0",
         "ajv-formats": "^2.1.1",
