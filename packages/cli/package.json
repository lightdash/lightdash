--- conflicted
+++ resolved
@@ -10,15 +10,9 @@
         "track.sh"
     ],
     "dependencies": {
-<<<<<<< HEAD
         "@actions/core": "^1.11.0",
-        "@lightdash/common": "^0.1295.0",
-        "@lightdash/warehouses": "^0.1295.0",
-=======
-        "@actions/core": "^1.10.1",
         "@lightdash/common": "^0.1295.1",
         "@lightdash/warehouses": "^0.1295.1",
->>>>>>> ade44db1
         "@types/columnify": "^1.5.1",
         "ajv": "^8.11.0",
         "ajv-formats": "^2.1.1",
