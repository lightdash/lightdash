import { ParseError } from '@lightdash/common';
import { warehouseClientFromCredentials } from '@lightdash/warehouses';
import { promises as fs } from 'fs';
import inquirer from 'inquirer';
import * as yaml from 'js-yaml';
import ora from 'ora';
import * as path from 'path';
import { LightdashAnalytics } from '../analytics/analytics';
import { getDbtContext } from '../dbt/context';
import { loadManifest } from '../dbt/manifest';
import {
    findAndUpdateModelYaml,
    getCompiledModelsFromManifest,
    getWarehouseTableForModel,
} from '../dbt/models';
import {
    loadDbtTarget,
    warehouseCredentialsFromDbtTarget,
} from '../dbt/profile';
import * as styles from '../styles';

type GenerateHandlerOptions = {
    select: string[] | undefined;
    models: string[] | undefined;
    projectDir: string;
    profilesDir: string;
    target: string | undefined;
    profile: string | undefined;
    assumeYes: boolean;
};
export const generateHandler = async (options: GenerateHandlerOptions) => {
<<<<<<< HEAD
    if (options.select === undefined && !options.assumeYes) {
=======
    const select = options.select || options.models;
    if (select === undefined) {
>>>>>>> 6a03e560
        const answers = await inquirer.prompt([
            {
                type: 'confirm',
                name: 'isConfirm',
                message:
                    'Are you sure you want to generate .yml for all models in project?',
            },
        ]);
        if (!answers.isConfirm) {
            return;
        }
    }

    const numModelsSelected = select ? select.length : undefined;
    LightdashAnalytics.track({
        event: 'generate.started',
        properties: {
            trigger: 'generate',
            numModelsSelected,
        },
    });

    const absoluteProjectPath = path.resolve(options.projectDir);
    const absoluteProfilesPath = path.resolve(options.profilesDir);
    const context = await getDbtContext({ projectDir: absoluteProjectPath });
    const profileName = options.profile || context.profileName;
    const target = await loadDbtTarget({
        profilesDir: absoluteProfilesPath,
        profileName,
        targetName: options.target,
    });
    const credentials = await warehouseCredentialsFromDbtTarget(target);
    const warehouseClient = warehouseClientFromCredentials(credentials);
    const manifest = await loadManifest({ targetDir: context.targetDir });
    const compiledModels = getCompiledModelsFromManifest({
        projectName: context.projectName,
        selectors: select,
        manifest,
    });

    console.log(styles.info(`Generated .yml files:`));
    for await (const compiledModel of compiledModels) {
        const spinner = ora(
            `  Generating .yml for model ${styles.bold(compiledModel.name)}`,
        ).start();

        try {
            const table = await getWarehouseTableForModel({
                model: compiledModel,
                warehouseClient,
            });
            const { updatedYml, outputFilePath } = await findAndUpdateModelYaml(
                {
                    model: compiledModel,
                    table,
                    docs: manifest.docs,
                    spinner,
                },
            );
            try {
                await fs.writeFile(
                    outputFilePath,
                    yaml.dump(updatedYml, { quotingType: '"' }),
                );
            } catch (e) {
                throw new ParseError(
                    `Failed to write file ${outputFilePath}\n ${e}`,
                );
            }
            spinner.succeed(
                `  ${styles.bold(compiledModel.name)}${styles.info(
                    ` ➡️  ${path.relative(process.cwd(), outputFilePath)}`,
                )}`,
            );
        } catch (e: any) {
            LightdashAnalytics.track({
                event: 'generate.error',
                properties: {
                    trigger: 'generate',
                    error: `${e.message}`,
                },
            });
            spinner.fail(`  Failed to generate ${compiledModel.name}.yml`);
            throw e;
        }
    }

    await LightdashAnalytics.track({
        event: 'generate.completed',
        properties: {
            trigger: 'generate',
            numModelsSelected,
        },
    });
};<|MERGE_RESOLUTION|>--- conflicted
+++ resolved
@@ -29,12 +29,8 @@
     assumeYes: boolean;
 };
 export const generateHandler = async (options: GenerateHandlerOptions) => {
-<<<<<<< HEAD
-    if (options.select === undefined && !options.assumeYes) {
-=======
     const select = options.select || options.models;
-    if (select === undefined) {
->>>>>>> 6a03e560
+    if (select === undefined && !options.assumeYes) {
         const answers = await inquirer.prompt([
             {
                 type: 'confirm',
