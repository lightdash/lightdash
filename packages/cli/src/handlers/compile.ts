--- conflicted
+++ resolved
@@ -25,7 +25,6 @@
 import { DbtCompileOptions, maybeCompileModelsAndJoins } from './dbt/compile';
 import { getDbtVersion } from './dbt/getDbtVersion';
 import getWarehouseClient from './dbt/getWarehouseClient';
-import { loadLightdashProjectConfig } from '../lightdash-config';
 
 export type CompileHandlerOptions = DbtCompileOptions & {
     projectDir: string;
@@ -151,14 +150,8 @@
         `> Loading lightdash project config from ${absoluteProjectPath}`,
     );
 
-<<<<<<< HEAD
-    // TODO: Should we load config again?
-    const lightdashProjectConfig = await loadLightdashProjectConfig(
-        path.join(absoluteProjectPath, 'lightdash.config.yml'),
-=======
     const lightdashProjectConfig = await readAndLoadLightdashProjectConfig(
         absoluteProjectPath,
->>>>>>> 5c23a866
     );
 
     GlobalState.debug(`> Loaded lightdash project config`);
