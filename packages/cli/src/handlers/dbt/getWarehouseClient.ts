--- conflicted
+++ resolved
@@ -60,14 +60,9 @@
         }
         return connectionType[1];
     } catch (e: unknown) {
-<<<<<<< HEAD
-        const msg = getErrorMessage(e);
-        throw new ParseError(`Failed to get connection type:\n  ${msg}`);
-=======
         throw new ParseError(
             `Failed to get connection type:\n  ${getErrorMessage(e)}`,
         );
->>>>>>> 02d14ab8
     }
 };
 
