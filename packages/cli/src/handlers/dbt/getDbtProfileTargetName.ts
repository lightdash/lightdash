--- conflicted
+++ resolved
@@ -21,14 +21,9 @@
         }
         return targetName[1];
     } catch (e: unknown) {
-<<<<<<< HEAD
-        const msg = getErrorMessage(e);
-        throw new ParseError(`Failed to get profile target name:\n  ${msg}`);
-=======
         throw new ParseError(
             `Failed to get profile target name:\n  ${getErrorMessage(e)}`,
         );
->>>>>>> 02d14ab8
     }
 };
 
