--- conflicted
+++ resolved
@@ -88,10 +88,6 @@
             },
         });
     } catch (e: unknown) {
-<<<<<<< HEAD
-        const msg = getErrorMessage(e);
-=======
->>>>>>> 02d14ab8
         await LightdashAnalytics.track({
             event: 'generate_exposures.error',
             properties: {
