{
  "files": [
    "README.md"
  ],
  "imageSize": 100,
  "commit": false,
  "contributors": [
    {
      "login": "rahulj51",
      "name": "Rahul Jain",
      "avatar_url": "https://avatars.githubusercontent.com/u/370587?v=4",
      "profile": "https://www.linkedin.com/in/rahul-jain-83055b45/",
      "contributions": [
        "doc"
      ]
    },
    {
      "login": "owlas",
      "name": "Oliver Laslett",
      "avatar_url": "https://avatars.githubusercontent.com/u/11660098?v=4",
      "profile": "https://github.com/owlas",
      "contributions": [
        "code",
        "doc",
        "bug",
        "design",
        "infra"
      ]
    },
    {
      "login": "TuringLovesDeathMetal",
      "name": "Katie Hindson",
      "avatar_url": "https://avatars.githubusercontent.com/u/31848148?v=4",
      "profile": "https://github.com/TuringLovesDeathMetal",
      "contributions": [
        "bug",
        "doc",
        "design",
        "code",
        "ideas"
      ]
    },
    {
      "login": "hamzahc1",
      "name": "Hamzah Chaudhary",
      "avatar_url": "https://avatars.githubusercontent.com/u/14341285?v=4",
      "profile": "http://www.hamzahchaudhary.com",
      "contributions": [
        "doc",
        "code",
        "ideas",
        "bug"
      ]
    },
    {
      "login": "h-grieve",
      "name": "Harry Grieve",
      "avatar_url": "https://avatars.githubusercontent.com/u/28747142?v=4",
      "profile": "https://www.linkedin.com/in/harry-grieve-81427771/",
      "contributions": [
        "doc"
      ]
    },
    {
      "login": "TkDodo",
      "name": "Dominik Dorfmeister",
      "avatar_url": "https://avatars.githubusercontent.com/u/1021430?v=4",
      "profile": "http://tkdodo.eu",
      "contributions": [
        "design"
      ]
    },
    {
      "login": "amin-nejad",
      "name": "amin-nejad",
      "avatar_url": "https://avatars.githubusercontent.com/u/44096034?v=4",
      "profile": "https://github.com/amin-nejad",
      "contributions": [
        "bug"
      ]
    },
    {
      "login": "mitjapotocin",
      "name": "Mitja Potočin",
      "avatar_url": "https://avatars.githubusercontent.com/u/36345162?v=4",
      "profile": "https://github.com/mitjapotocin",
      "contributions": [
        "code"
      ]
    },
    {
      "login": "ZeRego",
      "name": "Jose Rego",
      "avatar_url": "https://avatars.githubusercontent.com/u/9117144?v=4",
      "profile": "https://github.com/ZeRego",
      "contributions": [
        "code",
        "design",
        "doc",
        "bug",
        "test",
        "infra"
      ]
    },
    {
      "login": "rahul3v",
      "name": "Rahul",
      "avatar_url": "https://avatars.githubusercontent.com/u/24385409?v=4",
      "profile": "https://github.rahul3v.xyz",
      "contributions": [
        "bug",
        "design",
        "code",
        "doc"
      ]
    },
    {
      "login": "jeshuamaxey",
      "name": "Jeshua Maxey",
      "avatar_url": "https://avatars.githubusercontent.com/u/2297823?v=4",
      "profile": "http://jeshua.co",
      "contributions": [
        "bug"
      ]
    },
    {
      "login": "srjonemed",
      "name": "Sreejith Madhavan",
      "avatar_url": "https://avatars.githubusercontent.com/u/34316602?v=4",
      "profile": "https://github.com/srjonemed",
      "contributions": [
        "bug"
      ]
    },
    {
      "login": "skame",
      "name": "skame",
      "avatar_url": "https://avatars.githubusercontent.com/u/1732972?v=4",
      "profile": "https://github.com/skame",
      "contributions": [
        "bug",
        "design"
      ]
    },
    {
      "login": "sgoley",
      "name": "sgoley",
      "avatar_url": "https://avatars.githubusercontent.com/u/10283176?v=4",
      "profile": "https://www.linkedin.com/in/sgoley",
      "contributions": [
        "doc"
      ]
    },
    {
      "login": "djayatillake",
      "name": "djayatillake",
      "avatar_url": "https://avatars.githubusercontent.com/u/54331742?v=4",
      "profile": "https://github.com/djayatillake",
      "contributions": [
        "design",
        "code",
        "ideas"
      ]
    },
    {
      "login": "silentninja",
      "name": "Mukesh",
      "avatar_url": "https://avatars.githubusercontent.com/u/4469754?v=4",
      "profile": "https://github.com/silentninja",
      "contributions": [
        "data",
        "bug"
      ]
    },
    {
      "login": "andreiafreitas",
      "name": "Andreia Freitas",
      "avatar_url": "https://avatars.githubusercontent.com/u/25464035?v=4",
      "profile": "https://github.com/andreiafreitas",
      "contributions": [
        "test",
        "doc"
      ]
    },
    {
      "login": "jaybe78",
      "name": "jb",
      "avatar_url": "https://avatars.githubusercontent.com/u/3605098?v=4",
      "profile": "https://github.com/jaybe78",
      "contributions": [
        "code",
        "bug",
        "design"
      ]
    },
    {
      "login": "amychen1776",
      "name": "Amy Chen",
      "avatar_url": "https://avatars.githubusercontent.com/u/46451573?v=4",
      "profile": "https://github.com/amychen1776",
      "contributions": [
        "doc"
      ]
    },
    {
      "login": "jkeech",
      "name": "John Keech",
      "avatar_url": "https://avatars.githubusercontent.com/u/746020?v=4",
      "profile": "https://github.com/jkeech",
      "contributions": [
        "infra"
      ]
    },
    {
      "login": "drernie",
      "name": "Dr. Ernie Prabhakar",
      "avatar_url": "https://avatars.githubusercontent.com/u/19791?v=4",
      "profile": "http://ihack.us/",
      "contributions": [
        "bug",
        "ideas"
      ]
    },
    {
      "login": "PriPatel",
      "name": "PriPatel",
      "avatar_url": "https://avatars.githubusercontent.com/u/12776522?v=4",
      "profile": "https://github.com/PriPatel",
      "contributions": [
        "design",
        "bug",
        "ideas"
      ]
    },
    {
      "login": "NaomiJohnson",
      "name": "NaomiJohnson",
      "avatar_url": "https://avatars.githubusercontent.com/u/29288519?v=4",
      "profile": "https://github.com/NaomiJohnson",
      "contributions": [
        "design",
        "bug"
      ]
    },
    {
      "login": "rshen36",
      "name": "Rich Shen",
      "avatar_url": "https://avatars.githubusercontent.com/u/20313306?v=4",
      "profile": "https://github.com/rshen36",
      "contributions": [
        "code",
        "test",
        "bug"
      ]
    },
    {
      "login": "davidgasquez",
      "name": "David Gasquez",
      "avatar_url": "https://avatars.githubusercontent.com/u/1682202?v=4",
      "profile": "https://davidgasquez.github.io/",
      "contributions": [
        "ideas",
        "design"
      ]
    },
    {
      "login": "xjaner",
      "name": "xjaner",
      "avatar_url": "https://avatars.githubusercontent.com/u/2011404?v=4",
      "profile": "https://github.com/xjaner",
      "contributions": [
        "ideas"
      ]
    },
    {
      "login": "chrisbol-lf",
      "name": "Chris Bol",
      "avatar_url": "https://avatars.githubusercontent.com/u/94607640?v=4",
      "profile": "https://github.com/chrisbol-lf",
      "contributions": [
        "ideas"
      ]
    },
    {
      "login": "avaitla",
      "name": "Anil V",
      "avatar_url": "https://avatars.githubusercontent.com/u/841497?v=4",
      "profile": "http://stackoverflow.com/users/815977/tigger",
      "contributions": [
        "ideas"
      ]
    },
    {
      "login": "rlebrao",
      "name": "rlebrao",
      "avatar_url": "https://avatars.githubusercontent.com/u/18443331?v=4",
      "profile": "https://github.com/rlebrao",
      "contributions": [
        "ideas",
        "bug"
      ]
    },
    {
      "login": "philcarr-tsl",
      "name": "philcarr-tsl",
      "avatar_url": "https://avatars.githubusercontent.com/u/90601643?v=4",
      "profile": "https://github.com/philcarr-tsl",
      "contributions": [
        "bug",
        "data"
      ]
    },
    {
      "login": "HashimsGitHub",
      "name": "HashimsGitHub",
      "avatar_url": "https://avatars.githubusercontent.com/u/79075502?v=4",
      "profile": "https://github.com/HashimsGitHub",
      "contributions": [
        "infra"
      ]
    },
    {
      "login": "nathaliabj",
      "name": "Nathalia Buitrago Jurado",
      "avatar_url": "https://avatars.githubusercontent.com/u/31137824?v=4",
      "profile": "https://github.com/nathaliabj",
      "contributions": [
        "doc",
        "code",
        "bug",
        "design"
      ]
    },
    {
      "login": "norbag",
      "name": "norbag",
      "avatar_url": "https://avatars.githubusercontent.com/u/1949405?v=4",
      "profile": "https://github.com/norbag",
      "contributions": [
        "bug"
      ]
    },
    {
      "login": "Shrpp",
      "name": "Shrpp",
      "avatar_url": "https://avatars.githubusercontent.com/u/97470912?v=4",
      "profile": "https://github.com/Shrpp",
      "contributions": [
        "bug"
      ]
    },
    {
      "login": "elbination",
      "name": "Cuong Vu",
      "avatar_url": "https://avatars.githubusercontent.com/u/24672834?v=4",
      "profile": "https://github.com/elbination",
      "contributions": [
        "bug"
      ]
    },
    {
      "login": "2rara",
      "name": "Takaaki Yoshikawa",
      "avatar_url": "https://avatars.githubusercontent.com/u/27809401?v=4",
      "profile": "https://2rara.github.io",
      "contributions": [
        "ideas"
      ]
    },
    {
      "login": "nkotlyarov",
      "name": "nkotlyarov",
      "avatar_url": "https://avatars.githubusercontent.com/u/5070583?v=4",
      "profile": "https://github.com/nkotlyarov",
      "contributions": [
        "bug"
      ]
    },
    {
      "login": "generalistcodes",
      "name": "kim monzon",
      "avatar_url": "https://avatars.githubusercontent.com/u/1046316?v=4",
      "profile": "http://kimmonzon.com",
      "contributions": [
        "ideas"
      ]
    },
    {
      "login": "rverheijen",
      "name": "rverheijen",
      "avatar_url": "https://avatars.githubusercontent.com/u/68638877?v=4",
      "profile": "https://github.com/rverheijen",
      "contributions": [
        "test",
        "bug"
      ]
    },
    {
      "login": "scarrucciu",
      "name": "Spencer Carrucciu",
      "avatar_url": "https://avatars.githubusercontent.com/u/8050761?v=4",
      "profile": "https://github.com/scarrucciu",
      "contributions": [
        "ideas"
      ]
    },
    {
      "login": "pixie79",
      "name": "Mark Olliver",
      "avatar_url": "https://avatars.githubusercontent.com/u/534416?v=4",
      "profile": "https://github.com/pixie79",
      "contributions": [
        "bug"
      ]
    },
    {
      "login": "gary-beautypie",
      "name": "gary-beautypie",
      "avatar_url": "https://avatars.githubusercontent.com/u/71257526?v=4",
      "profile": "https://github.com/gary-beautypie",
      "contributions": [
        "bug"
      ]
    },
    {
      "login": "andreclaudino",
      "name": "André Claudino",
      "avatar_url": "https://avatars.githubusercontent.com/u/10980654?v=4",
      "profile": "http://blog.d2x.com.br",
      "contributions": [
        "code",
        "infra"
      ]
    },
    {
      "login": "jim80net",
      "name": "Jim Park",
      "avatar_url": "https://avatars.githubusercontent.com/u/176915?v=4",
      "profile": "https://github.com/jim80net",
      "contributions": [
        "infra"
      ]
    },
    {
      "login": "gc-p",
      "name": "gc-p",
      "avatar_url": "https://avatars.githubusercontent.com/u/75038807?v=4",
      "profile": "https://github.com/gc-p",
      "contributions": [
        "bug"
      ]
    },
    {
      "login": "mlazowik",
      "name": "Michał Łazowik",
      "avatar_url": "https://avatars.githubusercontent.com/u/1978721?v=4",
      "profile": "https://github.com/mlazowik",
      "contributions": [
        "code"
      ]
    },
    {
      "login": "CCDoubleU",
      "name": "Chun Wei",
      "avatar_url": "https://avatars.githubusercontent.com/u/33049059?v=4",
      "profile": "https://github.com/CCDoubleU",
      "contributions": [
        "ideas"
      ]
    },
    {
      "login": "snyh-paulhenderson",
      "name": "snyh-paulhenderson",
      "avatar_url": "https://avatars.githubusercontent.com/u/91830919?v=4",
      "profile": "https://github.com/snyh-paulhenderson",
      "contributions": [
        "ideas"
      ]
    },
    {
      "login": "captnswing",
      "name": "Frank Hoffsümmer",
      "avatar_url": "https://avatars.githubusercontent.com/u/325377?v=4",
      "profile": "https://github.com/captnswing",
      "contributions": [
        "bug"
      ]
    },
    {
      "login": "smoens",
      "name": "Sarah Moens",
      "avatar_url": "https://avatars.githubusercontent.com/u/1371244?v=4",
      "profile": "https://github.com/smoens",
      "contributions": [
        "doc"
      ]
    },
    {
      "login": "Sync271",
      "name": "Abhishek K M",
      "avatar_url": "https://avatars.githubusercontent.com/u/67158080?v=4",
      "profile": "https://github.com/Sync271",
      "contributions": [
        "code"
      ]
    },
    {
      "login": "rephus",
      "name": "Javier Rengel Jiménez",
      "avatar_url": "https://avatars.githubusercontent.com/u/1983672?v=4",
      "profile": "http://coconauts.net/",
      "contributions": [
        "code",
        "bug",
        "test",
        "infra",
        "doc"
      ]
    },
    {
      "login": "Vfisa",
      "name": "Fisa",
      "avatar_url": "https://avatars.githubusercontent.com/u/2714554?v=4",
      "profile": "http://@VFisa",
      "contributions": [
        "bug"
      ]
    },
    {
      "login": "JoelAlander",
      "name": "JoelAlander",
      "avatar_url": "https://avatars.githubusercontent.com/u/33990367?v=4",
      "profile": "https://github.com/JoelAlander",
      "contributions": [
        "bug"
      ]
    },
    {
      "login": "chadfl",
      "name": "Chad Floyd",
      "avatar_url": "https://avatars.githubusercontent.com/u/44757973?v=4",
      "profile": "https://github.com/chadfl",
      "contributions": [
        "ideas"
      ]
    },
    {
      "login": "claudino-kognita",
      "name": "André Claudino",
      "avatar_url": "https://avatars.githubusercontent.com/u/102805681?v=4",
      "profile": "https://github.com/claudino-kognita",
      "contributions": [
        "ideas"
      ]
    },
    {
      "login": "12ian34",
      "name": "12ian34",
      "avatar_url": "https://avatars.githubusercontent.com/u/9979944?v=4",
      "profile": "https://www.linkedin.com/in/ianahuja/",
      "contributions": [
        "doc",
        "bug",
        "code"
      ]
    },
    {
      "login": "raphaelauv",
      "name": "raphaelauv",
      "avatar_url": "https://avatars.githubusercontent.com/u/10202690?v=4",
      "profile": "https://github.com/raphaelauv",
      "contributions": [
        "bug",
        "doc"
      ]
    },
    {
      "login": "BA-CY",
      "name": "BA-CY",
      "avatar_url": "https://avatars.githubusercontent.com/u/54427954?v=4",
      "profile": "https://github.com/BA-CY",
      "contributions": [
        "ideas"
      ]
    },
    {
      "login": "JohnRomanski",
      "name": "John Romanski",
      "avatar_url": "https://avatars.githubusercontent.com/u/382382?v=4",
      "profile": "https://github.com/JohnRomanski",
      "contributions": [
        "bug"
      ]
    },
    {
      "login": "jamiedavenport",
      "name": "Jamie Davenport",
      "avatar_url": "https://avatars.githubusercontent.com/u/1329874?v=4",
      "profile": "https://jamiedavenport.dev",
      "contributions": [
        "bug"
      ]
    },
    {
      "login": "windmark",
      "name": "Marcus Windmark",
      "avatar_url": "https://avatars.githubusercontent.com/u/3810163?v=4",
      "profile": "http://www.windmark.se",
      "contributions": [
        "ideas"
      ]
    },
    {
      "login": "kuberaspeaking",
      "name": "Shruti Kuber",
      "avatar_url": "https://avatars.githubusercontent.com/u/27010949?v=4",
      "profile": "https://github.com/restackio",
      "contributions": [
        "doc"
      ]
    },
    {
      "login": "Fszta",
      "name": "Fszta",
      "avatar_url": "https://avatars.githubusercontent.com/u/36471574?v=4",
      "profile": "https://github.com/Fszta",
      "contributions": [
        "doc"
      ]
    },
    {
      "login": "muhsinkamil",
      "name": "Mohamed Muhsin",
      "avatar_url": "https://avatars.githubusercontent.com/u/62111075?v=4",
      "profile": "http://muhsin-kamil.web.app",
      "contributions": [
        "code"
      ]
    },
    {
      "login": "magants",
      "name": "magants",
      "avatar_url": "https://avatars.githubusercontent.com/u/83379220?v=4",
      "profile": "https://github.com/magants",
      "contributions": [
        "ideas"
      ]
    },
    {
      "login": "Martin-Carlsson",
      "name": "Martin Carlsson",
      "avatar_url": "https://avatars.githubusercontent.com/u/7769335?v=4",
      "profile": "https://www.linkedin.com/in/mcarlsson/",
      "contributions": [
        "ideas",
        "bug"
      ]
    },
    {
      "login": "toinbis",
      "name": "Tomas Čerkasas",
      "avatar_url": "https://avatars.githubusercontent.com/u/68685?v=4",
      "profile": "https://github.com/toinbis",
      "contributions": [
        "ideas"
      ]
    },
    {
      "login": "TiFaBl",
      "name": "TiFaBl",
      "avatar_url": "https://avatars.githubusercontent.com/u/38563080?v=4",
      "profile": "https://github.com/TiFaBl",
      "contributions": [
        "ideas"
      ]
    },
    {
      "login": "ericcecchi",
      "name": "Eric Cecchi",
      "avatar_url": "https://avatars.githubusercontent.com/u/1455025?v=4",
      "profile": "http://ericcecchi.com",
      "contributions": [
        "code"
      ]
    },
    {
      "login": "KristyMayer",
      "name": "KristyMayer",
      "avatar_url": "https://avatars.githubusercontent.com/u/107724505?v=4",
      "profile": "https://github.com/KristyMayer",
      "contributions": [
        "bug"
      ]
    },
    {
      "login": "rahulstomar08",
      "name": "rahulstomar08",
      "avatar_url": "https://avatars.githubusercontent.com/u/110521220?v=4",
      "profile": "https://github.com/rahulstomar08",
      "contributions": [
        "ideas"
      ]
    },
    {
      "login": "charlespicowski",
      "name": "Charles Picowski",
      "avatar_url": "https://avatars.githubusercontent.com/u/102390879?v=4",
      "profile": "https://github.com/charlespicowski",
      "contributions": [
        "bug"
      ]
    },
    {
      "login": "ironchef",
      "name": "Matt Machczynski",
      "avatar_url": "https://avatars.githubusercontent.com/u/287705?v=4",
      "profile": "https://github.com/ironchef",
      "contributions": [
        "bug"
      ]
    },
    {
      "login": "IrakliJani",
      "name": "Irakli Janiashvili",
      "avatar_url": "https://avatars.githubusercontent.com/u/962095?v=4",
      "profile": "https://iraklijani.com/",
      "contributions": [
        "code",
        "bug",
        "design",
        "test"
      ]
    },
    {
      "login": "gordonkjlee",
      "name": "Gordon Lee",
      "avatar_url": "https://avatars.githubusercontent.com/u/7281432?v=4",
      "profile": "https://github.com/gordonkjlee",
      "contributions": [
        "ideas",
        "doc"
      ]
    },
    {
      "login": "olly-writes-code",
      "name": "Olly",
      "avatar_url": "https://avatars.githubusercontent.com/u/7778402?v=4",
      "profile": "https://github.com/olly-writes-code",
      "contributions": [
        "ideas",
        "bug"
      ]
    },
    {
      "login": "gautamdoulani",
      "name": "gautamdoulani",
      "avatar_url": "https://avatars.githubusercontent.com/u/3624491?v=4",
      "profile": "https://github.com/gautamdoulani",
      "contributions": [
        "doc"
      ]
    },
    {
      "login": "davidpeitinho",
      "name": "David Peitinho",
      "avatar_url": "https://avatars.githubusercontent.com/u/116002164?v=4",
      "profile": "https://github.com/davidpeitinho",
      "contributions": [
        "bug"
      ]
    },
    {
      "login": "IstvanM",
      "name": "Istvan Meszaros",
      "avatar_url": "https://avatars.githubusercontent.com/u/4189234?v=4",
      "profile": "http://www.whispy.me",
      "contributions": [
        "ideas"
      ]
    },
    {
      "login": "rifkiamil",
      "name": "Rif",
      "avatar_url": "https://avatars.githubusercontent.com/u/1672403?v=4",
      "profile": "https://rifkiamil.medium.com/",
      "contributions": [
        "doc"
      ]
    },
    {
      "login": "phillipwilhelm",
      "name": "Phillip W.",
      "avatar_url": "https://avatars.githubusercontent.com/u/5200312?v=4",
      "profile": "https://github.com/phillipwilhelm",
      "contributions": [
        "ideas"
      ]
    },
    {
      "login": "XiaozhouWang85",
      "name": "XiaozhouWang85",
      "avatar_url": "https://avatars.githubusercontent.com/u/42941066?v=4",
      "profile": "https://github.com/XiaozhouWang85",
      "contributions": [
        "ideas"
      ]
    },
    {
      "login": "rsanjabi",
      "name": "Rebecca Sanjabi",
      "avatar_url": "https://avatars.githubusercontent.com/u/47192430?v=4",
      "profile": "http://rebeccasanjabi.com",
      "contributions": [
        "bug"
      ]
    },
    {
      "login": "kailin-lu",
      "name": "Kailin L",
      "avatar_url": "https://avatars.githubusercontent.com/u/31902827?v=4",
      "profile": "https://github.com/kailin-lu",
      "contributions": [
        "ideas"
      ]
    },
    {
      "login": "m-karakus",
      "name": "Metin Karakus",
      "avatar_url": "https://avatars.githubusercontent.com/u/61006227?v=4",
      "profile": "https://www.linkedin.com/in/metin-karakus-b586b6132",
      "contributions": [
        "code"
      ]
    },
    {
      "login": "yasmin-e",
      "name": "Yasmine",
      "avatar_url": "https://avatars.githubusercontent.com/u/67699259?v=4",
      "profile": "https://github.com/yasmin-e",
      "contributions": [
        "code"
      ]
    },
    {
      "login": "pilis",
      "name": "Piotr Pilis",
      "avatar_url": "https://avatars.githubusercontent.com/u/29205792?v=4",
      "profile": "https://piotr.pilis.pl/",
      "contributions": [
        "code"
      ]
    },
    {
      "login": "judahrand",
      "name": "Judah Rand",
      "avatar_url": "https://avatars.githubusercontent.com/u/17158624?v=4",
      "profile": "https://github.com/judahrand",
      "contributions": [
        "bug"
      ]
    },
    {
      "login": "annebelleo",
      "name": "Annebelle Olminkhof",
      "avatar_url": "https://avatars.githubusercontent.com/u/20630578?v=4",
      "profile": "https://annebelleo.github.io",
      "contributions": [
        "doc"
      ]
    },
    {
<<<<<<< HEAD
      "login": "rodolfo42",
      "name": "Rodolfo Ferreira",
      "avatar_url": "https://avatars.githubusercontent.com/u/1674699?v=4",
      "profile": "http://rodolfo42.com",
=======
      "login": "vapolonio",
      "name": "Victor Apolonio",
      "avatar_url": "https://avatars.githubusercontent.com/u/11734877?v=4",
      "profile": "https://apolonio.dev",
>>>>>>> 898a52a8
      "contributions": [
        "code"
      ]
    }
  ],
  "contributorsPerLine": 7,
  "projectName": "lightdash",
  "projectOwner": "lightdash",
  "repoType": "github",
  "repoHost": "https://github.com",
  "skipCi": true,
  "commitConvention": "angular"
}<|MERGE_RESOLUTION|>--- conflicted
+++ resolved
@@ -869,17 +869,19 @@
       ]
     },
     {
-<<<<<<< HEAD
+      "login": "vapolonio",
+      "name": "Victor Apolonio",
+      "avatar_url": "https://avatars.githubusercontent.com/u/11734877?v=4",
+      "profile": "https://apolonio.dev",
+      "contributions": [
+        "code"
+      ]
+    },
+    {
       "login": "rodolfo42",
       "name": "Rodolfo Ferreira",
       "avatar_url": "https://avatars.githubusercontent.com/u/1674699?v=4",
       "profile": "http://rodolfo42.com",
-=======
-      "login": "vapolonio",
-      "name": "Victor Apolonio",
-      "avatar_url": "https://avatars.githubusercontent.com/u/11734877?v=4",
-      "profile": "https://apolonio.dev",
->>>>>>> 898a52a8
       "contributions": [
         "code"
       ]
