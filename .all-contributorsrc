{
  "files": [
    "README.md"
  ],
  "imageSize": 100,
  "commit": false,
  "contributors": [
    {
      "login": "rahulj51",
      "name": "Rahul Jain",
      "avatar_url": "https://avatars.githubusercontent.com/u/370587?v=4",
      "profile": "https://www.linkedin.com/in/rahul-jain-83055b45/",
      "contributions": [
        "doc"
      ]
    },
    {
      "login": "owlas",
      "name": "Oliver Laslett",
      "avatar_url": "https://avatars.githubusercontent.com/u/11660098?v=4",
      "profile": "https://github.com/owlas",
      "contributions": [
        "code",
        "doc",
        "bug",
        "design"
      ]
    },
    {
      "login": "TuringLovesDeathMetal",
      "name": "Katie Hindson",
      "avatar_url": "https://avatars.githubusercontent.com/u/31848148?v=4",
      "profile": "https://github.com/TuringLovesDeathMetal",
      "contributions": [
        "bug",
        "doc",
        "design",
        "code"
      ]
    },
    {
      "login": "hamzahc1",
      "name": "Hamzah Chaudhary",
      "avatar_url": "https://avatars.githubusercontent.com/u/14341285?v=4",
      "profile": "http://www.hamzahchaudhary.com",
      "contributions": [
        "doc",
        "code"
      ]
    },
    {
      "login": "h-grieve",
      "name": "Harry Grieve",
      "avatar_url": "https://avatars.githubusercontent.com/u/28747142?v=4",
      "profile": "https://www.linkedin.com/in/harry-grieve-81427771/",
      "contributions": [
        "doc"
      ]
    },
    {
      "login": "TkDodo",
      "name": "Dominik Dorfmeister",
      "avatar_url": "https://avatars.githubusercontent.com/u/1021430?v=4",
      "profile": "http://tkdodo.eu",
      "contributions": [
        "design"
      ]
    },
    {
      "login": "amin-nejad",
      "name": "amin-nejad",
      "avatar_url": "https://avatars.githubusercontent.com/u/44096034?v=4",
      "profile": "https://github.com/amin-nejad",
      "contributions": [
        "bug"
      ]
    },
    {
      "login": "mitjapotocin",
      "name": "Mitja Potočin",
      "avatar_url": "https://avatars.githubusercontent.com/u/36345162?v=4",
      "profile": "https://github.com/mitjapotocin",
      "contributions": [
        "code"
      ]
    },
    {
      "login": "ZeRego",
      "name": "Jose Rego",
      "avatar_url": "https://avatars.githubusercontent.com/u/9117144?v=4",
      "profile": "https://github.com/ZeRego",
      "contributions": [
        "code",
        "design",
        "doc",
        "bug"
      ]
    },
    {
      "login": "rahul3v",
      "name": "Rahul",
      "avatar_url": "https://avatars.githubusercontent.com/u/24385409?v=4",
      "profile": "https://github.rahul3v.xyz",
      "contributions": [
        "bug",
        "design",
        "code",
        "doc"
      ]
    },
    {
      "login": "jeshuamaxey",
      "name": "Jeshua Maxey",
      "avatar_url": "https://avatars.githubusercontent.com/u/2297823?v=4",
      "profile": "http://jeshua.co",
      "contributions": [
        "bug"
      ]
    },
    {
      "login": "srjonemed",
      "name": "Sreejith Madhavan",
      "avatar_url": "https://avatars.githubusercontent.com/u/34316602?v=4",
      "profile": "https://github.com/srjonemed",
      "contributions": [
        "bug"
      ]
    },
    {
      "login": "skame",
      "name": "skame",
      "avatar_url": "https://avatars.githubusercontent.com/u/1732972?v=4",
      "profile": "https://github.com/skame",
      "contributions": [
        "bug",
        "design"
      ]
    },
    {
      "login": "sgoley",
      "name": "sgoley",
      "avatar_url": "https://avatars.githubusercontent.com/u/10283176?v=4",
      "profile": "https://www.linkedin.com/in/sgoley",
      "contributions": [
        "doc"
      ]
    },
    {
      "login": "djayatillake",
      "name": "djayatillake",
      "avatar_url": "https://avatars.githubusercontent.com/u/54331742?v=4",
      "profile": "https://github.com/djayatillake",
      "contributions": [
        "design",
        "code",
        "ideas"
      ]
    },
    {
      "login": "silentninja",
      "name": "Mukesh",
      "avatar_url": "https://avatars.githubusercontent.com/u/4469754?v=4",
      "profile": "https://github.com/silentninja",
      "contributions": [
        "data",
        "bug"
      ]
    },
    {
      "login": "andreiafreitas",
      "name": "Andreia Freitas",
      "avatar_url": "https://avatars.githubusercontent.com/u/25464035?v=4",
      "profile": "https://github.com/andreiafreitas",
      "contributions": [
        "test",
        "doc"
      ]
    },
    {
      "login": "jaybe78",
      "name": "jb",
      "avatar_url": "https://avatars.githubusercontent.com/u/3605098?v=4",
      "profile": "https://github.com/jaybe78",
      "contributions": [
        "code",
        "bug",
        "design"
      ]
    },
    {
      "login": "amychen1776",
      "name": "Amy Chen",
      "avatar_url": "https://avatars.githubusercontent.com/u/46451573?v=4",
      "profile": "https://github.com/amychen1776",
      "contributions": [
        "doc"
      ]
    },
    {
      "login": "jkeech",
      "name": "John Keech",
      "avatar_url": "https://avatars.githubusercontent.com/u/746020?v=4",
      "profile": "https://github.com/jkeech",
      "contributions": [
        "infra"
      ]
    },
    {
      "login": "drernie",
      "name": "Dr. Ernie Prabhakar",
      "avatar_url": "https://avatars.githubusercontent.com/u/19791?v=4",
      "profile": "http://ihack.us/",
      "contributions": [
        "bug",
        "ideas"
      ]
    },
    {
      "login": "PriPatel",
      "name": "PriPatel",
      "avatar_url": "https://avatars.githubusercontent.com/u/12776522?v=4",
      "profile": "https://github.com/PriPatel",
      "contributions": [
        "design",
        "bug"
      ]
    },
    {
      "login": "NaomiJohnson",
      "name": "NaomiJohnson",
      "avatar_url": "https://avatars.githubusercontent.com/u/29288519?v=4",
      "profile": "https://github.com/NaomiJohnson",
      "contributions": [
        "design",
        "bug"
      ]
    },
    {
      "login": "rshen36",
      "name": "Rich Shen",
      "avatar_url": "https://avatars.githubusercontent.com/u/20313306?v=4",
      "profile": "https://github.com/rshen36",
      "contributions": [
        "code",
        "test",
        "bug"
      ]
    },
    {
      "login": "davidgasquez",
      "name": "David Gasquez",
      "avatar_url": "https://avatars.githubusercontent.com/u/1682202?v=4",
      "profile": "https://davidgasquez.github.io/",
      "contributions": [
        "ideas"
      ]
    },
    {
      "login": "xjaner",
      "name": "xjaner",
      "avatar_url": "https://avatars.githubusercontent.com/u/2011404?v=4",
      "profile": "https://github.com/xjaner",
      "contributions": [
        "ideas"
      ]
    },
    {
      "login": "chrisbol-lf",
      "name": "Chris Bol",
      "avatar_url": "https://avatars.githubusercontent.com/u/94607640?v=4",
      "profile": "https://github.com/chrisbol-lf",
      "contributions": [
        "ideas"
      ]
    },
    {
      "login": "avaitla",
      "name": "Anil V",
      "avatar_url": "https://avatars.githubusercontent.com/u/841497?v=4",
      "profile": "http://stackoverflow.com/users/815977/tigger",
      "contributions": [
        "ideas"
      ]
    },
    {
      "login": "rlebrao",
      "name": "rlebrao",
      "avatar_url": "https://avatars.githubusercontent.com/u/18443331?v=4",
      "profile": "https://github.com/rlebrao",
      "contributions": [
        "ideas",
        "bug"
      ]
    },
    {
      "login": "philcarr-tsl",
      "name": "philcarr-tsl",
      "avatar_url": "https://avatars.githubusercontent.com/u/90601643?v=4",
      "profile": "https://github.com/philcarr-tsl",
      "contributions": [
        "bug",
        "data"
      ]
    },
    {
      "login": "HashimsGitHub",
      "name": "HashimsGitHub",
      "avatar_url": "https://avatars.githubusercontent.com/u/79075502?v=4",
      "profile": "https://github.com/HashimsGitHub",
      "contributions": [
        "infra"
      ]
    },
    {
      "login": "nathaliabj",
      "name": "Nathalia Buitrago Jurado",
      "avatar_url": "https://avatars.githubusercontent.com/u/31137824?v=4",
      "profile": "https://github.com/nathaliabj",
      "contributions": [
        "doc",
        "code"
      ]
    },
    {
      "login": "norbag",
      "name": "norbag",
      "avatar_url": "https://avatars.githubusercontent.com/u/1949405?v=4",
      "profile": "https://github.com/norbag",
      "contributions": [
        "bug"
      ]
    },
    {
      "login": "Shrpp",
      "name": "Shrpp",
      "avatar_url": "https://avatars.githubusercontent.com/u/97470912?v=4",
      "profile": "https://github.com/Shrpp",
      "contributions": [
        "bug"
      ]
    },
    {
      "login": "elbination",
      "name": "Cuong Vu",
      "avatar_url": "https://avatars.githubusercontent.com/u/24672834?v=4",
      "profile": "https://github.com/elbination",
      "contributions": [
        "bug"
      ]
    },
    {
<<<<<<< HEAD
      "login": "2rara",
      "name": "Takaaki Yoshikawa",
      "avatar_url": "https://avatars.githubusercontent.com/u/27809401?v=4",
      "profile": "https://2rara.github.io",
      "contributions": [
        "ideas"
=======
      "login": "nkotlyarov",
      "name": "nkotlyarov",
      "avatar_url": "https://avatars.githubusercontent.com/u/5070583?v=4",
      "profile": "https://github.com/nkotlyarov",
      "contributions": [
        "bug"
>>>>>>> edc53439
      ]
    }
  ],
  "contributorsPerLine": 7,
  "projectName": "lightdash",
  "projectOwner": "lightdash",
  "repoType": "github",
  "repoHost": "https://github.com",
  "skipCi": true
}<|MERGE_RESOLUTION|>--- conflicted
+++ resolved
@@ -349,21 +349,21 @@
       ]
     },
     {
-<<<<<<< HEAD
       "login": "2rara",
       "name": "Takaaki Yoshikawa",
       "avatar_url": "https://avatars.githubusercontent.com/u/27809401?v=4",
       "profile": "https://2rara.github.io",
       "contributions": [
         "ideas"
-=======
+      ]
+    },
+    {
       "login": "nkotlyarov",
       "name": "nkotlyarov",
       "avatar_url": "https://avatars.githubusercontent.com/u/5070583?v=4",
       "profile": "https://github.com/nkotlyarov",
       "contributions": [
         "bug"
->>>>>>> edc53439
       ]
     }
   ],
