--- conflicted
+++ resolved
@@ -1,402 +1,394 @@
-# Contributing to Lightdash
-
-First off, thanks for taking the time to contribute! ❤️
-
-All types of contributions are encouraged and valued. See the [Table of Contents](#table-of-contents) for different ways to help and details about how this project handles them. Please make sure to read the relevant section before making your contribution. It will make it a lot easier for us maintainers and smooth out the experience for all involved. The community looks forward to your contributions. 🎉
-
-> And if you like the project, but just don't have time to contribute, that's fine. There are other easy ways to support the project and show your appreciation, which we would also be very happy about:
->
-> - Join [the community](https://github.com/lightdash/lightdash/discussions)
-> - Star the project
-> - Tweet about it
-> - Refer this project in your project's readme
-> - Mention the project at local meetups and tell your friends/colleagues
-
-## Table of Contents
-
-- [Code of Conduct](#code-of-conduct)
-- [I Have a Question](#i-have-a-question)
-- [I Want To Contribute](#i-want-to-contribute)
-  - [Reporting Bugs](#reporting-bugs)
-  - [Suggesting Enhancements](#suggesting-enhancements)
-- [Your First Pull Request](#your-first-pull-request)
-- [Sending a Pull Request](#sending-a-pull-request)
-- [Setup Development Environment](#setup-development-environment)
-- [Join The Project Team](#join-the-project-team)
-
-## Code of Conduct
-
-This project and everyone participating in it is governed by the
-[Lightdash Code of Conduct](https://github.com/lightdash/lightdash/blob/main/.github/CODE_OF_CONDUCT.md).
-By participating, you are expected to uphold this code. Please report unacceptable behavior
-to <support@lightdash.com>.
-
-## I Have a Question
-
-> If you want to ask a question, we assume that you have read the available [Documentation](https://docs.lightdash.com).
-
-Before you ask a question, it is best to search for existing [Issues](https://github.com/lightdash/lightdash/issues) that might help you. In case you have found a suitable issue and still need clarification, you can write your question in this issue. It is also advisable to search the internet for answers first.
-
-If you then still feel the need to ask a question and need clarification, we recommend the following:
-
-- Open an [Issue](https://github.com/lightdash/lightdash/issues/new).
-- Provide as much context as you can about what you're running into.
-- Provide project and platform versions (nodejs, npm, etc), depending on what seems relevant.
-
-We will then take care of the issue as soon as possible.
-
-## I Want To Contribute
-
-> ### Legal Notice
->
-> When contributing to this project, you must agree that you have authored 100% of the content, that you have the necessary rights to the content and that the content you contribute may be provided under the project license.
-
-### Reporting Bugs
-
-#### Before Submitting a Bug Report
-
-A good bug report shouldn't leave others needing to chase you up for more information. Therefore, we ask you to investigate carefully, collect information and describe the issue in detail in your report. Please complete the following steps in advance to help us fix any potential bug as fast as possible.
-
-- Make sure that you are using the latest version.
-- Determine if your bug is really a bug and not an error on your side e.g. using incompatible environment components/versions (Make sure that you have read the [documentation](https://docs.lightdash.com). If you are looking for support, you might want to check [this section](#i-have-a-question)).
-- To see if other users have experienced (and potentially already solved) the same issue you are having, check if there is not already a bug report existing for your bug or error in the [bug tracker](https://github.com/lightdash/lightdash/issues?q=label%3Abug).
-- Also make sure to search the internet (including Stack Overflow) to see if users outside of the GitHub community have discussed the issue.
-- Collect information about the bug:
-  - Stack trace (Traceback)
-  - OS, Platform and Version (Windows, Linux, macOS, x86, ARM)
-  - Version of the interpreter, compiler, SDK, runtime environment, package manager, depending on what seems relevant.
-  - Possibly your input and the output
-  - Can you reliably reproduce the issue? And can you also reproduce it with older versions?
-
-#### How Do I Submit a Good Bug Report?
-
-> You must never report security related issues, vulnerabilities or bugs to the issue tracker, or elsewhere in public. Instead sensitive bugs must be sent by email to <security@lightdash.com>.
-
-<!-- We may add a PGP key to allow the messages to be sent encrypted as well. -->
-
-We use GitHub issues to track bugs and errors. If you run into an issue with the project:
-
-- Open an [Issue](https://github.com/lightdash/lightdash/issues/new). (Since we can't be sure at this point whether it is a bug or not, we ask you not to talk about a bug yet and not to label the issue.)
-- Explain the behavior you would expect and the actual behavior.
-- Please provide as much context as possible and describe the *reproduction steps* that someone else can follow to recreate the issue on their own. This usually includes your code. For good bug reports you should isolate the problem and create a reduced test case.
-- Provide the information you collected in the previous section.
-
-Once it's filed:
-
-- The project team will label the issue accordingly.
-- A team member will try to reproduce the issue with your provided steps. If there are no reproduction steps or no obvious way to reproduce the issue, the team will ask you for those steps and mark the issue as `needs-repro`. Bugs with the `needs-repro` tag will not be addressed until they are reproduced.
-- If the team is able to reproduce the issue, it will be marked `needs-fix`, as well as possibly other tags (such as `critical`), and the issue will be left to be [implemented by someone](#your-first-pull-request).
-
-### Suggesting Enhancements
-
-This section guides you through submitting an enhancement suggestion for Lightdash, **including completely new features and minor improvements to existing functionality**. Following these guidelines will help maintainers and the community to understand your suggestion and find related suggestions.
-
-#### Before Submitting an Enhancement
-
-- Make sure that you are using the latest version.
-- Read the [documentation](https://docs.lightdash.com) carefully and find out if the functionality is already covered, maybe by an individual configuration.
-- Perform a [search](https://github.com/lightdash/lightdash/issues) to see if the enhancement has already been suggested. If it has, add a comment to the existing issue instead of opening a new one.
-- Find out whether your idea fits with the scope and aims of the project. It's up to you to make a strong case to convince the project's developers of the merits of this feature. Keep in mind that we want features that will be useful to the majority of our users and not just a small subset.
-
-#### How Do I Submit a Good Enhancement Suggestion?
-
-Enhancement suggestions are tracked as [GitHub issues](https://github.com/lightdash/lightdash/issues).
-
-- Use a **clear and descriptive title** for the issue to identify the suggestion.
-- Provide a **step-by-step description of the suggested enhancement** in as many details as possible.
-- **Describe the current behavior** and **explain which behavior you expected to see instead** and why. At this point you can also tell which alternatives do not work for you.
-- You may want to **include screenshots and animated GIFs** which help you demonstrate the steps or point out the part which the suggestion is related to.
-- **Explain why this enhancement would be useful** to most Lightdash users. You may also want to point out the other projects that solved it better and which could serve as inspiration.
-
-## Your First Pull Request
-
-Working on your first Pull Request? You can learn how from this free video series:
-
-[How to Contribute to an Open Source Project on GitHub](https://egghead.io/courses/how-to-contribute-to-an-open-source-project-on-github)
-
-To help you get your feet wet and get you familiar with our contribution process, we have a list of [good first issues](https://github.com/lightdash/lightdash/issues?q=is%3Aissue+is%3Aopen+label%3A%22%F0%9F%99%8B+good+first+issue%22) that contain changes that have a relatively limited scope. This label means that there is already a working solution to the issue in the discussion section. Therefore, it is a great place to get started.
-
-Pull requests working on other issues or completely new problems may take a bit longer to review when they don't fit into our current development cycle.
-
-If you decide to fix an issue, please be sure to check the comment thread in case somebody is already working on a fix. If nobody is working on it at the moment, please leave a comment stating that you have started to work on it so other people don't accidentally duplicate your effort.
-
-If somebody claims an issue but doesn't follow up for more than a week, it's fine to take it over but you should still leave a comment.
-If there has been no activity on the issue for 7 to 14 days, it is safe to assume that nobody is working on it.
-
-## Sending a Pull Request
-
-Lightdash is a community project, so Pull Requests are always welcome, but, before working on a large change, it is best to open an issue first to discuss it with the maintainers.
-
-When in doubt, keep your Pull Requests small. To give a Pull Request the best chance of getting accepted, don't bundle more than one feature or bug fix per Pull Request. It's often best to create two smaller Pull Requests than one big one.
-
-1. Fork the repository.
-2. Clone the fork to your local machine and add upstream remote:
-
-```sh
-git clone https://github.com/<your username>/lightdash.git
-cd lightdash
-git remote add upstream https://github.com/lightdash/lightdash.git
-```
-
-<!-- #default-branch-switch -->
-
-3. Synchronize your local `main` branch with the upstream one:
-
-```sh
-git checkout main
-git pull upstream main
-```
-
-4. Install the dependencies with yarn (npm isn't supported):
-
-```sh
-yarn install
-```
-
-5. Create a new topic branch:
-
-```sh
-git checkout -b my-topic-branch
-```
-
-6. Make changes, commit and push to your fork:
-
-```sh
-git push -u origin HEAD
-```
-
-7. Go to [the repository](https://github.com/lightdash/lightdash/pulls) and make a Pull Request.
-
-The core team is monitoring for Pull Requests. We will review your Pull Request and either merge it, request changes to it, or close it with an explanation.
-
-#### Commit & Pull Request Naming Conventions
-
-We follow the [conventional commit](https://www.conventionalcommits.org/en/v1.0.0/) standard.
-
-```
-<type>[optional scope]: <description>
-```
-
-E.g:
-
-```
-feat: add table calculations
-fix: remove infinite loop during login
-docs: add page about metrics
-```
-
-You can see all the [supported types here](https://github.com/commitizen/conventional-commit-types/blob/v3.0.0/index.json).
-
-#### Merge Strategy
-
-We use `squash & merge` to keep the main branch history clean.
-
-#### Styleguides
-
-Our styleguides should be enforced via a pre-commit hook that runs prettier & eslint.
-The reviewers can still request adhoc changes for situations that haven't been experienced before.
-
-## Setup Development Environment
-
-#### using Github Codespaces / VS Code Remote Containers
-
-The fastest way to setup a development environment is to use Github Codespaces or VS Code Remote Containers.
-This provides:
-
-* All dependencies
-* A postgres database for development
-* A sample dbt project
-* A pre-configured code editor
-
-To get started:
-
-* in Github [create a codespace](https://docs.github.com/en/codespaces/developing-in-codespaces/creating-a-codespace)
-* in VS Code [install the remote containers extension](https://marketplace.visualstudio.com/items?itemName=ms-vscode-remote.remote-containers)
-
-Once connected run the following commands in the VS Code terminal:
-
-```shell
-# Setup the database
-yarn workspace backend migrate
-yarn workspace backend seed
-
-# Run Lightdash frontend and backend in dev mode
-yarn dev
-```
-
-#### using Docker compose
-
-Alternatively you can create a developer environment using docker compose:
-
-```shell
-# Clone the Lightdash repo
-git clone https://github.com/lightdash/lightdash
-
-# Update submodules
-git submodule update --init --recursive
-
-# Create docker containers
-Note: before the next step make sure your docker has 4GB of memory ( Docker -> settings -> resources ) you should be able to manipulate the values here.
-
-docker compose -p lightdash-app -f docker/docker-compose.dev.yml --env-file .env up --detach --remove-orphans
-```
-
-When ready, access the development container and run these commands:
-
-```shell
-# Connect to container
-docker exec -it lightdash-app-lightdash-dev-1 bash
-
-# Install dependencies & build common package
-./scripts/build.sh
-
-# Setup dbt
-./scripts/seed-jaffle.sh
-
-# Setup the database
-./scripts/migrate.sh
-./scripts/seed-lightdash.sh
-
-# Run Lightdash frontend and backend in dev mode
-yarn dev # http://localhost:3000
-
-# Log in dev mode
-When navigating to http://localhost:3000 you will be prompt to the login page, you can use our demo login details:
-
-Username: demo@lightdash.com
-Password: demo_password!
-
-# Or run in production mode
-# yarn build
-# yarn start # http://localhost:8080
-```
-
-Notes:
-
-- If you change files inside `/packages/common` you should run `yarn common-build` before `yarn dev`
-- If you change files inside `/packages/warehouses` you should run `yarn warehouses-build` before `yarn dev`
-- If you rename files the container might not recognise the changes. To fix this, stop the containers and start again.
-
-When you want to stop:
-
-```shell
-docker compose -p lightdash-app -f docker/docker-compose.dev.yml --env-file .env stop
-```
-
-When you want to start:
-
-```shell
-docker compose -p lightdash-app -f docker/docker-compose.dev.yml --env-file .env start
-```
-
-#### Setup Development Environment without Docker
-
-To setup Development Environment without Docker you need following pre-requisits before running Lightdash:
-- node 14.x <= version <= 16.x
-- yarn
-- postgres
-- dbt
-
-eg. on MacOS you can follow this instructions:
-
-```shell
-#1 install brew (https://brew.sh)
-/bin/bash -c "$(curl -fsSL https://raw.githubusercontent.com/Homebrew/install/HEAD/install.sh)"
-
-#2 install node 16x using NVM (https://github.com/nvm-sh/nvm)
-nvm install v16.17.0`
-nvm alias default v16.17.0`
-
-#3 install postgres (https://wiki.postgresql.org/wiki/Homebrew)
-brew install postgresql@14
-brew services start postgresql@14
-
-#4 install dbt (https://docs.getdbt.com/dbt-cli/install/homebrew)
-brew install dbt-labs/dbt/dbt-postgres@1.1.0
-
-#5 install packages
-yarn
-
-#6 create `.env.local` and override any variables you need to change from `.env`
-touch .env.local
-open .env.local -t
-
-# here is a sample content of the `.env.local` file
-PGHOST=localhost
-PGPORT=5432
-PGUSER=pg_user
-PGPASSWORD=pg_password
-PGDATABASE=postgres
-DBT_DEMO_DIR=/path/to/the/lightdash/project/examples/full-jaffle-shop-demo
-LIGHTDASH_CONFIG_FILE=/path/to/the/lightdash/project/lightdash.yml
-
-<<<<<<< HEAD
-#7 build / migrate / seed
-=======
-#8 Update submodules
-git submodule update --init --recursive
-
-#9 build / migrate / seed
->>>>>>> a49a9f20
-yarn load:env ./scripts/build.sh
-yarn load:env ./scripts/seed-jaffle.sh
-yarn load:env ./scripts/migrate.sh
-yarn load:env ./scripts/seed-lightdash.sh
-
-<<<<<<< HEAD
-#8 run
-=======
-#10 run
->>>>>>> a49a9f20
-yarn load:env yarn dev
-```
-
-> ⚠️ you can add env variables to your system and ignore running `yarn load:env` before each command
-
-#### How to run unit tests
-
-```shell
-# Prepare dependencies
-yarn install
-yarn common-build
-yarn warehouses-build
-
-# Run unit tests
-yarn test
-```
-
-#### How to run e2e tests
-
-Before running e2e tests make sure you're running the app locally.
-
-```shell
-# Prepare dependencies
-yarn install
-yarn common-build
-yarn warehouses-build
-
-# run cypress in interactive mode
-yarn e2e-open
-
-# or run cypress in cli mode
-yarn e2e-run
-```
-
-Note:
-
-- Edit `packages/e2e/cypress.json` if you're running Lightdash on a different domain/port than `http://localhost:8080`
-
-#### How to check code quality
-
-```shell
-yarn lint
-yarn format
-```
-
-## Join The Lightdash Team
-
-If you are interested in joining our team, check our [job board](https://www.notion.so/gethubble/Job-Board-a2c7d872794b45deb7b76ad68701d750)!
-
-## Attribution
-
-This guide is based on the **contributing-gen**. [Make your own](https://github.com/bttger/contributing-gen)!
+# Contributing to Lightdash
+
+First off, thanks for taking the time to contribute! ❤️
+
+All types of contributions are encouraged and valued. See the [Table of Contents](#table-of-contents) for different ways to help and details about how this project handles them. Please make sure to read the relevant section before making your contribution. It will make it a lot easier for us maintainers and smooth out the experience for all involved. The community looks forward to your contributions. 🎉
+
+> And if you like the project, but just don't have time to contribute, that's fine. There are other easy ways to support the project and show your appreciation, which we would also be very happy about:
+>
+> - Join [the community](https://github.com/lightdash/lightdash/discussions)
+> - Star the project
+> - Tweet about it
+> - Refer this project in your project's readme
+> - Mention the project at local meetups and tell your friends/colleagues
+
+## Table of Contents
+
+- [Code of Conduct](#code-of-conduct)
+- [I Have a Question](#i-have-a-question)
+- [I Want To Contribute](#i-want-to-contribute)
+  - [Reporting Bugs](#reporting-bugs)
+  - [Suggesting Enhancements](#suggesting-enhancements)
+- [Your First Pull Request](#your-first-pull-request)
+- [Sending a Pull Request](#sending-a-pull-request)
+- [Setup Development Environment](#setup-development-environment)
+- [Join The Project Team](#join-the-project-team)
+
+## Code of Conduct
+
+This project and everyone participating in it is governed by the
+[Lightdash Code of Conduct](https://github.com/lightdash/lightdash/blob/main/.github/CODE_OF_CONDUCT.md).
+By participating, you are expected to uphold this code. Please report unacceptable behavior
+to <support@lightdash.com>.
+
+## I Have a Question
+
+> If you want to ask a question, we assume that you have read the available [Documentation](https://docs.lightdash.com).
+
+Before you ask a question, it is best to search for existing [Issues](https://github.com/lightdash/lightdash/issues) that might help you. In case you have found a suitable issue and still need clarification, you can write your question in this issue. It is also advisable to search the internet for answers first.
+
+If you then still feel the need to ask a question and need clarification, we recommend the following:
+
+- Open an [Issue](https://github.com/lightdash/lightdash/issues/new).
+- Provide as much context as you can about what you're running into.
+- Provide project and platform versions (nodejs, npm, etc), depending on what seems relevant.
+
+We will then take care of the issue as soon as possible.
+
+## I Want To Contribute
+
+> ### Legal Notice
+>
+> When contributing to this project, you must agree that you have authored 100% of the content, that you have the necessary rights to the content and that the content you contribute may be provided under the project license.
+
+### Reporting Bugs
+
+#### Before Submitting a Bug Report
+
+A good bug report shouldn't leave others needing to chase you up for more information. Therefore, we ask you to investigate carefully, collect information and describe the issue in detail in your report. Please complete the following steps in advance to help us fix any potential bug as fast as possible.
+
+- Make sure that you are using the latest version.
+- Determine if your bug is really a bug and not an error on your side e.g. using incompatible environment components/versions (Make sure that you have read the [documentation](https://docs.lightdash.com). If you are looking for support, you might want to check [this section](#i-have-a-question)).
+- To see if other users have experienced (and potentially already solved) the same issue you are having, check if there is not already a bug report existing for your bug or error in the [bug tracker](https://github.com/lightdash/lightdash/issues?q=label%3Abug).
+- Also make sure to search the internet (including Stack Overflow) to see if users outside of the GitHub community have discussed the issue.
+- Collect information about the bug:
+  - Stack trace (Traceback)
+  - OS, Platform and Version (Windows, Linux, macOS, x86, ARM)
+  - Version of the interpreter, compiler, SDK, runtime environment, package manager, depending on what seems relevant.
+  - Possibly your input and the output
+  - Can you reliably reproduce the issue? And can you also reproduce it with older versions?
+
+#### How Do I Submit a Good Bug Report?
+
+> You must never report security related issues, vulnerabilities or bugs to the issue tracker, or elsewhere in public. Instead sensitive bugs must be sent by email to <security@lightdash.com>.
+
+<!-- We may add a PGP key to allow the messages to be sent encrypted as well. -->
+
+We use GitHub issues to track bugs and errors. If you run into an issue with the project:
+
+- Open an [Issue](https://github.com/lightdash/lightdash/issues/new). (Since we can't be sure at this point whether it is a bug or not, we ask you not to talk about a bug yet and not to label the issue.)
+- Explain the behavior you would expect and the actual behavior.
+- Please provide as much context as possible and describe the *reproduction steps* that someone else can follow to recreate the issue on their own. This usually includes your code. For good bug reports you should isolate the problem and create a reduced test case.
+- Provide the information you collected in the previous section.
+
+Once it's filed:
+
+- The project team will label the issue accordingly.
+- A team member will try to reproduce the issue with your provided steps. If there are no reproduction steps or no obvious way to reproduce the issue, the team will ask you for those steps and mark the issue as `needs-repro`. Bugs with the `needs-repro` tag will not be addressed until they are reproduced.
+- If the team is able to reproduce the issue, it will be marked `needs-fix`, as well as possibly other tags (such as `critical`), and the issue will be left to be [implemented by someone](#your-first-pull-request).
+
+### Suggesting Enhancements
+
+This section guides you through submitting an enhancement suggestion for Lightdash, **including completely new features and minor improvements to existing functionality**. Following these guidelines will help maintainers and the community to understand your suggestion and find related suggestions.
+
+#### Before Submitting an Enhancement
+
+- Make sure that you are using the latest version.
+- Read the [documentation](https://docs.lightdash.com) carefully and find out if the functionality is already covered, maybe by an individual configuration.
+- Perform a [search](https://github.com/lightdash/lightdash/issues) to see if the enhancement has already been suggested. If it has, add a comment to the existing issue instead of opening a new one.
+- Find out whether your idea fits with the scope and aims of the project. It's up to you to make a strong case to convince the project's developers of the merits of this feature. Keep in mind that we want features that will be useful to the majority of our users and not just a small subset.
+
+#### How Do I Submit a Good Enhancement Suggestion?
+
+Enhancement suggestions are tracked as [GitHub issues](https://github.com/lightdash/lightdash/issues).
+
+- Use a **clear and descriptive title** for the issue to identify the suggestion.
+- Provide a **step-by-step description of the suggested enhancement** in as many details as possible.
+- **Describe the current behavior** and **explain which behavior you expected to see instead** and why. At this point you can also tell which alternatives do not work for you.
+- You may want to **include screenshots and animated GIFs** which help you demonstrate the steps or point out the part which the suggestion is related to.
+- **Explain why this enhancement would be useful** to most Lightdash users. You may also want to point out the other projects that solved it better and which could serve as inspiration.
+
+## Your First Pull Request
+
+Working on your first Pull Request? You can learn how from this free video series:
+
+[How to Contribute to an Open Source Project on GitHub](https://egghead.io/courses/how-to-contribute-to-an-open-source-project-on-github)
+
+To help you get your feet wet and get you familiar with our contribution process, we have a list of [good first issues](https://github.com/lightdash/lightdash/issues?q=is%3Aissue+is%3Aopen+label%3A%22%F0%9F%99%8B+good+first+issue%22) that contain changes that have a relatively limited scope. This label means that there is already a working solution to the issue in the discussion section. Therefore, it is a great place to get started.
+
+Pull requests working on other issues or completely new problems may take a bit longer to review when they don't fit into our current development cycle.
+
+If you decide to fix an issue, please be sure to check the comment thread in case somebody is already working on a fix. If nobody is working on it at the moment, please leave a comment stating that you have started to work on it so other people don't accidentally duplicate your effort.
+
+If somebody claims an issue but doesn't follow up for more than a week, it's fine to take it over but you should still leave a comment.
+If there has been no activity on the issue for 7 to 14 days, it is safe to assume that nobody is working on it.
+
+## Sending a Pull Request
+
+Lightdash is a community project, so Pull Requests are always welcome, but, before working on a large change, it is best to open an issue first to discuss it with the maintainers.
+
+When in doubt, keep your Pull Requests small. To give a Pull Request the best chance of getting accepted, don't bundle more than one feature or bug fix per Pull Request. It's often best to create two smaller Pull Requests than one big one.
+
+1. Fork the repository.
+2. Clone the fork to your local machine and add upstream remote:
+
+```sh
+git clone https://github.com/<your username>/lightdash.git
+cd lightdash
+git remote add upstream https://github.com/lightdash/lightdash.git
+```
+
+<!-- #default-branch-switch -->
+
+3. Synchronize your local `main` branch with the upstream one:
+
+```sh
+git checkout main
+git pull upstream main
+```
+
+4. Install the dependencies with yarn (npm isn't supported):
+
+```sh
+yarn install
+```
+
+5. Create a new topic branch:
+
+```sh
+git checkout -b my-topic-branch
+```
+
+6. Make changes, commit and push to your fork:
+
+```sh
+git push -u origin HEAD
+```
+
+7. Go to [the repository](https://github.com/lightdash/lightdash/pulls) and make a Pull Request.
+
+The core team is monitoring for Pull Requests. We will review your Pull Request and either merge it, request changes to it, or close it with an explanation.
+
+#### Commit & Pull Request Naming Conventions
+
+We follow the [conventional commit](https://www.conventionalcommits.org/en/v1.0.0/) standard.
+
+```
+<type>[optional scope]: <description>
+```
+
+E.g:
+
+```
+feat: add table calculations
+fix: remove infinite loop during login
+docs: add page about metrics
+```
+
+You can see all the [supported types here](https://github.com/commitizen/conventional-commit-types/blob/v3.0.0/index.json).
+
+#### Merge Strategy
+
+We use `squash & merge` to keep the main branch history clean.
+
+#### Styleguides
+
+Our styleguides should be enforced via a pre-commit hook that runs prettier & eslint.
+The reviewers can still request adhoc changes for situations that haven't been experienced before.
+
+## Setup Development Environment
+
+#### using Github Codespaces / VS Code Remote Containers
+
+The fastest way to setup a development environment is to use Github Codespaces or VS Code Remote Containers.
+This provides:
+
+* All dependencies
+* A postgres database for development
+* A sample dbt project
+* A pre-configured code editor
+
+To get started:
+
+* in Github [create a codespace](https://docs.github.com/en/codespaces/developing-in-codespaces/creating-a-codespace)
+* in VS Code [install the remote containers extension](https://marketplace.visualstudio.com/items?itemName=ms-vscode-remote.remote-containers)
+
+Once connected run the following commands in the VS Code terminal:
+
+```shell
+# Setup the database
+yarn workspace backend migrate
+yarn workspace backend seed
+
+# Run Lightdash frontend and backend in dev mode
+yarn dev
+```
+
+#### using Docker compose
+
+Alternatively you can create a developer environment using docker compose:
+
+```shell
+# Clone the Lightdash repo
+git clone https://github.com/lightdash/lightdash
+
+# Update submodules
+git submodule update --init --recursive
+
+# Create docker containers
+Note: before the next step make sure your docker has 4GB of memory ( Docker -> settings -> resources ) you should be able to manipulate the values here.
+
+docker compose -p lightdash-app -f docker/docker-compose.dev.yml --env-file .env up --detach --remove-orphans
+```
+
+When ready, access the development container and run these commands:
+
+```shell
+# Connect to container
+docker exec -it lightdash-app-lightdash-dev-1 bash
+
+# Install dependencies & build common package
+./scripts/build.sh
+
+# Setup dbt
+./scripts/seed-jaffle.sh
+
+# Setup the database
+./scripts/migrate.sh
+./scripts/seed-lightdash.sh
+
+# Run Lightdash frontend and backend in dev mode
+yarn dev # http://localhost:3000
+
+# Log in dev mode
+When navigating to http://localhost:3000 you will be prompt to the login page, you can use our demo login details:
+
+Username: demo@lightdash.com
+Password: demo_password!
+
+# Or run in production mode
+# yarn build
+# yarn start # http://localhost:8080
+```
+
+Notes:
+
+- If you change files inside `/packages/common` you should run `yarn common-build` before `yarn dev`
+- If you change files inside `/packages/warehouses` you should run `yarn warehouses-build` before `yarn dev`
+- If you rename files the container might not recognise the changes. To fix this, stop the containers and start again.
+
+When you want to stop:
+
+```shell
+docker compose -p lightdash-app -f docker/docker-compose.dev.yml --env-file .env stop
+```
+
+When you want to start:
+
+```shell
+docker compose -p lightdash-app -f docker/docker-compose.dev.yml --env-file .env start
+```
+
+#### Setup Development Environment without Docker
+
+To setup Development Environment without Docker you need following pre-requisits before running Lightdash:
+- node 14.x <= version <= 16.x
+- yarn
+- postgres
+- dbt
+
+eg. on MacOS you can follow this instructions:
+
+```shell
+#1 install brew (https://brew.sh)
+/bin/bash -c "$(curl -fsSL https://raw.githubusercontent.com/Homebrew/install/HEAD/install.sh)"
+
+#2 install node 16x using NVM (https://github.com/nvm-sh/nvm)
+nvm install v16.17.0`
+nvm alias default v16.17.0`
+
+#3 install postgres (https://wiki.postgresql.org/wiki/Homebrew)
+brew install postgresql@14
+brew services start postgresql@14
+
+#4 install dbt (https://docs.getdbt.com/dbt-cli/install/homebrew)
+brew install dbt-labs/dbt/dbt-postgres@1.1.0
+
+#5 install packages
+yarn
+
+#6 create `.env.local` and override any variables you need to change from `.env`
+touch .env.local
+open .env.local -t
+
+# here is a sample content of the `.env.local` file
+PGHOST=localhost
+PGPORT=5432
+PGUSER=pg_user
+PGPASSWORD=pg_password
+PGDATABASE=postgres
+DBT_DEMO_DIR=/path/to/the/lightdash/project/examples/full-jaffle-shop-demo
+LIGHTDASH_CONFIG_FILE=/path/to/the/lightdash/project/lightdash.yml
+
+#7 Update submodules
+git submodule update --init --recursive
+
+#8 build / migrate / seed
+yarn load:env ./scripts/build.sh
+yarn load:env ./scripts/seed-jaffle.sh
+yarn load:env ./scripts/migrate.sh
+yarn load:env ./scripts/seed-lightdash.sh
+
+#9 run
+yarn load:env yarn dev
+```
+
+> ⚠️ you can add env variables to your system and ignore running `yarn load:env` before each command
+
+#### How to run unit tests
+
+```shell
+# Prepare dependencies
+yarn install
+yarn common-build
+yarn warehouses-build
+
+# Run unit tests
+yarn test
+```
+
+#### How to run e2e tests
+
+Before running e2e tests make sure you're running the app locally.
+
+```shell
+# Prepare dependencies
+yarn install
+yarn common-build
+yarn warehouses-build
+
+# run cypress in interactive mode
+yarn e2e-open
+
+# or run cypress in cli mode
+yarn e2e-run
+```
+
+Note:
+
+- Edit `packages/e2e/cypress.json` if you're running Lightdash on a different domain/port than `http://localhost:8080`
+
+#### How to check code quality
+
+```shell
+yarn lint
+yarn format
+```
+
+## Join The Lightdash Team
+
+If you are interested in joining our team, check our [job board](https://www.notion.so/gethubble/Job-Board-a2c7d872794b45deb7b76ad68701d750)!
+
+## Attribution
+
+This guide is based on the **contributing-gen**. [Make your own](https://github.com/bttger/contributing-gen)!