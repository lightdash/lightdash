--- conflicted
+++ resolved
@@ -93,8 +93,5 @@
 # environment
 .env*
 
-<<<<<<< HEAD
 /secrets
-=======
-.local/*
->>>>>>> 82b79d35
+.local/*