--- conflicted
+++ resolved
@@ -165,9 +165,6 @@
     && ln -s /usr/local/dbt1.7/bin/dbt /usr/local/bin/dbt1.7 \
     && ln -s /usr/local/dbt1.8/bin/dbt /usr/local/bin/dbt1.8
 
-
-<<<<<<< HEAD
-=======
 # Production config
 COPY lightdash.yml /usr/app/lightdash.yml
 ENV LIGHTDASH_CONFIG_FILE /usr/app/lightdash.yml
@@ -175,7 +172,6 @@
 # Copy the docker-compose file
 COPY docker-compose.yml /usr/app/docker-compose.yml
 
->>>>>>> 4403f816
 # Run backend
 COPY ./docker/prod-entrypoint.sh /usr/bin/prod-entrypoint.sh
 
