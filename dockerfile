--- conflicted
+++ resolved
@@ -20,23 +20,11 @@
     && rm -rf /var/lib/apt/lists/*
 
 # Install security updates
-<<<<<<< HEAD
 RUN echo "deb http://deb.debian.org/debian bullseye-backports main" >> /etc/apt/sources.list.d/backports.list
 RUN apt-get update && apt-get -t bullseye-backports install -y \
-    libcurl3-gnutls=7.88.1-10+deb12u3~bpo11+1 \
+    libcurl3-gnutls=7.88.* \
     && apt-get clean \
     && rm -rf /var/lib/apt/lists/*
-
-RUN echo "deb http://deb.debian.org/debian bookworm main" >> /etc/apt/sources.list.d/backports.list
-RUN apt-get update && apt-get install -y  \
-    zlib1g=1:1.2.13.dfsg-1 \
-    && apt-get clean \
-    && rm -rf /var/lib/apt/lists/*
-=======
-RUN echo "deb http://deb.debian.org/debian bullseye-backports main" >> /etc/apt/sources.list.d/backports.list \
-    && apt-get update && apt-get -t bullseye-backports install -y \
-    libcurl3-gnutls=7.88.* 
->>>>>>> 8650d5f3
 
 # Installing multiple versions of dbt
 # dbt 1.4 is the default
