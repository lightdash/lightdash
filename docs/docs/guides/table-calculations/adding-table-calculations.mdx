import TableCalculationsAddImage from './assets/table-calculations-add.jpg';
import CreateNewCalc from './assets/create-new-table-calc.jpg';
import WriteNewCalc from './assets/add-table-calc-sql.jpg';
import EditDeleteCalc from './assets/edit-delete-table-calc.jpg';
import FormatCalc from './assets/format-table-calc.jpg';
import CurrencyFormat from './assets/currency-format.png';

# Using table calculations

---

## What are table calculations?

Table calculations make it easy to create metrics on the fly (for example, aggregating the data in your table over some window, or getting a running total of a column). You add table calculations in the Explore view and they appear as green columns in your results table (remember, [dimensions](https://docs.lightdash.com/references/dimensions) are blue, and [metrics](https://docs.lightdash.com/references/metrics) are orange).

<img src={TableCalculationsAddImage} width="880" height="557" style={{display: "block", margin: "0 auto 20px auto"}}/>

Table calculations are built using raw SQL. That means you can use table calculations to build mathematical, True/False, text, and date-based calculations (basically, anything you can do in SQL, you can do in table calculations).

## When to use table calculations

Typically, in your Lightdash project, you'll have one or more Tables that you've pre-defined in your dbt project (this is probably done by the data analysts/engineers/analytics engineers). But sometimes, you'll need particular logic which hasn't been defined as a dimension or metric in your dbt project - maybe because you have a new kind of question or use case.

This is when you might need a table calculation.

Watch out: table calculations can be easier to create than regular metrics/dimensions, but they are not as easy to manage. If you find yourself creating the same table calculation over and over again when you're using a Table, then it might be worth adding it in as a more permanent metric in your dbt project! You can read more about [adding metrics to your dbt project here](https://docs.lightdash.com/references/metrics).

## Creating table calculations

#### 1. Before you create a table calculation, you need to add some dimensions and/or metrics to your results table.

Table calculations can only be built using the dimensions + metrics that you've included in your results table. So, to create a table calculation, first, you need to add the dimensions and/or metrics for your table calculation to your results table.

#### 2. To add a table calculation just click on `+ Table calculation` in the `Results` tab

Once you've got some data in your results table, you can create a table calculation by clicking on the `+ Table calculation` in the `Results` tab of the Explore view:

<img src={CreateNewCalc} width="970" height="505" style={{display: "block", margin: "0 auto 20px auto"}}/>

#### 3. Write the SQL for your table calculation in the pop-up box

Your table calculation is defined using raw SQL that you write up in this pop up box. If you're not sure what to write here, you can [check out some of our table calculation SQL templates](#table-calculation-sql-templates).

To reference the metrics and dimensions in your results table, you can either use the autocomplete, or you can manually write the full field name using the format `${table_name.field_name}`.

<img src={WriteNewCalc} width="870" height="563" style={{display: "block", margin: "0 auto 20px auto"}}/>

#### 4. Update the format of your table calculation (if needed)

If needed, you can update the format of your table calculation to things like percent formatting using the `format` tab. 

<img src={FormatCalc} width="793" height="454" style={{display: "block", margin: "0 auto 20px auto"}}/>

Or currency: 

<img src={CurrencyFormat} width="793" height="454" style={{display: "block", margin: "0 auto 20px auto"}}/>


<<<<<<< HEAD
| Format types     | Description                                        | Raw value | How it might look like in Lightdash         |
=======
| Format types     | Description                                        | Raw value | How it will appear in Lightdash         |
>>>>>>> 612fa1b6
|------------------|----------------------------------------------------|-----------|-----------------------------------------|
| Default          | Default format for the table calculation result    | 0.75      | 0.75                                    |
| Percent          | Converts numbers into a percentage                 | 0.75      | 75%                                     |
| Currency         | Adds currency symbol and default locale format     | 1234.1234 | $ 1234.12                               |
<<<<<<< HEAD
| Number           | Formats number with prefix and suffix              | 123.1234  | Speed: 123.12 km/h                      |
=======
>>>>>>> 612fa1b6


#### 5. To delete or edit your table calculation, just click on the gear icon by the field name

If you need to edit or delete a table calculation, you can just click on the toggle beside the field and do what you need to do!

<img src={EditDeleteCalc} width="330" height="273" style={{display: "block", margin: "0 auto 20px auto"}}/>

---

## Table calculation SQL templates

I'm not sure about you, but I definitely rely on copy-pasting old SQL code to write 90% of my new SQL queries. So, we thought it might be useful to give you some snippets of SQL code to help you get started with your most common table calculations.

You can check out our table calculation SQL templates [here](/guides/table-calculations/sql-templates).<|MERGE_RESOLUTION|>--- conflicted
+++ resolved
@@ -55,20 +55,12 @@
 
 <img src={CurrencyFormat} width="793" height="454" style={{display: "block", margin: "0 auto 20px auto"}}/>
 
-
-<<<<<<< HEAD
 | Format types     | Description                                        | Raw value | How it might look like in Lightdash         |
-=======
-| Format types     | Description                                        | Raw value | How it will appear in Lightdash         |
->>>>>>> 612fa1b6
 |------------------|----------------------------------------------------|-----------|-----------------------------------------|
 | Default          | Default format for the table calculation result    | 0.75      | 0.75                                    |
 | Percent          | Converts numbers into a percentage                 | 0.75      | 75%                                     |
 | Currency         | Adds currency symbol and default locale format     | 1234.1234 | $ 1234.12                               |
-<<<<<<< HEAD
 | Number           | Formats number with prefix and suffix              | 123.1234  | Speed: 123.12 km/h                      |
-=======
->>>>>>> 612fa1b6
 
 
 #### 5. To delete or edit your table calculation, just click on the gear icon by the field name
