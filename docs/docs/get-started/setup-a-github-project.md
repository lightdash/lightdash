--- conflicted
+++ resolved
@@ -8,113 +8,4 @@
 
 :::note Article deprecated
 
-This article has been moved here: [Install Lightdash](./setup-lightdash/install-lightdash.mdx)
-
-<<<<<<< HEAD
-:::
-=======
-## 1. Check `profiles.yml` in github
-
-Lightdash needs a [`profiles.yml`](https://docs.getdbt.com/dbt-cli/configure-your-profile) to run you dbt project.
-
-You can add a template `profiles.yml` file to your repo **without any secrets** by using environment variables. This
-allows us to add these secret values later. For example, a snowflake profile would look like this:
-
-```yaml
-# profiles.yml
-my-snowflake-db:
-  target: prod
-  outputs:
-    prod:
-      type: snowflake
-      account: "{{ env_var('SNOWFLAKE_ACCOUNT') }}"
-      user: "{{ env_var('SNOWFLAKE_USER') }}"
-      password: "{{ env_var('SNOWFLAKE_PASSWORD') }}"
-...
-```
-
-## 2. One-click deploy to Heroku
-
-Click to deploy the latest version of Lightdash to heroku. This provides a secure, production-ready deployment connected
-to your dbt project in GitHub:
-
-[![Deploy](https://www.herokucdn.com/deploy/button.svg)](https://heroku.com/deploy?template=https://github.com/lightdash/lightdash-deploy-heroku-github)
-
-Note if you don't have a Heroku account, you'll be prompted to signup. It's free to deploy Lightdash!
-
-## 3. Fill in your credentials + config
-
-After you hit deploy, you'll be asked to provide some credentials and config to connect to your dbt project in GitHub:
-
-#### GITHUB_BRANCH
-This is the branch in your GitHub repo that Lightdash should sync to. e.g. `main`, `master` or `dev`
-
-By default, we've set this to `main` but you can change it to whatever you'd like.
-
-#### GITHUB_PERSONAL_ACCESS_TOKEN
-This is used to access your repo. See the [instructions for creating a personal access token here](https://docs.github.com/en/github/authenticating-to-github/keeping-your-account-and-data-secure/creating-a-personal-access-token).
-
-Select `repo` scope when you're creating the token.
-
-![screenshot](assets/oauth-scope.png)
-
-#### GITHUB_REPO
-This should be in the format `my-org/my-repo`. e.g. `lightdash/lightdash-analytics`
-
-#### LIGHTDASH_SECRET
-Heroku generates a secret key for us. This is to secure everyone’s individual deployment (it encrypts the session tokens used to log you in).
-
-You can't access this key and you can't change this key (so don't worry if you're not able to click on it!)
-
-Just leave this field as it is.
-
-#### PROFILES_SUB_PATH
-This is the folder where your dbt `profiles.yml` file is found in the `GITHUB_REPO` you entered above.
-
-By default, we've set this to be in the main folder of your repo.
-
-If your `profiles.yml` file is in a sub-folder of your repo, then you'll need to include the relative path to the sub-folder where it is (relative to `GITHUB_REPO`).
-
-Here's an example:
-- my `GITHUB_REPO` is `lightdash/lightdash-analytics`
-- the path to my `profiles.yml` file is `lightdas/lightdash-analytics/profiles/profiles.yml`
-- so, my `PROFILES_SUB_PATH` would be `/profiles`
-
-#### PROJECT_SUB_PATH
-This is the folder where your `dbt_project.yml` file is found in the `GITHUB_REPO` you entered above.
-
-If your `dbt_project.yml` file is in the main folder of your repo (e.g. `lightdash/lightdash-analytics/dbt_project.yml`), then you don't need to change anything in here. You can just leave the default value we've put in.
-
-If your dbt project is in a sub-folder in your repo (e.g. `lightdash/lightdash-analytics/dbt/dbt_project.yml`), then you'll need to include the path to the sub-folder where your dbt project is relative to `GITHUB_REPO` (e.g. `/dbt`).
-
-## 4. Deploy your Lightdash app instance
-
-Heroku will show that it's setting up and deploying Lightdash. When it's complete you should see an option to manage
-your Lightdash app. Click here to see the Heroku dashboard for you Lightdash instance:
-
-![screenshot](assets/heroku-success-manage.png)
-
-## 5. Add the secrets for your `profiles.yml`
-
-If you open your Lightdash app now, it will show an error because we haven't added the `profiles.yml` environment
-variables.
-
-In your heroku app settings, open the config vars tab:
-
-![screenshot](assets/heroku-add-secrets-1.png)
-
-For each `"{{ env_var('name') }}"` in your `profiles.yml` you need to add it to your heroku deployment config vars. In this example
-we're adding a value for `SNOWFLAKE_USER`:
-
-![screenshot](assets/heroku-add-secrets-2.png)
-
-
-## 6. Launch Lightdash and setup your Lightdash account
-
-Heroku will automatically update and restart your Lightdash app after you've changed your config vars. Once the
-app has finished redeploying, hit "open app" in the dashboard:
-
-![screenshot](assets/heroku-open-app.png)
-
-As the first user for Lightdash, you'll be prompted to create an admin account to secure your instance:
->>>>>>> aa66a6ec
+This article has been moved here: [Install Lightdash](./setup-lightdash/install-lightdash.mdx)