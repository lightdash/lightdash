--- conflicted
+++ resolved
@@ -18,19 +18,10 @@
 The Lightdash CLI is the recommended way to develop your dbt + Lightdash project. It makes development faster and
 easier, as well as giving you options for building more powerful automation to manage your Lightdash instance.
 
-<<<<<<< HEAD
 To install Lightdash, you'll need to have [npm](https://docs.npmjs.com/downloading-and-installing-node-js-and-npm) 
 installed. Mac/Linux users usually already have `npm` available (you can check by running `npm` in your command line).
 
 To install the Lightdash CLI, run the following on your command line.
-=======
-## Installation
-
-To install Lightdash, you'll need to have [npm](https://docs.npmjs.com/downloading-and-installing-node-js-and-npm)
-installed. Mac/Linux users usually already have `npm` available.
-
-To install the latest Lightdash CLI, run the following on your command line.
->>>>>>> 6dcc66b8
 
 ```shell
 npm install -g @lightdash/cli
@@ -60,55 +51,9 @@
 npm install -g @lightdash/cli
 ```
 
-<<<<<<< HEAD
 ## Creating dimensions in Lightdash using `lightdash dbt run`
 
 Dimensions are attributes of your data. They are directly linked to a column in a dbt model.
-=======
-### Check compatability
-
-Your Lightdash CLI version should match the version of Lightdash you see in the UI (scroll to the bottom of your screen, and you should see it there!). You can check the version of
-your CLI by running:
-
-```shell
-lightdash --version
-```
-
-If you need to upgrade follow the [instructions to upgrade your cli](#upgrading).
-
-## Authentication
-
-Choose your preferred way to authenticate:
-
-1. [Run **Login command**](#login) to use your email and password.
-2. [Via **environment variables**](#environment-variables) to use a personal access token and help automate CI&CD pipelines.
-
-### Login
-
-To login to your Lightdash instance run the following command and provide your login email and password:
-
-```shell
-lightdash login https://my-lightdash.domain.com
-```
-
-where `https://my-lightdash.domain.com` is the address for your running Lightdash instance. For example Lightdash
-cloud users would type `lightdash login https://app.lightdash.cloud`.
-
-**Note that if you are using Google SSO login you should authenticate via environment variables instead.**
-
-### Environment variables
-
-You can use the following environment variables to authenticate yourself on each command:
-
-- **LIGHTDASH_API_KEY** a personal access token you can generate in the app under the user settings
-- **LIGHTDASH_URL** address for your running Lightdash instance
-
-Example:
-
-```shell
-LIGHTDASH_API_KEY=946fedb74003405646867dcacf1ad345 LIGHTDASH_URL="https://app.lightdash.cloud" lightdash preview
-```
->>>>>>> 6dcc66b8
 
 To explore data in Lightdash, you need to have dimensions defined in your dbt model properties. Dimensions are created automatically when you define columns in your dbt model properties. 
 
@@ -125,50 +70,21 @@
         description: "User's first name"
 ```
 
-<<<<<<< HEAD
 Then, I'd see a table in Lightdash called `Users` with two dimensions to explore: `User id` and `First name`. 
 
 :::info
-=======
-Or you can use the `LIGHTDASH_PROJECT` environment variable to indicate what project UUID the command should use.
-
-Example:
-
-```shell
-LIGHTDASH_PROJECT="3675b69e-8324-4110-bdca-059031aa8da3" lightdash deploy
-```
-
-
-## Deploy a Lightdash project
-
-Follow the steps in [Create your first dimensions and metrics](./add-metrics.mdx) to add some Lightdash metrics to
-your dbt project. Once you're happy with your changes you can run:
->>>>>>> 6dcc66b8
 
 Before you get started with the next steps, you might want to check out onto a new branch if you're working with a version controlled project!
 
-<<<<<<< HEAD
 :::
-=======
-This will compile your metrics and push them to Lightdash. Once it's completed click the URL to head straight to
-your project.
->>>>>>> 6dcc66b8
 
 To get our dbt project Lightdash-ready, we need to define all of the columns in our dbt models that we want to explore in Lightdash. We've made this really easy with to do using our CLI tool. 
 
 You have a few options:
 
-<<<<<<< HEAD
 ### 1. Generate dimensions for my **_entire_** dbt project
 
 To do this, you just need to run the following on your command line:
-=======
-**Developer previews** are temporary Lightdash projects where you can safely experiment with your metrics and charts
-without affecting your production project.
-
-Follow the instructions above and when you're ready to preview your dbt project, run the following from inside your
-project:
->>>>>>> 6dcc66b8
 
 ```shell
 lightdash dbt run
@@ -176,17 +92,10 @@
 
 This command will run + generate the `.yml` files with dimensions for all of the columns for all of the models in your dbt project. 
 
-<<<<<<< HEAD
 ### 2. Generate dimensions for **_some_** of the models in my dbt project
-=======
-When you create developer previews, Lightdash will use the same warehouse connection settings you have in your
-`profiles.yml` file for your current dbt project. This can be a problem if you're using a local database that your
-laptop can reach but your Lightdash instance cannot.
->>>>>>> 6dcc66b8
 
 There may be a specific set of models that you want to start out with in Lightdash. If this is the case, we recommend [using dbt's `tags`](https://docs.getdbt.com/reference/resource-configs/tags) to tag these models. You can use sets of existing tags, or you can create a new Lightdash-specific tag. Something like this:
 
-<<<<<<< HEAD
 ```yaml
 {{
   config(
@@ -197,31 +106,6 @@
 ```
 
 The `lightdash dbt run` command supports dbt model selection syntax to generate .yml files for a group of models. This means you can use tags or other model selection syntax to specify which models you want to generate dimensions for in your dbt project.
-=======
-<a href="https://www.loom.com/share/82833c5ea8a841dbb0ebdbcd878f85a1">
-    <img src="https://cdn.loom.com/sessions/thumbnails/82833c5ea8a841dbb0ebdbcd878f85a1-with-play.gif" />
-</a>
-
-To make it faster to write and maintain your `schema.yml` files, the Lightdash CLI will automatically generate and
-sync your `schema.yml` files.
-
-Inside your dbt project, open a terminal and run this command to generate the `schema.yml` file for a model called
-`mymodel`:
-
-```shell
-git commit # make sure to commit all your existing project first!
-lightdash generate -s mymodel
-```
-
-This will create or update an existing `schema.yml` file to add any new columns that have appeared in the database.
-
-### Auto-sync `schema.yml` files after `dbt run`
-
-Since the `generate` command relies on your database schema to detect which columns are required, you'll often want
-to run `dbt run` before running `generate`. You can combine `dbt run` and `lighdash generate` into one command which
-will run models and then regenerate the
-`schema.yml` files for any models than changed:
->>>>>>> 6dcc66b8
 
 ```shell
 lightdash dbt run -s tag:lightdash # all models with the lightdash tag
